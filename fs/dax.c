/*
 * fs/dax.c - Direct Access filesystem code
 * Copyright (c) 2013-2014 Intel Corporation
 * Author: Matthew Wilcox <matthew.r.wilcox@intel.com>
 * Author: Ross Zwisler <ross.zwisler@linux.intel.com>
 *
 * This program is free software; you can redistribute it and/or modify it
 * under the terms and conditions of the GNU General Public License,
 * version 2, as published by the Free Software Foundation.
 *
 * This program is distributed in the hope it will be useful, but WITHOUT
 * ANY WARRANTY; without even the implied warranty of MERCHANTABILITY or
 * FITNESS FOR A PARTICULAR PURPOSE.  See the GNU General Public License for
 * more details.
 */

#include <linux/atomic.h>
#include <linux/blkdev.h>
#include <linux/buffer_head.h>
#include <linux/dax.h>
#include <linux/fs.h>
#include <linux/genhd.h>
#include <linux/highmem.h>
#include <linux/memcontrol.h>
#include <linux/mm.h>
#include <linux/mutex.h>
#include <linux/pagevec.h>
#include <linux/sched.h>
#include <linux/sched/signal.h>
#include <linux/uio.h>
#include <linux/vmstat.h>
#include <linux/pfn_t.h>
#include <linux/sizes.h>
#include <linux/mmu_notifier.h>
#include <linux/iomap.h>
#include "internal.h"

#define CREATE_TRACE_POINTS
#include <trace/events/fs_dax.h>

/* We choose 4096 entries - same as per-zone page wait tables */
#define DAX_WAIT_TABLE_BITS 12
#define DAX_WAIT_TABLE_ENTRIES (1 << DAX_WAIT_TABLE_BITS)

/* The 'colour' (ie low bits) within a PMD of a page offset.  */
#define PG_PMD_COLOUR	((PMD_SIZE >> PAGE_SHIFT) - 1)

static wait_queue_head_t wait_table[DAX_WAIT_TABLE_ENTRIES];

static int __init init_dax_wait_table(void)
{
	int i;

	for (i = 0; i < DAX_WAIT_TABLE_ENTRIES; i++)
		init_waitqueue_head(wait_table + i);
	return 0;
}
fs_initcall(init_dax_wait_table);

/*
 * We use lowest available bit in exceptional entry for locking, one bit for
 * the entry size (PMD) and two more to tell us if the entry is a zero page or
 * an empty entry that is just used for locking.  In total four special bits.
 *
 * If the PMD bit isn't set the entry has size PAGE_SIZE, and if the ZERO_PAGE
 * and EMPTY bits aren't set the entry is a normal DAX entry with a filesystem
 * block allocation.
 */
#define RADIX_DAX_SHIFT		(RADIX_TREE_EXCEPTIONAL_SHIFT + 4)
#define RADIX_DAX_ENTRY_LOCK	(1 << RADIX_TREE_EXCEPTIONAL_SHIFT)
#define RADIX_DAX_PMD		(1 << (RADIX_TREE_EXCEPTIONAL_SHIFT + 1))
#define RADIX_DAX_ZERO_PAGE	(1 << (RADIX_TREE_EXCEPTIONAL_SHIFT + 2))
#define RADIX_DAX_EMPTY		(1 << (RADIX_TREE_EXCEPTIONAL_SHIFT + 3))

static unsigned long dax_radix_sector(void *entry)
{
	return (unsigned long)entry >> RADIX_DAX_SHIFT;
}

static void *dax_radix_locked_entry(sector_t sector, unsigned long flags)
{
	return (void *)(RADIX_TREE_EXCEPTIONAL_ENTRY | flags |
			((unsigned long)sector << RADIX_DAX_SHIFT) |
			RADIX_DAX_ENTRY_LOCK);
}

static unsigned int dax_radix_order(void *entry)
{
	if ((unsigned long)entry & RADIX_DAX_PMD)
		return PMD_SHIFT - PAGE_SHIFT;
	return 0;
}

static int dax_is_pmd_entry(void *entry)
{
	return (unsigned long)entry & RADIX_DAX_PMD;
}

static int dax_is_pte_entry(void *entry)
{
	return !((unsigned long)entry & RADIX_DAX_PMD);
}

static int dax_is_zero_entry(void *entry)
{
	return (unsigned long)entry & RADIX_DAX_ZERO_PAGE;
}

static int dax_is_empty_entry(void *entry)
{
	return (unsigned long)entry & RADIX_DAX_EMPTY;
}

/*
 * DAX radix tree locking
 */
struct exceptional_entry_key {
	struct address_space *mapping;
	pgoff_t entry_start;
};

struct wait_exceptional_entry_queue {
	wait_queue_entry_t wait;
	struct exceptional_entry_key key;
};

static wait_queue_head_t *dax_entry_waitqueue(struct address_space *mapping,
		pgoff_t index, void *entry, struct exceptional_entry_key *key)
{
	unsigned long hash;

	/*
	 * If 'entry' is a PMD, align the 'index' that we use for the wait
	 * queue to the start of that PMD.  This ensures that all offsets in
	 * the range covered by the PMD map to the same bit lock.
	 */
	if (dax_is_pmd_entry(entry))
		index &= ~PG_PMD_COLOUR;

	key->mapping = mapping;
	key->entry_start = index;

	hash = hash_long((unsigned long)mapping ^ index, DAX_WAIT_TABLE_BITS);
	return wait_table + hash;
}

static int wake_exceptional_entry_func(wait_queue_entry_t *wait, unsigned int mode,
				       int sync, void *keyp)
{
	struct exceptional_entry_key *key = keyp;
	struct wait_exceptional_entry_queue *ewait =
		container_of(wait, struct wait_exceptional_entry_queue, wait);

	if (key->mapping != ewait->key.mapping ||
	    key->entry_start != ewait->key.entry_start)
		return 0;
	return autoremove_wake_function(wait, mode, sync, NULL);
}

/*
 * We do not necessarily hold the mapping->tree_lock when we call this
 * function so it is possible that 'entry' is no longer a valid item in the
 * radix tree.  This is okay because all we really need to do is to find the
 * correct waitqueue where tasks might be waiting for that old 'entry' and
 * wake them.
 */
static void dax_wake_mapping_entry_waiter(struct address_space *mapping,
		pgoff_t index, void *entry, bool wake_all)
{
	struct exceptional_entry_key key;
	wait_queue_head_t *wq;

	wq = dax_entry_waitqueue(mapping, index, entry, &key);

	/*
	 * Checking for locked entry and prepare_to_wait_exclusive() happens
	 * under mapping->tree_lock, ditto for entry handling in our callers.
	 * So at this point all tasks that could have seen our entry locked
	 * must be in the waitqueue and the following check will see them.
	 */
	if (waitqueue_active(wq))
		__wake_up(wq, TASK_NORMAL, wake_all ? 0 : 1, &key);
}

/*
 * Check whether the given slot is locked. The function must be called with
 * mapping->tree_lock held
 */
static inline int slot_locked(struct address_space *mapping, void **slot)
{
	unsigned long entry = (unsigned long)
		radix_tree_deref_slot_protected(slot, &mapping->tree_lock);
	return entry & RADIX_DAX_ENTRY_LOCK;
}

/*
 * Mark the given slot is locked. The function must be called with
 * mapping->tree_lock held
 */
static inline void *lock_slot(struct address_space *mapping, void **slot)
{
	unsigned long entry = (unsigned long)
		radix_tree_deref_slot_protected(slot, &mapping->tree_lock);

	entry |= RADIX_DAX_ENTRY_LOCK;
	radix_tree_replace_slot(&mapping->page_tree, slot, (void *)entry);
	return (void *)entry;
}

/*
 * Mark the given slot is unlocked. The function must be called with
 * mapping->tree_lock held
 */
static inline void *unlock_slot(struct address_space *mapping, void **slot)
{
	unsigned long entry = (unsigned long)
		radix_tree_deref_slot_protected(slot, &mapping->tree_lock);

	entry &= ~(unsigned long)RADIX_DAX_ENTRY_LOCK;
	radix_tree_replace_slot(&mapping->page_tree, slot, (void *)entry);
	return (void *)entry;
}

/*
 * Lookup entry in radix tree, wait for it to become unlocked if it is
 * exceptional entry and return it. The caller must call
 * put_unlocked_mapping_entry() when he decided not to lock the entry or
 * put_locked_mapping_entry() when he locked the entry and now wants to
 * unlock it.
 *
 * The function must be called with mapping->tree_lock held.
 */
static void *get_unlocked_mapping_entry(struct address_space *mapping,
					pgoff_t index, void ***slotp)
{
	void *entry, **slot;
	struct wait_exceptional_entry_queue ewait;
	wait_queue_head_t *wq;

	init_wait(&ewait.wait);
	ewait.wait.func = wake_exceptional_entry_func;

	for (;;) {
		entry = __radix_tree_lookup(&mapping->page_tree, index, NULL,
					  &slot);
		if (!entry ||
		    WARN_ON_ONCE(!radix_tree_exceptional_entry(entry)) ||
		    !slot_locked(mapping, slot)) {
			if (slotp)
				*slotp = slot;
			return entry;
		}

		wq = dax_entry_waitqueue(mapping, index, entry, &ewait.key);
		prepare_to_wait_exclusive(wq, &ewait.wait,
					  TASK_UNINTERRUPTIBLE);
		spin_unlock_irq(&mapping->tree_lock);
		schedule();
		finish_wait(wq, &ewait.wait);
		spin_lock_irq(&mapping->tree_lock);
	}
}

static void dax_unlock_mapping_entry(struct address_space *mapping,
				     pgoff_t index)
{
	void *entry, **slot;

	spin_lock_irq(&mapping->tree_lock);
	entry = __radix_tree_lookup(&mapping->page_tree, index, NULL, &slot);
	if (WARN_ON_ONCE(!entry || !radix_tree_exceptional_entry(entry) ||
			 !slot_locked(mapping, slot))) {
		spin_unlock_irq(&mapping->tree_lock);
		return;
	}
	unlock_slot(mapping, slot);
	spin_unlock_irq(&mapping->tree_lock);
	dax_wake_mapping_entry_waiter(mapping, index, entry, false);
}

static void put_locked_mapping_entry(struct address_space *mapping,
		pgoff_t index)
{
	dax_unlock_mapping_entry(mapping, index);
}

/*
 * Called when we are done with radix tree entry we looked up via
 * get_unlocked_mapping_entry() and which we didn't lock in the end.
 */
static void put_unlocked_mapping_entry(struct address_space *mapping,
				       pgoff_t index, void *entry)
{
	if (!entry)
		return;

	/* We have to wake up next waiter for the radix tree entry lock */
	dax_wake_mapping_entry_waiter(mapping, index, entry, false);
}

/*
 * Find radix tree entry at given index. If it points to an exceptional entry,
 * return it with the radix tree entry locked. If the radix tree doesn't
 * contain given index, create an empty exceptional entry for the index and
 * return with it locked.
 *
 * When requesting an entry with size RADIX_DAX_PMD, grab_mapping_entry() will
 * either return that locked entry or will return an error.  This error will
 * happen if there are any 4k entries within the 2MiB range that we are
 * requesting.
 *
 * We always favor 4k entries over 2MiB entries. There isn't a flow where we
 * evict 4k entries in order to 'upgrade' them to a 2MiB entry.  A 2MiB
 * insertion will fail if it finds any 4k entries already in the tree, and a
 * 4k insertion will cause an existing 2MiB entry to be unmapped and
 * downgraded to 4k entries.  This happens for both 2MiB huge zero pages as
 * well as 2MiB empty entries.
 *
 * The exception to this downgrade path is for 2MiB DAX PMD entries that have
 * real storage backing them.  We will leave these real 2MiB DAX entries in
 * the tree, and PTE writes will simply dirty the entire 2MiB DAX entry.
 *
 * Note: Unlike filemap_fault() we don't honor FAULT_FLAG_RETRY flags. For
 * persistent memory the benefit is doubtful. We can add that later if we can
 * show it helps.
 */
static void *grab_mapping_entry(struct address_space *mapping, pgoff_t index,
		unsigned long size_flag)
{
	bool pmd_downgrade = false; /* splitting 2MiB entry into 4k entries? */
	void *entry, **slot;

restart:
	spin_lock_irq(&mapping->tree_lock);
	entry = get_unlocked_mapping_entry(mapping, index, &slot);

	if (WARN_ON_ONCE(entry && !radix_tree_exceptional_entry(entry))) {
		entry = ERR_PTR(-EIO);
		goto out_unlock;
	}

	if (entry) {
		if (size_flag & RADIX_DAX_PMD) {
			if (dax_is_pte_entry(entry)) {
				put_unlocked_mapping_entry(mapping, index,
						entry);
				entry = ERR_PTR(-EEXIST);
				goto out_unlock;
			}
		} else { /* trying to grab a PTE entry */
			if (dax_is_pmd_entry(entry) &&
			    (dax_is_zero_entry(entry) ||
			     dax_is_empty_entry(entry))) {
				pmd_downgrade = true;
			}
		}
	}

	/* No entry for given index? Make sure radix tree is big enough. */
	if (!entry || pmd_downgrade) {
		int err;

		if (pmd_downgrade) {
			/*
			 * Make sure 'entry' remains valid while we drop
			 * mapping->tree_lock.
			 */
			entry = lock_slot(mapping, slot);
		}

		spin_unlock_irq(&mapping->tree_lock);
		/*
		 * Besides huge zero pages the only other thing that gets
		 * downgraded are empty entries which don't need to be
		 * unmapped.
		 */
		if (pmd_downgrade && dax_is_zero_entry(entry))
			unmap_mapping_range(mapping,
				(index << PAGE_SHIFT) & PMD_MASK, PMD_SIZE, 0);

		err = radix_tree_preload(
				mapping_gfp_mask(mapping) & ~__GFP_HIGHMEM);
		if (err) {
			if (pmd_downgrade)
				put_locked_mapping_entry(mapping, index);
			return ERR_PTR(err);
		}
		spin_lock_irq(&mapping->tree_lock);

		if (!entry) {
			/*
			 * We needed to drop the page_tree lock while calling
			 * radix_tree_preload() and we didn't have an entry to
			 * lock.  See if another thread inserted an entry at
			 * our index during this time.
			 */
			entry = __radix_tree_lookup(&mapping->page_tree, index,
					NULL, &slot);
			if (entry) {
				radix_tree_preload_end();
				spin_unlock_irq(&mapping->tree_lock);
				goto restart;
			}
		}

		if (pmd_downgrade) {
			radix_tree_delete(&mapping->page_tree, index);
			mapping->nrexceptional--;
			dax_wake_mapping_entry_waiter(mapping, index, entry,
					true);
		}

		entry = dax_radix_locked_entry(0, size_flag | RADIX_DAX_EMPTY);

		err = __radix_tree_insert(&mapping->page_tree, index,
				dax_radix_order(entry), entry);
		radix_tree_preload_end();
		if (err) {
			spin_unlock_irq(&mapping->tree_lock);
			/*
			 * Our insertion of a DAX entry failed, most likely
			 * because we were inserting a PMD entry and it
			 * collided with a PTE sized entry at a different
			 * index in the PMD range.  We haven't inserted
			 * anything into the radix tree and have no waiters to
			 * wake.
			 */
			return ERR_PTR(err);
		}
		/* Good, we have inserted empty locked entry into the tree. */
		mapping->nrexceptional++;
		spin_unlock_irq(&mapping->tree_lock);
		return entry;
	}
	entry = lock_slot(mapping, slot);
 out_unlock:
	spin_unlock_irq(&mapping->tree_lock);
	return entry;
}

static int __dax_invalidate_mapping_entry(struct address_space *mapping,
					  pgoff_t index, bool trunc)
{
	int ret = 0;
	void *entry;
	struct radix_tree_root *page_tree = &mapping->page_tree;

	spin_lock_irq(&mapping->tree_lock);
	entry = get_unlocked_mapping_entry(mapping, index, NULL);
	if (!entry || WARN_ON_ONCE(!radix_tree_exceptional_entry(entry)))
		goto out;
	if (!trunc &&
	    (radix_tree_tag_get(page_tree, index, PAGECACHE_TAG_DIRTY) ||
	     radix_tree_tag_get(page_tree, index, PAGECACHE_TAG_TOWRITE)))
		goto out;
	radix_tree_delete(page_tree, index);
	mapping->nrexceptional--;
	ret = 1;
out:
	put_unlocked_mapping_entry(mapping, index, entry);
	spin_unlock_irq(&mapping->tree_lock);
	return ret;
}
/*
 * Delete exceptional DAX entry at @index from @mapping. Wait for radix tree
 * entry to get unlocked before deleting it.
 */
int dax_delete_mapping_entry(struct address_space *mapping, pgoff_t index)
{
	int ret = __dax_invalidate_mapping_entry(mapping, index, true);

	/*
	 * This gets called from truncate / punch_hole path. As such, the caller
	 * must hold locks protecting against concurrent modifications of the
	 * radix tree (usually fs-private i_mmap_sem for writing). Since the
	 * caller has seen exceptional entry for this index, we better find it
	 * at that index as well...
	 */
	WARN_ON_ONCE(!ret);
	return ret;
}

/*
 * Invalidate exceptional DAX entry if it is clean.
 */
int dax_invalidate_mapping_entry_sync(struct address_space *mapping,
				      pgoff_t index)
{
	return __dax_invalidate_mapping_entry(mapping, index, false);
}

static int copy_user_dax(struct block_device *bdev, struct dax_device *dax_dev,
		sector_t sector, size_t size, struct page *to,
		unsigned long vaddr)
{
	void *vto, *kaddr;
	pgoff_t pgoff;
	pfn_t pfn;
	long rc;
	int id;

	rc = bdev_dax_pgoff(bdev, sector, size, &pgoff);
	if (rc)
		return rc;

	id = dax_read_lock();
	rc = dax_direct_access(dax_dev, pgoff, PHYS_PFN(size), &kaddr, &pfn);
	if (rc < 0) {
		dax_read_unlock(id);
		return rc;
	}
	vto = kmap_atomic(to);
	copy_user_page(vto, (void __force *)kaddr, vaddr, to);
	kunmap_atomic(vto);
	dax_read_unlock(id);
	return 0;
}

/*
 * By this point grab_mapping_entry() has ensured that we have a locked entry
 * of the appropriate size so we don't have to worry about downgrading PMDs to
 * PTEs.  If we happen to be trying to insert a PTE and there is a PMD
 * already in the tree, we will skip the insertion and just dirty the PMD as
 * appropriate.
 */
static void *dax_insert_mapping_entry(struct address_space *mapping,
				      struct vm_fault *vmf,
				      void *entry, sector_t sector,
				      unsigned long flags)
{
	struct radix_tree_root *page_tree = &mapping->page_tree;
	void *new_entry;
	pgoff_t index = vmf->pgoff;

	if (vmf->flags & FAULT_FLAG_WRITE)
		__mark_inode_dirty(mapping->host, I_DIRTY_PAGES);

	if (dax_is_zero_entry(entry) && !(flags & RADIX_DAX_ZERO_PAGE)) {
		/* we are replacing a zero page with block mapping */
		if (dax_is_pmd_entry(entry))
			unmap_mapping_range(mapping,
					(vmf->pgoff << PAGE_SHIFT) & PMD_MASK,
					PMD_SIZE, 0);
		else /* pte entry */
			unmap_mapping_range(mapping, vmf->pgoff << PAGE_SHIFT,
					PAGE_SIZE, 0);
	}

	spin_lock_irq(&mapping->tree_lock);
	new_entry = dax_radix_locked_entry(sector, flags);

	if (dax_is_zero_entry(entry) || dax_is_empty_entry(entry)) {
		/*
		 * Only swap our new entry into the radix tree if the current
		 * entry is a zero page or an empty entry.  If a normal PTE or
		 * PMD entry is already in the tree, we leave it alone.  This
		 * means that if we are trying to insert a PTE and the
		 * existing entry is a PMD, we will just leave the PMD in the
		 * tree and dirty it if necessary.
		 */
		struct radix_tree_node *node;
		void **slot;
		void *ret;

		ret = __radix_tree_lookup(page_tree, index, &node, &slot);
		WARN_ON_ONCE(ret != entry);
		__radix_tree_replace(page_tree, node, slot,
				     new_entry, NULL, NULL);
		entry = new_entry;
	}

	if (vmf->flags & FAULT_FLAG_WRITE)
		radix_tree_tag_set(page_tree, index, PAGECACHE_TAG_DIRTY);

	spin_unlock_irq(&mapping->tree_lock);
	return entry;
}

static inline unsigned long
pgoff_address(pgoff_t pgoff, struct vm_area_struct *vma)
{
	unsigned long address;

	address = vma->vm_start + ((pgoff - vma->vm_pgoff) << PAGE_SHIFT);
	VM_BUG_ON_VMA(address < vma->vm_start || address >= vma->vm_end, vma);
	return address;
}

/* Walk all mappings of a given index of a file and writeprotect them */
static void dax_mapping_entry_mkclean(struct address_space *mapping,
				      pgoff_t index, unsigned long pfn)
{
	struct vm_area_struct *vma;
	pte_t pte, *ptep = NULL;
	pmd_t *pmdp = NULL;
	spinlock_t *ptl;

	i_mmap_lock_read(mapping);
	vma_interval_tree_foreach(vma, &mapping->i_mmap, index, index) {
		unsigned long address, start, end;

		cond_resched();

		if (!(vma->vm_flags & VM_SHARED))
			continue;

		address = pgoff_address(index, vma);

		/*
		 * Note because we provide start/end to follow_pte_pmd it will
		 * call mmu_notifier_invalidate_range_start() on our behalf
		 * before taking any lock.
		 */
		if (follow_pte_pmd(vma->vm_mm, address, &start, &end, &ptep, &pmdp, &ptl))
			continue;

		if (pmdp) {
#ifdef CONFIG_FS_DAX_PMD
			pmd_t pmd;

			if (pfn != pmd_pfn(*pmdp))
				goto unlock_pmd;
			if (!pmd_dirty(*pmdp) && !pmd_write(*pmdp))
				goto unlock_pmd;

			flush_cache_page(vma, address, pfn);
			pmd = pmdp_huge_clear_flush(vma, address, pmdp);
			pmd = pmd_wrprotect(pmd);
			pmd = pmd_mkclean(pmd);
			set_pmd_at(vma->vm_mm, address, pmdp, pmd);
			mmu_notifier_invalidate_range(vma->vm_mm, start, end);
unlock_pmd:
			spin_unlock(ptl);
#endif
		} else {
			if (pfn != pte_pfn(*ptep))
				goto unlock_pte;
			if (!pte_dirty(*ptep) && !pte_write(*ptep))
				goto unlock_pte;

			flush_cache_page(vma, address, pfn);
			pte = ptep_clear_flush(vma, address, ptep);
			pte = pte_wrprotect(pte);
			pte = pte_mkclean(pte);
			set_pte_at(vma->vm_mm, address, ptep, pte);
			mmu_notifier_invalidate_range(vma->vm_mm, start, end);
unlock_pte:
			pte_unmap_unlock(ptep, ptl);
		}

		mmu_notifier_invalidate_range_end(vma->vm_mm, start, end);
	}
	i_mmap_unlock_read(mapping);
}

static int dax_writeback_one(struct block_device *bdev,
		struct dax_device *dax_dev, struct address_space *mapping,
		pgoff_t index, void *entry)
{
	struct radix_tree_root *page_tree = &mapping->page_tree;
	void *entry2, **slot, *kaddr;
	long ret = 0, id;
	sector_t sector;
	pgoff_t pgoff;
	size_t size;
	pfn_t pfn;

	/*
	 * A page got tagged dirty in DAX mapping? Something is seriously
	 * wrong.
	 */
	if (WARN_ON(!radix_tree_exceptional_entry(entry)))
		return -EIO;

	spin_lock_irq(&mapping->tree_lock);
	entry2 = get_unlocked_mapping_entry(mapping, index, &slot);
	/* Entry got punched out / reallocated? */
	if (!entry2 || WARN_ON_ONCE(!radix_tree_exceptional_entry(entry2)))
		goto put_unlocked;
	/*
	 * Entry got reallocated elsewhere? No need to writeback. We have to
	 * compare sectors as we must not bail out due to difference in lockbit
	 * or entry type.
	 */
	if (dax_radix_sector(entry2) != dax_radix_sector(entry))
		goto put_unlocked;
	if (WARN_ON_ONCE(dax_is_empty_entry(entry) ||
				dax_is_zero_entry(entry))) {
		ret = -EIO;
		goto put_unlocked;
	}

	/* Another fsync thread may have already written back this entry */
	if (!radix_tree_tag_get(page_tree, index, PAGECACHE_TAG_TOWRITE))
		goto put_unlocked;
	/* Lock the entry to serialize with page faults */
	entry = lock_slot(mapping, slot);
	/*
	 * We can clear the tag now but we have to be careful so that concurrent
	 * dax_writeback_one() calls for the same index cannot finish before we
	 * actually flush the caches. This is achieved as the calls will look
	 * at the entry only under tree_lock and once they do that they will
	 * see the entry locked and wait for it to unlock.
	 */
	radix_tree_tag_clear(page_tree, index, PAGECACHE_TAG_TOWRITE);
	spin_unlock_irq(&mapping->tree_lock);

	/*
	 * Even if dax_writeback_mapping_range() was given a wbc->range_start
	 * in the middle of a PMD, the 'index' we are given will be aligned to
	 * the start index of the PMD, as will the sector we pull from
	 * 'entry'.  This allows us to flush for PMD_SIZE and not have to
	 * worry about partial PMD writebacks.
	 */
	sector = dax_radix_sector(entry);
	size = PAGE_SIZE << dax_radix_order(entry);

	id = dax_read_lock();
	ret = bdev_dax_pgoff(bdev, sector, size, &pgoff);
	if (ret)
		goto dax_unlock;

	/*
	 * dax_direct_access() may sleep, so cannot hold tree_lock over
	 * its invocation.
	 */
	ret = dax_direct_access(dax_dev, pgoff, size / PAGE_SIZE, &kaddr, &pfn);
	if (ret < 0)
		goto dax_unlock;

	if (WARN_ON_ONCE(ret < size / PAGE_SIZE)) {
		ret = -EIO;
		goto dax_unlock;
	}

	dax_mapping_entry_mkclean(mapping, index, pfn_t_to_pfn(pfn));
	dax_flush(dax_dev, kaddr, size);
	/*
	 * After we have flushed the cache, we can clear the dirty tag. There
	 * cannot be new dirty data in the pfn after the flush has completed as
	 * the pfn mappings are writeprotected and fault waits for mapping
	 * entry lock.
	 */
	spin_lock_irq(&mapping->tree_lock);
	radix_tree_tag_clear(page_tree, index, PAGECACHE_TAG_DIRTY);
	spin_unlock_irq(&mapping->tree_lock);
	trace_dax_writeback_one(mapping->host, index, size >> PAGE_SHIFT);
 dax_unlock:
	dax_read_unlock(id);
	put_locked_mapping_entry(mapping, index);
	return ret;

 put_unlocked:
	put_unlocked_mapping_entry(mapping, index, entry2);
	spin_unlock_irq(&mapping->tree_lock);
	return ret;
}

/*
 * Flush the mapping to the persistent domain within the byte range of [start,
 * end]. This is required by data integrity operations to ensure file data is
 * on persistent storage prior to completion of the operation.
 */
int dax_writeback_mapping_range(struct address_space *mapping,
		struct block_device *bdev, struct writeback_control *wbc)
{
	struct inode *inode = mapping->host;
	pgoff_t start_index, end_index;
	pgoff_t indices[PAGEVEC_SIZE];
	struct dax_device *dax_dev;
	struct pagevec pvec;
	bool done = false;
	int i, ret = 0;

	if (WARN_ON_ONCE(inode->i_blkbits != PAGE_SHIFT))
		return -EIO;

	if (!mapping->nrexceptional || wbc->sync_mode != WB_SYNC_ALL)
		return 0;

	dax_dev = dax_get_by_host(bdev->bd_disk->disk_name);
	if (!dax_dev)
		return -EIO;

	start_index = wbc->range_start >> PAGE_SHIFT;
	end_index = wbc->range_end >> PAGE_SHIFT;

	trace_dax_writeback_range(inode, start_index, end_index);

	tag_pages_for_writeback(mapping, start_index, end_index);

	pagevec_init(&pvec, 0);
	while (!done) {
		pvec.nr = find_get_entries_tag(mapping, start_index,
				PAGECACHE_TAG_TOWRITE, PAGEVEC_SIZE,
				pvec.pages, indices);

		if (pvec.nr == 0)
			break;

		for (i = 0; i < pvec.nr; i++) {
			if (indices[i] > end_index) {
				done = true;
				break;
			}

			ret = dax_writeback_one(bdev, dax_dev, mapping,
					indices[i], pvec.pages[i]);
			if (ret < 0) {
				mapping_set_error(mapping, ret);
				goto out;
			}
		}
		start_index = indices[pvec.nr - 1] + 1;
	}
out:
	put_dax(dax_dev);
	trace_dax_writeback_range_done(inode, start_index, end_index);
	return (ret < 0 ? ret : 0);
}
EXPORT_SYMBOL_GPL(dax_writeback_mapping_range);

static int dax_insert_mapping(struct address_space *mapping,
		struct block_device *bdev, struct dax_device *dax_dev,
		sector_t sector, size_t size, void *entry,
		struct vm_area_struct *vma, struct vm_fault *vmf)
{
	unsigned long vaddr = vmf->address;
	void *ret, *kaddr;
	pgoff_t pgoff;
	int id, rc;
	pfn_t pfn;

	rc = bdev_dax_pgoff(bdev, sector, size, &pgoff);
	if (rc)
		return rc;

	id = dax_read_lock();
	rc = dax_direct_access(dax_dev, pgoff, PHYS_PFN(size), &kaddr, &pfn);
	if (rc < 0) {
		dax_read_unlock(id);
		return rc;
	}
	dax_read_unlock(id);

	ret = dax_insert_mapping_entry(mapping, vmf, entry, sector, 0);
	if (IS_ERR(ret))
		return PTR_ERR(ret);

	trace_dax_insert_mapping(mapping->host, vmf, ret);
	if (vmf->flags & FAULT_FLAG_WRITE)
		return vm_insert_mixed_mkwrite(vma, vaddr, pfn);
	else
		return vm_insert_mixed(vma, vaddr, pfn);
}

/*
 * The user has performed a load from a hole in the file.  Allocating a new
 * page in the file would cause excessive storage usage for workloads with
 * sparse files.  Instead we insert a read-only mapping of the 4k zero page.
 * If this page is ever written to we will re-fault and change the mapping to
 * point to real DAX storage instead.
 */
static int dax_load_hole(struct address_space *mapping, void *entry,
			 struct vm_fault *vmf)
{
	struct inode *inode = mapping->host;
	unsigned long vaddr = vmf->address;
	int ret = VM_FAULT_NOPAGE;
	struct page *zero_page;
	void *entry2;

	zero_page = ZERO_PAGE(0);
	if (unlikely(!zero_page)) {
		ret = VM_FAULT_OOM;
		goto out;
	}

	entry2 = dax_insert_mapping_entry(mapping, vmf, entry, 0,
			RADIX_DAX_ZERO_PAGE);
	if (IS_ERR(entry2)) {
		ret = VM_FAULT_SIGBUS;
		goto out;
	}

	vm_insert_mixed(vmf->vma, vaddr, page_to_pfn_t(zero_page));
out:
	trace_dax_load_hole(inode, vmf, ret);
	return ret;
}

static bool dax_range_is_aligned(struct block_device *bdev,
				 unsigned int offset, unsigned int length)
{
	unsigned short sector_size = bdev_logical_block_size(bdev);

	if (!IS_ALIGNED(offset, sector_size))
		return false;
	if (!IS_ALIGNED(length, sector_size))
		return false;

	return true;
}

int __dax_zero_page_range(struct block_device *bdev,
		struct dax_device *dax_dev, sector_t sector,
		unsigned int offset, unsigned int size)
{
	if (dax_range_is_aligned(bdev, offset, size)) {
		sector_t start_sector = sector + (offset >> 9);

		return blkdev_issue_zeroout(bdev, start_sector,
				size >> 9, GFP_NOFS, 0);
	} else {
		pgoff_t pgoff;
		long rc, id;
		void *kaddr;
		pfn_t pfn;

		rc = bdev_dax_pgoff(bdev, sector, PAGE_SIZE, &pgoff);
		if (rc)
			return rc;

		id = dax_read_lock();
		rc = dax_direct_access(dax_dev, pgoff, 1, &kaddr,
				&pfn);
		if (rc < 0) {
			dax_read_unlock(id);
			return rc;
		}
		memset(kaddr + offset, 0, size);
		dax_flush(dax_dev, kaddr + offset, size);
		dax_read_unlock(id);
	}
	return 0;
}
EXPORT_SYMBOL_GPL(__dax_zero_page_range);

static sector_t dax_iomap_sector(struct iomap *iomap, loff_t pos)
{
	return iomap->blkno + (((pos & PAGE_MASK) - iomap->offset) >> 9);
}

static loff_t
dax_iomap_actor(struct inode *inode, loff_t pos, loff_t length, void *data,
		struct iomap *iomap)
{
	struct block_device *bdev = iomap->bdev;
	struct dax_device *dax_dev = iomap->dax_dev;
	struct iov_iter *iter = data;
	loff_t end = pos + length, done = 0;
	ssize_t ret = 0;
	int id;

	if (iov_iter_rw(iter) == READ) {
		end = min(end, i_size_read(inode));
		if (pos >= end)
			return 0;

		if (iomap->type == IOMAP_HOLE || iomap->type == IOMAP_UNWRITTEN)
			return iov_iter_zero(min(length, end - pos), iter);
	}

	if (WARN_ON_ONCE(iomap->type != IOMAP_MAPPED))
		return -EIO;

	/*
	 * Write can allocate block for an area which has a hole page mapped
	 * into page tables. We have to tear down these mappings so that data
	 * written by write(2) is visible in mmap.
	 */
	if (iomap->flags & IOMAP_F_NEW) {
		invalidate_inode_pages2_range(inode->i_mapping,
					      pos >> PAGE_SHIFT,
					      (end - 1) >> PAGE_SHIFT);
	}

	id = dax_read_lock();
	while (pos < end) {
		unsigned offset = pos & (PAGE_SIZE - 1);
		const size_t size = ALIGN(length + offset, PAGE_SIZE);
		const sector_t sector = dax_iomap_sector(iomap, pos);
		ssize_t map_len;
		pgoff_t pgoff;
		void *kaddr;
		pfn_t pfn;

		if (fatal_signal_pending(current)) {
			ret = -EINTR;
			break;
		}

		ret = bdev_dax_pgoff(bdev, sector, size, &pgoff);
		if (ret)
			break;

		map_len = dax_direct_access(dax_dev, pgoff, PHYS_PFN(size),
				&kaddr, &pfn);
		if (map_len < 0) {
			ret = map_len;
			break;
		}

		map_len = PFN_PHYS(map_len);
		kaddr += offset;
		map_len -= offset;
		if (map_len > end - pos)
			map_len = end - pos;

		/*
		 * The userspace address for the memory copy has already been
		 * validated via access_ok() in either vfs_read() or
		 * vfs_write(), depending on which operation we are doing.
		 */
		if (iov_iter_rw(iter) == WRITE)
			map_len = dax_copy_from_iter(dax_dev, pgoff, kaddr,
					map_len, iter);
		else
			map_len = copy_to_iter(kaddr, map_len, iter);
		if (map_len <= 0) {
			ret = map_len ? map_len : -EFAULT;
			break;
		}

		pos += map_len;
		length -= map_len;
		done += map_len;
	}
	dax_read_unlock(id);

	return done ? done : ret;
}

/**
 * dax_iomap_rw - Perform I/O to a DAX file
 * @iocb:	The control block for this I/O
 * @iter:	The addresses to do I/O from or to
 * @ops:	iomap ops passed from the file system
 *
 * This function performs read and write operations to directly mapped
 * persistent memory.  The callers needs to take care of read/write exclusion
 * and evicting any page cache pages in the region under I/O.
 */
ssize_t
dax_iomap_rw(struct kiocb *iocb, struct iov_iter *iter,
		const struct iomap_ops *ops)
{
	struct address_space *mapping = iocb->ki_filp->f_mapping;
	struct inode *inode = mapping->host;
	loff_t pos = iocb->ki_pos, ret = 0, done = 0;
	unsigned flags = 0;

	if (iov_iter_rw(iter) == WRITE) {
		lockdep_assert_held_exclusive(&inode->i_rwsem);
		flags |= IOMAP_WRITE;
	} else {
		lockdep_assert_held(&inode->i_rwsem);
	}

	while (iov_iter_count(iter)) {
		ret = iomap_apply(inode, pos, iov_iter_count(iter), flags, ops,
				iter, dax_iomap_actor);
		if (ret <= 0)
			break;
		pos += ret;
		done += ret;
	}

	iocb->ki_pos += done;
	return done ? done : ret;
}
EXPORT_SYMBOL_GPL(dax_iomap_rw);

static int dax_fault_return(int error)
{
	if (error == 0)
		return VM_FAULT_NOPAGE;
	if (error == -ENOMEM)
		return VM_FAULT_OOM;
	return VM_FAULT_SIGBUS;
}

static int dax_iomap_pte_fault(struct vm_fault *vmf,
			       const struct iomap_ops *ops)
{
	struct address_space *mapping = vmf->vma->vm_file->f_mapping;
	struct inode *inode = mapping->host;
	unsigned long vaddr = vmf->address;
	loff_t pos = (loff_t)vmf->pgoff << PAGE_SHIFT;
	sector_t sector;
	struct iomap iomap = { 0 };
	unsigned flags = IOMAP_FAULT;
	int error, major = 0;
	int vmf_ret = 0;
	void *entry;

	trace_dax_pte_fault(inode, vmf, vmf_ret);
	/*
	 * Check whether offset isn't beyond end of file now. Caller is supposed
	 * to hold locks serializing us with truncate / punch hole so this is
	 * a reliable test.
	 */
	if (pos >= i_size_read(inode)) {
		vmf_ret = VM_FAULT_SIGBUS;
		goto out;
	}

	if ((vmf->flags & FAULT_FLAG_WRITE) && !vmf->cow_page)
		flags |= IOMAP_WRITE;

	entry = grab_mapping_entry(mapping, vmf->pgoff, 0);
	if (IS_ERR(entry)) {
		vmf_ret = dax_fault_return(PTR_ERR(entry));
		goto out;
	}

	/*
	 * It is possible, particularly with mixed reads & writes to private
	 * mappings, that we have raced with a PMD fault that overlaps with
	 * the PTE we need to set up.  If so just return and the fault will be
	 * retried.
	 */
	if (pmd_trans_huge(*vmf->pmd) || pmd_devmap(*vmf->pmd)) {
		vmf_ret = VM_FAULT_NOPAGE;
		goto unlock_entry;
	}

	/*
	 * Note that we don't bother to use iomap_apply here: DAX required
	 * the file system block size to be equal the page size, which means
	 * that we never have to deal with more than a single extent here.
	 */
	error = ops->iomap_begin(inode, pos, PAGE_SIZE, flags, &iomap);
	if (error) {
		vmf_ret = dax_fault_return(error);
		goto unlock_entry;
	}
	if (WARN_ON_ONCE(iomap.offset + iomap.length < pos + PAGE_SIZE)) {
		error = -EIO;	/* fs corruption? */
		goto error_finish_iomap;
	}

	sector = dax_iomap_sector(&iomap, pos);

	if (vmf->cow_page) {
		switch (iomap.type) {
		case IOMAP_HOLE:
		case IOMAP_UNWRITTEN:
			clear_user_highpage(vmf->cow_page, vaddr);
			break;
		case IOMAP_MAPPED:
			error = copy_user_dax(iomap.bdev, iomap.dax_dev,
					sector, PAGE_SIZE, vmf->cow_page, vaddr);
			break;
		default:
			WARN_ON_ONCE(1);
			error = -EIO;
			break;
		}

		if (error)
			goto error_finish_iomap;

		__SetPageUptodate(vmf->cow_page);
		vmf_ret = finish_fault(vmf);
		if (!vmf_ret)
			vmf_ret = VM_FAULT_DONE_COW;
		goto finish_iomap;
	}

	switch (iomap.type) {
	case IOMAP_MAPPED:
		if (iomap.flags & IOMAP_F_NEW) {
			count_vm_event(PGMAJFAULT);
			count_memcg_event_mm(vmf->vma->vm_mm, PGMAJFAULT);
			major = VM_FAULT_MAJOR;
		}
		error = dax_insert_mapping(mapping, iomap.bdev, iomap.dax_dev,
				sector, PAGE_SIZE, entry, vmf->vma, vmf);
		/* -EBUSY is fine, somebody else faulted on the same PTE */
		if (error == -EBUSY)
			error = 0;
		break;
	case IOMAP_UNWRITTEN:
	case IOMAP_HOLE:
		if (!(vmf->flags & FAULT_FLAG_WRITE)) {
			vmf_ret = dax_load_hole(mapping, entry, vmf);
			goto finish_iomap;
		}
		/*FALLTHRU*/
	default:
		WARN_ON_ONCE(1);
		error = -EIO;
		break;
	}

 error_finish_iomap:
	vmf_ret = dax_fault_return(error) | major;
 finish_iomap:
	if (ops->iomap_end) {
		int copied = PAGE_SIZE;

		if (vmf_ret & VM_FAULT_ERROR)
			copied = 0;
		/*
		 * The fault is done by now and there's no way back (other
		 * thread may be already happily using PTE we have installed).
		 * Just ignore error from ->iomap_end since we cannot do much
		 * with it.
		 */
		ops->iomap_end(inode, pos, PAGE_SIZE, copied, flags, &iomap);
	}
 unlock_entry:
	put_locked_mapping_entry(mapping, vmf->pgoff);
 out:
	trace_dax_pte_fault_done(inode, vmf, vmf_ret);
	return vmf_ret;
}

#ifdef CONFIG_FS_DAX_PMD
static int dax_pmd_insert_mapping(struct vm_fault *vmf, struct iomap *iomap,
		loff_t pos, void *entry)
{
	struct address_space *mapping = vmf->vma->vm_file->f_mapping;
	const sector_t sector = dax_iomap_sector(iomap, pos);
	struct dax_device *dax_dev = iomap->dax_dev;
	struct block_device *bdev = iomap->bdev;
	struct inode *inode = mapping->host;
	const size_t size = PMD_SIZE;
	void *ret = NULL, *kaddr;
	long length = 0;
	pgoff_t pgoff;
	pfn_t pfn = {};
	int id;

	if (bdev_dax_pgoff(bdev, sector, size, &pgoff) != 0)
		goto fallback;

	id = dax_read_lock();
	length = dax_direct_access(dax_dev, pgoff, PHYS_PFN(size), &kaddr, &pfn);
	if (length < 0)
		goto unlock_fallback;
	length = PFN_PHYS(length);

	if (length < size)
		goto unlock_fallback;
	if (pfn_t_to_pfn(pfn) & PG_PMD_COLOUR)
		goto unlock_fallback;
	if (!pfn_t_devmap(pfn))
		goto unlock_fallback;
	dax_read_unlock(id);

	ret = dax_insert_mapping_entry(mapping, vmf, entry, sector,
			RADIX_DAX_PMD);
	if (IS_ERR(ret))
		goto fallback;

	trace_dax_pmd_insert_mapping(inode, vmf, length, pfn, ret);
	return vmf_insert_pfn_pmd(vmf->vma, vmf->address, vmf->pmd,
			pfn, vmf->flags & FAULT_FLAG_WRITE);

unlock_fallback:
	dax_read_unlock(id);
fallback:
	trace_dax_pmd_insert_mapping_fallback(inode, vmf, length, pfn, ret);
	return VM_FAULT_FALLBACK;
}

static int dax_pmd_load_hole(struct vm_fault *vmf, struct iomap *iomap,
		void *entry)
{
	struct address_space *mapping = vmf->vma->vm_file->f_mapping;
	unsigned long pmd_addr = vmf->address & PMD_MASK;
	struct inode *inode = mapping->host;
	struct page *zero_page;
	void *ret = NULL;
	spinlock_t *ptl;
	pmd_t pmd_entry;

	zero_page = mm_get_huge_zero_page(vmf->vma->vm_mm);

	if (unlikely(!zero_page))
		goto fallback;

	ret = dax_insert_mapping_entry(mapping, vmf, entry, 0,
			RADIX_DAX_PMD | RADIX_DAX_ZERO_PAGE);
	if (IS_ERR(ret))
		goto fallback;

	ptl = pmd_lock(vmf->vma->vm_mm, vmf->pmd);
	if (!pmd_none(*(vmf->pmd))) {
		spin_unlock(ptl);
		goto fallback;
	}

	pmd_entry = mk_pmd(zero_page, vmf->vma->vm_page_prot);
	pmd_entry = pmd_mkhuge(pmd_entry);
	set_pmd_at(vmf->vma->vm_mm, pmd_addr, vmf->pmd, pmd_entry);
	spin_unlock(ptl);
	trace_dax_pmd_load_hole(inode, vmf, zero_page, ret);
	return VM_FAULT_NOPAGE;

fallback:
	trace_dax_pmd_load_hole_fallback(inode, vmf, zero_page, ret);
	return VM_FAULT_FALLBACK;
}

static int dax_iomap_pmd_fault(struct vm_fault *vmf,
			       const struct iomap_ops *ops)
{
	struct vm_area_struct *vma = vmf->vma;
	struct address_space *mapping = vma->vm_file->f_mapping;
	unsigned long pmd_addr = vmf->address & PMD_MASK;
	bool write = vmf->flags & FAULT_FLAG_WRITE;
	unsigned int iomap_flags = (write ? IOMAP_WRITE : 0) | IOMAP_FAULT;
	struct inode *inode = mapping->host;
	int result = VM_FAULT_FALLBACK;
	struct iomap iomap = { 0 };
	pgoff_t max_pgoff, pgoff;
	void *entry;
	loff_t pos;
	int error;

	/*
	 * Check whether offset isn't beyond end of file now. Caller is
	 * supposed to hold locks serializing us with truncate / punch hole so
	 * this is a reliable test.
	 */
	pgoff = linear_page_index(vma, pmd_addr);
	max_pgoff = (i_size_read(inode) - 1) >> PAGE_SHIFT;

	trace_dax_pmd_fault(inode, vmf, max_pgoff, 0);

	/*
	 * Make sure that the faulting address's PMD offset (color) matches
	 * the PMD offset from the start of the file.  This is necessary so
	 * that a PMD range in the page table overlaps exactly with a PMD
	 * range in the radix tree.
	 */
	if ((vmf->pgoff & PG_PMD_COLOUR) !=
	    ((vmf->address >> PAGE_SHIFT) & PG_PMD_COLOUR))
		goto fallback;

	/* Fall back to PTEs if we're going to COW */
	if (write && !(vma->vm_flags & VM_SHARED))
		goto fallback;

	/* If the PMD would extend outside the VMA */
	if (pmd_addr < vma->vm_start)
		goto fallback;
	if ((pmd_addr + PMD_SIZE) > vma->vm_end)
		goto fallback;

	if (pgoff > max_pgoff) {
		result = VM_FAULT_SIGBUS;
		goto out;
	}

	/* If the PMD would extend beyond the file size */
	if ((pgoff | PG_PMD_COLOUR) > max_pgoff)
		goto fallback;

	/*
<<<<<<< HEAD
	 * grab_mapping_entry() will make sure we get a 2M empty entry, a DAX
	 * PMD or a HZP entry.  If it can't (because a 4k page is already in
	 * the tree, for instance), it will return -EEXIST and we just fall
	 * back to 4k entries.
=======
	 * grab_mapping_entry() will make sure we get a 2MiB empty entry, a
	 * 2MiB zero page entry or a DAX PMD.  If it can't (because a 4k page
	 * is already in the tree, for instance), it will return -EEXIST and
	 * we just fall back to 4k entries.
>>>>>>> cb313370
	 */
	entry = grab_mapping_entry(mapping, pgoff, RADIX_DAX_PMD);
	if (IS_ERR(entry))
		goto fallback;

	/*
<<<<<<< HEAD
=======
	 * It is possible, particularly with mixed reads & writes to private
	 * mappings, that we have raced with a PTE fault that overlaps with
	 * the PMD we need to set up.  If so just return and the fault will be
	 * retried.
	 */
	if (!pmd_none(*vmf->pmd) && !pmd_trans_huge(*vmf->pmd) &&
			!pmd_devmap(*vmf->pmd)) {
		result = 0;
		goto unlock_entry;
	}

	/*
>>>>>>> cb313370
	 * Note that we don't use iomap_apply here.  We aren't doing I/O, only
	 * setting up a mapping, so really we're using iomap_begin() as a way
	 * to look up our filesystem block.
	 */
	pos = (loff_t)pgoff << PAGE_SHIFT;
	error = ops->iomap_begin(inode, pos, PMD_SIZE, iomap_flags, &iomap);
	if (error)
		goto unlock_entry;

	if (iomap.offset + iomap.length < pos + PMD_SIZE)
		goto finish_iomap;

	switch (iomap.type) {
	case IOMAP_MAPPED:
		result = dax_pmd_insert_mapping(vmf, &iomap, pos, entry);
		break;
	case IOMAP_UNWRITTEN:
	case IOMAP_HOLE:
		if (WARN_ON_ONCE(write))
			break;
<<<<<<< HEAD
		result = dax_pmd_load_hole(vmf, &iomap, &entry);
=======
		result = dax_pmd_load_hole(vmf, &iomap, entry);
>>>>>>> cb313370
		break;
	default:
		WARN_ON_ONCE(1);
		break;
	}

 finish_iomap:
	if (ops->iomap_end) {
		int copied = PMD_SIZE;

		if (result == VM_FAULT_FALLBACK)
			copied = 0;
		/*
		 * The fault is done by now and there's no way back (other
		 * thread may be already happily using PMD we have installed).
		 * Just ignore error from ->iomap_end since we cannot do much
		 * with it.
		 */
		ops->iomap_end(inode, pos, PMD_SIZE, copied, iomap_flags,
				&iomap);
	}
 unlock_entry:
<<<<<<< HEAD
	put_locked_mapping_entry(mapping, pgoff, entry);
=======
	put_locked_mapping_entry(mapping, pgoff);
>>>>>>> cb313370
 fallback:
	if (result == VM_FAULT_FALLBACK) {
		split_huge_pmd(vma, vmf->pmd, vmf->address);
		count_vm_event(THP_FAULT_FALLBACK);
	}
out:
	trace_dax_pmd_fault_done(inode, vmf, max_pgoff, result);
	return result;
}
#else
static int dax_iomap_pmd_fault(struct vm_fault *vmf,
			       const struct iomap_ops *ops)
{
	return VM_FAULT_FALLBACK;
}
#endif /* CONFIG_FS_DAX_PMD */

/**
 * dax_iomap_fault - handle a page fault on a DAX file
 * @vmf: The description of the fault
 * @ops: iomap ops passed from the file system
 *
 * When a page fault occurs, filesystems may call this helper in
 * their fault handler for DAX files. dax_iomap_fault() assumes the caller
 * has done all the necessary locking for page fault to proceed
 * successfully.
 */
int dax_iomap_fault(struct vm_fault *vmf, enum page_entry_size pe_size,
		    const struct iomap_ops *ops)
{
	switch (pe_size) {
	case PE_SIZE_PTE:
		return dax_iomap_pte_fault(vmf, ops);
	case PE_SIZE_PMD:
		return dax_iomap_pmd_fault(vmf, ops);
	default:
		return VM_FAULT_FALLBACK;
	}
}
EXPORT_SYMBOL_GPL(dax_iomap_fault);<|MERGE_RESOLUTION|>--- conflicted
+++ resolved
@@ -1361,25 +1361,16 @@
 		goto fallback;
 
 	/*
-<<<<<<< HEAD
-	 * grab_mapping_entry() will make sure we get a 2M empty entry, a DAX
-	 * PMD or a HZP entry.  If it can't (because a 4k page is already in
-	 * the tree, for instance), it will return -EEXIST and we just fall
-	 * back to 4k entries.
-=======
 	 * grab_mapping_entry() will make sure we get a 2MiB empty entry, a
 	 * 2MiB zero page entry or a DAX PMD.  If it can't (because a 4k page
 	 * is already in the tree, for instance), it will return -EEXIST and
 	 * we just fall back to 4k entries.
->>>>>>> cb313370
 	 */
 	entry = grab_mapping_entry(mapping, pgoff, RADIX_DAX_PMD);
 	if (IS_ERR(entry))
 		goto fallback;
 
 	/*
-<<<<<<< HEAD
-=======
 	 * It is possible, particularly with mixed reads & writes to private
 	 * mappings, that we have raced with a PTE fault that overlaps with
 	 * the PMD we need to set up.  If so just return and the fault will be
@@ -1392,7 +1383,6 @@
 	}
 
 	/*
->>>>>>> cb313370
 	 * Note that we don't use iomap_apply here.  We aren't doing I/O, only
 	 * setting up a mapping, so really we're using iomap_begin() as a way
 	 * to look up our filesystem block.
@@ -1413,11 +1403,7 @@
 	case IOMAP_HOLE:
 		if (WARN_ON_ONCE(write))
 			break;
-<<<<<<< HEAD
-		result = dax_pmd_load_hole(vmf, &iomap, &entry);
-=======
 		result = dax_pmd_load_hole(vmf, &iomap, entry);
->>>>>>> cb313370
 		break;
 	default:
 		WARN_ON_ONCE(1);
@@ -1440,11 +1426,7 @@
 				&iomap);
 	}
  unlock_entry:
-<<<<<<< HEAD
-	put_locked_mapping_entry(mapping, pgoff, entry);
-=======
 	put_locked_mapping_entry(mapping, pgoff);
->>>>>>> cb313370
  fallback:
 	if (result == VM_FAULT_FALLBACK) {
 		split_huge_pmd(vma, vmf->pmd, vmf->address);
