/*
 * Copyright (C) 2010 Red Hat, Inc.
 * Copyright (c) 2016 Christoph Hellwig.
 *
 * This program is free software; you can redistribute it and/or modify it
 * under the terms and conditions of the GNU General Public License,
 * version 2, as published by the Free Software Foundation.
 *
 * This program is distributed in the hope it will be useful, but WITHOUT
 * ANY WARRANTY; without even the implied warranty of MERCHANTABILITY or
 * FITNESS FOR A PARTICULAR PURPOSE.  See the GNU General Public License for
 * more details.
 */
#include <linux/module.h>
#include <linux/compiler.h>
#include <linux/fs.h>
#include <linux/iomap.h>
#include <linux/uaccess.h>
#include <linux/gfp.h>
#include <linux/mm.h>
#include <linux/swap.h>
#include <linux/pagemap.h>
#include <linux/file.h>
#include <linux/uio.h>
#include <linux/backing-dev.h>
#include <linux/buffer_head.h>
#include <linux/task_io_accounting_ops.h>
#include <linux/dax.h>
#include <linux/sched/signal.h>

#include "internal.h"

/*
 * Execute a iomap write on a segment of the mapping that spans a
 * contiguous range of pages that have identical block mapping state.
 *
 * This avoids the need to map pages individually, do individual allocations
 * for each page and most importantly avoid the need for filesystem specific
 * locking per page. Instead, all the operations are amortised over the entire
 * range of pages. It is assumed that the filesystems will lock whatever
 * resources they require in the iomap_begin call, and release them in the
 * iomap_end call.
 */
loff_t
iomap_apply(struct inode *inode, loff_t pos, loff_t length, unsigned flags,
		const struct iomap_ops *ops, void *data, iomap_actor_t actor)
{
	struct iomap iomap = { 0 };
	loff_t written = 0, ret;

	/*
	 * Need to map a range from start position for length bytes. This can
	 * span multiple pages - it is only guaranteed to return a range of a
	 * single type of pages (e.g. all into a hole, all mapped or all
	 * unwritten). Failure at this point has nothing to undo.
	 *
	 * If allocation is required for this range, reserve the space now so
	 * that the allocation is guaranteed to succeed later on. Once we copy
	 * the data into the page cache pages, then we cannot fail otherwise we
	 * expose transient stale data. If the reserve fails, we can safely
	 * back out at this point as there is nothing to undo.
	 */
	ret = ops->iomap_begin(inode, pos, length, flags, &iomap);
	if (ret)
		return ret;
	if (WARN_ON(iomap.offset > pos))
		return -EIO;

	/*
	 * Cut down the length to the one actually provided by the filesystem,
	 * as it might not be able to give us the whole size that we requested.
	 */
	if (iomap.offset + iomap.length < pos + length)
		length = iomap.offset + iomap.length - pos;

	/*
	 * Now that we have guaranteed that the space allocation will succeed.
	 * we can do the copy-in page by page without having to worry about
	 * failures exposing transient data.
	 */
	written = actor(inode, pos, length, data, &iomap);

	/*
	 * Now the data has been copied, commit the range we've copied.  This
	 * should not fail unless the filesystem has had a fatal error.
	 */
	if (ops->iomap_end) {
		ret = ops->iomap_end(inode, pos, length,
				     written > 0 ? written : 0,
				     flags, &iomap);
	}

	return written ? written : ret;
}

static void
iomap_write_failed(struct inode *inode, loff_t pos, unsigned len)
{
	loff_t i_size = i_size_read(inode);

	/*
	 * Only truncate newly allocated pages beyoned EOF, even if the
	 * write started inside the existing inode size.
	 */
	if (pos + len > i_size)
		truncate_pagecache_range(inode, max(pos, i_size), pos + len);
}

static int
iomap_write_begin(struct inode *inode, loff_t pos, unsigned len, unsigned flags,
		struct page **pagep, struct iomap *iomap)
{
	pgoff_t index = pos >> PAGE_SHIFT;
	struct page *page;
	int status = 0;

	BUG_ON(pos + len > iomap->offset + iomap->length);

	if (fatal_signal_pending(current))
		return -EINTR;

	page = grab_cache_page_write_begin(inode->i_mapping, index, flags);
	if (!page)
		return -ENOMEM;

	status = __block_write_begin_int(page, pos, len, NULL, iomap);
	if (unlikely(status)) {
		unlock_page(page);
		put_page(page);
		page = NULL;

		iomap_write_failed(inode, pos, len);
	}

	*pagep = page;
	return status;
}

static int
iomap_write_end(struct inode *inode, loff_t pos, unsigned len,
		unsigned copied, struct page *page)
{
	int ret;

	ret = generic_write_end(NULL, inode->i_mapping, pos, len,
			copied, page, NULL);
	if (ret < len)
		iomap_write_failed(inode, pos, len);
	return ret;
}

static loff_t
iomap_write_actor(struct inode *inode, loff_t pos, loff_t length, void *data,
		struct iomap *iomap)
{
	struct iov_iter *i = data;
	long status = 0;
	ssize_t written = 0;
	unsigned int flags = AOP_FLAG_NOFS;

	do {
		struct page *page;
		unsigned long offset;	/* Offset into pagecache page */
		unsigned long bytes;	/* Bytes to write to page */
		size_t copied;		/* Bytes copied from user */

		offset = (pos & (PAGE_SIZE - 1));
		bytes = min_t(unsigned long, PAGE_SIZE - offset,
						iov_iter_count(i));
again:
		if (bytes > length)
			bytes = length;

		/*
		 * Bring in the user page that we will copy from _first_.
		 * Otherwise there's a nasty deadlock on copying from the
		 * same page as we're writing to, without it being marked
		 * up-to-date.
		 *
		 * Not only is this an optimisation, but it is also required
		 * to check that the address is actually valid, when atomic
		 * usercopies are used, below.
		 */
		if (unlikely(iov_iter_fault_in_readable(i, bytes))) {
			status = -EFAULT;
			break;
		}

		status = iomap_write_begin(inode, pos, bytes, flags, &page,
				iomap);
		if (unlikely(status))
			break;

		if (mapping_writably_mapped(inode->i_mapping))
			flush_dcache_page(page);

		copied = iov_iter_copy_from_user_atomic(page, i, offset, bytes);

		flush_dcache_page(page);

		status = iomap_write_end(inode, pos, bytes, copied, page);
		if (unlikely(status < 0))
			break;
		copied = status;

		cond_resched();

		iov_iter_advance(i, copied);
		if (unlikely(copied == 0)) {
			/*
			 * If we were unable to copy any data at all, we must
			 * fall back to a single segment length write.
			 *
			 * If we didn't fallback here, we could livelock
			 * because not all segments in the iov can be copied at
			 * once without a pagefault.
			 */
			bytes = min_t(unsigned long, PAGE_SIZE - offset,
						iov_iter_single_seg_count(i));
			goto again;
		}
		pos += copied;
		written += copied;
		length -= copied;

		balance_dirty_pages_ratelimited(inode->i_mapping);
	} while (iov_iter_count(i) && length);

	return written ? written : status;
}

ssize_t
iomap_file_buffered_write(struct kiocb *iocb, struct iov_iter *iter,
		const struct iomap_ops *ops)
{
	struct inode *inode = iocb->ki_filp->f_mapping->host;
	loff_t pos = iocb->ki_pos, ret = 0, written = 0;

	while (iov_iter_count(iter)) {
		ret = iomap_apply(inode, pos, iov_iter_count(iter),
				IOMAP_WRITE, ops, iter, iomap_write_actor);
		if (ret <= 0)
			break;
		pos += ret;
		written += ret;
	}

	return written ? written : ret;
}
EXPORT_SYMBOL_GPL(iomap_file_buffered_write);

static struct page *
__iomap_read_page(struct inode *inode, loff_t offset)
{
	struct address_space *mapping = inode->i_mapping;
	struct page *page;

	page = read_mapping_page(mapping, offset >> PAGE_SHIFT, NULL);
	if (IS_ERR(page))
		return page;
	if (!PageUptodate(page)) {
		put_page(page);
		return ERR_PTR(-EIO);
	}
	return page;
}

static loff_t
iomap_dirty_actor(struct inode *inode, loff_t pos, loff_t length, void *data,
		struct iomap *iomap)
{
	long status = 0;
	ssize_t written = 0;

	do {
		struct page *page, *rpage;
		unsigned long offset;	/* Offset into pagecache page */
		unsigned long bytes;	/* Bytes to write to page */

		offset = (pos & (PAGE_SIZE - 1));
		bytes = min_t(loff_t, PAGE_SIZE - offset, length);

		rpage = __iomap_read_page(inode, pos);
		if (IS_ERR(rpage))
			return PTR_ERR(rpage);

		status = iomap_write_begin(inode, pos, bytes,
					   AOP_FLAG_NOFS, &page, iomap);
		put_page(rpage);
		if (unlikely(status))
			return status;

		WARN_ON_ONCE(!PageUptodate(page));

		status = iomap_write_end(inode, pos, bytes, bytes, page);
		if (unlikely(status <= 0)) {
			if (WARN_ON_ONCE(status == 0))
				return -EIO;
			return status;
		}

		cond_resched();

		pos += status;
		written += status;
		length -= status;

		balance_dirty_pages_ratelimited(inode->i_mapping);
	} while (length);

	return written;
}

int
iomap_file_dirty(struct inode *inode, loff_t pos, loff_t len,
		const struct iomap_ops *ops)
{
	loff_t ret;

	while (len) {
		ret = iomap_apply(inode, pos, len, IOMAP_WRITE, ops, NULL,
				iomap_dirty_actor);
		if (ret <= 0)
			return ret;
		pos += ret;
		len -= ret;
	}

	return 0;
}
EXPORT_SYMBOL_GPL(iomap_file_dirty);

static int iomap_zero(struct inode *inode, loff_t pos, unsigned offset,
		unsigned bytes, struct iomap *iomap)
{
	struct page *page;
	int status;

	status = iomap_write_begin(inode, pos, bytes, AOP_FLAG_NOFS, &page,
				   iomap);
	if (status)
		return status;

	zero_user(page, offset, bytes);
	mark_page_accessed(page);

	return iomap_write_end(inode, pos, bytes, bytes, page);
}

static int iomap_dax_zero(loff_t pos, unsigned offset, unsigned bytes,
		struct iomap *iomap)
{
	sector_t sector = iomap->blkno +
		(((pos & ~(PAGE_SIZE - 1)) - iomap->offset) >> 9);

	return __dax_zero_page_range(iomap->bdev, iomap->dax_dev, sector,
			offset, bytes);
}

static loff_t
iomap_zero_range_actor(struct inode *inode, loff_t pos, loff_t count,
		void *data, struct iomap *iomap)
{
	bool *did_zero = data;
	loff_t written = 0;
	int status;

	/* already zeroed?  we're done. */
	if (iomap->type == IOMAP_HOLE || iomap->type == IOMAP_UNWRITTEN)
	    	return count;

	do {
		unsigned offset, bytes;

		offset = pos & (PAGE_SIZE - 1); /* Within page */
		bytes = min_t(loff_t, PAGE_SIZE - offset, count);

		if (IS_DAX(inode))
			status = iomap_dax_zero(pos, offset, bytes, iomap);
		else
			status = iomap_zero(inode, pos, offset, bytes, iomap);
		if (status < 0)
			return status;

		pos += bytes;
		count -= bytes;
		written += bytes;
		if (did_zero)
			*did_zero = true;
	} while (count > 0);

	return written;
}

int
iomap_zero_range(struct inode *inode, loff_t pos, loff_t len, bool *did_zero,
		const struct iomap_ops *ops)
{
	loff_t ret;

	while (len > 0) {
		ret = iomap_apply(inode, pos, len, IOMAP_ZERO,
				ops, did_zero, iomap_zero_range_actor);
		if (ret <= 0)
			return ret;

		pos += ret;
		len -= ret;
	}

	return 0;
}
EXPORT_SYMBOL_GPL(iomap_zero_range);

int
iomap_truncate_page(struct inode *inode, loff_t pos, bool *did_zero,
		const struct iomap_ops *ops)
{
	unsigned int blocksize = i_blocksize(inode);
	unsigned int off = pos & (blocksize - 1);

	/* Block boundary? Nothing to do */
	if (!off)
		return 0;
	return iomap_zero_range(inode, pos, blocksize - off, did_zero, ops);
}
EXPORT_SYMBOL_GPL(iomap_truncate_page);

static loff_t
iomap_page_mkwrite_actor(struct inode *inode, loff_t pos, loff_t length,
		void *data, struct iomap *iomap)
{
	struct page *page = data;
	int ret;

	ret = __block_write_begin_int(page, pos, length, NULL, iomap);
	if (ret)
		return ret;

	block_commit_write(page, 0, length);
	return length;
}

int iomap_page_mkwrite(struct vm_fault *vmf, const struct iomap_ops *ops)
{
	struct page *page = vmf->page;
	struct inode *inode = file_inode(vmf->vma->vm_file);
	unsigned long length;
	loff_t offset, size;
	ssize_t ret;

	lock_page(page);
	size = i_size_read(inode);
	if ((page->mapping != inode->i_mapping) ||
	    (page_offset(page) > size)) {
		/* We overload EFAULT to mean page got truncated */
		ret = -EFAULT;
		goto out_unlock;
	}

	/* page is wholly or partially inside EOF */
	if (((page->index + 1) << PAGE_SHIFT) > size)
		length = size & ~PAGE_MASK;
	else
		length = PAGE_SIZE;

	offset = page_offset(page);
	while (length > 0) {
		ret = iomap_apply(inode, offset, length,
				IOMAP_WRITE | IOMAP_FAULT, ops, page,
				iomap_page_mkwrite_actor);
		if (unlikely(ret <= 0))
			goto out_unlock;
		offset += ret;
		length -= ret;
	}

	set_page_dirty(page);
	wait_for_stable_page(page);
	return VM_FAULT_LOCKED;
out_unlock:
	unlock_page(page);
	return block_page_mkwrite_return(ret);
}
EXPORT_SYMBOL_GPL(iomap_page_mkwrite);

struct fiemap_ctx {
	struct fiemap_extent_info *fi;
	struct iomap prev;
};

static int iomap_to_fiemap(struct fiemap_extent_info *fi,
		struct iomap *iomap, u32 flags)
{
	switch (iomap->type) {
	case IOMAP_HOLE:
		/* skip holes */
		return 0;
	case IOMAP_DELALLOC:
		flags |= FIEMAP_EXTENT_DELALLOC | FIEMAP_EXTENT_UNKNOWN;
		break;
	case IOMAP_UNWRITTEN:
		flags |= FIEMAP_EXTENT_UNWRITTEN;
		break;
	case IOMAP_MAPPED:
		break;
	}

	if (iomap->flags & IOMAP_F_MERGED)
		flags |= FIEMAP_EXTENT_MERGED;
	if (iomap->flags & IOMAP_F_SHARED)
		flags |= FIEMAP_EXTENT_SHARED;

	return fiemap_fill_next_extent(fi, iomap->offset,
			iomap->blkno != IOMAP_NULL_BLOCK ? iomap->blkno << 9: 0,
			iomap->length, flags);

}

static loff_t
iomap_fiemap_actor(struct inode *inode, loff_t pos, loff_t length, void *data,
		struct iomap *iomap)
{
	struct fiemap_ctx *ctx = data;
	loff_t ret = length;

	if (iomap->type == IOMAP_HOLE)
		return length;

	ret = iomap_to_fiemap(ctx->fi, &ctx->prev, 0);
	ctx->prev = *iomap;
	switch (ret) {
	case 0:		/* success */
		return length;
	case 1:		/* extent array full */
		return 0;
	default:
		return ret;
	}
}

int iomap_fiemap(struct inode *inode, struct fiemap_extent_info *fi,
		loff_t start, loff_t len, const struct iomap_ops *ops)
{
	struct fiemap_ctx ctx;
	loff_t ret;

	memset(&ctx, 0, sizeof(ctx));
	ctx.fi = fi;
	ctx.prev.type = IOMAP_HOLE;

	ret = fiemap_check_flags(fi, FIEMAP_FLAG_SYNC);
	if (ret)
		return ret;

	if (fi->fi_flags & FIEMAP_FLAG_SYNC) {
		ret = filemap_write_and_wait(inode->i_mapping);
		if (ret)
			return ret;
	}

	while (len > 0) {
		ret = iomap_apply(inode, start, len, IOMAP_REPORT, ops, &ctx,
				iomap_fiemap_actor);
		/* inode with no (attribute) mapping will give ENOENT */
		if (ret == -ENOENT)
			break;
		if (ret < 0)
			return ret;
		if (ret == 0)
			break;

		start += ret;
		len -= ret;
	}

	if (ctx.prev.type != IOMAP_HOLE) {
		ret = iomap_to_fiemap(fi, &ctx.prev, FIEMAP_EXTENT_LAST);
		if (ret < 0)
			return ret;
	}

	return 0;
}
EXPORT_SYMBOL_GPL(iomap_fiemap);

static loff_t
iomap_seek_hole_actor(struct inode *inode, loff_t offset, loff_t length,
		      void *data, struct iomap *iomap)
{
	switch (iomap->type) {
	case IOMAP_UNWRITTEN:
		offset = page_cache_seek_hole_data(inode, offset, length,
						   SEEK_HOLE);
		if (offset < 0)
			return length;
		/* fall through */
	case IOMAP_HOLE:
		*(loff_t *)data = offset;
		return 0;
	default:
		return length;
	}
}

loff_t
iomap_seek_hole(struct inode *inode, loff_t offset, const struct iomap_ops *ops)
{
	loff_t size = i_size_read(inode);
	loff_t length = size - offset;
	loff_t ret;

	/* Nothing to be found before or beyond the end of the file. */
	if (offset < 0 || offset >= size)
		return -ENXIO;

	while (length > 0) {
		ret = iomap_apply(inode, offset, length, IOMAP_REPORT, ops,
				  &offset, iomap_seek_hole_actor);
		if (ret < 0)
			return ret;
		if (ret == 0)
			break;

		offset += ret;
		length -= ret;
	}

	return offset;
}
EXPORT_SYMBOL_GPL(iomap_seek_hole);

static loff_t
iomap_seek_data_actor(struct inode *inode, loff_t offset, loff_t length,
		      void *data, struct iomap *iomap)
{
	switch (iomap->type) {
	case IOMAP_HOLE:
		return length;
	case IOMAP_UNWRITTEN:
		offset = page_cache_seek_hole_data(inode, offset, length,
						   SEEK_DATA);
		if (offset < 0)
			return length;
		/*FALLTHRU*/
	default:
		*(loff_t *)data = offset;
		return 0;
	}
}

loff_t
iomap_seek_data(struct inode *inode, loff_t offset, const struct iomap_ops *ops)
{
	loff_t size = i_size_read(inode);
	loff_t length = size - offset;
	loff_t ret;

	/* Nothing to be found before or beyond the end of the file. */
	if (offset < 0 || offset >= size)
		return -ENXIO;

	while (length > 0) {
		ret = iomap_apply(inode, offset, length, IOMAP_REPORT, ops,
				  &offset, iomap_seek_data_actor);
		if (ret < 0)
			return ret;
		if (ret == 0)
			break;

		offset += ret;
		length -= ret;
	}

	if (length <= 0)
		return -ENXIO;
	return offset;
}
EXPORT_SYMBOL_GPL(iomap_seek_data);

/*
 * Private flags for iomap_dio, must not overlap with the public ones in
 * iomap.h:
 */
#define IOMAP_DIO_WRITE		(1 << 30)
#define IOMAP_DIO_DIRTY		(1 << 31)

struct iomap_dio {
	struct kiocb		*iocb;
	iomap_dio_end_io_t	*end_io;
	loff_t			i_size;
	loff_t			size;
	atomic_t		ref;
	unsigned		flags;
	int			error;

	union {
		/* used during submission and for synchronous completion: */
		struct {
			struct iov_iter		*iter;
			struct task_struct	*waiter;
			struct request_queue	*last_queue;
			blk_qc_t		cookie;
		} submit;

		/* used for aio completion: */
		struct {
			struct work_struct	work;
		} aio;
	};
};

static ssize_t iomap_dio_complete(struct iomap_dio *dio)
{
	struct kiocb *iocb = dio->iocb;
	struct inode *inode = file_inode(iocb->ki_filp);
	loff_t offset = iocb->ki_pos;
	ssize_t ret;

	if (dio->end_io) {
		ret = dio->end_io(iocb,
				dio->error ? dio->error : dio->size,
				dio->flags);
	} else {
		ret = dio->error;
	}

	if (likely(!ret)) {
		ret = dio->size;
		/* check for short read */
		if (offset + ret > dio->i_size &&
		    !(dio->flags & IOMAP_DIO_WRITE))
			ret = dio->i_size - offset;
		iocb->ki_pos += ret;
	}

	/*
	 * Try again to invalidate clean pages which might have been cached by
	 * non-direct readahead, or faulted in by get_user_pages() if the source
	 * of the write was an mmap'ed region of the file we're writing.  Either
	 * one is a pretty crazy thing to do, so we don't support it 100%.  If
	 * this invalidation fails, tough, the write still worked...
	 *
	 * And this page cache invalidation has to be after dio->end_io(), as
	 * some filesystems convert unwritten extents to real allocations in
	 * end_io() when necessary, otherwise a racing buffer read would cache
	 * zeros from unwritten extents.
	 */
	if (!dio->error &&
	    (dio->flags & IOMAP_DIO_WRITE) && inode->i_mapping->nrpages) {
		int err;
		err = invalidate_inode_pages2_range(inode->i_mapping,
				offset >> PAGE_SHIFT,
				(offset + dio->size - 1) >> PAGE_SHIFT);
		WARN_ON_ONCE(err);
	}

	inode_dio_end(file_inode(iocb->ki_filp));
	kfree(dio);

	return ret;
}

static void iomap_dio_complete_work(struct work_struct *work)
{
	struct iomap_dio *dio = container_of(work, struct iomap_dio, aio.work);
	struct kiocb *iocb = dio->iocb;
	bool is_write = (dio->flags & IOMAP_DIO_WRITE);
	ssize_t ret;

	ret = iomap_dio_complete(dio);
	if (is_write && ret > 0)
		ret = generic_write_sync(iocb, ret);
	iocb->ki_complete(iocb, ret, 0);
}

/*
 * Set an error in the dio if none is set yet.  We have to use cmpxchg
 * as the submission context and the completion context(s) can race to
 * update the error.
 */
static inline void iomap_dio_set_error(struct iomap_dio *dio, int ret)
{
	cmpxchg(&dio->error, 0, ret);
}

static void iomap_dio_bio_end_io(struct bio *bio)
{
	struct iomap_dio *dio = bio->bi_private;
	bool should_dirty = (dio->flags & IOMAP_DIO_DIRTY);

	if (bio->bi_status)
		iomap_dio_set_error(dio, blk_status_to_errno(bio->bi_status));

	if (atomic_dec_and_test(&dio->ref)) {
		if (is_sync_kiocb(dio->iocb)) {
			struct task_struct *waiter = dio->submit.waiter;

			WRITE_ONCE(dio->submit.waiter, NULL);
			wake_up_process(waiter);
		} else if (dio->flags & IOMAP_DIO_WRITE) {
			struct inode *inode = file_inode(dio->iocb->ki_filp);

			INIT_WORK(&dio->aio.work, iomap_dio_complete_work);
			queue_work(inode->i_sb->s_dio_done_wq, &dio->aio.work);
		} else {
			iomap_dio_complete_work(&dio->aio.work);
		}
	}

	if (should_dirty) {
		bio_check_pages_dirty(bio);
	} else {
		struct bio_vec *bvec;
		int i;

		bio_for_each_segment_all(bvec, bio, i)
			put_page(bvec->bv_page);
		bio_put(bio);
	}
}

static blk_qc_t
iomap_dio_zero(struct iomap_dio *dio, struct iomap *iomap, loff_t pos,
		unsigned len)
{
	struct page *page = ZERO_PAGE(0);
	struct bio *bio;

	bio = bio_alloc(GFP_KERNEL, 1);
	bio_set_dev(bio, iomap->bdev);
	bio->bi_iter.bi_sector =
		iomap->blkno + ((pos - iomap->offset) >> 9);
	bio->bi_private = dio;
	bio->bi_end_io = iomap_dio_bio_end_io;

	get_page(page);
	if (bio_add_page(bio, page, len, 0) != len)
		BUG();
	bio_set_op_attrs(bio, REQ_OP_WRITE, REQ_SYNC | REQ_IDLE);

	atomic_inc(&dio->ref);
	return submit_bio(bio);
}

static loff_t
iomap_dio_actor(struct inode *inode, loff_t pos, loff_t length,
		void *data, struct iomap *iomap)
{
	struct iomap_dio *dio = data;
	unsigned int blkbits = blksize_bits(bdev_logical_block_size(iomap->bdev));
	unsigned int fs_block_size = i_blocksize(inode), pad;
	unsigned int align = iov_iter_alignment(dio->submit.iter);
	struct iov_iter iter;
	struct bio *bio;
	bool need_zeroout = false;
	int nr_pages, ret;

	if ((pos | length | align) & ((1 << blkbits) - 1))
		return -EINVAL;

	switch (iomap->type) {
	case IOMAP_HOLE:
		if (WARN_ON_ONCE(dio->flags & IOMAP_DIO_WRITE))
			return -EIO;
		/*FALLTHRU*/
	case IOMAP_UNWRITTEN:
		if (!(dio->flags & IOMAP_DIO_WRITE)) {
			iov_iter_zero(length, dio->submit.iter);
			dio->size += length;
			return length;
		}
		dio->flags |= IOMAP_DIO_UNWRITTEN;
		need_zeroout = true;
		break;
	case IOMAP_MAPPED:
		if (iomap->flags & IOMAP_F_SHARED)
			dio->flags |= IOMAP_DIO_COW;
		if (iomap->flags & IOMAP_F_NEW)
			need_zeroout = true;
		break;
	default:
		WARN_ON_ONCE(1);
		return -EIO;
	}

	/*
	 * Operate on a partial iter trimmed to the extent we were called for.
	 * We'll update the iter in the dio once we're done with this extent.
	 */
	iter = *dio->submit.iter;
	iov_iter_truncate(&iter, length);

	nr_pages = iov_iter_npages(&iter, BIO_MAX_PAGES);
	if (nr_pages <= 0)
		return nr_pages;

	if (need_zeroout) {
		/* zero out from the start of the block to the write offset */
		pad = pos & (fs_block_size - 1);
		if (pad)
			iomap_dio_zero(dio, iomap, pos - pad, pad);
	}

	do {
		if (dio->error)
			return 0;

		bio = bio_alloc(GFP_KERNEL, nr_pages);
		bio_set_dev(bio, iomap->bdev);
		bio->bi_iter.bi_sector =
			iomap->blkno + ((pos - iomap->offset) >> 9);
		bio->bi_write_hint = dio->iocb->ki_hint;
		bio->bi_private = dio;
		bio->bi_end_io = iomap_dio_bio_end_io;

		ret = bio_iov_iter_get_pages(bio, &iter);
		if (unlikely(ret)) {
			bio_put(bio);
			return ret;
		}

		if (dio->flags & IOMAP_DIO_WRITE) {
			bio_set_op_attrs(bio, REQ_OP_WRITE, REQ_SYNC | REQ_IDLE);
			task_io_account_write(bio->bi_iter.bi_size);
		} else {
			bio_set_op_attrs(bio, REQ_OP_READ, 0);
			if (dio->flags & IOMAP_DIO_DIRTY)
				bio_set_pages_dirty(bio);
		}

		dio->size += bio->bi_iter.bi_size;
		pos += bio->bi_iter.bi_size;

		nr_pages = iov_iter_npages(&iter, BIO_MAX_PAGES);

		atomic_inc(&dio->ref);

		dio->submit.last_queue = bdev_get_queue(iomap->bdev);
		dio->submit.cookie = submit_bio(bio);
	} while (nr_pages);

	if (need_zeroout) {
		/* zero out from the end of the write to the end of the block */
		pad = pos & (fs_block_size - 1);
		if (pad)
			iomap_dio_zero(dio, iomap, pos, fs_block_size - pad);
	}

	iov_iter_advance(dio->submit.iter, length);
	return length;
}

ssize_t
iomap_dio_rw(struct kiocb *iocb, struct iov_iter *iter,
		const struct iomap_ops *ops, iomap_dio_end_io_t end_io)
{
	struct address_space *mapping = iocb->ki_filp->f_mapping;
	struct inode *inode = file_inode(iocb->ki_filp);
	size_t count = iov_iter_count(iter);
	loff_t pos = iocb->ki_pos, start = pos;
	loff_t end = iocb->ki_pos + count - 1, ret = 0;
	unsigned int flags = IOMAP_DIRECT;
	struct blk_plug plug;
	struct iomap_dio *dio;

	lockdep_assert_held(&inode->i_rwsem);

	if (!count)
		return 0;

	dio = kmalloc(sizeof(*dio), GFP_KERNEL);
	if (!dio)
		return -ENOMEM;

	dio->iocb = iocb;
	atomic_set(&dio->ref, 1);
	dio->size = 0;
	dio->i_size = i_size_read(inode);
	dio->end_io = end_io;
	dio->error = 0;
	dio->flags = 0;

	dio->submit.iter = iter;
	if (is_sync_kiocb(iocb)) {
		dio->submit.waiter = current;
		dio->submit.cookie = BLK_QC_T_NONE;
		dio->submit.last_queue = NULL;
	}

	if (iov_iter_rw(iter) == READ) {
		if (pos >= dio->i_size)
			goto out_free_dio;

		if (iter->type == ITER_IOVEC)
			dio->flags |= IOMAP_DIO_DIRTY;
	} else {
		dio->flags |= IOMAP_DIO_WRITE;
		flags |= IOMAP_WRITE;
	}

<<<<<<< HEAD
	ret = filemap_write_and_wait_range(mapping, start, end);
	if (ret)
		goto out_free_dio;

=======
	if (iocb->ki_flags & IOCB_NOWAIT) {
		if (filemap_range_has_page(mapping, start, end)) {
			ret = -EAGAIN;
			goto out_free_dio;
		}
		flags |= IOMAP_NOWAIT;
	}

	ret = filemap_write_and_wait_range(mapping, start, end);
	if (ret)
		goto out_free_dio;

>>>>>>> cb313370
	ret = invalidate_inode_pages2_range(mapping,
			start >> PAGE_SHIFT, end >> PAGE_SHIFT);
	WARN_ON_ONCE(ret);
	ret = 0;
<<<<<<< HEAD
=======

	if (iov_iter_rw(iter) == WRITE && !is_sync_kiocb(iocb) &&
	    !inode->i_sb->s_dio_done_wq) {
		ret = sb_init_dio_done_wq(inode->i_sb);
		if (ret < 0)
			goto out_free_dio;
	}
>>>>>>> cb313370

	inode_dio_begin(inode);

	blk_start_plug(&plug);
	do {
		ret = iomap_apply(inode, pos, count, flags, ops, dio,
				iomap_dio_actor);
		if (ret <= 0) {
			/* magic error code to fall back to buffered I/O */
			if (ret == -ENOTBLK)
				ret = 0;
			break;
		}
		pos += ret;

		if (iov_iter_rw(iter) == READ && pos >= dio->i_size)
			break;
	} while ((count = iov_iter_count(iter)) > 0);
	blk_finish_plug(&plug);

	if (ret < 0)
		iomap_dio_set_error(dio, ret);

	if (!atomic_dec_and_test(&dio->ref)) {
		if (!is_sync_kiocb(iocb))
			return -EIOCBQUEUED;

		for (;;) {
			set_current_state(TASK_UNINTERRUPTIBLE);
			if (!READ_ONCE(dio->submit.waiter))
				break;

			if (!(iocb->ki_flags & IOCB_HIPRI) ||
			    !dio->submit.last_queue ||
			    !blk_mq_poll(dio->submit.last_queue,
					 dio->submit.cookie))
				io_schedule();
		}
		__set_current_state(TASK_RUNNING);
	}

	ret = iomap_dio_complete(dio);

<<<<<<< HEAD
	/*
	 * Try again to invalidate clean pages which might have been cached by
	 * non-direct readahead, or faulted in by get_user_pages() if the source
	 * of the write was an mmap'ed region of the file we're writing.  Either
	 * one is a pretty crazy thing to do, so we don't support it 100%.  If
	 * this invalidation fails, tough, the write still worked...
	 */
	if (iov_iter_rw(iter) == WRITE) {
		int err = invalidate_inode_pages2_range(mapping,
				start >> PAGE_SHIFT, end >> PAGE_SHIFT);
		WARN_ON_ONCE(err);
	}

=======
>>>>>>> cb313370
	return ret;

out_free_dio:
	kfree(dio);
	return ret;
}
EXPORT_SYMBOL_GPL(iomap_dio_rw);<|MERGE_RESOLUTION|>--- conflicted
+++ resolved
@@ -999,12 +999,6 @@
 		flags |= IOMAP_WRITE;
 	}
 
-<<<<<<< HEAD
-	ret = filemap_write_and_wait_range(mapping, start, end);
-	if (ret)
-		goto out_free_dio;
-
-=======
 	if (iocb->ki_flags & IOCB_NOWAIT) {
 		if (filemap_range_has_page(mapping, start, end)) {
 			ret = -EAGAIN;
@@ -1017,13 +1011,10 @@
 	if (ret)
 		goto out_free_dio;
 
->>>>>>> cb313370
 	ret = invalidate_inode_pages2_range(mapping,
 			start >> PAGE_SHIFT, end >> PAGE_SHIFT);
 	WARN_ON_ONCE(ret);
 	ret = 0;
-<<<<<<< HEAD
-=======
 
 	if (iov_iter_rw(iter) == WRITE && !is_sync_kiocb(iocb) &&
 	    !inode->i_sb->s_dio_done_wq) {
@@ -1031,7 +1022,6 @@
 		if (ret < 0)
 			goto out_free_dio;
 	}
->>>>>>> cb313370
 
 	inode_dio_begin(inode);
 
@@ -1075,22 +1065,6 @@
 
 	ret = iomap_dio_complete(dio);
 
-<<<<<<< HEAD
-	/*
-	 * Try again to invalidate clean pages which might have been cached by
-	 * non-direct readahead, or faulted in by get_user_pages() if the source
-	 * of the write was an mmap'ed region of the file we're writing.  Either
-	 * one is a pretty crazy thing to do, so we don't support it 100%.  If
-	 * this invalidation fails, tough, the write still worked...
-	 */
-	if (iov_iter_rw(iter) == WRITE) {
-		int err = invalidate_inode_pages2_range(mapping,
-				start >> PAGE_SHIFT, end >> PAGE_SHIFT);
-		WARN_ON_ONCE(err);
-	}
-
-=======
->>>>>>> cb313370
 	return ret;
 
 out_free_dio:
