--- conflicted
+++ resolved
@@ -1154,11 +1154,7 @@
 {
 	struct inode *inode = file_inode(file);
 
-<<<<<<< HEAD
-	if (inode_permission2(file->f_path.mnt, file_inode(file), MAY_READ) < 0) {
-=======
 	if (inode_permission2(file->f_path.mnt, inode, MAY_READ) < 0) {
->>>>>>> 83fbd12c
 		struct user_namespace *old, *user_ns;
 
 		bprm->interp_flags |= BINPRM_FLAGS_ENFORCE_NONDUMP;
