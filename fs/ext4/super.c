--- conflicted
+++ resolved
@@ -3665,11 +3665,7 @@
 	db_count = (sbi->s_groups_count + EXT4_DESC_PER_BLOCK(sb) - 1) /
 		   EXT4_DESC_PER_BLOCK(sb);
 	if (ext4_has_feature_meta_bg(sb)) {
-<<<<<<< HEAD
-		if (le32_to_cpu(es->s_first_meta_bg) >= db_count) {
-=======
 		if (le32_to_cpu(es->s_first_meta_bg) > db_count) {
->>>>>>> 83fbd12c
 			ext4_msg(sb, KERN_WARNING,
 				 "first meta block group too large: %u "
 				 "(group descriptor block count %u)",
