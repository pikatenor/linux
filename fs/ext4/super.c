--- conflicted
+++ resolved
@@ -2387,8 +2387,6 @@
 				 "superblock", i);
 			if (!sb_rdonly(sb))
 				return 0;
-<<<<<<< HEAD
-=======
 		}
 		if (block_bitmap >= sb_block + 1 &&
 		    block_bitmap <= last_bg_block) {
@@ -2397,7 +2395,6 @@
 				 "block group descriptors", i);
 			if (!sb_rdonly(sb))
 				return 0;
->>>>>>> 1ec8f1f0
 		}
 		if (block_bitmap < first_block || block_bitmap > last_block) {
 			ext4_msg(sb, KERN_ERR, "ext4_check_descriptors: "
@@ -2412,8 +2409,6 @@
 				 "superblock", i);
 			if (!sb_rdonly(sb))
 				return 0;
-<<<<<<< HEAD
-=======
 		}
 		if (inode_bitmap >= sb_block + 1 &&
 		    inode_bitmap <= last_bg_block) {
@@ -2422,7 +2417,6 @@
 				 "block group descriptors", i);
 			if (!sb_rdonly(sb))
 				return 0;
->>>>>>> 1ec8f1f0
 		}
 		if (inode_bitmap < first_block || inode_bitmap > last_block) {
 			ext4_msg(sb, KERN_ERR, "ext4_check_descriptors: "
@@ -2437,8 +2431,6 @@
 				 "superblock", i);
 			if (!sb_rdonly(sb))
 				return 0;
-<<<<<<< HEAD
-=======
 		}
 		if (inode_table >= sb_block + 1 &&
 		    inode_table <= last_bg_block) {
@@ -2447,7 +2439,6 @@
 				 "block group descriptors", i);
 			if (!sb_rdonly(sb))
 				return 0;
->>>>>>> 1ec8f1f0
 		}
 		if (inode_table < first_block ||
 		    inode_table + sbi->s_itb_per_group - 1 > last_block) {
@@ -3827,12 +3818,7 @@
 					" that may contain inline data");
 			goto failed_mount;
 		}
-<<<<<<< HEAD
-		err = bdev_dax_supported(sb, blocksize);
-		if (err)
-=======
 		if (!bdev_dax_supported(sb->s_bdev, blocksize))
->>>>>>> 1ec8f1f0
 			goto failed_mount;
 	}
 
