// SPDX-License-Identifier: GPL-2.0
/*
 * linux/fs/ext4/xattr.c
 *
 * Copyright (C) 2001-2003 Andreas Gruenbacher, <agruen@suse.de>
 *
 * Fix by Harrison Xing <harrison@mountainviewdata.com>.
 * Ext4 code with a lot of help from Eric Jarman <ejarman@acm.org>.
 * Extended attributes for symlinks and special files added per
 *  suggestion of Luka Renko <luka.renko@hermes.si>.
 * xattr consolidation Copyright (c) 2004 James Morris <jmorris@redhat.com>,
 *  Red Hat Inc.
 * ea-in-inode support by Alex Tomas <alex@clusterfs.com> aka bzzz
 *  and Andreas Gruenbacher <agruen@suse.de>.
 */

/*
 * Extended attributes are stored directly in inodes (on file systems with
 * inodes bigger than 128 bytes) and on additional disk blocks. The i_file_acl
 * field contains the block number if an inode uses an additional block. All
 * attributes must fit in the inode and one additional block. Blocks that
 * contain the identical set of attributes may be shared among several inodes.
 * Identical blocks are detected by keeping a cache of blocks that have
 * recently been accessed.
 *
 * The attributes in inodes and on blocks have a different header; the entries
 * are stored in the same format:
 *
 *   +------------------+
 *   | header           |
 *   | entry 1          | |
 *   | entry 2          | | growing downwards
 *   | entry 3          | v
 *   | four null bytes  |
 *   | . . .            |
 *   | value 1          | ^
 *   | value 3          | | growing upwards
 *   | value 2          | |
 *   +------------------+
 *
 * The header is followed by multiple entry descriptors. In disk blocks, the
 * entry descriptors are kept sorted. In inodes, they are unsorted. The
 * attribute values are aligned to the end of the block in no specific order.
 *
 * Locking strategy
 * ----------------
 * EXT4_I(inode)->i_file_acl is protected by EXT4_I(inode)->xattr_sem.
 * EA blocks are only changed if they are exclusive to an inode, so
 * holding xattr_sem also means that nothing but the EA block's reference
 * count can change. Multiple writers to the same block are synchronized
 * by the buffer lock.
 */

#include <linux/init.h>
#include <linux/fs.h>
#include <linux/slab.h>
#include <linux/mbcache.h>
#include <linux/quotaops.h>
#include "ext4_jbd2.h"
#include "ext4.h"
#include "xattr.h"
#include "acl.h"

#ifdef EXT4_XATTR_DEBUG
# define ea_idebug(inode, fmt, ...)					\
	printk(KERN_DEBUG "inode %s:%lu: " fmt "\n",			\
	       inode->i_sb->s_id, inode->i_ino, ##__VA_ARGS__)
# define ea_bdebug(bh, fmt, ...)					\
	printk(KERN_DEBUG "block %pg:%lu: " fmt "\n",			\
	       bh->b_bdev, (unsigned long)bh->b_blocknr, ##__VA_ARGS__)
#else
# define ea_idebug(inode, fmt, ...)	no_printk(fmt, ##__VA_ARGS__)
# define ea_bdebug(bh, fmt, ...)	no_printk(fmt, ##__VA_ARGS__)
#endif

static void ext4_xattr_block_cache_insert(struct mb_cache *,
					  struct buffer_head *);
static struct buffer_head *
ext4_xattr_block_cache_find(struct inode *, struct ext4_xattr_header *,
			    struct mb_cache_entry **);
static __le32 ext4_xattr_hash_entry(char *name, size_t name_len, __le32 *value,
				    size_t value_count);
static void ext4_xattr_rehash(struct ext4_xattr_header *);

static const struct xattr_handler * const ext4_xattr_handler_map[] = {
	[EXT4_XATTR_INDEX_USER]		     = &ext4_xattr_user_handler,
#ifdef CONFIG_EXT4_FS_POSIX_ACL
	[EXT4_XATTR_INDEX_POSIX_ACL_ACCESS]  = &posix_acl_access_xattr_handler,
	[EXT4_XATTR_INDEX_POSIX_ACL_DEFAULT] = &posix_acl_default_xattr_handler,
#endif
	[EXT4_XATTR_INDEX_TRUSTED]	     = &ext4_xattr_trusted_handler,
#ifdef CONFIG_EXT4_FS_SECURITY
	[EXT4_XATTR_INDEX_SECURITY]	     = &ext4_xattr_security_handler,
#endif
};

const struct xattr_handler *ext4_xattr_handlers[] = {
	&ext4_xattr_user_handler,
	&ext4_xattr_trusted_handler,
#ifdef CONFIG_EXT4_FS_POSIX_ACL
	&posix_acl_access_xattr_handler,
	&posix_acl_default_xattr_handler,
#endif
#ifdef CONFIG_EXT4_FS_SECURITY
	&ext4_xattr_security_handler,
#endif
	NULL
};

#define EA_BLOCK_CACHE(inode)	(((struct ext4_sb_info *) \
				inode->i_sb->s_fs_info)->s_ea_block_cache)

#define EA_INODE_CACHE(inode)	(((struct ext4_sb_info *) \
				inode->i_sb->s_fs_info)->s_ea_inode_cache)

static int
ext4_expand_inode_array(struct ext4_xattr_inode_array **ea_inode_array,
			struct inode *inode);

#ifdef CONFIG_LOCKDEP
void ext4_xattr_inode_set_class(struct inode *ea_inode)
{
	lockdep_set_subclass(&ea_inode->i_rwsem, 1);
}
#endif

static __le32 ext4_xattr_block_csum(struct inode *inode,
				    sector_t block_nr,
				    struct ext4_xattr_header *hdr)
{
	struct ext4_sb_info *sbi = EXT4_SB(inode->i_sb);
	__u32 csum;
	__le64 dsk_block_nr = cpu_to_le64(block_nr);
	__u32 dummy_csum = 0;
	int offset = offsetof(struct ext4_xattr_header, h_checksum);

	csum = ext4_chksum(sbi, sbi->s_csum_seed, (__u8 *)&dsk_block_nr,
			   sizeof(dsk_block_nr));
	csum = ext4_chksum(sbi, csum, (__u8 *)hdr, offset);
	csum = ext4_chksum(sbi, csum, (__u8 *)&dummy_csum, sizeof(dummy_csum));
	offset += sizeof(dummy_csum);
	csum = ext4_chksum(sbi, csum, (__u8 *)hdr + offset,
			   EXT4_BLOCK_SIZE(inode->i_sb) - offset);

	return cpu_to_le32(csum);
}

static int ext4_xattr_block_csum_verify(struct inode *inode,
					struct buffer_head *bh)
{
	struct ext4_xattr_header *hdr = BHDR(bh);
	int ret = 1;

	if (ext4_has_metadata_csum(inode->i_sb)) {
		lock_buffer(bh);
		ret = (hdr->h_checksum == ext4_xattr_block_csum(inode,
							bh->b_blocknr, hdr));
		unlock_buffer(bh);
	}
	return ret;
}

static void ext4_xattr_block_csum_set(struct inode *inode,
				      struct buffer_head *bh)
{
	if (ext4_has_metadata_csum(inode->i_sb))
		BHDR(bh)->h_checksum = ext4_xattr_block_csum(inode,
						bh->b_blocknr, BHDR(bh));
}

static inline const struct xattr_handler *
ext4_xattr_handler(int name_index)
{
	const struct xattr_handler *handler = NULL;

	if (name_index > 0 && name_index < ARRAY_SIZE(ext4_xattr_handler_map))
		handler = ext4_xattr_handler_map[name_index];
	return handler;
}

static int
ext4_xattr_check_entries(struct ext4_xattr_entry *entry, void *end,
			 void *value_start)
{
	struct ext4_xattr_entry *e = entry;

	/* Find the end of the names list */
	while (!IS_LAST_ENTRY(e)) {
		struct ext4_xattr_entry *next = EXT4_XATTR_NEXT(e);
		if ((void *)next >= end)
			return -EFSCORRUPTED;
		if (strnlen(e->e_name, e->e_name_len) != e->e_name_len)
			return -EFSCORRUPTED;
		e = next;
	}

	/* Check the values */
	while (!IS_LAST_ENTRY(entry)) {
		u32 size = le32_to_cpu(entry->e_value_size);

		if (size > EXT4_XATTR_SIZE_MAX)
			return -EFSCORRUPTED;

		if (size != 0 && entry->e_value_inum == 0) {
			u16 offs = le16_to_cpu(entry->e_value_offs);
			void *value;

			/*
			 * The value cannot overlap the names, and the value
			 * with padding cannot extend beyond 'end'.  Check both
			 * the padded and unpadded sizes, since the size may
			 * overflow to 0 when adding padding.
			 */
			if (offs > end - value_start)
				return -EFSCORRUPTED;
			value = value_start + offs;
			if (value < (void *)e + sizeof(u32) ||
			    size > end - value ||
			    EXT4_XATTR_SIZE(size) > end - value)
				return -EFSCORRUPTED;
		}
		entry = EXT4_XATTR_NEXT(entry);
	}

	return 0;
}

static inline int
__ext4_xattr_check_block(struct inode *inode, struct buffer_head *bh,
			 const char *function, unsigned int line)
{
	int error = -EFSCORRUPTED;

	if (BHDR(bh)->h_magic != cpu_to_le32(EXT4_XATTR_MAGIC) ||
	    BHDR(bh)->h_blocks != cpu_to_le32(1))
		goto errout;
	if (buffer_verified(bh))
		return 0;

<<<<<<< HEAD
	if (BHDR(bh)->h_magic != cpu_to_le32(EXT4_XATTR_MAGIC) ||
	    BHDR(bh)->h_blocks != cpu_to_le32(1))
		goto errout;
=======
>>>>>>> 1ec8f1f0
	error = -EFSBADCRC;
	if (!ext4_xattr_block_csum_verify(inode, bh))
		goto errout;
	error = ext4_xattr_check_entries(BFIRST(bh), bh->b_data + bh->b_size,
					 bh->b_data);
errout:
	if (error)
		__ext4_error_inode(inode, function, line, 0,
				   "corrupted xattr block %llu",
				   (unsigned long long) bh->b_blocknr);
	else
		set_buffer_verified(bh);
	return error;
}

#define ext4_xattr_check_block(inode, bh) \
	__ext4_xattr_check_block((inode), (bh),  __func__, __LINE__)


static int
__xattr_check_inode(struct inode *inode, struct ext4_xattr_ibody_header *header,
			 void *end, const char *function, unsigned int line)
{
	int error = -EFSCORRUPTED;

	if (end - (void *)header < sizeof(*header) + sizeof(u32) ||
	    (header->h_magic != cpu_to_le32(EXT4_XATTR_MAGIC)))
		goto errout;
	error = ext4_xattr_check_entries(IFIRST(header), end, IFIRST(header));
errout:
	if (error)
		__ext4_error_inode(inode, function, line, 0,
				   "corrupted in-inode xattr");
	return error;
}

#define xattr_check_inode(inode, header, end) \
	__xattr_check_inode((inode), (header), (end), __func__, __LINE__)

static int
xattr_find_entry(struct inode *inode, struct ext4_xattr_entry **pentry,
		 void *end, int name_index, const char *name, int sorted)
{
	struct ext4_xattr_entry *entry, *next;
	size_t name_len;
	int cmp = 1;

	if (name == NULL)
		return -EINVAL;
	name_len = strlen(name);
	for (entry = *pentry; !IS_LAST_ENTRY(entry); entry = next) {
		next = EXT4_XATTR_NEXT(entry);
		if ((void *) next >= end) {
			EXT4_ERROR_INODE(inode, "corrupted xattr entries");
			return -EFSCORRUPTED;
		}
		cmp = name_index - entry->e_name_index;
		if (!cmp)
			cmp = name_len - entry->e_name_len;
		if (!cmp)
			cmp = memcmp(name, entry->e_name, name_len);
		if (cmp <= 0 && (sorted || cmp == 0))
			break;
	}
	*pentry = entry;
	return cmp ? -ENODATA : 0;
}

static u32
ext4_xattr_inode_hash(struct ext4_sb_info *sbi, const void *buffer, size_t size)
{
	return ext4_chksum(sbi, sbi->s_csum_seed, buffer, size);
}

static u64 ext4_xattr_inode_get_ref(struct inode *ea_inode)
{
	return ((u64)ea_inode->i_ctime.tv_sec << 32) |
	       ((u32)ea_inode->i_version);
}

static void ext4_xattr_inode_set_ref(struct inode *ea_inode, u64 ref_count)
{
	ea_inode->i_ctime.tv_sec = (u32)(ref_count >> 32);
	ea_inode->i_version = (u32)ref_count;
}

static u32 ext4_xattr_inode_get_hash(struct inode *ea_inode)
{
	return (u32)ea_inode->i_atime.tv_sec;
}

static void ext4_xattr_inode_set_hash(struct inode *ea_inode, u32 hash)
{
	ea_inode->i_atime.tv_sec = hash;
}

/*
 * Read the EA value from an inode.
 */
static int ext4_xattr_inode_read(struct inode *ea_inode, void *buf, size_t size)
{
	int blocksize = 1 << ea_inode->i_blkbits;
	int bh_count = (size + blocksize - 1) >> ea_inode->i_blkbits;
	int tail_size = (size % blocksize) ?: blocksize;
	struct buffer_head *bhs_inline[8];
	struct buffer_head **bhs = bhs_inline;
	int i, ret;

	if (bh_count > ARRAY_SIZE(bhs_inline)) {
		bhs = kmalloc_array(bh_count, sizeof(*bhs), GFP_NOFS);
		if (!bhs)
			return -ENOMEM;
	}

	ret = ext4_bread_batch(ea_inode, 0 /* block */, bh_count,
			       true /* wait */, bhs);
	if (ret)
		goto free_bhs;

	for (i = 0; i < bh_count; i++) {
		/* There shouldn't be any holes in ea_inode. */
		if (!bhs[i]) {
			ret = -EFSCORRUPTED;
			goto put_bhs;
		}
		memcpy((char *)buf + blocksize * i, bhs[i]->b_data,
		       i < bh_count - 1 ? blocksize : tail_size);
	}
	ret = 0;
put_bhs:
	for (i = 0; i < bh_count; i++)
		brelse(bhs[i]);
free_bhs:
	if (bhs != bhs_inline)
		kfree(bhs);
	return ret;
}

#define EXT4_XATTR_INODE_GET_PARENT(inode) ((__u32)(inode)->i_mtime.tv_sec)

static int ext4_xattr_inode_iget(struct inode *parent, unsigned long ea_ino,
				 u32 ea_inode_hash, struct inode **ea_inode)
{
	struct inode *inode;
	int err;

	inode = ext4_iget(parent->i_sb, ea_ino);
	if (IS_ERR(inode)) {
		err = PTR_ERR(inode);
		ext4_error(parent->i_sb,
			   "error while reading EA inode %lu err=%d", ea_ino,
			   err);
		return err;
	}

	if (is_bad_inode(inode)) {
		ext4_error(parent->i_sb,
			   "error while reading EA inode %lu is_bad_inode",
			   ea_ino);
		err = -EIO;
		goto error;
	}

	if (!(EXT4_I(inode)->i_flags & EXT4_EA_INODE_FL)) {
		ext4_error(parent->i_sb,
			   "EA inode %lu does not have EXT4_EA_INODE_FL flag",
			    ea_ino);
		err = -EINVAL;
		goto error;
	}

	ext4_xattr_inode_set_class(inode);

	/*
	 * Check whether this is an old Lustre-style xattr inode. Lustre
	 * implementation does not have hash validation, rather it has a
	 * backpointer from ea_inode to the parent inode.
	 */
	if (ea_inode_hash != ext4_xattr_inode_get_hash(inode) &&
	    EXT4_XATTR_INODE_GET_PARENT(inode) == parent->i_ino &&
	    inode->i_generation == parent->i_generation) {
		ext4_set_inode_state(inode, EXT4_STATE_LUSTRE_EA_INODE);
		ext4_xattr_inode_set_ref(inode, 1);
	} else {
		inode_lock(inode);
		inode->i_flags |= S_NOQUOTA;
		inode_unlock(inode);
	}

	*ea_inode = inode;
	return 0;
error:
	iput(inode);
	return err;
}

static int
ext4_xattr_inode_verify_hashes(struct inode *ea_inode,
			       struct ext4_xattr_entry *entry, void *buffer,
			       size_t size)
{
	u32 hash;

	/* Verify stored hash matches calculated hash. */
	hash = ext4_xattr_inode_hash(EXT4_SB(ea_inode->i_sb), buffer, size);
	if (hash != ext4_xattr_inode_get_hash(ea_inode))
		return -EFSCORRUPTED;

	if (entry) {
		__le32 e_hash, tmp_data;

		/* Verify entry hash. */
		tmp_data = cpu_to_le32(hash);
		e_hash = ext4_xattr_hash_entry(entry->e_name, entry->e_name_len,
					       &tmp_data, 1);
		if (e_hash != entry->e_hash)
			return -EFSCORRUPTED;
	}
	return 0;
}

/*
 * Read xattr value from the EA inode.
 */
static int
ext4_xattr_inode_get(struct inode *inode, struct ext4_xattr_entry *entry,
		     void *buffer, size_t size)
{
	struct mb_cache *ea_inode_cache = EA_INODE_CACHE(inode);
	struct inode *ea_inode;
	int err;

	err = ext4_xattr_inode_iget(inode, le32_to_cpu(entry->e_value_inum),
				    le32_to_cpu(entry->e_hash), &ea_inode);
	if (err) {
		ea_inode = NULL;
		goto out;
	}

	if (i_size_read(ea_inode) != size) {
		ext4_warning_inode(ea_inode,
				   "ea_inode file size=%llu entry size=%zu",
				   i_size_read(ea_inode), size);
		err = -EFSCORRUPTED;
		goto out;
	}

	err = ext4_xattr_inode_read(ea_inode, buffer, size);
	if (err)
		goto out;

	if (!ext4_test_inode_state(ea_inode, EXT4_STATE_LUSTRE_EA_INODE)) {
		err = ext4_xattr_inode_verify_hashes(ea_inode, entry, buffer,
						     size);
		if (err) {
			ext4_warning_inode(ea_inode,
					   "EA inode hash validation failed");
			goto out;
		}

		if (ea_inode_cache)
			mb_cache_entry_create(ea_inode_cache, GFP_NOFS,
					ext4_xattr_inode_get_hash(ea_inode),
					ea_inode->i_ino, true /* reusable */);
	}
out:
	iput(ea_inode);
	return err;
}

static int
ext4_xattr_block_get(struct inode *inode, int name_index, const char *name,
		     void *buffer, size_t buffer_size)
{
	struct buffer_head *bh = NULL;
	struct ext4_xattr_entry *entry;
	size_t size;
	void *end;
	int error;
	struct mb_cache *ea_block_cache = EA_BLOCK_CACHE(inode);

	ea_idebug(inode, "name=%d.%s, buffer=%p, buffer_size=%ld",
		  name_index, name, buffer, (long)buffer_size);

	if (!EXT4_I(inode)->i_file_acl)
		return -ENODATA;
	ea_idebug(inode, "reading block %llu",
		  (unsigned long long)EXT4_I(inode)->i_file_acl);
	bh = ext4_sb_bread(inode->i_sb, EXT4_I(inode)->i_file_acl, REQ_PRIO);
	if (IS_ERR(bh))
		return PTR_ERR(bh);
	ea_bdebug(bh, "b_count=%d, refcount=%d",
		atomic_read(&(bh->b_count)), le32_to_cpu(BHDR(bh)->h_refcount));
	error = ext4_xattr_check_block(inode, bh);
	if (error)
		goto cleanup;
	ext4_xattr_block_cache_insert(ea_block_cache, bh);
	entry = BFIRST(bh);
	end = bh->b_data + bh->b_size;
	error = xattr_find_entry(inode, &entry, end, name_index, name, 1);
	if (error)
		goto cleanup;
	size = le32_to_cpu(entry->e_value_size);
	error = -ERANGE;
	if (unlikely(size > EXT4_XATTR_SIZE_MAX))
		goto cleanup;
	if (buffer) {
		if (size > buffer_size)
			goto cleanup;
		if (entry->e_value_inum) {
			error = ext4_xattr_inode_get(inode, entry, buffer,
						     size);
			if (error)
				goto cleanup;
		} else {
			u16 offset = le16_to_cpu(entry->e_value_offs);
			void *p = bh->b_data + offset;

			if (unlikely(p + size > end))
				goto cleanup;
			memcpy(buffer, p, size);
		}
	}
	error = size;

cleanup:
	brelse(bh);
	return error;
}

int
ext4_xattr_ibody_get(struct inode *inode, int name_index, const char *name,
		     void *buffer, size_t buffer_size)
{
	struct ext4_xattr_ibody_header *header;
	struct ext4_xattr_entry *entry;
	struct ext4_inode *raw_inode;
	struct ext4_iloc iloc;
	size_t size;
	void *end;
	int error;

	if (!ext4_test_inode_state(inode, EXT4_STATE_XATTR))
		return -ENODATA;
	error = ext4_get_inode_loc(inode, &iloc);
	if (error)
		return error;
	raw_inode = ext4_raw_inode(&iloc);
	header = IHDR(inode, raw_inode);
	end = (void *)raw_inode + EXT4_SB(inode->i_sb)->s_inode_size;
	error = xattr_check_inode(inode, header, end);
	if (error)
		goto cleanup;
	entry = IFIRST(header);
	error = xattr_find_entry(inode, &entry, end, name_index, name, 0);
	if (error)
		goto cleanup;
	size = le32_to_cpu(entry->e_value_size);
	error = -ERANGE;
	if (unlikely(size > EXT4_XATTR_SIZE_MAX))
		goto cleanup;
	if (buffer) {
		if (size > buffer_size)
			goto cleanup;
		if (entry->e_value_inum) {
			error = ext4_xattr_inode_get(inode, entry, buffer,
						     size);
			if (error)
				goto cleanup;
		} else {
			u16 offset = le16_to_cpu(entry->e_value_offs);
			void *p = (void *)IFIRST(header) + offset;

			if (unlikely(p + size > end))
				goto cleanup;
			memcpy(buffer, p, size);
		}
	}
	error = size;

cleanup:
	brelse(iloc.bh);
	return error;
}

/*
 * ext4_xattr_get()
 *
 * Copy an extended attribute into the buffer
 * provided, or compute the buffer size required.
 * Buffer is NULL to compute the size of the buffer required.
 *
 * Returns a negative error number on failure, or the number of bytes
 * used / required on success.
 */
int
ext4_xattr_get(struct inode *inode, int name_index, const char *name,
	       void *buffer, size_t buffer_size)
{
	int error;

	if (unlikely(ext4_forced_shutdown(EXT4_SB(inode->i_sb))))
		return -EIO;

	if (strlen(name) > 255)
		return -ERANGE;

	down_read(&EXT4_I(inode)->xattr_sem);
	error = ext4_xattr_ibody_get(inode, name_index, name, buffer,
				     buffer_size);
	if (error == -ENODATA)
		error = ext4_xattr_block_get(inode, name_index, name, buffer,
					     buffer_size);
	up_read(&EXT4_I(inode)->xattr_sem);
	return error;
}

static int
ext4_xattr_list_entries(struct dentry *dentry, struct ext4_xattr_entry *entry,
			char *buffer, size_t buffer_size)
{
	size_t rest = buffer_size;

	for (; !IS_LAST_ENTRY(entry); entry = EXT4_XATTR_NEXT(entry)) {
		const struct xattr_handler *handler =
			ext4_xattr_handler(entry->e_name_index);

		if (handler && (!handler->list || handler->list(dentry))) {
			const char *prefix = handler->prefix ?: handler->name;
			size_t prefix_len = strlen(prefix);
			size_t size = prefix_len + entry->e_name_len + 1;

			if (buffer) {
				if (size > rest)
					return -ERANGE;
				memcpy(buffer, prefix, prefix_len);
				buffer += prefix_len;
				memcpy(buffer, entry->e_name, entry->e_name_len);
				buffer += entry->e_name_len;
				*buffer++ = 0;
			}
			rest -= size;
		}
	}
	return buffer_size - rest;  /* total size */
}

static int
ext4_xattr_block_list(struct dentry *dentry, char *buffer, size_t buffer_size)
{
	struct inode *inode = d_inode(dentry);
	struct buffer_head *bh = NULL;
	int error;

	ea_idebug(inode, "buffer=%p, buffer_size=%ld",
		  buffer, (long)buffer_size);

	if (!EXT4_I(inode)->i_file_acl)
		return 0;
	ea_idebug(inode, "reading block %llu",
		  (unsigned long long)EXT4_I(inode)->i_file_acl);
	bh = ext4_sb_bread(inode->i_sb, EXT4_I(inode)->i_file_acl, REQ_PRIO);
	if (IS_ERR(bh))
		return PTR_ERR(bh);
	ea_bdebug(bh, "b_count=%d, refcount=%d",
		atomic_read(&(bh->b_count)), le32_to_cpu(BHDR(bh)->h_refcount));
	error = ext4_xattr_check_block(inode, bh);
	if (error)
		goto cleanup;
	ext4_xattr_block_cache_insert(EA_BLOCK_CACHE(inode), bh);
	error = ext4_xattr_list_entries(dentry, BFIRST(bh), buffer,
					buffer_size);
cleanup:
	brelse(bh);
	return error;
}

static int
ext4_xattr_ibody_list(struct dentry *dentry, char *buffer, size_t buffer_size)
{
	struct inode *inode = d_inode(dentry);
	struct ext4_xattr_ibody_header *header;
	struct ext4_inode *raw_inode;
	struct ext4_iloc iloc;
	void *end;
	int error;

	if (!ext4_test_inode_state(inode, EXT4_STATE_XATTR))
		return 0;
	error = ext4_get_inode_loc(inode, &iloc);
	if (error)
		return error;
	raw_inode = ext4_raw_inode(&iloc);
	header = IHDR(inode, raw_inode);
	end = (void *)raw_inode + EXT4_SB(inode->i_sb)->s_inode_size;
	error = xattr_check_inode(inode, header, end);
	if (error)
		goto cleanup;
	error = ext4_xattr_list_entries(dentry, IFIRST(header),
					buffer, buffer_size);

cleanup:
	brelse(iloc.bh);
	return error;
}

/*
 * Inode operation listxattr()
 *
 * d_inode(dentry)->i_rwsem: don't care
 *
 * Copy a list of attribute names into the buffer
 * provided, or compute the buffer size required.
 * Buffer is NULL to compute the size of the buffer required.
 *
 * Returns a negative error number on failure, or the number of bytes
 * used / required on success.
 */
ssize_t
ext4_listxattr(struct dentry *dentry, char *buffer, size_t buffer_size)
{
	int ret, ret2;

	down_read(&EXT4_I(d_inode(dentry))->xattr_sem);
	ret = ret2 = ext4_xattr_ibody_list(dentry, buffer, buffer_size);
	if (ret < 0)
		goto errout;
	if (buffer) {
		buffer += ret;
		buffer_size -= ret;
	}
	ret = ext4_xattr_block_list(dentry, buffer, buffer_size);
	if (ret < 0)
		goto errout;
	ret += ret2;
errout:
	up_read(&EXT4_I(d_inode(dentry))->xattr_sem);
	return ret;
}

/*
 * If the EXT4_FEATURE_COMPAT_EXT_ATTR feature of this file system is
 * not set, set it.
 */
static void ext4_xattr_update_super_block(handle_t *handle,
					  struct super_block *sb)
{
	if (ext4_has_feature_xattr(sb))
		return;

	BUFFER_TRACE(EXT4_SB(sb)->s_sbh, "get_write_access");
	if (ext4_journal_get_write_access(handle, EXT4_SB(sb)->s_sbh) == 0) {
		ext4_set_feature_xattr(sb);
		ext4_handle_dirty_super(handle, sb);
	}
}

int ext4_get_inode_usage(struct inode *inode, qsize_t *usage)
{
	struct ext4_iloc iloc = { .bh = NULL };
	struct buffer_head *bh = NULL;
	struct ext4_inode *raw_inode;
	struct ext4_xattr_ibody_header *header;
	struct ext4_xattr_entry *entry;
	qsize_t ea_inode_refs = 0;
	void *end;
	int ret;

	lockdep_assert_held_read(&EXT4_I(inode)->xattr_sem);

	if (ext4_test_inode_state(inode, EXT4_STATE_XATTR)) {
		ret = ext4_get_inode_loc(inode, &iloc);
		if (ret)
			goto out;
		raw_inode = ext4_raw_inode(&iloc);
		header = IHDR(inode, raw_inode);
		end = (void *)raw_inode + EXT4_SB(inode->i_sb)->s_inode_size;
		ret = xattr_check_inode(inode, header, end);
		if (ret)
			goto out;

		for (entry = IFIRST(header); !IS_LAST_ENTRY(entry);
		     entry = EXT4_XATTR_NEXT(entry))
			if (entry->e_value_inum)
				ea_inode_refs++;
	}

	if (EXT4_I(inode)->i_file_acl) {
		bh = ext4_sb_bread(inode->i_sb, EXT4_I(inode)->i_file_acl, REQ_PRIO);
		if (IS_ERR(bh)) {
			ret = PTR_ERR(bh);
			goto out;
		}

		ret = ext4_xattr_check_block(inode, bh);
		if (ret)
			goto out;

		for (entry = BFIRST(bh); !IS_LAST_ENTRY(entry);
		     entry = EXT4_XATTR_NEXT(entry))
			if (entry->e_value_inum)
				ea_inode_refs++;
	}
	*usage = ea_inode_refs + 1;
	ret = 0;
out:
	brelse(iloc.bh);
	brelse(bh);
	return ret;
}

static inline size_t round_up_cluster(struct inode *inode, size_t length)
{
	struct super_block *sb = inode->i_sb;
	size_t cluster_size = 1 << (EXT4_SB(sb)->s_cluster_bits +
				    inode->i_blkbits);
	size_t mask = ~(cluster_size - 1);

	return (length + cluster_size - 1) & mask;
}

static int ext4_xattr_inode_alloc_quota(struct inode *inode, size_t len)
{
	int err;

	err = dquot_alloc_inode(inode);
	if (err)
		return err;
	err = dquot_alloc_space_nodirty(inode, round_up_cluster(inode, len));
	if (err)
		dquot_free_inode(inode);
	return err;
}

static void ext4_xattr_inode_free_quota(struct inode *parent,
					struct inode *ea_inode,
					size_t len)
{
	if (ea_inode &&
	    ext4_test_inode_state(ea_inode, EXT4_STATE_LUSTRE_EA_INODE))
		return;
	dquot_free_space_nodirty(parent, round_up_cluster(parent, len));
	dquot_free_inode(parent);
}

int __ext4_xattr_set_credits(struct super_block *sb, struct inode *inode,
			     struct buffer_head *block_bh, size_t value_len,
			     bool is_create)
{
	int credits;
	int blocks;

	/*
	 * 1) Owner inode update
	 * 2) Ref count update on old xattr block
	 * 3) new xattr block
	 * 4) block bitmap update for new xattr block
	 * 5) group descriptor for new xattr block
	 * 6) block bitmap update for old xattr block
	 * 7) group descriptor for old block
	 *
	 * 6 & 7 can happen if we have two racing threads T_a and T_b
	 * which are each trying to set an xattr on inodes I_a and I_b
	 * which were both initially sharing an xattr block.
	 */
	credits = 7;

	/* Quota updates. */
	credits += EXT4_MAXQUOTAS_TRANS_BLOCKS(sb);

	/*
	 * In case of inline data, we may push out the data to a block,
	 * so we need to reserve credits for this eventuality
	 */
	if (inode && ext4_has_inline_data(inode))
		credits += ext4_writepage_trans_blocks(inode) + 1;

	/* We are done if ea_inode feature is not enabled. */
	if (!ext4_has_feature_ea_inode(sb))
		return credits;

	/* New ea_inode, inode map, block bitmap, group descriptor. */
	credits += 4;

	/* Data blocks. */
	blocks = (value_len + sb->s_blocksize - 1) >> sb->s_blocksize_bits;

	/* Indirection block or one level of extent tree. */
	blocks += 1;

	/* Block bitmap and group descriptor updates for each block. */
	credits += blocks * 2;

	/* Blocks themselves. */
	credits += blocks;

	if (!is_create) {
		/* Dereference ea_inode holding old xattr value.
		 * Old ea_inode, inode map, block bitmap, group descriptor.
		 */
		credits += 4;

		/* Data blocks for old ea_inode. */
		blocks = XATTR_SIZE_MAX >> sb->s_blocksize_bits;

		/* Indirection block or one level of extent tree for old
		 * ea_inode.
		 */
		blocks += 1;

		/* Block bitmap and group descriptor updates for each block. */
		credits += blocks * 2;
	}

	/* We may need to clone the existing xattr block in which case we need
	 * to increment ref counts for existing ea_inodes referenced by it.
	 */
	if (block_bh) {
		struct ext4_xattr_entry *entry = BFIRST(block_bh);

		for (; !IS_LAST_ENTRY(entry); entry = EXT4_XATTR_NEXT(entry))
			if (entry->e_value_inum)
				/* Ref count update on ea_inode. */
				credits += 1;
	}
	return credits;
}

static int ext4_xattr_ensure_credits(handle_t *handle, struct inode *inode,
				     int credits, struct buffer_head *bh,
				     bool dirty, bool block_csum)
{
	int error;

	if (!ext4_handle_valid(handle))
		return 0;

	if (handle->h_buffer_credits >= credits)
		return 0;

	error = ext4_journal_extend(handle, credits - handle->h_buffer_credits);
	if (!error)
		return 0;
	if (error < 0) {
		ext4_warning(inode->i_sb, "Extend journal (error %d)", error);
		return error;
	}

	if (bh && dirty) {
		if (block_csum)
			ext4_xattr_block_csum_set(inode, bh);
		error = ext4_handle_dirty_metadata(handle, NULL, bh);
		if (error) {
			ext4_warning(inode->i_sb, "Handle metadata (error %d)",
				     error);
			return error;
		}
	}

	error = ext4_journal_restart(handle, credits);
	if (error) {
		ext4_warning(inode->i_sb, "Restart journal (error %d)", error);
		return error;
	}

	if (bh) {
		error = ext4_journal_get_write_access(handle, bh);
		if (error) {
			ext4_warning(inode->i_sb,
				     "Get write access failed (error %d)",
				     error);
			return error;
		}
	}
	return 0;
}

static int ext4_xattr_inode_update_ref(handle_t *handle, struct inode *ea_inode,
				       int ref_change)
{
	struct mb_cache *ea_inode_cache = EA_INODE_CACHE(ea_inode);
	struct ext4_iloc iloc;
	s64 ref_count;
	u32 hash;
	int ret;

	inode_lock(ea_inode);

	ret = ext4_reserve_inode_write(handle, ea_inode, &iloc);
	if (ret) {
		iloc.bh = NULL;
		goto out;
	}

	ref_count = ext4_xattr_inode_get_ref(ea_inode);
	ref_count += ref_change;
	ext4_xattr_inode_set_ref(ea_inode, ref_count);

	if (ref_change > 0) {
		WARN_ONCE(ref_count <= 0, "EA inode %lu ref_count=%lld",
			  ea_inode->i_ino, ref_count);

		if (ref_count == 1) {
			WARN_ONCE(ea_inode->i_nlink, "EA inode %lu i_nlink=%u",
				  ea_inode->i_ino, ea_inode->i_nlink);

			set_nlink(ea_inode, 1);
			ext4_orphan_del(handle, ea_inode);

			if (ea_inode_cache) {
				hash = ext4_xattr_inode_get_hash(ea_inode);
				mb_cache_entry_create(ea_inode_cache,
						      GFP_NOFS, hash,
						      ea_inode->i_ino,
						      true /* reusable */);
			}
		}
	} else {
		WARN_ONCE(ref_count < 0, "EA inode %lu ref_count=%lld",
			  ea_inode->i_ino, ref_count);

		if (ref_count == 0) {
			WARN_ONCE(ea_inode->i_nlink != 1,
				  "EA inode %lu i_nlink=%u",
				  ea_inode->i_ino, ea_inode->i_nlink);

			clear_nlink(ea_inode);
			ext4_orphan_add(handle, ea_inode);

			if (ea_inode_cache) {
				hash = ext4_xattr_inode_get_hash(ea_inode);
				mb_cache_entry_delete(ea_inode_cache, hash,
						      ea_inode->i_ino);
			}
		}
	}

	ret = ext4_mark_iloc_dirty(handle, ea_inode, &iloc);
	iloc.bh = NULL;
	if (ret)
		ext4_warning_inode(ea_inode,
				   "ext4_mark_iloc_dirty() failed ret=%d", ret);
out:
	brelse(iloc.bh);
	inode_unlock(ea_inode);
	return ret;
}

static int ext4_xattr_inode_inc_ref(handle_t *handle, struct inode *ea_inode)
{
	return ext4_xattr_inode_update_ref(handle, ea_inode, 1);
}

static int ext4_xattr_inode_dec_ref(handle_t *handle, struct inode *ea_inode)
{
	return ext4_xattr_inode_update_ref(handle, ea_inode, -1);
}

static int ext4_xattr_inode_inc_ref_all(handle_t *handle, struct inode *parent,
					struct ext4_xattr_entry *first)
{
	struct inode *ea_inode;
	struct ext4_xattr_entry *entry;
	struct ext4_xattr_entry *failed_entry;
	unsigned int ea_ino;
	int err, saved_err;

	for (entry = first; !IS_LAST_ENTRY(entry);
	     entry = EXT4_XATTR_NEXT(entry)) {
		if (!entry->e_value_inum)
			continue;
		ea_ino = le32_to_cpu(entry->e_value_inum);
		err = ext4_xattr_inode_iget(parent, ea_ino,
					    le32_to_cpu(entry->e_hash),
					    &ea_inode);
		if (err)
			goto cleanup;
		err = ext4_xattr_inode_inc_ref(handle, ea_inode);
		if (err) {
			ext4_warning_inode(ea_inode, "inc ref error %d", err);
			iput(ea_inode);
			goto cleanup;
		}
		iput(ea_inode);
	}
	return 0;

cleanup:
	saved_err = err;
	failed_entry = entry;

	for (entry = first; entry != failed_entry;
	     entry = EXT4_XATTR_NEXT(entry)) {
		if (!entry->e_value_inum)
			continue;
		ea_ino = le32_to_cpu(entry->e_value_inum);
		err = ext4_xattr_inode_iget(parent, ea_ino,
					    le32_to_cpu(entry->e_hash),
					    &ea_inode);
		if (err) {
			ext4_warning(parent->i_sb,
				     "cleanup ea_ino %u iget error %d", ea_ino,
				     err);
			continue;
		}
		err = ext4_xattr_inode_dec_ref(handle, ea_inode);
		if (err)
			ext4_warning_inode(ea_inode, "cleanup dec ref error %d",
					   err);
		iput(ea_inode);
	}
	return saved_err;
}

static void
ext4_xattr_inode_dec_ref_all(handle_t *handle, struct inode *parent,
			     struct buffer_head *bh,
			     struct ext4_xattr_entry *first, bool block_csum,
			     struct ext4_xattr_inode_array **ea_inode_array,
			     int extra_credits, bool skip_quota)
{
	struct inode *ea_inode;
	struct ext4_xattr_entry *entry;
	bool dirty = false;
	unsigned int ea_ino;
	int err;
	int credits;

	/* One credit for dec ref on ea_inode, one for orphan list addition, */
	credits = 2 + extra_credits;

	for (entry = first; !IS_LAST_ENTRY(entry);
	     entry = EXT4_XATTR_NEXT(entry)) {
		if (!entry->e_value_inum)
			continue;
		ea_ino = le32_to_cpu(entry->e_value_inum);
		err = ext4_xattr_inode_iget(parent, ea_ino,
					    le32_to_cpu(entry->e_hash),
					    &ea_inode);
		if (err)
			continue;

		err = ext4_expand_inode_array(ea_inode_array, ea_inode);
		if (err) {
			ext4_warning_inode(ea_inode,
					   "Expand inode array err=%d", err);
			iput(ea_inode);
			continue;
		}

		err = ext4_xattr_ensure_credits(handle, parent, credits, bh,
						dirty, block_csum);
		if (err) {
			ext4_warning_inode(ea_inode, "Ensure credits err=%d",
					   err);
			continue;
		}

		err = ext4_xattr_inode_dec_ref(handle, ea_inode);
		if (err) {
			ext4_warning_inode(ea_inode, "ea_inode dec ref err=%d",
					   err);
			continue;
		}

		if (!skip_quota)
			ext4_xattr_inode_free_quota(parent, ea_inode,
					      le32_to_cpu(entry->e_value_size));

		/*
		 * Forget about ea_inode within the same transaction that
		 * decrements the ref count. This avoids duplicate decrements in
		 * case the rest of the work spills over to subsequent
		 * transactions.
		 */
		entry->e_value_inum = 0;
		entry->e_value_size = 0;

		dirty = true;
	}

	if (dirty) {
		/*
		 * Note that we are deliberately skipping csum calculation for
		 * the final update because we do not expect any journal
		 * restarts until xattr block is freed.
		 */

		err = ext4_handle_dirty_metadata(handle, NULL, bh);
		if (err)
			ext4_warning_inode(parent,
					   "handle dirty metadata err=%d", err);
	}
}

/*
 * Release the xattr block BH: If the reference count is > 1, decrement it;
 * otherwise free the block.
 */
static void
ext4_xattr_release_block(handle_t *handle, struct inode *inode,
			 struct buffer_head *bh,
			 struct ext4_xattr_inode_array **ea_inode_array,
			 int extra_credits)
{
	struct mb_cache *ea_block_cache = EA_BLOCK_CACHE(inode);
	u32 hash, ref;
	int error = 0;

	BUFFER_TRACE(bh, "get_write_access");
	error = ext4_journal_get_write_access(handle, bh);
	if (error)
		goto out;

	lock_buffer(bh);
	hash = le32_to_cpu(BHDR(bh)->h_hash);
	ref = le32_to_cpu(BHDR(bh)->h_refcount);
	if (ref == 1) {
		ea_bdebug(bh, "refcount now=0; freeing");
		/*
		 * This must happen under buffer lock for
		 * ext4_xattr_block_set() to reliably detect freed block
		 */
		if (ea_block_cache)
			mb_cache_entry_delete(ea_block_cache, hash,
					      bh->b_blocknr);
		get_bh(bh);
		unlock_buffer(bh);

		if (ext4_has_feature_ea_inode(inode->i_sb))
			ext4_xattr_inode_dec_ref_all(handle, inode, bh,
						     BFIRST(bh),
						     true /* block_csum */,
						     ea_inode_array,
						     extra_credits,
						     true /* skip_quota */);
		ext4_free_blocks(handle, inode, bh, 0, 1,
				 EXT4_FREE_BLOCKS_METADATA |
				 EXT4_FREE_BLOCKS_FORGET);
	} else {
		ref--;
		BHDR(bh)->h_refcount = cpu_to_le32(ref);
		if (ref == EXT4_XATTR_REFCOUNT_MAX - 1) {
			struct mb_cache_entry *ce;

			if (ea_block_cache) {
				ce = mb_cache_entry_get(ea_block_cache, hash,
							bh->b_blocknr);
				if (ce) {
					ce->e_reusable = 1;
					mb_cache_entry_put(ea_block_cache, ce);
				}
			}
		}

		ext4_xattr_block_csum_set(inode, bh);
		/*
		 * Beware of this ugliness: Releasing of xattr block references
		 * from different inodes can race and so we have to protect
		 * from a race where someone else frees the block (and releases
		 * its journal_head) before we are done dirtying the buffer. In
		 * nojournal mode this race is harmless and we actually cannot
		 * call ext4_handle_dirty_metadata() with locked buffer as
		 * that function can call sync_dirty_buffer() so for that case
		 * we handle the dirtying after unlocking the buffer.
		 */
		if (ext4_handle_valid(handle))
			error = ext4_handle_dirty_metadata(handle, inode, bh);
		unlock_buffer(bh);
		if (!ext4_handle_valid(handle))
			error = ext4_handle_dirty_metadata(handle, inode, bh);
		if (IS_SYNC(inode))
			ext4_handle_sync(handle);
		dquot_free_block(inode, EXT4_C2B(EXT4_SB(inode->i_sb), 1));
		ea_bdebug(bh, "refcount now=%d; releasing",
			  le32_to_cpu(BHDR(bh)->h_refcount));
	}
out:
	ext4_std_error(inode->i_sb, error);
	return;
}

/*
 * Find the available free space for EAs. This also returns the total number of
 * bytes used by EA entries.
 */
static size_t ext4_xattr_free_space(struct ext4_xattr_entry *last,
				    size_t *min_offs, void *base, int *total)
{
	for (; !IS_LAST_ENTRY(last); last = EXT4_XATTR_NEXT(last)) {
		if (!last->e_value_inum && last->e_value_size) {
			size_t offs = le16_to_cpu(last->e_value_offs);
			if (offs < *min_offs)
				*min_offs = offs;
		}
		if (total)
			*total += EXT4_XATTR_LEN(last->e_name_len);
	}
	return (*min_offs - ((void *)last - base) - sizeof(__u32));
}

/*
 * Write the value of the EA in an inode.
 */
static int ext4_xattr_inode_write(handle_t *handle, struct inode *ea_inode,
				  const void *buf, int bufsize)
{
	struct buffer_head *bh = NULL;
	unsigned long block = 0;
	int blocksize = ea_inode->i_sb->s_blocksize;
	int max_blocks = (bufsize + blocksize - 1) >> ea_inode->i_blkbits;
	int csize, wsize = 0;
	int ret = 0;
	int retries = 0;

retry:
	while (ret >= 0 && ret < max_blocks) {
		struct ext4_map_blocks map;
		map.m_lblk = block += ret;
		map.m_len = max_blocks -= ret;

		ret = ext4_map_blocks(handle, ea_inode, &map,
				      EXT4_GET_BLOCKS_CREATE);
		if (ret <= 0) {
			ext4_mark_inode_dirty(handle, ea_inode);
			if (ret == -ENOSPC &&
			    ext4_should_retry_alloc(ea_inode->i_sb, &retries)) {
				ret = 0;
				goto retry;
			}
			break;
		}
	}

	if (ret < 0)
		return ret;

	block = 0;
	while (wsize < bufsize) {
		if (bh != NULL)
			brelse(bh);
		csize = (bufsize - wsize) > blocksize ? blocksize :
								bufsize - wsize;
		bh = ext4_getblk(handle, ea_inode, block, 0);
		if (IS_ERR(bh))
			return PTR_ERR(bh);
		if (!bh) {
			WARN_ON_ONCE(1);
			EXT4_ERROR_INODE(ea_inode,
					 "ext4_getblk() return bh = NULL");
			return -EFSCORRUPTED;
		}
		ret = ext4_journal_get_write_access(handle, bh);
		if (ret)
			goto out;

		memcpy(bh->b_data, buf, csize);
		set_buffer_uptodate(bh);
		ext4_handle_dirty_metadata(handle, ea_inode, bh);

		buf += csize;
		wsize += csize;
		block += 1;
	}

	inode_lock(ea_inode);
	i_size_write(ea_inode, wsize);
	ext4_update_i_disksize(ea_inode, wsize);
	inode_unlock(ea_inode);

	ext4_mark_inode_dirty(handle, ea_inode);

out:
	brelse(bh);

	return ret;
}

/*
 * Create an inode to store the value of a large EA.
 */
static struct inode *ext4_xattr_inode_create(handle_t *handle,
					     struct inode *inode, u32 hash)
{
	struct inode *ea_inode = NULL;
	uid_t owner[2] = { i_uid_read(inode), i_gid_read(inode) };
	int err;

	/*
	 * Let the next inode be the goal, so we try and allocate the EA inode
	 * in the same group, or nearby one.
	 */
	ea_inode = ext4_new_inode(handle, inode->i_sb->s_root->d_inode,
				  S_IFREG | 0600, NULL, inode->i_ino + 1, owner,
				  EXT4_EA_INODE_FL);
	if (!IS_ERR(ea_inode)) {
		ea_inode->i_op = &ext4_file_inode_operations;
		ea_inode->i_fop = &ext4_file_operations;
		ext4_set_aops(ea_inode);
		ext4_xattr_inode_set_class(ea_inode);
		unlock_new_inode(ea_inode);
		ext4_xattr_inode_set_ref(ea_inode, 1);
		ext4_xattr_inode_set_hash(ea_inode, hash);
		err = ext4_mark_inode_dirty(handle, ea_inode);
		if (!err)
			err = ext4_inode_attach_jinode(ea_inode);
		if (err) {
			iput(ea_inode);
			return ERR_PTR(err);
		}

		/*
		 * Xattr inodes are shared therefore quota charging is performed
		 * at a higher level.
		 */
		dquot_free_inode(ea_inode);
		dquot_drop(ea_inode);
		inode_lock(ea_inode);
		ea_inode->i_flags |= S_NOQUOTA;
		inode_unlock(ea_inode);
	}

	return ea_inode;
}

static struct inode *
ext4_xattr_inode_cache_find(struct inode *inode, const void *value,
			    size_t value_len, u32 hash)
{
	struct inode *ea_inode;
	struct mb_cache_entry *ce;
	struct mb_cache *ea_inode_cache = EA_INODE_CACHE(inode);
	void *ea_data;

	if (!ea_inode_cache)
		return NULL;

	ce = mb_cache_entry_find_first(ea_inode_cache, hash);
	if (!ce)
		return NULL;

	ea_data = ext4_kvmalloc(value_len, GFP_NOFS);
	if (!ea_data) {
		mb_cache_entry_put(ea_inode_cache, ce);
		return NULL;
	}

	while (ce) {
		ea_inode = ext4_iget(inode->i_sb, ce->e_value);
		if (!IS_ERR(ea_inode) &&
		    !is_bad_inode(ea_inode) &&
		    (EXT4_I(ea_inode)->i_flags & EXT4_EA_INODE_FL) &&
		    i_size_read(ea_inode) == value_len &&
		    !ext4_xattr_inode_read(ea_inode, ea_data, value_len) &&
		    !ext4_xattr_inode_verify_hashes(ea_inode, NULL, ea_data,
						    value_len) &&
		    !memcmp(value, ea_data, value_len)) {
			mb_cache_entry_touch(ea_inode_cache, ce);
			mb_cache_entry_put(ea_inode_cache, ce);
			kvfree(ea_data);
			return ea_inode;
		}

		if (!IS_ERR(ea_inode))
			iput(ea_inode);
		ce = mb_cache_entry_find_next(ea_inode_cache, ce);
	}
	kvfree(ea_data);
	return NULL;
}

/*
 * Add value of the EA in an inode.
 */
static int ext4_xattr_inode_lookup_create(handle_t *handle, struct inode *inode,
					  const void *value, size_t value_len,
					  struct inode **ret_inode)
{
	struct inode *ea_inode;
	u32 hash;
	int err;

	hash = ext4_xattr_inode_hash(EXT4_SB(inode->i_sb), value, value_len);
	ea_inode = ext4_xattr_inode_cache_find(inode, value, value_len, hash);
	if (ea_inode) {
		err = ext4_xattr_inode_inc_ref(handle, ea_inode);
		if (err) {
			iput(ea_inode);
			return err;
		}

		*ret_inode = ea_inode;
		return 0;
	}

	/* Create an inode for the EA value */
	ea_inode = ext4_xattr_inode_create(handle, inode, hash);
	if (IS_ERR(ea_inode))
		return PTR_ERR(ea_inode);

	err = ext4_xattr_inode_write(handle, ea_inode, value, value_len);
	if (err) {
		ext4_xattr_inode_dec_ref(handle, ea_inode);
		iput(ea_inode);
		return err;
	}

	if (EA_INODE_CACHE(inode))
		mb_cache_entry_create(EA_INODE_CACHE(inode), GFP_NOFS, hash,
				      ea_inode->i_ino, true /* reusable */);

	*ret_inode = ea_inode;
	return 0;
}

/*
 * Reserve min(block_size/8, 1024) bytes for xattr entries/names if ea_inode
 * feature is enabled.
 */
#define EXT4_XATTR_BLOCK_RESERVE(inode)	min(i_blocksize(inode)/8, 1024U)

static int ext4_xattr_set_entry(struct ext4_xattr_info *i,
				struct ext4_xattr_search *s,
				handle_t *handle, struct inode *inode,
				bool is_block)
{
	struct ext4_xattr_entry *last, *next;
	struct ext4_xattr_entry *here = s->here;
	size_t min_offs = s->end - s->base, name_len = strlen(i->name);
	int in_inode = i->in_inode;
	struct inode *old_ea_inode = NULL;
	struct inode *new_ea_inode = NULL;
	size_t old_size, new_size;
	int ret;

	/* Space used by old and new values. */
	old_size = (!s->not_found && !here->e_value_inum) ?
			EXT4_XATTR_SIZE(le32_to_cpu(here->e_value_size)) : 0;
	new_size = (i->value && !in_inode) ? EXT4_XATTR_SIZE(i->value_len) : 0;

	/*
	 * Optimization for the simple case when old and new values have the
	 * same padded sizes. Not applicable if external inodes are involved.
	 */
	if (new_size && new_size == old_size) {
		size_t offs = le16_to_cpu(here->e_value_offs);
		void *val = s->base + offs;

		here->e_value_size = cpu_to_le32(i->value_len);
		if (i->value == EXT4_ZERO_XATTR_VALUE) {
			memset(val, 0, new_size);
		} else {
			memcpy(val, i->value, i->value_len);
			/* Clear padding bytes. */
			memset(val + i->value_len, 0, new_size - i->value_len);
		}
		goto update_hash;
	}

	/* Compute min_offs and last. */
	last = s->first;
	for (; !IS_LAST_ENTRY(last); last = next) {
		next = EXT4_XATTR_NEXT(last);
		if ((void *)next >= s->end) {
			EXT4_ERROR_INODE(inode, "corrupted xattr entries");
			ret = -EFSCORRUPTED;
			goto out;
		}
		if (!last->e_value_inum && last->e_value_size) {
			size_t offs = le16_to_cpu(last->e_value_offs);
			if (offs < min_offs)
				min_offs = offs;
		}
	}

	/* Check whether we have enough space. */
	if (i->value) {
		size_t free;

		free = min_offs - ((void *)last - s->base) - sizeof(__u32);
		if (!s->not_found)
			free += EXT4_XATTR_LEN(name_len) + old_size;

		if (free < EXT4_XATTR_LEN(name_len) + new_size) {
			ret = -ENOSPC;
			goto out;
		}

		/*
		 * If storing the value in an external inode is an option,
		 * reserve space for xattr entries/names in the external
		 * attribute block so that a long value does not occupy the
		 * whole space and prevent futher entries being added.
		 */
		if (ext4_has_feature_ea_inode(inode->i_sb) &&
		    new_size && is_block &&
		    (min_offs + old_size - new_size) <
					EXT4_XATTR_BLOCK_RESERVE(inode)) {
			ret = -ENOSPC;
			goto out;
		}
	}

	/*
	 * Getting access to old and new ea inodes is subject to failures.
	 * Finish that work before doing any modifications to the xattr data.
	 */
	if (!s->not_found && here->e_value_inum) {
		ret = ext4_xattr_inode_iget(inode,
					    le32_to_cpu(here->e_value_inum),
					    le32_to_cpu(here->e_hash),
					    &old_ea_inode);
		if (ret) {
			old_ea_inode = NULL;
			goto out;
		}
	}
	if (i->value && in_inode) {
		WARN_ON_ONCE(!i->value_len);

		ret = ext4_xattr_inode_alloc_quota(inode, i->value_len);
		if (ret)
			goto out;

		ret = ext4_xattr_inode_lookup_create(handle, inode, i->value,
						     i->value_len,
						     &new_ea_inode);
		if (ret) {
			new_ea_inode = NULL;
			ext4_xattr_inode_free_quota(inode, NULL, i->value_len);
			goto out;
		}
	}

	if (old_ea_inode) {
		/* We are ready to release ref count on the old_ea_inode. */
		ret = ext4_xattr_inode_dec_ref(handle, old_ea_inode);
		if (ret) {
			/* Release newly required ref count on new_ea_inode. */
			if (new_ea_inode) {
				int err;

				err = ext4_xattr_inode_dec_ref(handle,
							       new_ea_inode);
				if (err)
					ext4_warning_inode(new_ea_inode,
						  "dec ref new_ea_inode err=%d",
						  err);
				ext4_xattr_inode_free_quota(inode, new_ea_inode,
							    i->value_len);
			}
			goto out;
		}

		ext4_xattr_inode_free_quota(inode, old_ea_inode,
					    le32_to_cpu(here->e_value_size));
	}

	/* No failures allowed past this point. */

	if (!s->not_found && here->e_value_size && here->e_value_offs) {
		/* Remove the old value. */
		void *first_val = s->base + min_offs;
		size_t offs = le16_to_cpu(here->e_value_offs);
		void *val = s->base + offs;

		memmove(first_val + old_size, first_val, val - first_val);
		memset(first_val, 0, old_size);
		min_offs += old_size;

		/* Adjust all value offsets. */
		last = s->first;
		while (!IS_LAST_ENTRY(last)) {
			size_t o = le16_to_cpu(last->e_value_offs);

			if (!last->e_value_inum &&
			    last->e_value_size && o < offs)
				last->e_value_offs = cpu_to_le16(o + old_size);
			last = EXT4_XATTR_NEXT(last);
		}
	}

	if (!i->value) {
		/* Remove old name. */
		size_t size = EXT4_XATTR_LEN(name_len);

		last = ENTRY((void *)last - size);
		memmove(here, (void *)here + size,
			(void *)last - (void *)here + sizeof(__u32));
		memset(last, 0, size);
	} else if (s->not_found) {
		/* Insert new name. */
		size_t size = EXT4_XATTR_LEN(name_len);
		size_t rest = (void *)last - (void *)here + sizeof(__u32);

		memmove((void *)here + size, here, rest);
		memset(here, 0, size);
		here->e_name_index = i->name_index;
		here->e_name_len = name_len;
		memcpy(here->e_name, i->name, name_len);
	} else {
		/* This is an update, reset value info. */
		here->e_value_inum = 0;
		here->e_value_offs = 0;
		here->e_value_size = 0;
	}

	if (i->value) {
		/* Insert new value. */
		if (in_inode) {
			here->e_value_inum = cpu_to_le32(new_ea_inode->i_ino);
		} else if (i->value_len) {
			void *val = s->base + min_offs - new_size;

			here->e_value_offs = cpu_to_le16(min_offs - new_size);
			if (i->value == EXT4_ZERO_XATTR_VALUE) {
				memset(val, 0, new_size);
			} else {
				memcpy(val, i->value, i->value_len);
				/* Clear padding bytes. */
				memset(val + i->value_len, 0,
				       new_size - i->value_len);
			}
		}
		here->e_value_size = cpu_to_le32(i->value_len);
	}

update_hash:
	if (i->value) {
		__le32 hash = 0;

		/* Entry hash calculation. */
		if (in_inode) {
			__le32 crc32c_hash;

			/*
			 * Feed crc32c hash instead of the raw value for entry
			 * hash calculation. This is to avoid walking
			 * potentially long value buffer again.
			 */
			crc32c_hash = cpu_to_le32(
				       ext4_xattr_inode_get_hash(new_ea_inode));
			hash = ext4_xattr_hash_entry(here->e_name,
						     here->e_name_len,
						     &crc32c_hash, 1);
		} else if (is_block) {
			__le32 *value = s->base + le16_to_cpu(
							here->e_value_offs);

			hash = ext4_xattr_hash_entry(here->e_name,
						     here->e_name_len, value,
						     new_size >> 2);
		}
		here->e_hash = hash;
	}

	if (is_block)
		ext4_xattr_rehash((struct ext4_xattr_header *)s->base);

	ret = 0;
out:
	iput(old_ea_inode);
	iput(new_ea_inode);
	return ret;
}

struct ext4_xattr_block_find {
	struct ext4_xattr_search s;
	struct buffer_head *bh;
};

static int
ext4_xattr_block_find(struct inode *inode, struct ext4_xattr_info *i,
		      struct ext4_xattr_block_find *bs)
{
	struct super_block *sb = inode->i_sb;
	int error;

	ea_idebug(inode, "name=%d.%s, value=%p, value_len=%ld",
		  i->name_index, i->name, i->value, (long)i->value_len);

	if (EXT4_I(inode)->i_file_acl) {
		/* The inode already has an extended attribute block. */
		bs->bh = ext4_sb_bread(sb, EXT4_I(inode)->i_file_acl, REQ_PRIO);
		if (IS_ERR(bs->bh))
			return PTR_ERR(bs->bh);
		ea_bdebug(bs->bh, "b_count=%d, refcount=%d",
			atomic_read(&(bs->bh->b_count)),
			le32_to_cpu(BHDR(bs->bh)->h_refcount));
		error = ext4_xattr_check_block(inode, bs->bh);
		if (error)
<<<<<<< HEAD
			goto cleanup;
=======
			return error;
>>>>>>> 1ec8f1f0
		/* Find the named attribute. */
		bs->s.base = BHDR(bs->bh);
		bs->s.first = BFIRST(bs->bh);
		bs->s.end = bs->bh->b_data + bs->bh->b_size;
		bs->s.here = bs->s.first;
		error = xattr_find_entry(inode, &bs->s.here, bs->s.end,
					 i->name_index, i->name, 1);
		if (error && error != -ENODATA)
			return error;
		bs->s.not_found = error;
	}
	return 0;
}

static int
ext4_xattr_block_set(handle_t *handle, struct inode *inode,
		     struct ext4_xattr_info *i,
		     struct ext4_xattr_block_find *bs)
{
	struct super_block *sb = inode->i_sb;
	struct buffer_head *new_bh = NULL;
	struct ext4_xattr_search s_copy = bs->s;
	struct ext4_xattr_search *s = &s_copy;
	struct mb_cache_entry *ce = NULL;
	int error = 0;
	struct mb_cache *ea_block_cache = EA_BLOCK_CACHE(inode);
	struct inode *ea_inode = NULL, *tmp_inode;
	size_t old_ea_inode_quota = 0;
	unsigned int ea_ino;


#define header(x) ((struct ext4_xattr_header *)(x))

	if (s->base) {
		BUFFER_TRACE(bs->bh, "get_write_access");
		error = ext4_journal_get_write_access(handle, bs->bh);
		if (error)
			goto cleanup;
		lock_buffer(bs->bh);

		if (header(s->base)->h_refcount == cpu_to_le32(1)) {
			__u32 hash = le32_to_cpu(BHDR(bs->bh)->h_hash);

			/*
			 * This must happen under buffer lock for
			 * ext4_xattr_block_set() to reliably detect modified
			 * block
			 */
			if (ea_block_cache)
				mb_cache_entry_delete(ea_block_cache, hash,
						      bs->bh->b_blocknr);
			ea_bdebug(bs->bh, "modifying in-place");
			error = ext4_xattr_set_entry(i, s, handle, inode,
						     true /* is_block */);
			ext4_xattr_block_csum_set(inode, bs->bh);
			unlock_buffer(bs->bh);
			if (error == -EFSCORRUPTED)
				goto bad_block;
			if (!error)
				error = ext4_handle_dirty_metadata(handle,
								   inode,
								   bs->bh);
			if (error)
				goto cleanup;
			goto inserted;
		} else {
			int offset = (char *)s->here - bs->bh->b_data;

			unlock_buffer(bs->bh);
			ea_bdebug(bs->bh, "cloning");
			s->base = kmalloc(bs->bh->b_size, GFP_NOFS);
			error = -ENOMEM;
			if (s->base == NULL)
				goto cleanup;
			memcpy(s->base, BHDR(bs->bh), bs->bh->b_size);
			s->first = ENTRY(header(s->base)+1);
			header(s->base)->h_refcount = cpu_to_le32(1);
			s->here = ENTRY(s->base + offset);
			s->end = s->base + bs->bh->b_size;

			/*
			 * If existing entry points to an xattr inode, we need
			 * to prevent ext4_xattr_set_entry() from decrementing
			 * ref count on it because the reference belongs to the
			 * original block. In this case, make the entry look
			 * like it has an empty value.
			 */
			if (!s->not_found && s->here->e_value_inum) {
				ea_ino = le32_to_cpu(s->here->e_value_inum);
				error = ext4_xattr_inode_iget(inode, ea_ino,
					      le32_to_cpu(s->here->e_hash),
					      &tmp_inode);
				if (error)
					goto cleanup;

				if (!ext4_test_inode_state(tmp_inode,
						EXT4_STATE_LUSTRE_EA_INODE)) {
					/*
					 * Defer quota free call for previous
					 * inode until success is guaranteed.
					 */
					old_ea_inode_quota = le32_to_cpu(
							s->here->e_value_size);
				}
				iput(tmp_inode);

				s->here->e_value_inum = 0;
				s->here->e_value_size = 0;
			}
		}
	} else {
		/* Allocate a buffer where we construct the new block. */
		s->base = kzalloc(sb->s_blocksize, GFP_NOFS);
		/* assert(header == s->base) */
		error = -ENOMEM;
		if (s->base == NULL)
			goto cleanup;
		header(s->base)->h_magic = cpu_to_le32(EXT4_XATTR_MAGIC);
		header(s->base)->h_blocks = cpu_to_le32(1);
		header(s->base)->h_refcount = cpu_to_le32(1);
		s->first = ENTRY(header(s->base)+1);
		s->here = ENTRY(header(s->base)+1);
		s->end = s->base + sb->s_blocksize;
	}

	error = ext4_xattr_set_entry(i, s, handle, inode, true /* is_block */);
	if (error == -EFSCORRUPTED)
		goto bad_block;
	if (error)
		goto cleanup;

	if (i->value && s->here->e_value_inum) {
		/*
		 * A ref count on ea_inode has been taken as part of the call to
		 * ext4_xattr_set_entry() above. We would like to drop this
		 * extra ref but we have to wait until the xattr block is
		 * initialized and has its own ref count on the ea_inode.
		 */
		ea_ino = le32_to_cpu(s->here->e_value_inum);
		error = ext4_xattr_inode_iget(inode, ea_ino,
					      le32_to_cpu(s->here->e_hash),
					      &ea_inode);
		if (error) {
			ea_inode = NULL;
			goto cleanup;
		}
	}

inserted:
	if (!IS_LAST_ENTRY(s->first)) {
		new_bh = ext4_xattr_block_cache_find(inode, header(s->base),
						     &ce);
		if (new_bh) {
			/* We found an identical block in the cache. */
			if (new_bh == bs->bh)
				ea_bdebug(new_bh, "keeping");
			else {
				u32 ref;

				WARN_ON_ONCE(dquot_initialize_needed(inode));

				/* The old block is released after updating
				   the inode. */
				error = dquot_alloc_block(inode,
						EXT4_C2B(EXT4_SB(sb), 1));
				if (error)
					goto cleanup;
				BUFFER_TRACE(new_bh, "get_write_access");
				error = ext4_journal_get_write_access(handle,
								      new_bh);
				if (error)
					goto cleanup_dquot;
				lock_buffer(new_bh);
				/*
				 * We have to be careful about races with
				 * freeing, rehashing or adding references to
				 * xattr block. Once we hold buffer lock xattr
				 * block's state is stable so we can check
				 * whether the block got freed / rehashed or
				 * not.  Since we unhash mbcache entry under
				 * buffer lock when freeing / rehashing xattr
				 * block, checking whether entry is still
				 * hashed is reliable. Same rules hold for
				 * e_reusable handling.
				 */
				if (hlist_bl_unhashed(&ce->e_hash_list) ||
				    !ce->e_reusable) {
					/*
					 * Undo everything and check mbcache
					 * again.
					 */
					unlock_buffer(new_bh);
					dquot_free_block(inode,
							 EXT4_C2B(EXT4_SB(sb),
								  1));
					brelse(new_bh);
					mb_cache_entry_put(ea_block_cache, ce);
					ce = NULL;
					new_bh = NULL;
					goto inserted;
				}
				ref = le32_to_cpu(BHDR(new_bh)->h_refcount) + 1;
				BHDR(new_bh)->h_refcount = cpu_to_le32(ref);
				if (ref >= EXT4_XATTR_REFCOUNT_MAX)
					ce->e_reusable = 0;
				ea_bdebug(new_bh, "reusing; refcount now=%d",
					  ref);
				ext4_xattr_block_csum_set(inode, new_bh);
				unlock_buffer(new_bh);
				error = ext4_handle_dirty_metadata(handle,
								   inode,
								   new_bh);
				if (error)
					goto cleanup_dquot;
			}
			mb_cache_entry_touch(ea_block_cache, ce);
			mb_cache_entry_put(ea_block_cache, ce);
			ce = NULL;
		} else if (bs->bh && s->base == bs->bh->b_data) {
			/* We were modifying this block in-place. */
			ea_bdebug(bs->bh, "keeping this block");
			ext4_xattr_block_cache_insert(ea_block_cache, bs->bh);
			new_bh = bs->bh;
			get_bh(new_bh);
		} else {
			/* We need to allocate a new block */
			ext4_fsblk_t goal, block;

			WARN_ON_ONCE(dquot_initialize_needed(inode));

			goal = ext4_group_first_block_no(sb,
						EXT4_I(inode)->i_block_group);

			/* non-extent files can't have physical blocks past 2^32 */
			if (!(ext4_test_inode_flag(inode, EXT4_INODE_EXTENTS)))
				goal = goal & EXT4_MAX_BLOCK_FILE_PHYS;

			block = ext4_new_meta_blocks(handle, inode, goal, 0,
						     NULL, &error);
			if (error)
				goto cleanup;

			if (!(ext4_test_inode_flag(inode, EXT4_INODE_EXTENTS)))
				BUG_ON(block > EXT4_MAX_BLOCK_FILE_PHYS);

			ea_idebug(inode, "creating block %llu",
				  (unsigned long long)block);

			new_bh = sb_getblk(sb, block);
			if (unlikely(!new_bh)) {
				error = -ENOMEM;
getblk_failed:
				ext4_free_blocks(handle, inode, NULL, block, 1,
						 EXT4_FREE_BLOCKS_METADATA);
				goto cleanup;
			}
			error = ext4_xattr_inode_inc_ref_all(handle, inode,
						      ENTRY(header(s->base)+1));
			if (error)
				goto getblk_failed;
			if (ea_inode) {
				/* Drop the extra ref on ea_inode. */
				error = ext4_xattr_inode_dec_ref(handle,
								 ea_inode);
				if (error)
					ext4_warning_inode(ea_inode,
							   "dec ref error=%d",
							   error);
				iput(ea_inode);
				ea_inode = NULL;
			}

			lock_buffer(new_bh);
			error = ext4_journal_get_create_access(handle, new_bh);
			if (error) {
				unlock_buffer(new_bh);
				error = -EIO;
				goto getblk_failed;
			}
			memcpy(new_bh->b_data, s->base, new_bh->b_size);
			ext4_xattr_block_csum_set(inode, new_bh);
			set_buffer_uptodate(new_bh);
			unlock_buffer(new_bh);
			ext4_xattr_block_cache_insert(ea_block_cache, new_bh);
			error = ext4_handle_dirty_metadata(handle, inode,
							   new_bh);
			if (error)
				goto cleanup;
		}
	}

	if (old_ea_inode_quota)
		ext4_xattr_inode_free_quota(inode, NULL, old_ea_inode_quota);

	/* Update the inode. */
	EXT4_I(inode)->i_file_acl = new_bh ? new_bh->b_blocknr : 0;

	/* Drop the previous xattr block. */
	if (bs->bh && bs->bh != new_bh) {
		struct ext4_xattr_inode_array *ea_inode_array = NULL;

		ext4_xattr_release_block(handle, inode, bs->bh,
					 &ea_inode_array,
					 0 /* extra_credits */);
		ext4_xattr_inode_array_free(ea_inode_array);
	}
	error = 0;

cleanup:
	if (ea_inode) {
		int error2;

		error2 = ext4_xattr_inode_dec_ref(handle, ea_inode);
		if (error2)
			ext4_warning_inode(ea_inode, "dec ref error=%d",
					   error2);

		/* If there was an error, revert the quota charge. */
		if (error)
			ext4_xattr_inode_free_quota(inode, ea_inode,
						    i_size_read(ea_inode));
		iput(ea_inode);
	}
	if (ce)
		mb_cache_entry_put(ea_block_cache, ce);
	brelse(new_bh);
	if (!(bs->bh && s->base == bs->bh->b_data))
		kfree(s->base);

	return error;

cleanup_dquot:
	dquot_free_block(inode, EXT4_C2B(EXT4_SB(sb), 1));
	goto cleanup;

bad_block:
	EXT4_ERROR_INODE(inode, "bad block %llu",
			 EXT4_I(inode)->i_file_acl);
	goto cleanup;

#undef header
}

int ext4_xattr_ibody_find(struct inode *inode, struct ext4_xattr_info *i,
			  struct ext4_xattr_ibody_find *is)
{
	struct ext4_xattr_ibody_header *header;
	struct ext4_inode *raw_inode;
	int error;

	if (EXT4_I(inode)->i_extra_isize == 0)
		return 0;
	raw_inode = ext4_raw_inode(&is->iloc);
	header = IHDR(inode, raw_inode);
	is->s.base = is->s.first = IFIRST(header);
	is->s.here = is->s.first;
	is->s.end = (void *)raw_inode + EXT4_SB(inode->i_sb)->s_inode_size;
	if (ext4_test_inode_state(inode, EXT4_STATE_XATTR)) {
		error = xattr_check_inode(inode, header, is->s.end);
		if (error)
			return error;
		/* Find the named attribute. */
		error = xattr_find_entry(inode, &is->s.here, is->s.end,
					 i->name_index, i->name, 0);
		if (error && error != -ENODATA)
			return error;
		is->s.not_found = error;
	}
	return 0;
}

int ext4_xattr_ibody_inline_set(handle_t *handle, struct inode *inode,
				struct ext4_xattr_info *i,
				struct ext4_xattr_ibody_find *is)
{
	struct ext4_xattr_ibody_header *header;
	struct ext4_xattr_search *s = &is->s;
	int error;

	if (EXT4_I(inode)->i_extra_isize == 0)
		return -ENOSPC;
	error = ext4_xattr_set_entry(i, s, handle, inode, false /* is_block */);
	if (error)
		return error;
	header = IHDR(inode, ext4_raw_inode(&is->iloc));
	if (!IS_LAST_ENTRY(s->first)) {
		header->h_magic = cpu_to_le32(EXT4_XATTR_MAGIC);
		ext4_set_inode_state(inode, EXT4_STATE_XATTR);
	} else {
		header->h_magic = cpu_to_le32(0);
		ext4_clear_inode_state(inode, EXT4_STATE_XATTR);
	}
	return 0;
}

static int ext4_xattr_ibody_set(handle_t *handle, struct inode *inode,
				struct ext4_xattr_info *i,
				struct ext4_xattr_ibody_find *is)
{
	struct ext4_xattr_ibody_header *header;
	struct ext4_xattr_search *s = &is->s;
	int error;

	if (EXT4_I(inode)->i_extra_isize == 0)
		return -ENOSPC;
	error = ext4_xattr_set_entry(i, s, handle, inode, false /* is_block */);
	if (error)
		return error;
	header = IHDR(inode, ext4_raw_inode(&is->iloc));
	if (!IS_LAST_ENTRY(s->first)) {
		header->h_magic = cpu_to_le32(EXT4_XATTR_MAGIC);
		ext4_set_inode_state(inode, EXT4_STATE_XATTR);
	} else {
		header->h_magic = cpu_to_le32(0);
		ext4_clear_inode_state(inode, EXT4_STATE_XATTR);
	}
	return 0;
}

static int ext4_xattr_value_same(struct ext4_xattr_search *s,
				 struct ext4_xattr_info *i)
{
	void *value;

	/* When e_value_inum is set the value is stored externally. */
	if (s->here->e_value_inum)
		return 0;
	if (le32_to_cpu(s->here->e_value_size) != i->value_len)
		return 0;
	value = ((void *)s->base) + le16_to_cpu(s->here->e_value_offs);
	return !memcmp(value, i->value, i->value_len);
}

static struct buffer_head *ext4_xattr_get_block(struct inode *inode)
{
	struct buffer_head *bh;
	int error;

	if (!EXT4_I(inode)->i_file_acl)
		return NULL;
	bh = ext4_sb_bread(inode->i_sb, EXT4_I(inode)->i_file_acl, REQ_PRIO);
	if (IS_ERR(bh))
		return bh;
	error = ext4_xattr_check_block(inode, bh);
	if (error) {
		brelse(bh);
		return ERR_PTR(error);
	}
	return bh;
}

/*
 * ext4_xattr_set_handle()
 *
 * Create, replace or remove an extended attribute for this inode.  Value
 * is NULL to remove an existing extended attribute, and non-NULL to
 * either replace an existing extended attribute, or create a new extended
 * attribute. The flags XATTR_REPLACE and XATTR_CREATE
 * specify that an extended attribute must exist and must not exist
 * previous to the call, respectively.
 *
 * Returns 0, or a negative error number on failure.
 */
int
ext4_xattr_set_handle(handle_t *handle, struct inode *inode, int name_index,
		      const char *name, const void *value, size_t value_len,
		      int flags)
{
	struct ext4_xattr_info i = {
		.name_index = name_index,
		.name = name,
		.value = value,
		.value_len = value_len,
		.in_inode = 0,
	};
	struct ext4_xattr_ibody_find is = {
		.s = { .not_found = -ENODATA, },
	};
	struct ext4_xattr_block_find bs = {
		.s = { .not_found = -ENODATA, },
	};
	int no_expand;
	int error;

	if (!name)
		return -EINVAL;
	if (strlen(name) > 255)
		return -ERANGE;

	ext4_write_lock_xattr(inode, &no_expand);

	/* Check journal credits under write lock. */
	if (ext4_handle_valid(handle)) {
		struct buffer_head *bh;
		int credits;

		bh = ext4_xattr_get_block(inode);
		if (IS_ERR(bh)) {
			error = PTR_ERR(bh);
			goto cleanup;
		}

		credits = __ext4_xattr_set_credits(inode->i_sb, inode, bh,
						   value_len,
						   flags & XATTR_CREATE);
		brelse(bh);

		if (!ext4_handle_has_enough_credits(handle, credits)) {
			error = -ENOSPC;
			goto cleanup;
		}
	}

	error = ext4_reserve_inode_write(handle, inode, &is.iloc);
	if (error)
		goto cleanup;

	if (ext4_test_inode_state(inode, EXT4_STATE_NEW)) {
		struct ext4_inode *raw_inode = ext4_raw_inode(&is.iloc);
		memset(raw_inode, 0, EXT4_SB(inode->i_sb)->s_inode_size);
		ext4_clear_inode_state(inode, EXT4_STATE_NEW);
	}

	error = ext4_xattr_ibody_find(inode, &i, &is);
	if (error)
		goto cleanup;
	if (is.s.not_found)
		error = ext4_xattr_block_find(inode, &i, &bs);
	if (error)
		goto cleanup;
	if (is.s.not_found && bs.s.not_found) {
		error = -ENODATA;
		if (flags & XATTR_REPLACE)
			goto cleanup;
		error = 0;
		if (!value)
			goto cleanup;
	} else {
		error = -EEXIST;
		if (flags & XATTR_CREATE)
			goto cleanup;
	}

	if (!value) {
		if (!is.s.not_found)
			error = ext4_xattr_ibody_set(handle, inode, &i, &is);
		else if (!bs.s.not_found)
			error = ext4_xattr_block_set(handle, inode, &i, &bs);
	} else {
		error = 0;
		/* Xattr value did not change? Save us some work and bail out */
		if (!is.s.not_found && ext4_xattr_value_same(&is.s, &i))
			goto cleanup;
		if (!bs.s.not_found && ext4_xattr_value_same(&bs.s, &i))
			goto cleanup;

		if (ext4_has_feature_ea_inode(inode->i_sb) &&
		    (EXT4_XATTR_SIZE(i.value_len) >
			EXT4_XATTR_MIN_LARGE_EA_SIZE(inode->i_sb->s_blocksize)))
			i.in_inode = 1;
retry_inode:
		error = ext4_xattr_ibody_set(handle, inode, &i, &is);
		if (!error && !bs.s.not_found) {
			i.value = NULL;
			error = ext4_xattr_block_set(handle, inode, &i, &bs);
		} else if (error == -ENOSPC) {
			if (EXT4_I(inode)->i_file_acl && !bs.s.base) {
				brelse(bs.bh);
				bs.bh = NULL;
				error = ext4_xattr_block_find(inode, &i, &bs);
				if (error)
					goto cleanup;
			}
			error = ext4_xattr_block_set(handle, inode, &i, &bs);
			if (!error && !is.s.not_found) {
				i.value = NULL;
				error = ext4_xattr_ibody_set(handle, inode, &i,
							     &is);
			} else if (error == -ENOSPC) {
				/*
				 * Xattr does not fit in the block, store at
				 * external inode if possible.
				 */
				if (ext4_has_feature_ea_inode(inode->i_sb) &&
				    !i.in_inode) {
					i.in_inode = 1;
					goto retry_inode;
				}
			}
		}
	}
	if (!error) {
		ext4_xattr_update_super_block(handle, inode->i_sb);
		inode->i_ctime = current_time(inode);
		if (!value)
			no_expand = 0;
		error = ext4_mark_iloc_dirty(handle, inode, &is.iloc);
		/*
		 * The bh is consumed by ext4_mark_iloc_dirty, even with
		 * error != 0.
		 */
		is.iloc.bh = NULL;
		if (IS_SYNC(inode))
			ext4_handle_sync(handle);
	}

cleanup:
	brelse(is.iloc.bh);
	brelse(bs.bh);
	ext4_write_unlock_xattr(inode, &no_expand);
	return error;
}

int ext4_xattr_set_credits(struct inode *inode, size_t value_len,
			   bool is_create, int *credits)
{
	struct buffer_head *bh;
	int err;

	*credits = 0;

	if (!EXT4_SB(inode->i_sb)->s_journal)
		return 0;

	down_read(&EXT4_I(inode)->xattr_sem);

	bh = ext4_xattr_get_block(inode);
	if (IS_ERR(bh)) {
		err = PTR_ERR(bh);
	} else {
		*credits = __ext4_xattr_set_credits(inode->i_sb, inode, bh,
						    value_len, is_create);
		brelse(bh);
		err = 0;
	}

	up_read(&EXT4_I(inode)->xattr_sem);
	return err;
}

/*
 * ext4_xattr_set()
 *
 * Like ext4_xattr_set_handle, but start from an inode. This extended
 * attribute modification is a filesystem transaction by itself.
 *
 * Returns 0, or a negative error number on failure.
 */
int
ext4_xattr_set(struct inode *inode, int name_index, const char *name,
	       const void *value, size_t value_len, int flags)
{
	handle_t *handle;
	struct super_block *sb = inode->i_sb;
	int error, retries = 0;
	int credits;

	error = dquot_initialize(inode);
	if (error)
		return error;

retry:
	error = ext4_xattr_set_credits(inode, value_len, flags & XATTR_CREATE,
				       &credits);
	if (error)
		return error;

	handle = ext4_journal_start(inode, EXT4_HT_XATTR, credits);
	if (IS_ERR(handle)) {
		error = PTR_ERR(handle);
	} else {
		int error2;

		error = ext4_xattr_set_handle(handle, inode, name_index, name,
					      value, value_len, flags);
		error2 = ext4_journal_stop(handle);
		if (error == -ENOSPC &&
		    ext4_should_retry_alloc(sb, &retries))
			goto retry;
		if (error == 0)
			error = error2;
	}

	return error;
}

/*
 * Shift the EA entries in the inode to create space for the increased
 * i_extra_isize.
 */
static void ext4_xattr_shift_entries(struct ext4_xattr_entry *entry,
				     int value_offs_shift, void *to,
				     void *from, size_t n)
{
	struct ext4_xattr_entry *last = entry;
	int new_offs;

	/* We always shift xattr headers further thus offsets get lower */
	BUG_ON(value_offs_shift > 0);

	/* Adjust the value offsets of the entries */
	for (; !IS_LAST_ENTRY(last); last = EXT4_XATTR_NEXT(last)) {
		if (!last->e_value_inum && last->e_value_size) {
			new_offs = le16_to_cpu(last->e_value_offs) +
							value_offs_shift;
			last->e_value_offs = cpu_to_le16(new_offs);
		}
	}
	/* Shift the entries by n bytes */
	memmove(to, from, n);
}

/*
 * Move xattr pointed to by 'entry' from inode into external xattr block
 */
static int ext4_xattr_move_to_block(handle_t *handle, struct inode *inode,
				    struct ext4_inode *raw_inode,
				    struct ext4_xattr_entry *entry)
{
	struct ext4_xattr_ibody_find *is = NULL;
	struct ext4_xattr_block_find *bs = NULL;
	char *buffer = NULL, *b_entry_name = NULL;
	size_t value_size = le32_to_cpu(entry->e_value_size);
	struct ext4_xattr_info i = {
		.value = NULL,
		.value_len = 0,
		.name_index = entry->e_name_index,
		.in_inode = !!entry->e_value_inum,
	};
	struct ext4_xattr_ibody_header *header = IHDR(inode, raw_inode);
	int error;

	is = kzalloc(sizeof(struct ext4_xattr_ibody_find), GFP_NOFS);
	bs = kzalloc(sizeof(struct ext4_xattr_block_find), GFP_NOFS);
	buffer = kmalloc(value_size, GFP_NOFS);
	b_entry_name = kmalloc(entry->e_name_len + 1, GFP_NOFS);
	if (!is || !bs || !buffer || !b_entry_name) {
		error = -ENOMEM;
		goto out;
	}

	is->s.not_found = -ENODATA;
	bs->s.not_found = -ENODATA;
	is->iloc.bh = NULL;
	bs->bh = NULL;

	/* Save the entry name and the entry value */
	if (entry->e_value_inum) {
		error = ext4_xattr_inode_get(inode, entry, buffer, value_size);
		if (error)
			goto out;
	} else {
		size_t value_offs = le16_to_cpu(entry->e_value_offs);
		memcpy(buffer, (void *)IFIRST(header) + value_offs, value_size);
	}

	memcpy(b_entry_name, entry->e_name, entry->e_name_len);
	b_entry_name[entry->e_name_len] = '\0';
	i.name = b_entry_name;

	error = ext4_get_inode_loc(inode, &is->iloc);
	if (error)
		goto out;

	error = ext4_xattr_ibody_find(inode, &i, is);
	if (error)
		goto out;

	/* Remove the chosen entry from the inode */
	error = ext4_xattr_ibody_set(handle, inode, &i, is);
	if (error)
		goto out;

	i.value = buffer;
	i.value_len = value_size;
	error = ext4_xattr_block_find(inode, &i, bs);
	if (error)
		goto out;

	/* Add entry which was removed from the inode into the block */
	error = ext4_xattr_block_set(handle, inode, &i, bs);
	if (error)
		goto out;
	error = 0;
out:
	kfree(b_entry_name);
	kfree(buffer);
	if (is)
		brelse(is->iloc.bh);
	if (bs)
		brelse(bs->bh);
	kfree(is);
	kfree(bs);

	return error;
}

static int ext4_xattr_make_inode_space(handle_t *handle, struct inode *inode,
				       struct ext4_inode *raw_inode,
				       int isize_diff, size_t ifree,
				       size_t bfree, int *total_ino)
{
	struct ext4_xattr_ibody_header *header = IHDR(inode, raw_inode);
	struct ext4_xattr_entry *small_entry;
	struct ext4_xattr_entry *entry;
	struct ext4_xattr_entry *last;
	unsigned int entry_size;	/* EA entry size */
	unsigned int total_size;	/* EA entry size + value size */
	unsigned int min_total_size;
	int error;

	while (isize_diff > ifree) {
		entry = NULL;
		small_entry = NULL;
		min_total_size = ~0U;
		last = IFIRST(header);
		/* Find the entry best suited to be pushed into EA block */
		for (; !IS_LAST_ENTRY(last); last = EXT4_XATTR_NEXT(last)) {
			/* never move system.data out of the inode */
			if ((last->e_name_len == 4) &&
			    (last->e_name_index == EXT4_XATTR_INDEX_SYSTEM) &&
			    !memcmp(last->e_name, "data", 4))
				continue;
			total_size = EXT4_XATTR_LEN(last->e_name_len);
			if (!last->e_value_inum)
				total_size += EXT4_XATTR_SIZE(
					       le32_to_cpu(last->e_value_size));
			if (total_size <= bfree &&
			    total_size < min_total_size) {
				if (total_size + ifree < isize_diff) {
					small_entry = last;
				} else {
					entry = last;
					min_total_size = total_size;
				}
			}
		}

		if (entry == NULL) {
			if (small_entry == NULL)
				return -ENOSPC;
			entry = small_entry;
		}

		entry_size = EXT4_XATTR_LEN(entry->e_name_len);
		total_size = entry_size;
		if (!entry->e_value_inum)
			total_size += EXT4_XATTR_SIZE(
					      le32_to_cpu(entry->e_value_size));
		error = ext4_xattr_move_to_block(handle, inode, raw_inode,
						 entry);
		if (error)
			return error;

		*total_ino -= entry_size;
		ifree += total_size;
		bfree -= total_size;
	}

	return 0;
}

/*
 * Expand an inode by new_extra_isize bytes when EAs are present.
 * Returns 0 on success or negative error number on failure.
 */
int ext4_expand_extra_isize_ea(struct inode *inode, int new_extra_isize,
			       struct ext4_inode *raw_inode, handle_t *handle)
{
	struct ext4_xattr_ibody_header *header;
	struct ext4_sb_info *sbi = EXT4_SB(inode->i_sb);
	static unsigned int mnt_count;
	size_t min_offs;
	size_t ifree, bfree;
	int total_ino;
	void *base, *end;
	int error = 0, tried_min_extra_isize = 0;
	int s_min_extra_isize = le16_to_cpu(sbi->s_es->s_min_extra_isize);
	int isize_diff;	/* How much do we need to grow i_extra_isize */

retry:
	isize_diff = new_extra_isize - EXT4_I(inode)->i_extra_isize;
	if (EXT4_I(inode)->i_extra_isize >= new_extra_isize)
		return 0;

	header = IHDR(inode, raw_inode);

	/*
	 * Check if enough free space is available in the inode to shift the
	 * entries ahead by new_extra_isize.
	 */

	base = IFIRST(header);
	end = (void *)raw_inode + EXT4_SB(inode->i_sb)->s_inode_size;
	min_offs = end - base;
	total_ino = sizeof(struct ext4_xattr_ibody_header) + sizeof(u32);

	error = xattr_check_inode(inode, header, end);
	if (error)
		goto cleanup;

	ifree = ext4_xattr_free_space(base, &min_offs, base, &total_ino);
	if (ifree >= isize_diff)
		goto shift;

	/*
	 * Enough free space isn't available in the inode, check if
	 * EA block can hold new_extra_isize bytes.
	 */
	if (EXT4_I(inode)->i_file_acl) {
		struct buffer_head *bh;

		bh = ext4_sb_bread(inode->i_sb, EXT4_I(inode)->i_file_acl, REQ_PRIO);
		if (IS_ERR(bh)) {
			error = PTR_ERR(bh);
			goto cleanup;
<<<<<<< HEAD
		error = ext4_xattr_check_block(inode, bh);
		if (error)
=======
		}
		error = ext4_xattr_check_block(inode, bh);
		if (error) {
			brelse(bh);
>>>>>>> 1ec8f1f0
			goto cleanup;
		base = BHDR(bh);
		end = bh->b_data + bh->b_size;
		min_offs = end - base;
		bfree = ext4_xattr_free_space(BFIRST(bh), &min_offs, base,
					      NULL);
		brelse(bh);
		if (bfree + ifree < isize_diff) {
			if (!tried_min_extra_isize && s_min_extra_isize) {
				tried_min_extra_isize++;
				new_extra_isize = s_min_extra_isize;
				goto retry;
			}
			error = -ENOSPC;
			goto cleanup;
		}
	} else {
		bfree = inode->i_sb->s_blocksize;
	}

	error = ext4_xattr_make_inode_space(handle, inode, raw_inode,
					    isize_diff, ifree, bfree,
					    &total_ino);
	if (error) {
		if (error == -ENOSPC && !tried_min_extra_isize &&
		    s_min_extra_isize) {
			tried_min_extra_isize++;
			new_extra_isize = s_min_extra_isize;
			goto retry;
		}
		goto cleanup;
	}
shift:
	/* Adjust the offsets and shift the remaining entries ahead */
	ext4_xattr_shift_entries(IFIRST(header), EXT4_I(inode)->i_extra_isize
			- new_extra_isize, (void *)raw_inode +
			EXT4_GOOD_OLD_INODE_SIZE + new_extra_isize,
			(void *)header, total_ino);
	EXT4_I(inode)->i_extra_isize = new_extra_isize;

cleanup:
	if (error && (mnt_count != le16_to_cpu(sbi->s_es->s_mnt_count))) {
		ext4_warning(inode->i_sb, "Unable to expand inode %lu. Delete some EAs or run e2fsck.",
			     inode->i_ino);
		mnt_count = le16_to_cpu(sbi->s_es->s_mnt_count);
	}
	return error;
}

#define EIA_INCR 16 /* must be 2^n */
#define EIA_MASK (EIA_INCR - 1)

/* Add the large xattr @inode into @ea_inode_array for deferred iput().
 * If @ea_inode_array is new or full it will be grown and the old
 * contents copied over.
 */
static int
ext4_expand_inode_array(struct ext4_xattr_inode_array **ea_inode_array,
			struct inode *inode)
{
	if (*ea_inode_array == NULL) {
		/*
		 * Start with 15 inodes, so it fits into a power-of-two size.
		 * If *ea_inode_array is NULL, this is essentially offsetof()
		 */
		(*ea_inode_array) =
			kmalloc(offsetof(struct ext4_xattr_inode_array,
					 inodes[EIA_MASK]),
				GFP_NOFS);
		if (*ea_inode_array == NULL)
			return -ENOMEM;
		(*ea_inode_array)->count = 0;
	} else if (((*ea_inode_array)->count & EIA_MASK) == EIA_MASK) {
		/* expand the array once all 15 + n * 16 slots are full */
		struct ext4_xattr_inode_array *new_array = NULL;
		int count = (*ea_inode_array)->count;

		/* if new_array is NULL, this is essentially offsetof() */
		new_array = kmalloc(
				offsetof(struct ext4_xattr_inode_array,
					 inodes[count + EIA_INCR]),
				GFP_NOFS);
		if (new_array == NULL)
			return -ENOMEM;
		memcpy(new_array, *ea_inode_array,
		       offsetof(struct ext4_xattr_inode_array, inodes[count]));
		kfree(*ea_inode_array);
		*ea_inode_array = new_array;
	}
	(*ea_inode_array)->inodes[(*ea_inode_array)->count++] = inode;
	return 0;
}

/*
 * ext4_xattr_delete_inode()
 *
 * Free extended attribute resources associated with this inode. Traverse
 * all entries and decrement reference on any xattr inodes associated with this
 * inode. This is called immediately before an inode is freed. We have exclusive
 * access to the inode. If an orphan inode is deleted it will also release its
 * references on xattr block and xattr inodes.
 */
int ext4_xattr_delete_inode(handle_t *handle, struct inode *inode,
			    struct ext4_xattr_inode_array **ea_inode_array,
			    int extra_credits)
{
	struct buffer_head *bh = NULL;
	struct ext4_xattr_ibody_header *header;
	struct ext4_iloc iloc = { .bh = NULL };
	struct ext4_xattr_entry *entry;
	struct inode *ea_inode;
	int error;

	error = ext4_xattr_ensure_credits(handle, inode, extra_credits,
					  NULL /* bh */,
					  false /* dirty */,
					  false /* block_csum */);
	if (error) {
		EXT4_ERROR_INODE(inode, "ensure credits (error %d)", error);
		goto cleanup;
	}

	if (ext4_has_feature_ea_inode(inode->i_sb) &&
	    ext4_test_inode_state(inode, EXT4_STATE_XATTR)) {

		error = ext4_get_inode_loc(inode, &iloc);
		if (error) {
			EXT4_ERROR_INODE(inode, "inode loc (error %d)", error);
			goto cleanup;
		}

		error = ext4_journal_get_write_access(handle, iloc.bh);
		if (error) {
			EXT4_ERROR_INODE(inode, "write access (error %d)",
					 error);
			goto cleanup;
		}

		header = IHDR(inode, ext4_raw_inode(&iloc));
		if (header->h_magic == cpu_to_le32(EXT4_XATTR_MAGIC))
			ext4_xattr_inode_dec_ref_all(handle, inode, iloc.bh,
						     IFIRST(header),
						     false /* block_csum */,
						     ea_inode_array,
						     extra_credits,
						     false /* skip_quota */);
	}

	if (EXT4_I(inode)->i_file_acl) {
		bh = ext4_sb_bread(inode->i_sb, EXT4_I(inode)->i_file_acl, REQ_PRIO);
		if (IS_ERR(bh)) {
			error = PTR_ERR(bh);
			if (error == -EIO)
				EXT4_ERROR_INODE(inode, "block %llu read error",
						 EXT4_I(inode)->i_file_acl);
			goto cleanup;
		}
		error = ext4_xattr_check_block(inode, bh);
		if (error)
			goto cleanup;

		if (ext4_has_feature_ea_inode(inode->i_sb)) {
			for (entry = BFIRST(bh); !IS_LAST_ENTRY(entry);
			     entry = EXT4_XATTR_NEXT(entry)) {
				if (!entry->e_value_inum)
					continue;
				error = ext4_xattr_inode_iget(inode,
					      le32_to_cpu(entry->e_value_inum),
					      le32_to_cpu(entry->e_hash),
					      &ea_inode);
				if (error)
					continue;
				ext4_xattr_inode_free_quota(inode, ea_inode,
					      le32_to_cpu(entry->e_value_size));
				iput(ea_inode);
			}

		}

		ext4_xattr_release_block(handle, inode, bh, ea_inode_array,
					 extra_credits);
		/*
		 * Update i_file_acl value in the same transaction that releases
		 * block.
		 */
		EXT4_I(inode)->i_file_acl = 0;
		error = ext4_mark_inode_dirty(handle, inode);
		if (error) {
			EXT4_ERROR_INODE(inode, "mark inode dirty (error %d)",
					 error);
			goto cleanup;
		}
	}
	error = 0;
cleanup:
	brelse(iloc.bh);
	brelse(bh);
	return error;
}

void ext4_xattr_inode_array_free(struct ext4_xattr_inode_array *ea_inode_array)
{
	int idx;

	if (ea_inode_array == NULL)
		return;

	for (idx = 0; idx < ea_inode_array->count; ++idx)
		iput(ea_inode_array->inodes[idx]);
	kfree(ea_inode_array);
}

/*
 * ext4_xattr_block_cache_insert()
 *
 * Create a new entry in the extended attribute block cache, and insert
 * it unless such an entry is already in the cache.
 *
 * Returns 0, or a negative error number on failure.
 */
static void
ext4_xattr_block_cache_insert(struct mb_cache *ea_block_cache,
			      struct buffer_head *bh)
{
	struct ext4_xattr_header *header = BHDR(bh);
	__u32 hash = le32_to_cpu(header->h_hash);
	int reusable = le32_to_cpu(header->h_refcount) <
		       EXT4_XATTR_REFCOUNT_MAX;
	int error;

	if (!ea_block_cache)
		return;
	error = mb_cache_entry_create(ea_block_cache, GFP_NOFS, hash,
				      bh->b_blocknr, reusable);
	if (error) {
		if (error == -EBUSY)
			ea_bdebug(bh, "already in cache");
	} else
		ea_bdebug(bh, "inserting [%x]", (int)hash);
}

/*
 * ext4_xattr_cmp()
 *
 * Compare two extended attribute blocks for equality.
 *
 * Returns 0 if the blocks are equal, 1 if they differ, and
 * a negative error number on errors.
 */
static int
ext4_xattr_cmp(struct ext4_xattr_header *header1,
	       struct ext4_xattr_header *header2)
{
	struct ext4_xattr_entry *entry1, *entry2;

	entry1 = ENTRY(header1+1);
	entry2 = ENTRY(header2+1);
	while (!IS_LAST_ENTRY(entry1)) {
		if (IS_LAST_ENTRY(entry2))
			return 1;
		if (entry1->e_hash != entry2->e_hash ||
		    entry1->e_name_index != entry2->e_name_index ||
		    entry1->e_name_len != entry2->e_name_len ||
		    entry1->e_value_size != entry2->e_value_size ||
		    entry1->e_value_inum != entry2->e_value_inum ||
		    memcmp(entry1->e_name, entry2->e_name, entry1->e_name_len))
			return 1;
		if (!entry1->e_value_inum &&
		    memcmp((char *)header1 + le16_to_cpu(entry1->e_value_offs),
			   (char *)header2 + le16_to_cpu(entry2->e_value_offs),
			   le32_to_cpu(entry1->e_value_size)))
			return 1;

		entry1 = EXT4_XATTR_NEXT(entry1);
		entry2 = EXT4_XATTR_NEXT(entry2);
	}
	if (!IS_LAST_ENTRY(entry2))
		return 1;
	return 0;
}

/*
 * ext4_xattr_block_cache_find()
 *
 * Find an identical extended attribute block.
 *
 * Returns a pointer to the block found, or NULL if such a block was
 * not found or an error occurred.
 */
static struct buffer_head *
ext4_xattr_block_cache_find(struct inode *inode,
			    struct ext4_xattr_header *header,
			    struct mb_cache_entry **pce)
{
	__u32 hash = le32_to_cpu(header->h_hash);
	struct mb_cache_entry *ce;
	struct mb_cache *ea_block_cache = EA_BLOCK_CACHE(inode);

	if (!ea_block_cache)
		return NULL;
	if (!header->h_hash)
		return NULL;  /* never share */
	ea_idebug(inode, "looking for cached blocks [%x]", (int)hash);
	ce = mb_cache_entry_find_first(ea_block_cache, hash);
	while (ce) {
		struct buffer_head *bh;

		bh = ext4_sb_bread(inode->i_sb, ce->e_value, REQ_PRIO);
		if (IS_ERR(bh)) {
			if (PTR_ERR(bh) == -ENOMEM)
				return NULL;
			EXT4_ERROR_INODE(inode, "block %lu read error",
					 (unsigned long)ce->e_value);
		} else if (ext4_xattr_cmp(header, BHDR(bh)) == 0) {
			*pce = ce;
			return bh;
		}
		brelse(bh);
		ce = mb_cache_entry_find_next(ea_block_cache, ce);
	}
	return NULL;
}

#define NAME_HASH_SHIFT 5
#define VALUE_HASH_SHIFT 16

/*
 * ext4_xattr_hash_entry()
 *
 * Compute the hash of an extended attribute.
 */
static __le32 ext4_xattr_hash_entry(char *name, size_t name_len, __le32 *value,
				    size_t value_count)
{
	__u32 hash = 0;

	while (name_len--) {
		hash = (hash << NAME_HASH_SHIFT) ^
		       (hash >> (8*sizeof(hash) - NAME_HASH_SHIFT)) ^
		       *name++;
	}
	while (value_count--) {
		hash = (hash << VALUE_HASH_SHIFT) ^
		       (hash >> (8*sizeof(hash) - VALUE_HASH_SHIFT)) ^
		       le32_to_cpu(*value++);
	}
	return cpu_to_le32(hash);
}

#undef NAME_HASH_SHIFT
#undef VALUE_HASH_SHIFT

#define BLOCK_HASH_SHIFT 16

/*
 * ext4_xattr_rehash()
 *
 * Re-compute the extended attribute hash value after an entry has changed.
 */
static void ext4_xattr_rehash(struct ext4_xattr_header *header)
{
	struct ext4_xattr_entry *here;
	__u32 hash = 0;

	here = ENTRY(header+1);
	while (!IS_LAST_ENTRY(here)) {
		if (!here->e_hash) {
			/* Block is not shared if an entry's hash value == 0 */
			hash = 0;
			break;
		}
		hash = (hash << BLOCK_HASH_SHIFT) ^
		       (hash >> (8*sizeof(hash) - BLOCK_HASH_SHIFT)) ^
		       le32_to_cpu(here->e_hash);
		here = EXT4_XATTR_NEXT(here);
	}
	header->h_hash = cpu_to_le32(hash);
}

#undef BLOCK_HASH_SHIFT

#define	HASH_BUCKET_BITS	10

struct mb_cache *
ext4_xattr_create_cache(void)
{
	return mb_cache_create(HASH_BUCKET_BITS);
}

void ext4_xattr_destroy_cache(struct mb_cache *cache)
{
	if (cache)
		mb_cache_destroy(cache);
}
<|MERGE_RESOLUTION|>--- conflicted
+++ resolved
@@ -237,12 +237,6 @@
 	if (buffer_verified(bh))
 		return 0;
 
-<<<<<<< HEAD
-	if (BHDR(bh)->h_magic != cpu_to_le32(EXT4_XATTR_MAGIC) ||
-	    BHDR(bh)->h_blocks != cpu_to_le32(1))
-		goto errout;
-=======
->>>>>>> 1ec8f1f0
 	error = -EFSBADCRC;
 	if (!ext4_xattr_block_csum_verify(inode, bh))
 		goto errout;
@@ -1834,11 +1828,7 @@
 			le32_to_cpu(BHDR(bs->bh)->h_refcount));
 		error = ext4_xattr_check_block(inode, bs->bh);
 		if (error)
-<<<<<<< HEAD
-			goto cleanup;
-=======
 			return error;
->>>>>>> 1ec8f1f0
 		/* Find the named attribute. */
 		bs->s.base = BHDR(bs->bh);
 		bs->s.first = BFIRST(bs->bh);
@@ -2755,16 +2745,12 @@
 		if (IS_ERR(bh)) {
 			error = PTR_ERR(bh);
 			goto cleanup;
-<<<<<<< HEAD
-		error = ext4_xattr_check_block(inode, bh);
-		if (error)
-=======
 		}
 		error = ext4_xattr_check_block(inode, bh);
 		if (error) {
 			brelse(bh);
->>>>>>> 1ec8f1f0
 			goto cleanup;
+		}
 		base = BHDR(bh);
 		end = bh->b_data + bh->b_size;
 		min_offs = end - base;
