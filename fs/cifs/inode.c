/*
 *   fs/cifs/inode.c
 *
 *   Copyright (C) International Business Machines  Corp., 2002,2010
 *   Author(s): Steve French (sfrench@us.ibm.com)
 *
 *   This library is free software; you can redistribute it and/or modify
 *   it under the terms of the GNU Lesser General Public License as published
 *   by the Free Software Foundation; either version 2.1 of the License, or
 *   (at your option) any later version.
 *
 *   This library is distributed in the hope that it will be useful,
 *   but WITHOUT ANY WARRANTY; without even the implied warranty of
 *   MERCHANTABILITY or FITNESS FOR A PARTICULAR PURPOSE.  See
 *   the GNU Lesser General Public License for more details.
 *
 *   You should have received a copy of the GNU Lesser General Public License
 *   along with this library; if not, write to the Free Software
 *   Foundation, Inc., 59 Temple Place, Suite 330, Boston, MA 02111-1307 USA
 */
#include <linux/fs.h>
#include <linux/stat.h>
#include <linux/slab.h>
#include <linux/pagemap.h>
#include <linux/freezer.h>
#include <linux/sched/signal.h>
#include <linux/wait_bit.h>

#include <asm/div64.h>
#include "cifsfs.h"
#include "cifspdu.h"
#include "cifsglob.h"
#include "cifsproto.h"
#include "cifs_debug.h"
#include "cifs_fs_sb.h"
#include "cifs_unicode.h"
#include "fscache.h"


static void cifs_set_ops(struct inode *inode)
{
	struct cifs_sb_info *cifs_sb = CIFS_SB(inode->i_sb);

	switch (inode->i_mode & S_IFMT) {
	case S_IFREG:
		inode->i_op = &cifs_file_inode_ops;
		if (cifs_sb->mnt_cifs_flags & CIFS_MOUNT_DIRECT_IO) {
			if (cifs_sb->mnt_cifs_flags & CIFS_MOUNT_NO_BRL)
				inode->i_fop = &cifs_file_direct_nobrl_ops;
			else
				inode->i_fop = &cifs_file_direct_ops;
		} else if (cifs_sb->mnt_cifs_flags & CIFS_MOUNT_STRICT_IO) {
			if (cifs_sb->mnt_cifs_flags & CIFS_MOUNT_NO_BRL)
				inode->i_fop = &cifs_file_strict_nobrl_ops;
			else
				inode->i_fop = &cifs_file_strict_ops;
		} else if (cifs_sb->mnt_cifs_flags & CIFS_MOUNT_NO_BRL)
			inode->i_fop = &cifs_file_nobrl_ops;
		else { /* not direct, send byte range locks */
			inode->i_fop = &cifs_file_ops;
		}

		/* check if server can support readpages */
		if (cifs_sb_master_tcon(cifs_sb)->ses->server->maxBuf <
				PAGE_SIZE + MAX_CIFS_HDR_SIZE)
			inode->i_data.a_ops = &cifs_addr_ops_smallbuf;
		else
			inode->i_data.a_ops = &cifs_addr_ops;
		break;
	case S_IFDIR:
#ifdef CONFIG_CIFS_DFS_UPCALL
		if (IS_AUTOMOUNT(inode)) {
			inode->i_op = &cifs_dfs_referral_inode_operations;
		} else {
#else /* NO DFS support, treat as a directory */
		{
#endif
			inode->i_op = &cifs_dir_inode_ops;
			inode->i_fop = &cifs_dir_ops;
		}
		break;
	case S_IFLNK:
		inode->i_op = &cifs_symlink_inode_ops;
		break;
	default:
		init_special_inode(inode, inode->i_mode, inode->i_rdev);
		break;
	}
}

/* check inode attributes against fattr. If they don't match, tag the
 * inode for cache invalidation
 */
static void
cifs_revalidate_cache(struct inode *inode, struct cifs_fattr *fattr)
{
	struct cifsInodeInfo *cifs_i = CIFS_I(inode);

	cifs_dbg(FYI, "%s: revalidating inode %llu\n",
		 __func__, cifs_i->uniqueid);

	if (inode->i_state & I_NEW) {
		cifs_dbg(FYI, "%s: inode %llu is new\n",
			 __func__, cifs_i->uniqueid);
		return;
	}

	/* don't bother with revalidation if we have an oplock */
	if (CIFS_CACHE_READ(cifs_i)) {
		cifs_dbg(FYI, "%s: inode %llu is oplocked\n",
			 __func__, cifs_i->uniqueid);
		return;
	}

	 /* revalidate if mtime or size have changed */
	if (timespec_equal(&inode->i_mtime, &fattr->cf_mtime) &&
	    cifs_i->server_eof == fattr->cf_eof) {
		cifs_dbg(FYI, "%s: inode %llu is unchanged\n",
			 __func__, cifs_i->uniqueid);
		return;
	}

	cifs_dbg(FYI, "%s: invalidating inode %llu mapping\n",
		 __func__, cifs_i->uniqueid);
	set_bit(CIFS_INO_INVALID_MAPPING, &cifs_i->flags);
}

/*
 * copy nlink to the inode, unless it wasn't provided.  Provide
 * sane values if we don't have an existing one and none was provided
 */
static void
cifs_nlink_fattr_to_inode(struct inode *inode, struct cifs_fattr *fattr)
{
	/*
	 * if we're in a situation where we can't trust what we
	 * got from the server (readdir, some non-unix cases)
	 * fake reasonable values
	 */
	if (fattr->cf_flags & CIFS_FATTR_UNKNOWN_NLINK) {
		/* only provide fake values on a new inode */
		if (inode->i_state & I_NEW) {
			if (fattr->cf_cifsattrs & ATTR_DIRECTORY)
				set_nlink(inode, 2);
			else
				set_nlink(inode, 1);
		}
		return;
	}

	/* we trust the server, so update it */
	set_nlink(inode, fattr->cf_nlink);
}

/* populate an inode with info from a cifs_fattr struct */
void
cifs_fattr_to_inode(struct inode *inode, struct cifs_fattr *fattr)
{
	struct cifsInodeInfo *cifs_i = CIFS_I(inode);
	struct cifs_sb_info *cifs_sb = CIFS_SB(inode->i_sb);

	cifs_revalidate_cache(inode, fattr);

	spin_lock(&inode->i_lock);
	inode->i_atime = fattr->cf_atime;
	inode->i_mtime = fattr->cf_mtime;
	inode->i_ctime = fattr->cf_ctime;
	inode->i_rdev = fattr->cf_rdev;
	cifs_nlink_fattr_to_inode(inode, fattr);
	inode->i_uid = fattr->cf_uid;
	inode->i_gid = fattr->cf_gid;

	/* if dynperm is set, don't clobber existing mode */
	if (inode->i_state & I_NEW ||
	    !(cifs_sb->mnt_cifs_flags & CIFS_MOUNT_DYNPERM))
		inode->i_mode = fattr->cf_mode;

	cifs_i->cifsAttrs = fattr->cf_cifsattrs;

	if (fattr->cf_flags & CIFS_FATTR_NEED_REVAL)
		cifs_i->time = 0;
	else
		cifs_i->time = jiffies;

	if (fattr->cf_flags & CIFS_FATTR_DELETE_PENDING)
		set_bit(CIFS_INO_DELETE_PENDING, &cifs_i->flags);
	else
		clear_bit(CIFS_INO_DELETE_PENDING, &cifs_i->flags);

	cifs_i->server_eof = fattr->cf_eof;
	/*
	 * Can't safely change the file size here if the client is writing to
	 * it due to potential races.
	 */
	if (is_size_safe_to_change(cifs_i, fattr->cf_eof)) {
		i_size_write(inode, fattr->cf_eof);

		/*
		 * i_blocks is not related to (i_size / i_blksize),
		 * but instead 512 byte (2**9) size is required for
		 * calculating num blocks.
		 */
		inode->i_blocks = (512 - 1 + fattr->cf_bytes) >> 9;
	}
	spin_unlock(&inode->i_lock);

	if (fattr->cf_flags & CIFS_FATTR_DFS_REFERRAL)
		inode->i_flags |= S_AUTOMOUNT;
	if (inode->i_state & I_NEW)
		cifs_set_ops(inode);
}

void
cifs_fill_uniqueid(struct super_block *sb, struct cifs_fattr *fattr)
{
	struct cifs_sb_info *cifs_sb = CIFS_SB(sb);

	if (cifs_sb->mnt_cifs_flags & CIFS_MOUNT_SERVER_INUM)
		return;

	fattr->cf_uniqueid = iunique(sb, ROOT_I);
}

/* Fill a cifs_fattr struct with info from FILE_UNIX_BASIC_INFO. */
void
cifs_unix_basic_to_fattr(struct cifs_fattr *fattr, FILE_UNIX_BASIC_INFO *info,
			 struct cifs_sb_info *cifs_sb)
{
	memset(fattr, 0, sizeof(*fattr));
	fattr->cf_uniqueid = le64_to_cpu(info->UniqueId);
	fattr->cf_bytes = le64_to_cpu(info->NumOfBytes);
	fattr->cf_eof = le64_to_cpu(info->EndOfFile);

	fattr->cf_atime = cifs_NTtimeToUnix(info->LastAccessTime);
	fattr->cf_mtime = cifs_NTtimeToUnix(info->LastModificationTime);
	fattr->cf_ctime = cifs_NTtimeToUnix(info->LastStatusChange);
	/* old POSIX extensions don't get create time */

	fattr->cf_mode = le64_to_cpu(info->Permissions);

	/*
	 * Since we set the inode type below we need to mask off
	 * to avoid strange results if bits set above.
	 */
	fattr->cf_mode &= ~S_IFMT;
	switch (le32_to_cpu(info->Type)) {
	case UNIX_FILE:
		fattr->cf_mode |= S_IFREG;
		fattr->cf_dtype = DT_REG;
		break;
	case UNIX_SYMLINK:
		fattr->cf_mode |= S_IFLNK;
		fattr->cf_dtype = DT_LNK;
		break;
	case UNIX_DIR:
		fattr->cf_mode |= S_IFDIR;
		fattr->cf_dtype = DT_DIR;
		break;
	case UNIX_CHARDEV:
		fattr->cf_mode |= S_IFCHR;
		fattr->cf_dtype = DT_CHR;
		fattr->cf_rdev = MKDEV(le64_to_cpu(info->DevMajor),
				       le64_to_cpu(info->DevMinor) & MINORMASK);
		break;
	case UNIX_BLOCKDEV:
		fattr->cf_mode |= S_IFBLK;
		fattr->cf_dtype = DT_BLK;
		fattr->cf_rdev = MKDEV(le64_to_cpu(info->DevMajor),
				       le64_to_cpu(info->DevMinor) & MINORMASK);
		break;
	case UNIX_FIFO:
		fattr->cf_mode |= S_IFIFO;
		fattr->cf_dtype = DT_FIFO;
		break;
	case UNIX_SOCKET:
		fattr->cf_mode |= S_IFSOCK;
		fattr->cf_dtype = DT_SOCK;
		break;
	default:
		/* safest to call it a file if we do not know */
		fattr->cf_mode |= S_IFREG;
		fattr->cf_dtype = DT_REG;
		cifs_dbg(FYI, "unknown type %d\n", le32_to_cpu(info->Type));
		break;
	}

	fattr->cf_uid = cifs_sb->mnt_uid;
	if (!(cifs_sb->mnt_cifs_flags & CIFS_MOUNT_OVERR_UID)) {
		u64 id = le64_to_cpu(info->Uid);
		if (id < ((uid_t)-1)) {
			kuid_t uid = make_kuid(&init_user_ns, id);
			if (uid_valid(uid))
				fattr->cf_uid = uid;
		}
	}
	
	fattr->cf_gid = cifs_sb->mnt_gid;
	if (!(cifs_sb->mnt_cifs_flags & CIFS_MOUNT_OVERR_GID)) {
		u64 id = le64_to_cpu(info->Gid);
		if (id < ((gid_t)-1)) {
			kgid_t gid = make_kgid(&init_user_ns, id);
			if (gid_valid(gid))
				fattr->cf_gid = gid;
		}
	}

	fattr->cf_nlink = le64_to_cpu(info->Nlinks);
}

/*
 * Fill a cifs_fattr struct with fake inode info.
 *
 * Needed to setup cifs_fattr data for the directory which is the
 * junction to the new submount (ie to setup the fake directory
 * which represents a DFS referral).
 */
static void
cifs_create_dfs_fattr(struct cifs_fattr *fattr, struct super_block *sb)
{
	struct cifs_sb_info *cifs_sb = CIFS_SB(sb);

	cifs_dbg(FYI, "creating fake fattr for DFS referral\n");

	memset(fattr, 0, sizeof(*fattr));
	fattr->cf_mode = S_IFDIR | S_IXUGO | S_IRWXU;
	fattr->cf_uid = cifs_sb->mnt_uid;
	fattr->cf_gid = cifs_sb->mnt_gid;
	ktime_get_real_ts(&fattr->cf_mtime);
	fattr->cf_mtime = timespec_trunc(fattr->cf_mtime, sb->s_time_gran);
	fattr->cf_atime = fattr->cf_ctime = fattr->cf_mtime;
	fattr->cf_nlink = 2;
	fattr->cf_flags |= CIFS_FATTR_DFS_REFERRAL;
}

static int
cifs_get_file_info_unix(struct file *filp)
{
	int rc;
	unsigned int xid;
	FILE_UNIX_BASIC_INFO find_data;
	struct cifs_fattr fattr;
	struct inode *inode = file_inode(filp);
	struct cifs_sb_info *cifs_sb = CIFS_SB(inode->i_sb);
	struct cifsFileInfo *cfile = filp->private_data;
	struct cifs_tcon *tcon = tlink_tcon(cfile->tlink);

	xid = get_xid();
	rc = CIFSSMBUnixQFileInfo(xid, tcon, cfile->fid.netfid, &find_data);
	if (!rc) {
		cifs_unix_basic_to_fattr(&fattr, &find_data, cifs_sb);
	} else if (rc == -EREMOTE) {
		cifs_create_dfs_fattr(&fattr, inode->i_sb);
		rc = 0;
	}

	cifs_fattr_to_inode(inode, &fattr);
	free_xid(xid);
	return rc;
}

int cifs_get_inode_info_unix(struct inode **pinode,
			     const unsigned char *full_path,
			     struct super_block *sb, unsigned int xid)
{
	int rc;
	FILE_UNIX_BASIC_INFO find_data;
	struct cifs_fattr fattr;
	struct cifs_tcon *tcon;
	struct tcon_link *tlink;
	struct cifs_sb_info *cifs_sb = CIFS_SB(sb);

	cifs_dbg(FYI, "Getting info on %s\n", full_path);

	tlink = cifs_sb_tlink(cifs_sb);
	if (IS_ERR(tlink))
		return PTR_ERR(tlink);
	tcon = tlink_tcon(tlink);

	/* could have done a find first instead but this returns more info */
	rc = CIFSSMBUnixQPathInfo(xid, tcon, full_path, &find_data,
				  cifs_sb->local_nls, cifs_remap(cifs_sb));
	cifs_put_tlink(tlink);

	if (!rc) {
		cifs_unix_basic_to_fattr(&fattr, &find_data, cifs_sb);
	} else if (rc == -EREMOTE) {
		cifs_create_dfs_fattr(&fattr, sb);
		rc = 0;
	} else {
		return rc;
	}

	/* check for Minshall+French symlinks */
	if (cifs_sb->mnt_cifs_flags & CIFS_MOUNT_MF_SYMLINKS) {
		int tmprc = check_mf_symlink(xid, tcon, cifs_sb, &fattr,
					     full_path);
		if (tmprc)
			cifs_dbg(FYI, "check_mf_symlink: %d\n", tmprc);
	}

	if (*pinode == NULL) {
		/* get new inode */
		cifs_fill_uniqueid(sb, &fattr);
		*pinode = cifs_iget(sb, &fattr);
		if (!*pinode)
			rc = -ENOMEM;
	} else {
		/* we already have inode, update it */

		/* if uniqueid is different, return error */
		if (unlikely(cifs_sb->mnt_cifs_flags & CIFS_MOUNT_SERVER_INUM &&
		    CIFS_I(*pinode)->uniqueid != fattr.cf_uniqueid)) {
			rc = -ESTALE;
			goto cgiiu_exit;
		}

		/* if filetype is different, return error */
		if (unlikely(((*pinode)->i_mode & S_IFMT) !=
		    (fattr.cf_mode & S_IFMT))) {
			rc = -ESTALE;
			goto cgiiu_exit;
		}

		cifs_fattr_to_inode(*pinode, &fattr);
	}

cgiiu_exit:
	return rc;
}

static int
cifs_sfu_type(struct cifs_fattr *fattr, const char *path,
	      struct cifs_sb_info *cifs_sb, unsigned int xid)
{
	int rc;
	__u32 oplock;
	struct tcon_link *tlink;
	struct cifs_tcon *tcon;
	struct cifs_fid fid;
	struct cifs_open_parms oparms;
	struct cifs_io_parms io_parms;
	char buf[24];
	unsigned int bytes_read;
	char *pbuf;
	int buf_type = CIFS_NO_BUFFER;

	pbuf = buf;

	fattr->cf_mode &= ~S_IFMT;

	if (fattr->cf_eof == 0) {
		fattr->cf_mode |= S_IFIFO;
		fattr->cf_dtype = DT_FIFO;
		return 0;
	} else if (fattr->cf_eof < 8) {
		fattr->cf_mode |= S_IFREG;
		fattr->cf_dtype = DT_REG;
		return -EINVAL;	 /* EOPNOTSUPP? */
	}

	tlink = cifs_sb_tlink(cifs_sb);
	if (IS_ERR(tlink))
		return PTR_ERR(tlink);
	tcon = tlink_tcon(tlink);

	oparms.tcon = tcon;
	oparms.cifs_sb = cifs_sb;
	oparms.desired_access = GENERIC_READ;
	oparms.create_options = CREATE_NOT_DIR;
	if (backup_cred(cifs_sb))
		oparms.create_options |= CREATE_OPEN_BACKUP_INTENT;
	oparms.disposition = FILE_OPEN;
	oparms.path = path;
	oparms.fid = &fid;
	oparms.reconnect = false;

	if (tcon->ses->server->oplocks)
		oplock = REQ_OPLOCK;
	else
		oplock = 0;
	rc = tcon->ses->server->ops->open(xid, &oparms, &oplock, NULL);
	if (rc) {
		cifs_dbg(FYI, "check sfu type of %s, open rc = %d\n", path, rc);
		cifs_put_tlink(tlink);
		return rc;
	}

	/* Read header */
	io_parms.netfid = fid.netfid;
	io_parms.pid = current->tgid;
	io_parms.tcon = tcon;
	io_parms.offset = 0;
	io_parms.length = 24;

	rc = tcon->ses->server->ops->sync_read(xid, &fid, &io_parms,
					&bytes_read, &pbuf, &buf_type);
	if ((rc == 0) && (bytes_read >= 8)) {
		if (memcmp("IntxBLK", pbuf, 8) == 0) {
			cifs_dbg(FYI, "Block device\n");
			fattr->cf_mode |= S_IFBLK;
			fattr->cf_dtype = DT_BLK;
			if (bytes_read == 24) {
				/* we have enough to decode dev num */
				__u64 mjr; /* major */
				__u64 mnr; /* minor */
				mjr = le64_to_cpu(*(__le64 *)(pbuf+8));
				mnr = le64_to_cpu(*(__le64 *)(pbuf+16));
				fattr->cf_rdev = MKDEV(mjr, mnr);
			}
		} else if (memcmp("IntxCHR", pbuf, 8) == 0) {
			cifs_dbg(FYI, "Char device\n");
			fattr->cf_mode |= S_IFCHR;
			fattr->cf_dtype = DT_CHR;
			if (bytes_read == 24) {
				/* we have enough to decode dev num */
				__u64 mjr; /* major */
				__u64 mnr; /* minor */
				mjr = le64_to_cpu(*(__le64 *)(pbuf+8));
				mnr = le64_to_cpu(*(__le64 *)(pbuf+16));
				fattr->cf_rdev = MKDEV(mjr, mnr);
			}
		} else if (memcmp("IntxLNK", pbuf, 7) == 0) {
			cifs_dbg(FYI, "Symlink\n");
			fattr->cf_mode |= S_IFLNK;
			fattr->cf_dtype = DT_LNK;
		} else {
			fattr->cf_mode |= S_IFREG; /* file? */
			fattr->cf_dtype = DT_REG;
			rc = -EOPNOTSUPP;
		}
	} else {
		fattr->cf_mode |= S_IFREG; /* then it is a file */
		fattr->cf_dtype = DT_REG;
		rc = -EOPNOTSUPP; /* or some unknown SFU type */
	}

	tcon->ses->server->ops->close(xid, tcon, &fid);
	cifs_put_tlink(tlink);
	return rc;
}

#define SFBITS_MASK (S_ISVTX | S_ISGID | S_ISUID)  /* SETFILEBITS valid bits */

/*
 * Fetch mode bits as provided by SFU.
 *
 * FIXME: Doesn't this clobber the type bit we got from cifs_sfu_type ?
 */
static int cifs_sfu_mode(struct cifs_fattr *fattr, const unsigned char *path,
			 struct cifs_sb_info *cifs_sb, unsigned int xid)
{
#ifdef CONFIG_CIFS_XATTR
	ssize_t rc;
	char ea_value[4];
	__u32 mode;
	struct tcon_link *tlink;
	struct cifs_tcon *tcon;

	tlink = cifs_sb_tlink(cifs_sb);
	if (IS_ERR(tlink))
		return PTR_ERR(tlink);
	tcon = tlink_tcon(tlink);

	if (tcon->ses->server->ops->query_all_EAs == NULL) {
		cifs_put_tlink(tlink);
		return -EOPNOTSUPP;
	}

	rc = tcon->ses->server->ops->query_all_EAs(xid, tcon, path,
			"SETFILEBITS", ea_value, 4 /* size of buf */,
			cifs_sb);
	cifs_put_tlink(tlink);
	if (rc < 0)
		return (int)rc;
	else if (rc > 3) {
		mode = le32_to_cpu(*((__le32 *)ea_value));
		fattr->cf_mode &= ~SFBITS_MASK;
		cifs_dbg(FYI, "special bits 0%o org mode 0%o\n",
			 mode, fattr->cf_mode);
		fattr->cf_mode = (mode & SFBITS_MASK) | fattr->cf_mode;
		cifs_dbg(FYI, "special mode bits 0%o\n", mode);
	}

	return 0;
#else
	return -EOPNOTSUPP;
#endif
}

/* Fill a cifs_fattr struct with info from FILE_ALL_INFO */
static void
cifs_all_info_to_fattr(struct cifs_fattr *fattr, FILE_ALL_INFO *info,
		       struct super_block *sb, bool adjust_tz,
		       bool symlink)
{
	struct cifs_sb_info *cifs_sb = CIFS_SB(sb);
	struct cifs_tcon *tcon = cifs_sb_master_tcon(cifs_sb);

	memset(fattr, 0, sizeof(*fattr));
	fattr->cf_cifsattrs = le32_to_cpu(info->Attributes);
	if (info->DeletePending)
		fattr->cf_flags |= CIFS_FATTR_DELETE_PENDING;

	if (info->LastAccessTime)
		fattr->cf_atime = cifs_NTtimeToUnix(info->LastAccessTime);
	else {
		ktime_get_real_ts(&fattr->cf_atime);
		fattr->cf_atime = timespec_trunc(fattr->cf_atime, sb->s_time_gran);
	}

	fattr->cf_ctime = cifs_NTtimeToUnix(info->ChangeTime);
	fattr->cf_mtime = cifs_NTtimeToUnix(info->LastWriteTime);

	if (adjust_tz) {
		fattr->cf_ctime.tv_sec += tcon->ses->server->timeAdj;
		fattr->cf_mtime.tv_sec += tcon->ses->server->timeAdj;
	}

	fattr->cf_eof = le64_to_cpu(info->EndOfFile);
	fattr->cf_bytes = le64_to_cpu(info->AllocationSize);
	fattr->cf_createtime = le64_to_cpu(info->CreationTime);

	fattr->cf_nlink = le32_to_cpu(info->NumberOfLinks);

	if (symlink) {
		fattr->cf_mode = S_IFLNK;
		fattr->cf_dtype = DT_LNK;
	} else if (fattr->cf_cifsattrs & ATTR_DIRECTORY) {
		fattr->cf_mode = S_IFDIR | cifs_sb->mnt_dir_mode;
		fattr->cf_dtype = DT_DIR;
		/*
		 * Server can return wrong NumberOfLinks value for directories
		 * when Unix extensions are disabled - fake it.
		 */
		if (!tcon->unix_ext)
			fattr->cf_flags |= CIFS_FATTR_UNKNOWN_NLINK;
	} else {
		fattr->cf_mode = S_IFREG | cifs_sb->mnt_file_mode;
		fattr->cf_dtype = DT_REG;

		/* clear write bits if ATTR_READONLY is set */
		if (fattr->cf_cifsattrs & ATTR_READONLY)
			fattr->cf_mode &= ~(S_IWUGO);

		/*
		 * Don't accept zero nlink from non-unix servers unless
		 * delete is pending.  Instead mark it as unknown.
		 */
		if ((fattr->cf_nlink < 1) && !tcon->unix_ext &&
		    !info->DeletePending) {
			cifs_dbg(1, "bogus file nlink value %u\n",
				fattr->cf_nlink);
			fattr->cf_flags |= CIFS_FATTR_UNKNOWN_NLINK;
		}
	}

	fattr->cf_uid = cifs_sb->mnt_uid;
	fattr->cf_gid = cifs_sb->mnt_gid;
}

static int
cifs_get_file_info(struct file *filp)
{
	int rc;
	unsigned int xid;
	FILE_ALL_INFO find_data;
	struct cifs_fattr fattr;
	struct inode *inode = file_inode(filp);
	struct cifsFileInfo *cfile = filp->private_data;
	struct cifs_tcon *tcon = tlink_tcon(cfile->tlink);
	struct TCP_Server_Info *server = tcon->ses->server;

	if (!server->ops->query_file_info)
		return -ENOSYS;

	xid = get_xid();
	rc = server->ops->query_file_info(xid, tcon, &cfile->fid, &find_data);
	switch (rc) {
	case 0:
		cifs_all_info_to_fattr(&fattr, &find_data, inode->i_sb, false,
				       false);
		break;
	case -EREMOTE:
		cifs_create_dfs_fattr(&fattr, inode->i_sb);
		rc = 0;
		break;
	case -EOPNOTSUPP:
	case -EINVAL:
		/*
		 * FIXME: legacy server -- fall back to path-based call?
		 * for now, just skip revalidating and mark inode for
		 * immediate reval.
		 */
		rc = 0;
		CIFS_I(inode)->time = 0;
	default:
		goto cgfi_exit;
	}

	/*
	 * don't bother with SFU junk here -- just mark inode as needing
	 * revalidation.
	 */
	fattr.cf_uniqueid = CIFS_I(inode)->uniqueid;
	fattr.cf_flags |= CIFS_FATTR_NEED_REVAL;
	cifs_fattr_to_inode(inode, &fattr);
cgfi_exit:
	free_xid(xid);
	return rc;
}

/* Simple function to return a 64 bit hash of string.  Rarely called */
static __u64 simple_hashstr(const char *str)
{
<<<<<<< HEAD
	const __u64 hash_mult =  1125899906842597L; /* a big enough prime */
=======
	const __u64 hash_mult =  1125899906842597ULL; /* a big enough prime */
>>>>>>> 1ec8f1f0
	__u64 hash = 0;

	while (*str)
		hash = (hash + (__u64) *str++) * hash_mult;

	return hash;
}

int
cifs_get_inode_info(struct inode **inode, const char *full_path,
		    FILE_ALL_INFO *data, struct super_block *sb, int xid,
		    const struct cifs_fid *fid)
{
	bool validinum = false;
	__u16 srchflgs;
	int rc = 0, tmprc = ENOSYS;
	struct cifs_tcon *tcon;
	struct TCP_Server_Info *server;
	struct tcon_link *tlink;
	struct cifs_sb_info *cifs_sb = CIFS_SB(sb);
	char *buf = NULL;
	bool adjust_tz = false;
	struct cifs_fattr fattr;
	struct cifs_search_info *srchinf = NULL;
	bool symlink = false;

	tlink = cifs_sb_tlink(cifs_sb);
	if (IS_ERR(tlink))
		return PTR_ERR(tlink);
	tcon = tlink_tcon(tlink);
	server = tcon->ses->server;

	cifs_dbg(FYI, "Getting info on %s\n", full_path);

	if ((data == NULL) && (*inode != NULL)) {
		if (CIFS_CACHE_READ(CIFS_I(*inode))) {
			cifs_dbg(FYI, "No need to revalidate cached inode sizes\n");
			goto cgii_exit;
		}
	}

	/* if inode info is not passed, get it from server */
	if (data == NULL) {
		if (!server->ops->query_path_info) {
			rc = -ENOSYS;
			goto cgii_exit;
		}
		buf = kmalloc(sizeof(FILE_ALL_INFO), GFP_KERNEL);
		if (buf == NULL) {
			rc = -ENOMEM;
			goto cgii_exit;
		}
		data = (FILE_ALL_INFO *)buf;
		rc = server->ops->query_path_info(xid, tcon, cifs_sb, full_path,
						  data, &adjust_tz, &symlink);
	}

	if (!rc) {
		cifs_all_info_to_fattr(&fattr, data, sb, adjust_tz,
				       symlink);
	} else if (rc == -EREMOTE) {
		cifs_create_dfs_fattr(&fattr, sb);
		rc = 0;
	} else if ((rc == -EACCES) && backup_cred(cifs_sb) &&
		   (strcmp(server->vals->version_string, SMB1_VERSION_STRING)
		      == 0)) {
			/*
			 * For SMB2 and later the backup intent flag is already
			 * sent if needed on open and there is no path based
			 * FindFirst operation to use to retry with
			 */

			srchinf = kzalloc(sizeof(struct cifs_search_info),
						GFP_KERNEL);
			if (srchinf == NULL) {
				rc = -ENOMEM;
				goto cgii_exit;
			}

			srchinf->endOfSearch = false;
			srchinf->info_level = SMB_FIND_FILE_ID_FULL_DIR_INFO;

			srchflgs = CIFS_SEARCH_CLOSE_ALWAYS |
					CIFS_SEARCH_CLOSE_AT_END |
					CIFS_SEARCH_BACKUP_SEARCH;

			rc = CIFSFindFirst(xid, tcon, full_path,
				cifs_sb, NULL, srchflgs, srchinf, false);
			if (!rc) {
				data =
				(FILE_ALL_INFO *)srchinf->srch_entries_start;

				cifs_dir_info_to_fattr(&fattr,
				(FILE_DIRECTORY_INFO *)data, cifs_sb);
				fattr.cf_uniqueid = le64_to_cpu(
				((SEARCH_ID_FULL_DIR_INFO *)data)->UniqueId);
				validinum = true;

				cifs_buf_release(srchinf->ntwrk_buf_start);
			}
			kfree(srchinf);
			if (rc)
				goto cgii_exit;
	} else
		goto cgii_exit;

	/*
	 * If an inode wasn't passed in, then get the inode number
	 *
	 * Is an i_ino of zero legal? Can we use that to check if the server
	 * supports returning inode numbers?  Are there other sanity checks we
	 * can use to ensure that the server is really filling in that field?
	 */
	if (*inode == NULL) {
		if (cifs_sb->mnt_cifs_flags & CIFS_MOUNT_SERVER_INUM) {
			if (validinum == false) {
				if (server->ops->get_srv_inum)
					tmprc = server->ops->get_srv_inum(xid,
						tcon, cifs_sb, full_path,
						&fattr.cf_uniqueid, data);
				if (tmprc) {
					cifs_dbg(FYI, "GetSrvInodeNum rc %d\n",
						 tmprc);
					fattr.cf_uniqueid = iunique(sb, ROOT_I);
					cifs_autodisable_serverino(cifs_sb);
				} else if ((fattr.cf_uniqueid == 0) &&
						strlen(full_path) == 0) {
					/* some servers ret bad root ino ie 0 */
					cifs_dbg(FYI, "Invalid (0) inodenum\n");
					fattr.cf_flags |=
						CIFS_FATTR_FAKE_ROOT_INO;
					fattr.cf_uniqueid =
						simple_hashstr(tcon->treeName);
				}
			}
		} else
			fattr.cf_uniqueid = iunique(sb, ROOT_I);
	} else {
		if ((cifs_sb->mnt_cifs_flags & CIFS_MOUNT_SERVER_INUM) &&
		    validinum == false && server->ops->get_srv_inum) {
			/*
			 * Pass a NULL tcon to ensure we don't make a round
			 * trip to the server. This only works for SMB2+.
			 */
			tmprc = server->ops->get_srv_inum(xid,
				NULL, cifs_sb, full_path,
				&fattr.cf_uniqueid, data);
			if (tmprc)
				fattr.cf_uniqueid = CIFS_I(*inode)->uniqueid;
			else if ((fattr.cf_uniqueid == 0) &&
					strlen(full_path) == 0) {
				/*
				 * Reuse existing root inode num since
				 * inum zero for root causes ls of . and .. to
				 * not be returned
				 */
				cifs_dbg(FYI, "Srv ret 0 inode num for root\n");
				fattr.cf_uniqueid = CIFS_I(*inode)->uniqueid;
			}
		} else
			fattr.cf_uniqueid = CIFS_I(*inode)->uniqueid;
	}

	/* query for SFU type info if supported and needed */
	if (fattr.cf_cifsattrs & ATTR_SYSTEM &&
	    cifs_sb->mnt_cifs_flags & CIFS_MOUNT_UNX_EMUL) {
		tmprc = cifs_sfu_type(&fattr, full_path, cifs_sb, xid);
		if (tmprc)
			cifs_dbg(FYI, "cifs_sfu_type failed: %d\n", tmprc);
	}

#ifdef CONFIG_CIFS_ACL
	/* fill in 0777 bits from ACL */
	if (cifs_sb->mnt_cifs_flags & CIFS_MOUNT_CIFS_ACL) {
		rc = cifs_acl_to_fattr(cifs_sb, &fattr, *inode, full_path, fid);
		if (rc) {
			cifs_dbg(FYI, "%s: Getting ACL failed with error: %d\n",
				 __func__, rc);
			goto cgii_exit;
		}
	}
#endif /* CONFIG_CIFS_ACL */

	/* fill in remaining high mode bits e.g. SUID, VTX */
	if (cifs_sb->mnt_cifs_flags & CIFS_MOUNT_UNX_EMUL)
		cifs_sfu_mode(&fattr, full_path, cifs_sb, xid);

	/* check for Minshall+French symlinks */
	if (cifs_sb->mnt_cifs_flags & CIFS_MOUNT_MF_SYMLINKS) {
		tmprc = check_mf_symlink(xid, tcon, cifs_sb, &fattr,
					 full_path);
		if (tmprc)
			cifs_dbg(FYI, "check_mf_symlink: %d\n", tmprc);
	}

	if (!*inode) {
		*inode = cifs_iget(sb, &fattr);
		if (!*inode)
			rc = -ENOMEM;
	} else {
		/* we already have inode, update it */

		/* if uniqueid is different, return error */
		if (unlikely(cifs_sb->mnt_cifs_flags & CIFS_MOUNT_SERVER_INUM &&
		    CIFS_I(*inode)->uniqueid != fattr.cf_uniqueid)) {
			rc = -ESTALE;
			goto cgii_exit;
		}

		/* if filetype is different, return error */
		if (unlikely(((*inode)->i_mode & S_IFMT) !=
		    (fattr.cf_mode & S_IFMT))) {
			rc = -ESTALE;
			goto cgii_exit;
		}

		cifs_fattr_to_inode(*inode, &fattr);
	}

cgii_exit:
	if ((*inode) && ((*inode)->i_ino == 0))
		cifs_dbg(FYI, "inode number of zero returned\n");

	kfree(buf);
	cifs_put_tlink(tlink);
	return rc;
}

static const struct inode_operations cifs_ipc_inode_ops = {
	.lookup = cifs_lookup,
};

static int
cifs_find_inode(struct inode *inode, void *opaque)
{
	struct cifs_fattr *fattr = (struct cifs_fattr *) opaque;

	/* don't match inode with different uniqueid */
	if (CIFS_I(inode)->uniqueid != fattr->cf_uniqueid)
		return 0;

	/* use createtime like an i_generation field */
	if (CIFS_I(inode)->createtime != fattr->cf_createtime)
		return 0;

	/* don't match inode of different type */
	if ((inode->i_mode & S_IFMT) != (fattr->cf_mode & S_IFMT))
		return 0;

	/* if it's not a directory or has no dentries, then flag it */
	if (S_ISDIR(inode->i_mode) && !hlist_empty(&inode->i_dentry))
		fattr->cf_flags |= CIFS_FATTR_INO_COLLISION;

	return 1;
}

static int
cifs_init_inode(struct inode *inode, void *opaque)
{
	struct cifs_fattr *fattr = (struct cifs_fattr *) opaque;

	CIFS_I(inode)->uniqueid = fattr->cf_uniqueid;
	CIFS_I(inode)->createtime = fattr->cf_createtime;
	return 0;
}

/*
 * walk dentry list for an inode and report whether it has aliases that
 * are hashed. We use this to determine if a directory inode can actually
 * be used.
 */
static bool
inode_has_hashed_dentries(struct inode *inode)
{
	struct dentry *dentry;

	spin_lock(&inode->i_lock);
	hlist_for_each_entry(dentry, &inode->i_dentry, d_u.d_alias) {
		if (!d_unhashed(dentry) || IS_ROOT(dentry)) {
			spin_unlock(&inode->i_lock);
			return true;
		}
	}
	spin_unlock(&inode->i_lock);
	return false;
}

/* Given fattrs, get a corresponding inode */
struct inode *
cifs_iget(struct super_block *sb, struct cifs_fattr *fattr)
{
	unsigned long hash;
	struct inode *inode;

retry_iget5_locked:
	cifs_dbg(FYI, "looking for uniqueid=%llu\n", fattr->cf_uniqueid);

	/* hash down to 32-bits on 32-bit arch */
	hash = cifs_uniqueid_to_ino_t(fattr->cf_uniqueid);

	inode = iget5_locked(sb, hash, cifs_find_inode, cifs_init_inode, fattr);
	if (inode) {
		/* was there a potentially problematic inode collision? */
		if (fattr->cf_flags & CIFS_FATTR_INO_COLLISION) {
			fattr->cf_flags &= ~CIFS_FATTR_INO_COLLISION;

			if (inode_has_hashed_dentries(inode)) {
				cifs_autodisable_serverino(CIFS_SB(sb));
				iput(inode);
				fattr->cf_uniqueid = iunique(sb, ROOT_I);
				goto retry_iget5_locked;
			}
		}

		cifs_fattr_to_inode(inode, fattr);
		if (sb->s_flags & MS_NOATIME)
			inode->i_flags |= S_NOATIME | S_NOCMTIME;
		if (inode->i_state & I_NEW) {
			inode->i_ino = hash;
#ifdef CONFIG_CIFS_FSCACHE
			/* initialize per-inode cache cookie pointer */
			CIFS_I(inode)->fscache = NULL;
#endif
			unlock_new_inode(inode);
		}
	}

	return inode;
}

/* gets root inode */
struct inode *cifs_root_iget(struct super_block *sb)
{
	unsigned int xid;
	struct cifs_sb_info *cifs_sb = CIFS_SB(sb);
	struct inode *inode = NULL;
	long rc;
	struct cifs_tcon *tcon = cifs_sb_master_tcon(cifs_sb);
	char *path = NULL;
	int len;

	if ((cifs_sb->mnt_cifs_flags & CIFS_MOUNT_USE_PREFIX_PATH)
	    && cifs_sb->prepath) {
		len = strlen(cifs_sb->prepath);
		path = kzalloc(len + 2 /* leading sep + null */, GFP_KERNEL);
		if (path == NULL)
			return ERR_PTR(-ENOMEM);
		path[0] = '/';
		memcpy(path+1, cifs_sb->prepath, len);
	} else {
		path = kstrdup("", GFP_KERNEL);
		if (path == NULL)
			return ERR_PTR(-ENOMEM);
	}

	xid = get_xid();
	if (tcon->unix_ext) {
		rc = cifs_get_inode_info_unix(&inode, path, sb, xid);
		/* some servers mistakenly claim POSIX support */
		if (rc != -EOPNOTSUPP)
			goto iget_no_retry;
		cifs_dbg(VFS, "server does not support POSIX extensions");
		tcon->unix_ext = false;
	}

	convert_delimiter(path, CIFS_DIR_SEP(cifs_sb));
	rc = cifs_get_inode_info(&inode, path, NULL, sb, xid, NULL);

iget_no_retry:
	if (!inode) {
		inode = ERR_PTR(rc);
		goto out;
	}

#ifdef CONFIG_CIFS_FSCACHE
	/* populate tcon->resource_id */
	tcon->resource_id = CIFS_I(inode)->uniqueid;
#endif

	if (rc && tcon->ipc) {
		cifs_dbg(FYI, "ipc connection - fake read inode\n");
		spin_lock(&inode->i_lock);
		inode->i_mode |= S_IFDIR;
		set_nlink(inode, 2);
		inode->i_op = &cifs_ipc_inode_ops;
		inode->i_fop = &simple_dir_operations;
		inode->i_uid = cifs_sb->mnt_uid;
		inode->i_gid = cifs_sb->mnt_gid;
		spin_unlock(&inode->i_lock);
	} else if (rc) {
		iget_failed(inode);
		inode = ERR_PTR(rc);
	}

out:
	kfree(path);
	/* can not call macro free_xid here since in a void func
	 * TODO: This is no longer true
	 */
	_free_xid(xid);
	return inode;
}

int
cifs_set_file_info(struct inode *inode, struct iattr *attrs, unsigned int xid,
		   char *full_path, __u32 dosattr)
{
	bool set_time = false;
	struct cifs_sb_info *cifs_sb = CIFS_SB(inode->i_sb);
	struct TCP_Server_Info *server;
	FILE_BASIC_INFO	info_buf;

	if (attrs == NULL)
		return -EINVAL;

	server = cifs_sb_master_tcon(cifs_sb)->ses->server;
	if (!server->ops->set_file_info)
		return -ENOSYS;

	info_buf.Pad = 0;

	if (attrs->ia_valid & ATTR_ATIME) {
		set_time = true;
		info_buf.LastAccessTime =
			cpu_to_le64(cifs_UnixTimeToNT(attrs->ia_atime));
	} else
		info_buf.LastAccessTime = 0;

	if (attrs->ia_valid & ATTR_MTIME) {
		set_time = true;
		info_buf.LastWriteTime =
		    cpu_to_le64(cifs_UnixTimeToNT(attrs->ia_mtime));
	} else
		info_buf.LastWriteTime = 0;

	/*
	 * Samba throws this field away, but windows may actually use it.
	 * Do not set ctime unless other time stamps are changed explicitly
	 * (i.e. by utimes()) since we would then have a mix of client and
	 * server times.
	 */
	if (set_time && (attrs->ia_valid & ATTR_CTIME)) {
		cifs_dbg(FYI, "CIFS - CTIME changed\n");
		info_buf.ChangeTime =
		    cpu_to_le64(cifs_UnixTimeToNT(attrs->ia_ctime));
	} else
		info_buf.ChangeTime = 0;

	info_buf.CreationTime = 0;	/* don't change */
	info_buf.Attributes = cpu_to_le32(dosattr);

	return server->ops->set_file_info(inode, full_path, &info_buf, xid);
}

/*
 * Open the given file (if it isn't already), set the DELETE_ON_CLOSE bit
 * and rename it to a random name that hopefully won't conflict with
 * anything else.
 */
int
cifs_rename_pending_delete(const char *full_path, struct dentry *dentry,
			   const unsigned int xid)
{
	int oplock = 0;
	int rc;
	struct cifs_fid fid;
	struct cifs_open_parms oparms;
	struct inode *inode = d_inode(dentry);
	struct cifsInodeInfo *cifsInode = CIFS_I(inode);
	struct cifs_sb_info *cifs_sb = CIFS_SB(inode->i_sb);
	struct tcon_link *tlink;
	struct cifs_tcon *tcon;
	__u32 dosattr, origattr;
	FILE_BASIC_INFO *info_buf = NULL;

	tlink = cifs_sb_tlink(cifs_sb);
	if (IS_ERR(tlink))
		return PTR_ERR(tlink);
	tcon = tlink_tcon(tlink);

	/*
	 * We cannot rename the file if the server doesn't support
	 * CAP_INFOLEVEL_PASSTHRU
	 */
	if (!(tcon->ses->capabilities & CAP_INFOLEVEL_PASSTHRU)) {
		rc = -EBUSY;
		goto out;
	}

	oparms.tcon = tcon;
	oparms.cifs_sb = cifs_sb;
	oparms.desired_access = DELETE | FILE_WRITE_ATTRIBUTES;
	oparms.create_options = CREATE_NOT_DIR;
	oparms.disposition = FILE_OPEN;
	oparms.path = full_path;
	oparms.fid = &fid;
	oparms.reconnect = false;

	rc = CIFS_open(xid, &oparms, &oplock, NULL);
	if (rc != 0)
		goto out;

	origattr = cifsInode->cifsAttrs;
	if (origattr == 0)
		origattr |= ATTR_NORMAL;

	dosattr = origattr & ~ATTR_READONLY;
	if (dosattr == 0)
		dosattr |= ATTR_NORMAL;
	dosattr |= ATTR_HIDDEN;

	/* set ATTR_HIDDEN and clear ATTR_READONLY, but only if needed */
	if (dosattr != origattr) {
		info_buf = kzalloc(sizeof(*info_buf), GFP_KERNEL);
		if (info_buf == NULL) {
			rc = -ENOMEM;
			goto out_close;
		}
		info_buf->Attributes = cpu_to_le32(dosattr);
		rc = CIFSSMBSetFileInfo(xid, tcon, info_buf, fid.netfid,
					current->tgid);
		/* although we would like to mark the file hidden
 		   if that fails we will still try to rename it */
		if (!rc)
			cifsInode->cifsAttrs = dosattr;
		else
			dosattr = origattr; /* since not able to change them */
	}

	/* rename the file */
	rc = CIFSSMBRenameOpenFile(xid, tcon, fid.netfid, NULL,
				   cifs_sb->local_nls,
				   cifs_remap(cifs_sb));
	if (rc != 0) {
		rc = -EBUSY;
		goto undo_setattr;
	}

	/* try to set DELETE_ON_CLOSE */
	if (!test_bit(CIFS_INO_DELETE_PENDING, &cifsInode->flags)) {
		rc = CIFSSMBSetFileDisposition(xid, tcon, true, fid.netfid,
					       current->tgid);
		/*
		 * some samba versions return -ENOENT when we try to set the
		 * file disposition here. Likely a samba bug, but work around
		 * it for now. This means that some cifsXXX files may hang
		 * around after they shouldn't.
		 *
		 * BB: remove this hack after more servers have the fix
		 */
		if (rc == -ENOENT)
			rc = 0;
		else if (rc != 0) {
			rc = -EBUSY;
			goto undo_rename;
		}
		set_bit(CIFS_INO_DELETE_PENDING, &cifsInode->flags);
	}

out_close:
	CIFSSMBClose(xid, tcon, fid.netfid);
out:
	kfree(info_buf);
	cifs_put_tlink(tlink);
	return rc;

	/*
	 * reset everything back to the original state. Don't bother
	 * dealing with errors here since we can't do anything about
	 * them anyway.
	 */
undo_rename:
	CIFSSMBRenameOpenFile(xid, tcon, fid.netfid, dentry->d_name.name,
				cifs_sb->local_nls, cifs_remap(cifs_sb));
undo_setattr:
	if (dosattr != origattr) {
		info_buf->Attributes = cpu_to_le32(origattr);
		if (!CIFSSMBSetFileInfo(xid, tcon, info_buf, fid.netfid,
					current->tgid))
			cifsInode->cifsAttrs = origattr;
	}

	goto out_close;
}

/* copied from fs/nfs/dir.c with small changes */
static void
cifs_drop_nlink(struct inode *inode)
{
	spin_lock(&inode->i_lock);
	if (inode->i_nlink > 0)
		drop_nlink(inode);
	spin_unlock(&inode->i_lock);
}

/*
 * If d_inode(dentry) is null (usually meaning the cached dentry
 * is a negative dentry) then we would attempt a standard SMB delete, but
 * if that fails we can not attempt the fall back mechanisms on EACCESS
 * but will return the EACCESS to the caller. Note that the VFS does not call
 * unlink on negative dentries currently.
 */
int cifs_unlink(struct inode *dir, struct dentry *dentry)
{
	int rc = 0;
	unsigned int xid;
	char *full_path = NULL;
	struct inode *inode = d_inode(dentry);
	struct cifsInodeInfo *cifs_inode;
	struct super_block *sb = dir->i_sb;
	struct cifs_sb_info *cifs_sb = CIFS_SB(sb);
	struct tcon_link *tlink;
	struct cifs_tcon *tcon;
	struct TCP_Server_Info *server;
	struct iattr *attrs = NULL;
	__u32 dosattr = 0, origattr = 0;

	cifs_dbg(FYI, "cifs_unlink, dir=0x%p, dentry=0x%p\n", dir, dentry);

	tlink = cifs_sb_tlink(cifs_sb);
	if (IS_ERR(tlink))
		return PTR_ERR(tlink);
	tcon = tlink_tcon(tlink);
	server = tcon->ses->server;

	xid = get_xid();

	/* Unlink can be called from rename so we can not take the
	 * sb->s_vfs_rename_mutex here */
	full_path = build_path_from_dentry(dentry);
	if (full_path == NULL) {
		rc = -ENOMEM;
		goto unlink_out;
	}

	if (cap_unix(tcon->ses) && (CIFS_UNIX_POSIX_PATH_OPS_CAP &
				le64_to_cpu(tcon->fsUnixInfo.Capability))) {
		rc = CIFSPOSIXDelFile(xid, tcon, full_path,
			SMB_POSIX_UNLINK_FILE_TARGET, cifs_sb->local_nls,
			cifs_remap(cifs_sb));
		cifs_dbg(FYI, "posix del rc %d\n", rc);
		if ((rc == 0) || (rc == -ENOENT))
			goto psx_del_no_retry;
	}

retry_std_delete:
	if (!server->ops->unlink) {
		rc = -ENOSYS;
		goto psx_del_no_retry;
	}

	rc = server->ops->unlink(xid, tcon, full_path, cifs_sb);

psx_del_no_retry:
	if (!rc) {
		if (inode)
			cifs_drop_nlink(inode);
	} else if (rc == -ENOENT) {
		d_drop(dentry);
	} else if (rc == -EBUSY) {
		if (server->ops->rename_pending_delete) {
			rc = server->ops->rename_pending_delete(full_path,
								dentry, xid);
			if (rc == 0)
				cifs_drop_nlink(inode);
		}
	} else if ((rc == -EACCES) && (dosattr == 0) && inode) {
		attrs = kzalloc(sizeof(*attrs), GFP_KERNEL);
		if (attrs == NULL) {
			rc = -ENOMEM;
			goto out_reval;
		}

		/* try to reset dos attributes */
		cifs_inode = CIFS_I(inode);
		origattr = cifs_inode->cifsAttrs;
		if (origattr == 0)
			origattr |= ATTR_NORMAL;
		dosattr = origattr & ~ATTR_READONLY;
		if (dosattr == 0)
			dosattr |= ATTR_NORMAL;
		dosattr |= ATTR_HIDDEN;

		rc = cifs_set_file_info(inode, attrs, xid, full_path, dosattr);
		if (rc != 0)
			goto out_reval;

		goto retry_std_delete;
	}

	/* undo the setattr if we errored out and it's needed */
	if (rc != 0 && dosattr != 0)
		cifs_set_file_info(inode, attrs, xid, full_path, origattr);

out_reval:
	if (inode) {
		cifs_inode = CIFS_I(inode);
		cifs_inode->time = 0;	/* will force revalidate to get info
					   when needed */
		inode->i_ctime = current_time(inode);
	}
	dir->i_ctime = dir->i_mtime = current_time(dir);
	cifs_inode = CIFS_I(dir);
	CIFS_I(dir)->time = 0;	/* force revalidate of dir as well */
unlink_out:
	kfree(full_path);
	kfree(attrs);
	free_xid(xid);
	cifs_put_tlink(tlink);
	return rc;
}

static int
cifs_mkdir_qinfo(struct inode *parent, struct dentry *dentry, umode_t mode,
		 const char *full_path, struct cifs_sb_info *cifs_sb,
		 struct cifs_tcon *tcon, const unsigned int xid)
{
	int rc = 0;
	struct inode *inode = NULL;

	if (tcon->unix_ext)
		rc = cifs_get_inode_info_unix(&inode, full_path, parent->i_sb,
					      xid);
	else
		rc = cifs_get_inode_info(&inode, full_path, NULL, parent->i_sb,
					 xid, NULL);

	if (rc)
		return rc;

	/*
	 * setting nlink not necessary except in cases where we failed to get it
	 * from the server or was set bogus. Also, since this is a brand new
	 * inode, no need to grab the i_lock before setting the i_nlink.
	 */
	if (inode->i_nlink < 2)
		set_nlink(inode, 2);
	mode &= ~current_umask();
	/* must turn on setgid bit if parent dir has it */
	if (parent->i_mode & S_ISGID)
		mode |= S_ISGID;

	if (tcon->unix_ext) {
		struct cifs_unix_set_info_args args = {
			.mode	= mode,
			.ctime	= NO_CHANGE_64,
			.atime	= NO_CHANGE_64,
			.mtime	= NO_CHANGE_64,
			.device	= 0,
		};
		if (cifs_sb->mnt_cifs_flags & CIFS_MOUNT_SET_UID) {
			args.uid = current_fsuid();
			if (parent->i_mode & S_ISGID)
				args.gid = parent->i_gid;
			else
				args.gid = current_fsgid();
		} else {
			args.uid = INVALID_UID; /* no change */
			args.gid = INVALID_GID; /* no change */
		}
		CIFSSMBUnixSetPathInfo(xid, tcon, full_path, &args,
				       cifs_sb->local_nls,
				       cifs_remap(cifs_sb));
	} else {
		struct TCP_Server_Info *server = tcon->ses->server;
		if (!(cifs_sb->mnt_cifs_flags & CIFS_MOUNT_CIFS_ACL) &&
		    (mode & S_IWUGO) == 0 && server->ops->mkdir_setinfo)
			server->ops->mkdir_setinfo(inode, full_path, cifs_sb,
						   tcon, xid);
		if (cifs_sb->mnt_cifs_flags & CIFS_MOUNT_DYNPERM)
			inode->i_mode = (mode | S_IFDIR);

		if (cifs_sb->mnt_cifs_flags & CIFS_MOUNT_SET_UID) {
			inode->i_uid = current_fsuid();
			if (inode->i_mode & S_ISGID)
				inode->i_gid = parent->i_gid;
			else
				inode->i_gid = current_fsgid();
		}
	}
	d_instantiate(dentry, inode);
	return rc;
}

static int
cifs_posix_mkdir(struct inode *inode, struct dentry *dentry, umode_t mode,
		 const char *full_path, struct cifs_sb_info *cifs_sb,
		 struct cifs_tcon *tcon, const unsigned int xid)
{
	int rc = 0;
	u32 oplock = 0;
	FILE_UNIX_BASIC_INFO *info = NULL;
	struct inode *newinode = NULL;
	struct cifs_fattr fattr;

	info = kzalloc(sizeof(FILE_UNIX_BASIC_INFO), GFP_KERNEL);
	if (info == NULL) {
		rc = -ENOMEM;
		goto posix_mkdir_out;
	}

	mode &= ~current_umask();
	rc = CIFSPOSIXCreate(xid, tcon, SMB_O_DIRECTORY | SMB_O_CREAT, mode,
			     NULL /* netfid */, info, &oplock, full_path,
			     cifs_sb->local_nls, cifs_remap(cifs_sb));
	if (rc == -EOPNOTSUPP)
		goto posix_mkdir_out;
	else if (rc) {
		cifs_dbg(FYI, "posix mkdir returned 0x%x\n", rc);
		d_drop(dentry);
		goto posix_mkdir_out;
	}

	if (info->Type == cpu_to_le32(-1))
		/* no return info, go query for it */
		goto posix_mkdir_get_info;
	/*
	 * BB check (cifs_sb->mnt_cifs_flags & CIFS_MOUNT_SET_UID ) to see if
	 * need to set uid/gid.
	 */

	cifs_unix_basic_to_fattr(&fattr, info, cifs_sb);
	cifs_fill_uniqueid(inode->i_sb, &fattr);
	newinode = cifs_iget(inode->i_sb, &fattr);
	if (!newinode)
		goto posix_mkdir_get_info;

	d_instantiate(dentry, newinode);

#ifdef CONFIG_CIFS_DEBUG2
	cifs_dbg(FYI, "instantiated dentry %p %pd to inode %p\n",
		 dentry, dentry, newinode);

	if (newinode->i_nlink != 2)
		cifs_dbg(FYI, "unexpected number of links %d\n",
			 newinode->i_nlink);
#endif

posix_mkdir_out:
	kfree(info);
	return rc;
posix_mkdir_get_info:
	rc = cifs_mkdir_qinfo(inode, dentry, mode, full_path, cifs_sb, tcon,
			      xid);
	goto posix_mkdir_out;
}

int cifs_mkdir(struct inode *inode, struct dentry *direntry, umode_t mode)
{
	int rc = 0;
	unsigned int xid;
	struct cifs_sb_info *cifs_sb;
	struct tcon_link *tlink;
	struct cifs_tcon *tcon;
	struct TCP_Server_Info *server;
	char *full_path;

	cifs_dbg(FYI, "In cifs_mkdir, mode = 0x%hx inode = 0x%p\n",
		 mode, inode);

	cifs_sb = CIFS_SB(inode->i_sb);
	tlink = cifs_sb_tlink(cifs_sb);
	if (IS_ERR(tlink))
		return PTR_ERR(tlink);
	tcon = tlink_tcon(tlink);

	xid = get_xid();

	full_path = build_path_from_dentry(direntry);
	if (full_path == NULL) {
		rc = -ENOMEM;
		goto mkdir_out;
	}

	if (cap_unix(tcon->ses) && (CIFS_UNIX_POSIX_PATH_OPS_CAP &
				le64_to_cpu(tcon->fsUnixInfo.Capability))) {
		rc = cifs_posix_mkdir(inode, direntry, mode, full_path, cifs_sb,
				      tcon, xid);
		if (rc != -EOPNOTSUPP)
			goto mkdir_out;
	}

	server = tcon->ses->server;

	if (!server->ops->mkdir) {
		rc = -ENOSYS;
		goto mkdir_out;
	}

	/* BB add setting the equivalent of mode via CreateX w/ACLs */
	rc = server->ops->mkdir(xid, tcon, full_path, cifs_sb);
	if (rc) {
		cifs_dbg(FYI, "cifs_mkdir returned 0x%x\n", rc);
		d_drop(direntry);
		goto mkdir_out;
	}

	rc = cifs_mkdir_qinfo(inode, direntry, mode, full_path, cifs_sb, tcon,
			      xid);
mkdir_out:
	/*
	 * Force revalidate to get parent dir info when needed since cached
	 * attributes are invalid now.
	 */
	CIFS_I(inode)->time = 0;
	kfree(full_path);
	free_xid(xid);
	cifs_put_tlink(tlink);
	return rc;
}

int cifs_rmdir(struct inode *inode, struct dentry *direntry)
{
	int rc = 0;
	unsigned int xid;
	struct cifs_sb_info *cifs_sb;
	struct tcon_link *tlink;
	struct cifs_tcon *tcon;
	struct TCP_Server_Info *server;
	char *full_path = NULL;
	struct cifsInodeInfo *cifsInode;

	cifs_dbg(FYI, "cifs_rmdir, inode = 0x%p\n", inode);

	xid = get_xid();

	full_path = build_path_from_dentry(direntry);
	if (full_path == NULL) {
		rc = -ENOMEM;
		goto rmdir_exit;
	}

	cifs_sb = CIFS_SB(inode->i_sb);
	tlink = cifs_sb_tlink(cifs_sb);
	if (IS_ERR(tlink)) {
		rc = PTR_ERR(tlink);
		goto rmdir_exit;
	}
	tcon = tlink_tcon(tlink);
	server = tcon->ses->server;

	if (!server->ops->rmdir) {
		rc = -ENOSYS;
		cifs_put_tlink(tlink);
		goto rmdir_exit;
	}

	rc = server->ops->rmdir(xid, tcon, full_path, cifs_sb);
	cifs_put_tlink(tlink);

	if (!rc) {
		spin_lock(&d_inode(direntry)->i_lock);
		i_size_write(d_inode(direntry), 0);
		clear_nlink(d_inode(direntry));
		spin_unlock(&d_inode(direntry)->i_lock);
	}

	cifsInode = CIFS_I(d_inode(direntry));
	/* force revalidate to go get info when needed */
	cifsInode->time = 0;

	cifsInode = CIFS_I(inode);
	/*
	 * Force revalidate to get parent dir info when needed since cached
	 * attributes are invalid now.
	 */
	cifsInode->time = 0;

	d_inode(direntry)->i_ctime = inode->i_ctime = inode->i_mtime =
		current_time(inode);

rmdir_exit:
	kfree(full_path);
	free_xid(xid);
	return rc;
}

static int
cifs_do_rename(const unsigned int xid, struct dentry *from_dentry,
	       const char *from_path, struct dentry *to_dentry,
	       const char *to_path)
{
	struct cifs_sb_info *cifs_sb = CIFS_SB(from_dentry->d_sb);
	struct tcon_link *tlink;
	struct cifs_tcon *tcon;
	struct TCP_Server_Info *server;
	struct cifs_fid fid;
	struct cifs_open_parms oparms;
	int oplock, rc;

	tlink = cifs_sb_tlink(cifs_sb);
	if (IS_ERR(tlink))
		return PTR_ERR(tlink);
	tcon = tlink_tcon(tlink);
	server = tcon->ses->server;

	if (!server->ops->rename)
		return -ENOSYS;

	/* try path-based rename first */
	rc = server->ops->rename(xid, tcon, from_path, to_path, cifs_sb);

	/*
	 * Don't bother with rename by filehandle unless file is busy and
	 * source. Note that cross directory moves do not work with
	 * rename by filehandle to various Windows servers.
	 */
	if (rc == 0 || rc != -EBUSY)
		goto do_rename_exit;

	/* open-file renames don't work across directories */
	if (to_dentry->d_parent != from_dentry->d_parent)
		goto do_rename_exit;

	oparms.tcon = tcon;
	oparms.cifs_sb = cifs_sb;
	/* open the file to be renamed -- we need DELETE perms */
	oparms.desired_access = DELETE;
	oparms.create_options = CREATE_NOT_DIR;
	oparms.disposition = FILE_OPEN;
	oparms.path = from_path;
	oparms.fid = &fid;
	oparms.reconnect = false;

	rc = CIFS_open(xid, &oparms, &oplock, NULL);
	if (rc == 0) {
		rc = CIFSSMBRenameOpenFile(xid, tcon, fid.netfid,
				(const char *) to_dentry->d_name.name,
				cifs_sb->local_nls, cifs_remap(cifs_sb));
		CIFSSMBClose(xid, tcon, fid.netfid);
	}
do_rename_exit:
	cifs_put_tlink(tlink);
	return rc;
}

int
cifs_rename2(struct inode *source_dir, struct dentry *source_dentry,
	     struct inode *target_dir, struct dentry *target_dentry,
	     unsigned int flags)
{
	char *from_name = NULL;
	char *to_name = NULL;
	struct cifs_sb_info *cifs_sb;
	struct tcon_link *tlink;
	struct cifs_tcon *tcon;
	FILE_UNIX_BASIC_INFO *info_buf_source = NULL;
	FILE_UNIX_BASIC_INFO *info_buf_target;
	unsigned int xid;
	int rc, tmprc;

	if (flags & ~RENAME_NOREPLACE)
		return -EINVAL;

	cifs_sb = CIFS_SB(source_dir->i_sb);
	tlink = cifs_sb_tlink(cifs_sb);
	if (IS_ERR(tlink))
		return PTR_ERR(tlink);
	tcon = tlink_tcon(tlink);

	xid = get_xid();

	/*
	 * we already have the rename sem so we do not need to
	 * grab it again here to protect the path integrity
	 */
	from_name = build_path_from_dentry(source_dentry);
	if (from_name == NULL) {
		rc = -ENOMEM;
		goto cifs_rename_exit;
	}

	to_name = build_path_from_dentry(target_dentry);
	if (to_name == NULL) {
		rc = -ENOMEM;
		goto cifs_rename_exit;
	}

	rc = cifs_do_rename(xid, source_dentry, from_name, target_dentry,
			    to_name);

	/*
	 * No-replace is the natural behavior for CIFS, so skip unlink hacks.
	 */
	if (flags & RENAME_NOREPLACE)
		goto cifs_rename_exit;

	if (rc == -EEXIST && tcon->unix_ext) {
		/*
		 * Are src and dst hardlinks of same inode? We can only tell
		 * with unix extensions enabled.
		 */
		info_buf_source =
			kmalloc(2 * sizeof(FILE_UNIX_BASIC_INFO),
					GFP_KERNEL);
		if (info_buf_source == NULL) {
			rc = -ENOMEM;
			goto cifs_rename_exit;
		}

		info_buf_target = info_buf_source + 1;
		tmprc = CIFSSMBUnixQPathInfo(xid, tcon, from_name,
					     info_buf_source,
					     cifs_sb->local_nls,
					     cifs_remap(cifs_sb));
		if (tmprc != 0)
			goto unlink_target;

		tmprc = CIFSSMBUnixQPathInfo(xid, tcon, to_name,
					     info_buf_target,
					     cifs_sb->local_nls,
					     cifs_remap(cifs_sb));

		if (tmprc == 0 && (info_buf_source->UniqueId ==
				   info_buf_target->UniqueId)) {
			/* same file, POSIX says that this is a noop */
			rc = 0;
			goto cifs_rename_exit;
		}
	}
	/*
	 * else ... BB we could add the same check for Windows by
	 * checking the UniqueId via FILE_INTERNAL_INFO
	 */

unlink_target:
	/* Try unlinking the target dentry if it's not negative */
	if (d_really_is_positive(target_dentry) && (rc == -EACCES || rc == -EEXIST)) {
		if (d_is_dir(target_dentry))
			tmprc = cifs_rmdir(target_dir, target_dentry);
		else
			tmprc = cifs_unlink(target_dir, target_dentry);
		if (tmprc)
			goto cifs_rename_exit;
		rc = cifs_do_rename(xid, source_dentry, from_name,
				    target_dentry, to_name);
	}

	/* force revalidate to go get info when needed */
	CIFS_I(source_dir)->time = CIFS_I(target_dir)->time = 0;

	source_dir->i_ctime = source_dir->i_mtime = target_dir->i_ctime =
		target_dir->i_mtime = current_time(source_dir);

cifs_rename_exit:
	kfree(info_buf_source);
	kfree(from_name);
	kfree(to_name);
	free_xid(xid);
	cifs_put_tlink(tlink);
	return rc;
}

static bool
cifs_inode_needs_reval(struct inode *inode)
{
	struct cifsInodeInfo *cifs_i = CIFS_I(inode);
	struct cifs_sb_info *cifs_sb = CIFS_SB(inode->i_sb);

	if (CIFS_CACHE_READ(cifs_i))
		return false;

	if (!lookupCacheEnabled)
		return true;

	if (cifs_i->time == 0)
		return true;

	if (!cifs_sb->actimeo)
		return true;

	if (!time_in_range(jiffies, cifs_i->time,
				cifs_i->time + cifs_sb->actimeo))
		return true;

	/* hardlinked files w/ noserverino get "special" treatment */
	if (!(cifs_sb->mnt_cifs_flags & CIFS_MOUNT_SERVER_INUM) &&
	    S_ISREG(inode->i_mode) && inode->i_nlink != 1)
		return true;

	return false;
}

/*
 * Zap the cache. Called when invalid_mapping flag is set.
 */
int
cifs_invalidate_mapping(struct inode *inode)
{
	int rc = 0;

	if (inode->i_mapping && inode->i_mapping->nrpages != 0) {
		rc = invalidate_inode_pages2(inode->i_mapping);
		if (rc)
			cifs_dbg(VFS, "%s: could not invalidate inode %p\n",
				 __func__, inode);
	}

	cifs_fscache_reset_inode_cookie(inode);
	return rc;
}

/**
 * cifs_wait_bit_killable - helper for functions that are sleeping on bit locks
 * @word: long word containing the bit lock
 */
static int
cifs_wait_bit_killable(struct wait_bit_key *key, int mode)
{
	freezable_schedule_unsafe();
	if (signal_pending_state(mode, current))
		return -ERESTARTSYS;
	return 0;
}

int
cifs_revalidate_mapping(struct inode *inode)
{
	int rc;
	unsigned long *flags = &CIFS_I(inode)->flags;

	rc = wait_on_bit_lock_action(flags, CIFS_INO_LOCK, cifs_wait_bit_killable,
				     TASK_KILLABLE);
	if (rc)
		return rc;

	if (test_and_clear_bit(CIFS_INO_INVALID_MAPPING, flags)) {
		rc = cifs_invalidate_mapping(inode);
		if (rc)
			set_bit(CIFS_INO_INVALID_MAPPING, flags);
	}

	clear_bit_unlock(CIFS_INO_LOCK, flags);
	smp_mb__after_atomic();
	wake_up_bit(flags, CIFS_INO_LOCK);

	return rc;
}

int
cifs_zap_mapping(struct inode *inode)
{
	set_bit(CIFS_INO_INVALID_MAPPING, &CIFS_I(inode)->flags);
	return cifs_revalidate_mapping(inode);
}

int cifs_revalidate_file_attr(struct file *filp)
{
	int rc = 0;
	struct inode *inode = file_inode(filp);
	struct cifsFileInfo *cfile = (struct cifsFileInfo *) filp->private_data;

	if (!cifs_inode_needs_reval(inode))
		return rc;

	if (tlink_tcon(cfile->tlink)->unix_ext)
		rc = cifs_get_file_info_unix(filp);
	else
		rc = cifs_get_file_info(filp);

	return rc;
}

int cifs_revalidate_dentry_attr(struct dentry *dentry)
{
	unsigned int xid;
	int rc = 0;
	struct inode *inode = d_inode(dentry);
	struct super_block *sb = dentry->d_sb;
	char *full_path = NULL;

	if (inode == NULL)
		return -ENOENT;

	if (!cifs_inode_needs_reval(inode))
		return rc;

	xid = get_xid();

	/* can not safely grab the rename sem here if rename calls revalidate
	   since that would deadlock */
	full_path = build_path_from_dentry(dentry);
	if (full_path == NULL) {
		rc = -ENOMEM;
		goto out;
	}

	cifs_dbg(FYI, "Update attributes: %s inode 0x%p count %d dentry: 0x%p d_time %ld jiffies %ld\n",
		 full_path, inode, inode->i_count.counter,
		 dentry, cifs_get_time(dentry), jiffies);

	if (cifs_sb_master_tcon(CIFS_SB(sb))->unix_ext)
		rc = cifs_get_inode_info_unix(&inode, full_path, sb, xid);
	else
		rc = cifs_get_inode_info(&inode, full_path, NULL, sb,
					 xid, NULL);

out:
	kfree(full_path);
	free_xid(xid);
	return rc;
}

int cifs_revalidate_file(struct file *filp)
{
	int rc;
	struct inode *inode = file_inode(filp);

	rc = cifs_revalidate_file_attr(filp);
	if (rc)
		return rc;

	return cifs_revalidate_mapping(inode);
}

/* revalidate a dentry's inode attributes */
int cifs_revalidate_dentry(struct dentry *dentry)
{
	int rc;
	struct inode *inode = d_inode(dentry);

	rc = cifs_revalidate_dentry_attr(dentry);
	if (rc)
		return rc;

	return cifs_revalidate_mapping(inode);
}

int cifs_getattr(const struct path *path, struct kstat *stat,
		 u32 request_mask, unsigned int flags)
{
	struct dentry *dentry = path->dentry;
	struct cifs_sb_info *cifs_sb = CIFS_SB(dentry->d_sb);
	struct cifs_tcon *tcon = cifs_sb_master_tcon(cifs_sb);
	struct inode *inode = d_inode(dentry);
	int rc;

	/*
	 * We need to be sure that all dirty pages are written and the server
	 * has actual ctime, mtime and file length.
	 */
	if (!CIFS_CACHE_READ(CIFS_I(inode)) && inode->i_mapping &&
	    inode->i_mapping->nrpages != 0) {
		rc = filemap_fdatawait(inode->i_mapping);
		if (rc) {
			mapping_set_error(inode->i_mapping, rc);
			return rc;
		}
	}

	rc = cifs_revalidate_dentry_attr(dentry);
	if (rc)
		return rc;

	generic_fillattr(inode, stat);
	stat->blksize = CIFS_MAX_MSGSIZE;
	stat->ino = CIFS_I(inode)->uniqueid;

	/* old CIFS Unix Extensions doesn't return create time */
	if (CIFS_I(inode)->createtime) {
		stat->result_mask |= STATX_BTIME;
		stat->btime =
		      cifs_NTtimeToUnix(cpu_to_le64(CIFS_I(inode)->createtime));
	}

	stat->attributes_mask |= (STATX_ATTR_COMPRESSED | STATX_ATTR_ENCRYPTED);
	if (CIFS_I(inode)->cifsAttrs & FILE_ATTRIBUTE_COMPRESSED)
		stat->attributes |= STATX_ATTR_COMPRESSED;
	if (CIFS_I(inode)->cifsAttrs & FILE_ATTRIBUTE_ENCRYPTED)
		stat->attributes |= STATX_ATTR_ENCRYPTED;

	/*
	 * If on a multiuser mount without unix extensions or cifsacl being
	 * enabled, and the admin hasn't overridden them, set the ownership
	 * to the fsuid/fsgid of the current process.
	 */
	if ((cifs_sb->mnt_cifs_flags & CIFS_MOUNT_MULTIUSER) &&
	    !(cifs_sb->mnt_cifs_flags & CIFS_MOUNT_CIFS_ACL) &&
	    !tcon->unix_ext) {
		if (!(cifs_sb->mnt_cifs_flags & CIFS_MOUNT_OVERR_UID))
			stat->uid = current_fsuid();
		if (!(cifs_sb->mnt_cifs_flags & CIFS_MOUNT_OVERR_GID))
			stat->gid = current_fsgid();
	}
	return rc;
}

static int cifs_truncate_page(struct address_space *mapping, loff_t from)
{
	pgoff_t index = from >> PAGE_SHIFT;
	unsigned offset = from & (PAGE_SIZE - 1);
	struct page *page;
	int rc = 0;

	page = grab_cache_page(mapping, index);
	if (!page)
		return -ENOMEM;

	zero_user_segment(page, offset, PAGE_SIZE);
	unlock_page(page);
	put_page(page);
	return rc;
}

static void cifs_setsize(struct inode *inode, loff_t offset)
{
	spin_lock(&inode->i_lock);
	i_size_write(inode, offset);
	spin_unlock(&inode->i_lock);

	truncate_pagecache(inode, offset);
}

static int
cifs_set_file_size(struct inode *inode, struct iattr *attrs,
		   unsigned int xid, char *full_path)
{
	int rc;
	struct cifsFileInfo *open_file;
	struct cifsInodeInfo *cifsInode = CIFS_I(inode);
	struct cifs_sb_info *cifs_sb = CIFS_SB(inode->i_sb);
	struct tcon_link *tlink = NULL;
	struct cifs_tcon *tcon = NULL;
	struct TCP_Server_Info *server;

	/*
	 * To avoid spurious oplock breaks from server, in the case of
	 * inodes that we already have open, avoid doing path based
	 * setting of file size if we can do it by handle.
	 * This keeps our caching token (oplock) and avoids timeouts
	 * when the local oplock break takes longer to flush
	 * writebehind data than the SMB timeout for the SetPathInfo
	 * request would allow
	 */
	open_file = find_writable_file(cifsInode, true);
	if (open_file) {
		tcon = tlink_tcon(open_file->tlink);
		server = tcon->ses->server;
		if (server->ops->set_file_size)
			rc = server->ops->set_file_size(xid, tcon, open_file,
							attrs->ia_size, false);
		else
			rc = -ENOSYS;
		cifsFileInfo_put(open_file);
		cifs_dbg(FYI, "SetFSize for attrs rc = %d\n", rc);
	} else
		rc = -EINVAL;

	if (!rc)
		goto set_size_out;

	if (tcon == NULL) {
		tlink = cifs_sb_tlink(cifs_sb);
		if (IS_ERR(tlink))
			return PTR_ERR(tlink);
		tcon = tlink_tcon(tlink);
		server = tcon->ses->server;
	}

	/*
	 * Set file size by pathname rather than by handle either because no
	 * valid, writeable file handle for it was found or because there was
	 * an error setting it by handle.
	 */
	if (server->ops->set_path_size)
		rc = server->ops->set_path_size(xid, tcon, full_path,
						attrs->ia_size, cifs_sb, false);
	else
		rc = -ENOSYS;
	cifs_dbg(FYI, "SetEOF by path (setattrs) rc = %d\n", rc);

	if (tlink)
		cifs_put_tlink(tlink);

set_size_out:
	if (rc == 0) {
		cifsInode->server_eof = attrs->ia_size;
		cifs_setsize(inode, attrs->ia_size);
		cifs_truncate_page(inode->i_mapping, inode->i_size);
	}

	return rc;
}

static int
cifs_setattr_unix(struct dentry *direntry, struct iattr *attrs)
{
	int rc;
	unsigned int xid;
	char *full_path = NULL;
	struct inode *inode = d_inode(direntry);
	struct cifsInodeInfo *cifsInode = CIFS_I(inode);
	struct cifs_sb_info *cifs_sb = CIFS_SB(inode->i_sb);
	struct tcon_link *tlink;
	struct cifs_tcon *pTcon;
	struct cifs_unix_set_info_args *args = NULL;
	struct cifsFileInfo *open_file;

	cifs_dbg(FYI, "setattr_unix on file %pd attrs->ia_valid=0x%x\n",
		 direntry, attrs->ia_valid);

	xid = get_xid();

	if (cifs_sb->mnt_cifs_flags & CIFS_MOUNT_NO_PERM)
		attrs->ia_valid |= ATTR_FORCE;

	rc = setattr_prepare(direntry, attrs);
	if (rc < 0)
		goto out;

	full_path = build_path_from_dentry(direntry);
	if (full_path == NULL) {
		rc = -ENOMEM;
		goto out;
	}

	/*
	 * Attempt to flush data before changing attributes. We need to do
	 * this for ATTR_SIZE and ATTR_MTIME for sure, and if we change the
	 * ownership or mode then we may also need to do this. Here, we take
	 * the safe way out and just do the flush on all setattr requests. If
	 * the flush returns error, store it to report later and continue.
	 *
	 * BB: This should be smarter. Why bother flushing pages that
	 * will be truncated anyway? Also, should we error out here if
	 * the flush returns error?
	 */
	rc = filemap_write_and_wait(inode->i_mapping);
	mapping_set_error(inode->i_mapping, rc);
	rc = 0;

	if (attrs->ia_valid & ATTR_SIZE) {
		rc = cifs_set_file_size(inode, attrs, xid, full_path);
		if (rc != 0)
			goto out;
	}

	/* skip mode change if it's just for clearing setuid/setgid */
	if (attrs->ia_valid & (ATTR_KILL_SUID|ATTR_KILL_SGID))
		attrs->ia_valid &= ~ATTR_MODE;

	args = kmalloc(sizeof(*args), GFP_KERNEL);
	if (args == NULL) {
		rc = -ENOMEM;
		goto out;
	}

	/* set up the struct */
	if (attrs->ia_valid & ATTR_MODE)
		args->mode = attrs->ia_mode;
	else
		args->mode = NO_CHANGE_64;

	if (attrs->ia_valid & ATTR_UID)
		args->uid = attrs->ia_uid;
	else
		args->uid = INVALID_UID; /* no change */

	if (attrs->ia_valid & ATTR_GID)
		args->gid = attrs->ia_gid;
	else
		args->gid = INVALID_GID; /* no change */

	if (attrs->ia_valid & ATTR_ATIME)
		args->atime = cifs_UnixTimeToNT(attrs->ia_atime);
	else
		args->atime = NO_CHANGE_64;

	if (attrs->ia_valid & ATTR_MTIME)
		args->mtime = cifs_UnixTimeToNT(attrs->ia_mtime);
	else
		args->mtime = NO_CHANGE_64;

	if (attrs->ia_valid & ATTR_CTIME)
		args->ctime = cifs_UnixTimeToNT(attrs->ia_ctime);
	else
		args->ctime = NO_CHANGE_64;

	args->device = 0;
	open_file = find_writable_file(cifsInode, true);
	if (open_file) {
		u16 nfid = open_file->fid.netfid;
		u32 npid = open_file->pid;
		pTcon = tlink_tcon(open_file->tlink);
		rc = CIFSSMBUnixSetFileInfo(xid, pTcon, args, nfid, npid);
		cifsFileInfo_put(open_file);
	} else {
		tlink = cifs_sb_tlink(cifs_sb);
		if (IS_ERR(tlink)) {
			rc = PTR_ERR(tlink);
			goto out;
		}
		pTcon = tlink_tcon(tlink);
		rc = CIFSSMBUnixSetPathInfo(xid, pTcon, full_path, args,
				    cifs_sb->local_nls,
				    cifs_remap(cifs_sb));
		cifs_put_tlink(tlink);
	}

	if (rc)
		goto out;

	if ((attrs->ia_valid & ATTR_SIZE) &&
	    attrs->ia_size != i_size_read(inode))
		truncate_setsize(inode, attrs->ia_size);

	setattr_copy(inode, attrs);
	mark_inode_dirty(inode);

	/* force revalidate when any of these times are set since some
	   of the fs types (eg ext3, fat) do not have fine enough
	   time granularity to match protocol, and we do not have a
	   a way (yet) to query the server fs's time granularity (and
	   whether it rounds times down).
	*/
	if (attrs->ia_valid & (ATTR_MTIME | ATTR_CTIME))
		cifsInode->time = 0;
out:
	kfree(args);
	kfree(full_path);
	free_xid(xid);
	return rc;
}

static int
cifs_setattr_nounix(struct dentry *direntry, struct iattr *attrs)
{
	unsigned int xid;
	kuid_t uid = INVALID_UID;
	kgid_t gid = INVALID_GID;
	struct inode *inode = d_inode(direntry);
	struct cifs_sb_info *cifs_sb = CIFS_SB(inode->i_sb);
	struct cifsInodeInfo *cifsInode = CIFS_I(inode);
	char *full_path = NULL;
	int rc = -EACCES;
	__u32 dosattr = 0;
	__u64 mode = NO_CHANGE_64;

	xid = get_xid();

	cifs_dbg(FYI, "setattr on file %pd attrs->iavalid 0x%x\n",
		 direntry, attrs->ia_valid);

	if (cifs_sb->mnt_cifs_flags & CIFS_MOUNT_NO_PERM)
		attrs->ia_valid |= ATTR_FORCE;

	rc = setattr_prepare(direntry, attrs);
	if (rc < 0) {
		free_xid(xid);
		return rc;
	}

	full_path = build_path_from_dentry(direntry);
	if (full_path == NULL) {
		rc = -ENOMEM;
		free_xid(xid);
		return rc;
	}

	/*
	 * Attempt to flush data before changing attributes. We need to do
	 * this for ATTR_SIZE and ATTR_MTIME for sure, and if we change the
	 * ownership or mode then we may also need to do this. Here, we take
	 * the safe way out and just do the flush on all setattr requests. If
	 * the flush returns error, store it to report later and continue.
	 *
	 * BB: This should be smarter. Why bother flushing pages that
	 * will be truncated anyway? Also, should we error out here if
	 * the flush returns error?
	 */
	rc = filemap_write_and_wait(inode->i_mapping);
	mapping_set_error(inode->i_mapping, rc);
	rc = 0;

	if (attrs->ia_valid & ATTR_SIZE) {
		rc = cifs_set_file_size(inode, attrs, xid, full_path);
		if (rc != 0)
			goto cifs_setattr_exit;
	}

	if (attrs->ia_valid & ATTR_UID)
		uid = attrs->ia_uid;

	if (attrs->ia_valid & ATTR_GID)
		gid = attrs->ia_gid;

#ifdef CONFIG_CIFS_ACL
	if (cifs_sb->mnt_cifs_flags & CIFS_MOUNT_CIFS_ACL) {
		if (uid_valid(uid) || gid_valid(gid)) {
			rc = id_mode_to_cifs_acl(inode, full_path, NO_CHANGE_64,
							uid, gid);
			if (rc) {
				cifs_dbg(FYI, "%s: Setting id failed with error: %d\n",
					 __func__, rc);
				goto cifs_setattr_exit;
			}
		}
	} else
#endif /* CONFIG_CIFS_ACL */
	if (!(cifs_sb->mnt_cifs_flags & CIFS_MOUNT_SET_UID))
		attrs->ia_valid &= ~(ATTR_UID | ATTR_GID);

	/* skip mode change if it's just for clearing setuid/setgid */
	if (attrs->ia_valid & (ATTR_KILL_SUID|ATTR_KILL_SGID))
		attrs->ia_valid &= ~ATTR_MODE;

	if (attrs->ia_valid & ATTR_MODE) {
		mode = attrs->ia_mode;
		rc = 0;
#ifdef CONFIG_CIFS_ACL
		if (cifs_sb->mnt_cifs_flags & CIFS_MOUNT_CIFS_ACL) {
			rc = id_mode_to_cifs_acl(inode, full_path, mode,
						INVALID_UID, INVALID_GID);
			if (rc) {
				cifs_dbg(FYI, "%s: Setting ACL failed with error: %d\n",
					 __func__, rc);
				goto cifs_setattr_exit;
			}
		} else
#endif /* CONFIG_CIFS_ACL */
		if (((mode & S_IWUGO) == 0) &&
		    (cifsInode->cifsAttrs & ATTR_READONLY) == 0) {

			dosattr = cifsInode->cifsAttrs | ATTR_READONLY;

			/* fix up mode if we're not using dynperm */
			if ((cifs_sb->mnt_cifs_flags & CIFS_MOUNT_DYNPERM) == 0)
				attrs->ia_mode = inode->i_mode & ~S_IWUGO;
		} else if ((mode & S_IWUGO) &&
			   (cifsInode->cifsAttrs & ATTR_READONLY)) {

			dosattr = cifsInode->cifsAttrs & ~ATTR_READONLY;
			/* Attributes of 0 are ignored */
			if (dosattr == 0)
				dosattr |= ATTR_NORMAL;

			/* reset local inode permissions to normal */
			if (!(cifs_sb->mnt_cifs_flags & CIFS_MOUNT_DYNPERM)) {
				attrs->ia_mode &= ~(S_IALLUGO);
				if (S_ISDIR(inode->i_mode))
					attrs->ia_mode |=
						cifs_sb->mnt_dir_mode;
				else
					attrs->ia_mode |=
						cifs_sb->mnt_file_mode;
			}
		} else if (!(cifs_sb->mnt_cifs_flags & CIFS_MOUNT_DYNPERM)) {
			/* ignore mode change - ATTR_READONLY hasn't changed */
			attrs->ia_valid &= ~ATTR_MODE;
		}
	}

	if (attrs->ia_valid & (ATTR_MTIME|ATTR_ATIME|ATTR_CTIME) ||
	    ((attrs->ia_valid & ATTR_MODE) && dosattr)) {
		rc = cifs_set_file_info(inode, attrs, xid, full_path, dosattr);
		/* BB: check for rc = -EOPNOTSUPP and switch to legacy mode */

		/* Even if error on time set, no sense failing the call if
		the server would set the time to a reasonable value anyway,
		and this check ensures that we are not being called from
		sys_utimes in which case we ought to fail the call back to
		the user when the server rejects the call */
		if ((rc) && (attrs->ia_valid &
				(ATTR_MODE | ATTR_GID | ATTR_UID | ATTR_SIZE)))
			rc = 0;
	}

	/* do not need local check to inode_check_ok since the server does
	   that */
	if (rc)
		goto cifs_setattr_exit;

	if ((attrs->ia_valid & ATTR_SIZE) &&
	    attrs->ia_size != i_size_read(inode))
		truncate_setsize(inode, attrs->ia_size);

	setattr_copy(inode, attrs);
	mark_inode_dirty(inode);

cifs_setattr_exit:
	kfree(full_path);
	free_xid(xid);
	return rc;
}

int
cifs_setattr(struct dentry *direntry, struct iattr *attrs)
{
	struct cifs_sb_info *cifs_sb = CIFS_SB(direntry->d_sb);
	struct cifs_tcon *pTcon = cifs_sb_master_tcon(cifs_sb);

	if (pTcon->unix_ext)
		return cifs_setattr_unix(direntry, attrs);

	return cifs_setattr_nounix(direntry, attrs);

	/* BB: add cifs_setattr_legacy for really old servers */
}

#if 0
void cifs_delete_inode(struct inode *inode)
{
	cifs_dbg(FYI, "In cifs_delete_inode, inode = 0x%p\n", inode);
	/* may have to add back in if and when safe distributed caching of
	   directories added e.g. via FindNotify */
}
#endif<|MERGE_RESOLUTION|>--- conflicted
+++ resolved
@@ -712,11 +712,7 @@
 /* Simple function to return a 64 bit hash of string.  Rarely called */
 static __u64 simple_hashstr(const char *str)
 {
-<<<<<<< HEAD
-	const __u64 hash_mult =  1125899906842597L; /* a big enough prime */
-=======
 	const __u64 hash_mult =  1125899906842597ULL; /* a big enough prime */
->>>>>>> 1ec8f1f0
 	__u64 hash = 0;
 
 	while (*str)
