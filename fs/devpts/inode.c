--- conflicted
+++ resolved
@@ -172,21 +172,11 @@
 	    (DEVPTS_SB(path.mnt->mnt_sb) != fsi))
 		err = devpts_ptmx_path(&path);
 	dput(path.dentry);
-<<<<<<< HEAD
-	if (err) {
-		mntput(path.mnt);
-		return ERR_PTR(err);
-	}
-	if (DEVPTS_SB(path.mnt->mnt_sb) != fsi) {
-		mntput(path.mnt);
-		return ERR_PTR(-ENODEV);
-=======
 	if (!err) {
 		if (DEVPTS_SB(path.mnt->mnt_sb) == fsi)
 			return path.mnt;
 
 		err = -ENODEV;
->>>>>>> 1ec8f1f0
 	}
 
 	mntput(path.mnt);
