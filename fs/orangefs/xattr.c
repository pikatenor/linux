--- conflicted
+++ resolved
@@ -77,11 +77,7 @@
 	if (S_ISLNK(inode->i_mode))
 		return -EOPNOTSUPP;
 
-<<<<<<< HEAD
-	if (strlen(name) > ORANGEFS_MAX_XATTR_NAMELEN)
-=======
 	if (strlen(name) >= ORANGEFS_MAX_XATTR_NAMELEN)
->>>>>>> cb313370
 		return -EINVAL;
 
 	fsuid = from_kuid(&init_user_ns, current_fsuid());
@@ -174,11 +170,7 @@
 	struct orangefs_kernel_op_s *new_op = NULL;
 	int ret = -ENOMEM;
 
-<<<<<<< HEAD
-	if (strlen(name) > ORANGEFS_MAX_XATTR_NAMELEN)
-=======
 	if (strlen(name) >= ORANGEFS_MAX_XATTR_NAMELEN)
->>>>>>> cb313370
 		return -EINVAL;
 
 	down_write(&orangefs_inode->xattr_sem);
@@ -242,11 +234,7 @@
 
 	if (size > ORANGEFS_MAX_XATTR_VALUELEN)
 		return -EINVAL;
-<<<<<<< HEAD
-	if (strlen(name) > ORANGEFS_MAX_XATTR_NAMELEN)
-=======
 	if (strlen(name) >= ORANGEFS_MAX_XATTR_NAMELEN)
->>>>>>> cb313370
 		return -EINVAL;
 
 	internal_flag = convert_to_internal_xattr_flags(flags);
