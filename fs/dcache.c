/*
 * fs/dcache.c
 *
 * Complete reimplementation
 * (C) 1997 Thomas Schoebel-Theuer,
 * with heavy changes by Linus Torvalds
 */

/*
 * Notes on the allocation strategy:
 *
 * The dcache is a master of the icache - whenever a dcache entry
 * exists, the inode will always exist. "iput()" is done either when
 * the dcache entry is deleted or garbage collected.
 */

#include <linux/syscalls.h>
#include <linux/string.h>
#include <linux/mm.h>
#include <linux/fs.h>
#include <linux/fsnotify.h>
#include <linux/slab.h>
#include <linux/init.h>
#include <linux/hash.h>
#include <linux/cache.h>
#include <linux/export.h>
#include <linux/mount.h>
#include <linux/file.h>
#include <asm/uaccess.h>
#include <linux/security.h>
#include <linux/seqlock.h>
#include <linux/swap.h>
#include <linux/bootmem.h>
#include <linux/fs_struct.h>
#include <linux/hardirq.h>
#include <linux/bit_spinlock.h>
#include <linux/rculist_bl.h>
#include <linux/prefetch.h>
#include <linux/ratelimit.h>
#include <linux/list_lru.h>
#include <linux/kasan.h>

#include "internal.h"
#include "mount.h"

/*
 * Usage:
 * dcache->d_inode->i_lock protects:
 *   - i_dentry, d_u.d_alias, d_inode of aliases
 * dcache_hash_bucket lock protects:
 *   - the dcache hash table
 * s_anon bl list spinlock protects:
 *   - the s_anon list (see __d_drop)
 * dentry->d_sb->s_dentry_lru_lock protects:
 *   - the dcache lru lists and counters
 * d_lock protects:
 *   - d_flags
 *   - d_name
 *   - d_lru
 *   - d_count
 *   - d_unhashed()
 *   - d_parent and d_subdirs
 *   - childrens' d_child and d_parent
 *   - d_u.d_alias, d_inode
 *
 * Ordering:
 * dentry->d_inode->i_lock
 *   dentry->d_lock
 *     dentry->d_sb->s_dentry_lru_lock
 *     dcache_hash_bucket lock
 *     s_anon lock
 *
 * If there is an ancestor relationship:
 * dentry->d_parent->...->d_parent->d_lock
 *   ...
 *     dentry->d_parent->d_lock
 *       dentry->d_lock
 *
 * If no ancestor relationship:
 * if (dentry1 < dentry2)
 *   dentry1->d_lock
 *     dentry2->d_lock
 */
int sysctl_vfs_cache_pressure __read_mostly = 100;
EXPORT_SYMBOL_GPL(sysctl_vfs_cache_pressure);

__cacheline_aligned_in_smp DEFINE_SEQLOCK(rename_lock);

EXPORT_SYMBOL(rename_lock);

static struct kmem_cache *dentry_cache __read_mostly;

/*
 * This is the single most critical data structure when it comes
 * to the dcache: the hashtable for lookups. Somebody should try
 * to make this good - I've just made it work.
 *
 * This hash-function tries to avoid losing too many bits of hash
 * information, yet avoid using a prime hash-size or similar.
 */

static unsigned int d_hash_mask __read_mostly;
static unsigned int d_hash_shift __read_mostly;

static struct hlist_bl_head *dentry_hashtable __read_mostly;

static inline struct hlist_bl_head *d_hash(const struct dentry *parent,
					unsigned int hash)
{
	hash += (unsigned long) parent / L1_CACHE_BYTES;
	return dentry_hashtable + hash_32(hash, d_hash_shift);
}

/* Statistics gathering. */
struct dentry_stat_t dentry_stat = {
	.age_limit = 45,
};

static DEFINE_PER_CPU(long, nr_dentry);
static DEFINE_PER_CPU(long, nr_dentry_unused);

#if defined(CONFIG_SYSCTL) && defined(CONFIG_PROC_FS)

/*
 * Here we resort to our own counters instead of using generic per-cpu counters
 * for consistency with what the vfs inode code does. We are expected to harvest
 * better code and performance by having our own specialized counters.
 *
 * Please note that the loop is done over all possible CPUs, not over all online
 * CPUs. The reason for this is that we don't want to play games with CPUs going
 * on and off. If one of them goes off, we will just keep their counters.
 *
 * glommer: See cffbc8a for details, and if you ever intend to change this,
 * please update all vfs counters to match.
 */
static long get_nr_dentry(void)
{
	int i;
	long sum = 0;
	for_each_possible_cpu(i)
		sum += per_cpu(nr_dentry, i);
	return sum < 0 ? 0 : sum;
}

static long get_nr_dentry_unused(void)
{
	int i;
	long sum = 0;
	for_each_possible_cpu(i)
		sum += per_cpu(nr_dentry_unused, i);
	return sum < 0 ? 0 : sum;
}

int proc_nr_dentry(struct ctl_table *table, int write, void __user *buffer,
		   size_t *lenp, loff_t *ppos)
{
	dentry_stat.nr_dentry = get_nr_dentry();
	dentry_stat.nr_unused = get_nr_dentry_unused();
	return proc_doulongvec_minmax(table, write, buffer, lenp, ppos);
}
#endif

/*
 * Compare 2 name strings, return 0 if they match, otherwise non-zero.
 * The strings are both count bytes long, and count is non-zero.
 */
#ifdef CONFIG_DCACHE_WORD_ACCESS

#include <asm/word-at-a-time.h>
/*
 * NOTE! 'cs' and 'scount' come from a dentry, so it has a
 * aligned allocation for this particular component. We don't
 * strictly need the load_unaligned_zeropad() safety, but it
 * doesn't hurt either.
 *
 * In contrast, 'ct' and 'tcount' can be from a pathname, and do
 * need the careful unaligned handling.
 */
static inline int dentry_string_cmp(const unsigned char *cs, const unsigned char *ct, unsigned tcount)
{
	unsigned long a,b,mask;

	for (;;) {
		a = *(unsigned long *)cs;
		b = load_unaligned_zeropad(ct);
		if (tcount < sizeof(unsigned long))
			break;
		if (unlikely(a != b))
			return 1;
		cs += sizeof(unsigned long);
		ct += sizeof(unsigned long);
		tcount -= sizeof(unsigned long);
		if (!tcount)
			return 0;
	}
	mask = bytemask_from_count(tcount);
	return unlikely(!!((a ^ b) & mask));
}

#else

static inline int dentry_string_cmp(const unsigned char *cs, const unsigned char *ct, unsigned tcount)
{
	do {
		if (*cs != *ct)
			return 1;
		cs++;
		ct++;
		tcount--;
	} while (tcount);
	return 0;
}

#endif

static inline int dentry_cmp(const struct dentry *dentry, const unsigned char *ct, unsigned tcount)
{
	const unsigned char *cs;
	/*
	 * Be careful about RCU walk racing with rename:
	 * use ACCESS_ONCE to fetch the name pointer.
	 *
	 * NOTE! Even if a rename will mean that the length
	 * was not loaded atomically, we don't care. The
	 * RCU walk will check the sequence count eventually,
	 * and catch it. And we won't overrun the buffer,
	 * because we're reading the name pointer atomically,
	 * and a dentry name is guaranteed to be properly
	 * terminated with a NUL byte.
	 *
	 * End result: even if 'len' is wrong, we'll exit
	 * early because the data cannot match (there can
	 * be no NUL in the ct/tcount data)
	 */
	cs = ACCESS_ONCE(dentry->d_name.name);
	smp_read_barrier_depends();
	return dentry_string_cmp(cs, ct, tcount);
}

struct external_name {
	union {
		atomic_t count;
		struct rcu_head head;
	} u;
	unsigned char name[];
};

static inline struct external_name *external_name(struct dentry *dentry)
{
	return container_of(dentry->d_name.name, struct external_name, name[0]);
}

static void __d_free(struct rcu_head *head)
{
	struct dentry *dentry = container_of(head, struct dentry, d_u.d_rcu);

	kmem_cache_free(dentry_cache, dentry); 
}

static void __d_free_external(struct rcu_head *head)
{
	struct dentry *dentry = container_of(head, struct dentry, d_u.d_rcu);
	kfree(external_name(dentry));
	kmem_cache_free(dentry_cache, dentry); 
}

static inline int dname_external(const struct dentry *dentry)
{
	return dentry->d_name.name != dentry->d_iname;
}

<<<<<<< HEAD
=======
void take_dentry_name_snapshot(struct name_snapshot *name, struct dentry *dentry)
{
	spin_lock(&dentry->d_lock);
	if (unlikely(dname_external(dentry))) {
		struct external_name *p = external_name(dentry);
		atomic_inc(&p->u.count);
		spin_unlock(&dentry->d_lock);
		name->name = p->name;
	} else {
		memcpy(name->inline_name, dentry->d_iname, DNAME_INLINE_LEN);
		spin_unlock(&dentry->d_lock);
		name->name = name->inline_name;
	}
}
EXPORT_SYMBOL(take_dentry_name_snapshot);

void release_dentry_name_snapshot(struct name_snapshot *name)
{
	if (unlikely(name->name != name->inline_name)) {
		struct external_name *p;
		p = container_of(name->name, struct external_name, name[0]);
		if (unlikely(atomic_dec_and_test(&p->u.count)))
			kfree_rcu(p, u.head);
	}
}
EXPORT_SYMBOL(release_dentry_name_snapshot);

>>>>>>> 83fbd12c
static inline void __d_set_inode_and_type(struct dentry *dentry,
					  struct inode *inode,
					  unsigned type_flags)
{
	unsigned flags;

	dentry->d_inode = inode;
	flags = READ_ONCE(dentry->d_flags);
	flags &= ~(DCACHE_ENTRY_TYPE | DCACHE_FALLTHRU);
	flags |= type_flags;
	WRITE_ONCE(dentry->d_flags, flags);
}

static inline void __d_clear_type_and_inode(struct dentry *dentry)
{
	unsigned flags = READ_ONCE(dentry->d_flags);

	flags &= ~(DCACHE_ENTRY_TYPE | DCACHE_FALLTHRU);
	WRITE_ONCE(dentry->d_flags, flags);
	dentry->d_inode = NULL;
}

static void dentry_free(struct dentry *dentry)
{
	WARN_ON(!hlist_unhashed(&dentry->d_u.d_alias));
	if (unlikely(dname_external(dentry))) {
		struct external_name *p = external_name(dentry);
		if (likely(atomic_dec_and_test(&p->u.count))) {
			call_rcu(&dentry->d_u.d_rcu, __d_free_external);
			return;
		}
	}
	/* if dentry was never visible to RCU, immediate free is OK */
	if (!(dentry->d_flags & DCACHE_RCUACCESS))
		__d_free(&dentry->d_u.d_rcu);
	else
		call_rcu(&dentry->d_u.d_rcu, __d_free);
}

/**
 * dentry_rcuwalk_invalidate - invalidate in-progress rcu-walk lookups
 * @dentry: the target dentry
 * After this call, in-progress rcu-walk path lookup will fail. This
 * should be called after unhashing, and after changing d_inode (if
 * the dentry has not already been unhashed).
 */
static inline void dentry_rcuwalk_invalidate(struct dentry *dentry)
{
	lockdep_assert_held(&dentry->d_lock);
	/* Go through am invalidation barrier */
	write_seqcount_invalidate(&dentry->d_seq);
}

/*
 * Release the dentry's inode, using the filesystem
 * d_iput() operation if defined. Dentry has no refcount
 * and is unhashed.
 */
static void dentry_iput(struct dentry * dentry)
	__releases(dentry->d_lock)
	__releases(dentry->d_inode->i_lock)
{
	struct inode *inode = dentry->d_inode;
	if (inode) {
		__d_clear_type_and_inode(dentry);
		hlist_del_init(&dentry->d_u.d_alias);
		spin_unlock(&dentry->d_lock);
		spin_unlock(&inode->i_lock);
		if (!inode->i_nlink)
			fsnotify_inoderemove(inode);
		if (dentry->d_op && dentry->d_op->d_iput)
			dentry->d_op->d_iput(dentry, inode);
		else
			iput(inode);
	} else {
		spin_unlock(&dentry->d_lock);
	}
}

/*
 * Release the dentry's inode, using the filesystem
 * d_iput() operation if defined. dentry remains in-use.
 */
static void dentry_unlink_inode(struct dentry * dentry)
	__releases(dentry->d_lock)
	__releases(dentry->d_inode->i_lock)
{
	struct inode *inode = dentry->d_inode;

	raw_write_seqcount_begin(&dentry->d_seq);
	__d_clear_type_and_inode(dentry);
	hlist_del_init(&dentry->d_u.d_alias);
	raw_write_seqcount_end(&dentry->d_seq);
	spin_unlock(&dentry->d_lock);
	spin_unlock(&inode->i_lock);
	if (!inode->i_nlink)
		fsnotify_inoderemove(inode);
	if (dentry->d_op && dentry->d_op->d_iput)
		dentry->d_op->d_iput(dentry, inode);
	else
		iput(inode);
}

/*
 * The DCACHE_LRU_LIST bit is set whenever the 'd_lru' entry
 * is in use - which includes both the "real" per-superblock
 * LRU list _and_ the DCACHE_SHRINK_LIST use.
 *
 * The DCACHE_SHRINK_LIST bit is set whenever the dentry is
 * on the shrink list (ie not on the superblock LRU list).
 *
 * The per-cpu "nr_dentry_unused" counters are updated with
 * the DCACHE_LRU_LIST bit.
 *
 * These helper functions make sure we always follow the
 * rules. d_lock must be held by the caller.
 */
#define D_FLAG_VERIFY(dentry,x) WARN_ON_ONCE(((dentry)->d_flags & (DCACHE_LRU_LIST | DCACHE_SHRINK_LIST)) != (x))
static void d_lru_add(struct dentry *dentry)
{
	D_FLAG_VERIFY(dentry, 0);
	dentry->d_flags |= DCACHE_LRU_LIST;
	this_cpu_inc(nr_dentry_unused);
	WARN_ON_ONCE(!list_lru_add(&dentry->d_sb->s_dentry_lru, &dentry->d_lru));
}

static void d_lru_del(struct dentry *dentry)
{
	D_FLAG_VERIFY(dentry, DCACHE_LRU_LIST);
	dentry->d_flags &= ~DCACHE_LRU_LIST;
	this_cpu_dec(nr_dentry_unused);
	WARN_ON_ONCE(!list_lru_del(&dentry->d_sb->s_dentry_lru, &dentry->d_lru));
}

static void d_shrink_del(struct dentry *dentry)
{
	D_FLAG_VERIFY(dentry, DCACHE_SHRINK_LIST | DCACHE_LRU_LIST);
	list_del_init(&dentry->d_lru);
	dentry->d_flags &= ~(DCACHE_SHRINK_LIST | DCACHE_LRU_LIST);
	this_cpu_dec(nr_dentry_unused);
}

static void d_shrink_add(struct dentry *dentry, struct list_head *list)
{
	D_FLAG_VERIFY(dentry, 0);
	list_add(&dentry->d_lru, list);
	dentry->d_flags |= DCACHE_SHRINK_LIST | DCACHE_LRU_LIST;
	this_cpu_inc(nr_dentry_unused);
}

/*
 * These can only be called under the global LRU lock, ie during the
 * callback for freeing the LRU list. "isolate" removes it from the
 * LRU lists entirely, while shrink_move moves it to the indicated
 * private list.
 */
static void d_lru_isolate(struct list_lru_one *lru, struct dentry *dentry)
{
	D_FLAG_VERIFY(dentry, DCACHE_LRU_LIST);
	dentry->d_flags &= ~DCACHE_LRU_LIST;
	this_cpu_dec(nr_dentry_unused);
	list_lru_isolate(lru, &dentry->d_lru);
}

static void d_lru_shrink_move(struct list_lru_one *lru, struct dentry *dentry,
			      struct list_head *list)
{
	D_FLAG_VERIFY(dentry, DCACHE_LRU_LIST);
	dentry->d_flags |= DCACHE_SHRINK_LIST;
	list_lru_isolate_move(lru, &dentry->d_lru, list);
}

/*
 * dentry_lru_(add|del)_list) must be called with d_lock held.
 */
static void dentry_lru_add(struct dentry *dentry)
{
	if (unlikely(!(dentry->d_flags & DCACHE_LRU_LIST)))
		d_lru_add(dentry);
}

/**
 * d_drop - drop a dentry
 * @dentry: dentry to drop
 *
 * d_drop() unhashes the entry from the parent dentry hashes, so that it won't
 * be found through a VFS lookup any more. Note that this is different from
 * deleting the dentry - d_delete will try to mark the dentry negative if
 * possible, giving a successful _negative_ lookup, while d_drop will
 * just make the cache lookup fail.
 *
 * d_drop() is used mainly for stuff that wants to invalidate a dentry for some
 * reason (NFS timeouts or autofs deletes).
 *
 * __d_drop requires dentry->d_lock.
 */
void __d_drop(struct dentry *dentry)
{
	if (!d_unhashed(dentry)) {
		struct hlist_bl_head *b;
		/*
		 * Hashed dentries are normally on the dentry hashtable,
		 * with the exception of those newly allocated by
		 * d_obtain_alias, which are always IS_ROOT:
		 */
		if (unlikely(IS_ROOT(dentry)))
			b = &dentry->d_sb->s_anon;
		else
			b = d_hash(dentry->d_parent, dentry->d_name.hash);

		hlist_bl_lock(b);
		__hlist_bl_del(&dentry->d_hash);
		dentry->d_hash.pprev = NULL;
		hlist_bl_unlock(b);
		dentry_rcuwalk_invalidate(dentry);
	}
}
EXPORT_SYMBOL(__d_drop);

void d_drop(struct dentry *dentry)
{
	spin_lock(&dentry->d_lock);
	__d_drop(dentry);
	spin_unlock(&dentry->d_lock);
}
EXPORT_SYMBOL(d_drop);

static void __dentry_kill(struct dentry *dentry)
{
	struct dentry *parent = NULL;
	bool can_free = true;
	if (!IS_ROOT(dentry))
		parent = dentry->d_parent;

	/*
	 * The dentry is now unrecoverably dead to the world.
	 */
	lockref_mark_dead(&dentry->d_lockref);

	/*
	 * inform the fs via d_prune that this dentry is about to be
	 * unhashed and destroyed.
	 */
	if (dentry->d_flags & DCACHE_OP_PRUNE)
		dentry->d_op->d_prune(dentry);

	if (dentry->d_flags & DCACHE_LRU_LIST) {
		if (!(dentry->d_flags & DCACHE_SHRINK_LIST))
			d_lru_del(dentry);
	}
	/* if it was on the hash then remove it */
	__d_drop(dentry);
	__list_del_entry(&dentry->d_child);
	/*
	 * Inform d_walk() that we are no longer attached to the
	 * dentry tree
	 */
	dentry->d_flags |= DCACHE_DENTRY_KILLED;
	if (parent)
		spin_unlock(&parent->d_lock);
	dentry_iput(dentry);
	/*
	 * dentry_iput drops the locks, at which point nobody (except
	 * transient RCU lookups) can reach this dentry.
	 */
	BUG_ON(dentry->d_lockref.count > 0);
	this_cpu_dec(nr_dentry);
	if (dentry->d_op && dentry->d_op->d_release)
		dentry->d_op->d_release(dentry);

	spin_lock(&dentry->d_lock);
	if (dentry->d_flags & DCACHE_SHRINK_LIST) {
		dentry->d_flags |= DCACHE_MAY_FREE;
		can_free = false;
	}
	spin_unlock(&dentry->d_lock);
	if (likely(can_free))
		dentry_free(dentry);
}

/*
 * Finish off a dentry we've decided to kill.
 * dentry->d_lock must be held, returns with it unlocked.
 * If ref is non-zero, then decrement the refcount too.
 * Returns dentry requiring refcount drop, or NULL if we're done.
 */
static struct dentry *dentry_kill(struct dentry *dentry)
	__releases(dentry->d_lock)
{
	struct inode *inode = dentry->d_inode;
	struct dentry *parent = NULL;

	if (inode && unlikely(!spin_trylock(&inode->i_lock)))
		goto failed;

	if (!IS_ROOT(dentry)) {
		parent = dentry->d_parent;
		if (unlikely(!spin_trylock(&parent->d_lock))) {
			if (inode)
				spin_unlock(&inode->i_lock);
			goto failed;
		}
	}

	__dentry_kill(dentry);
	return parent;

failed:
	spin_unlock(&dentry->d_lock);
	return dentry; /* try again with same dentry */
}

static inline struct dentry *lock_parent(struct dentry *dentry)
{
	struct dentry *parent = dentry->d_parent;
	if (IS_ROOT(dentry))
		return NULL;
	if (unlikely(dentry->d_lockref.count < 0))
		return NULL;
	if (likely(spin_trylock(&parent->d_lock)))
		return parent;
	rcu_read_lock();
	spin_unlock(&dentry->d_lock);
again:
	parent = ACCESS_ONCE(dentry->d_parent);
	spin_lock(&parent->d_lock);
	/*
	 * We can't blindly lock dentry until we are sure
	 * that we won't violate the locking order.
	 * Any changes of dentry->d_parent must have
	 * been done with parent->d_lock held, so
	 * spin_lock() above is enough of a barrier
	 * for checking if it's still our child.
	 */
	if (unlikely(parent != dentry->d_parent)) {
		spin_unlock(&parent->d_lock);
		goto again;
	}
	rcu_read_unlock();
	if (parent != dentry)
		spin_lock_nested(&dentry->d_lock, DENTRY_D_LOCK_NESTED);
	else
		parent = NULL;
	return parent;
}

/*
 * Try to do a lockless dput(), and return whether that was successful.
 *
 * If unsuccessful, we return false, having already taken the dentry lock.
 *
 * The caller needs to hold the RCU read lock, so that the dentry is
 * guaranteed to stay around even if the refcount goes down to zero!
 */
static inline bool fast_dput(struct dentry *dentry)
{
	int ret;
	unsigned int d_flags;

	/*
	 * If we have a d_op->d_delete() operation, we sould not
	 * let the dentry count go to zero, so use "put_or_lock".
	 */
	if (unlikely(dentry->d_flags & DCACHE_OP_DELETE))
		return lockref_put_or_lock(&dentry->d_lockref);

	/*
	 * .. otherwise, we can try to just decrement the
	 * lockref optimistically.
	 */
	ret = lockref_put_return(&dentry->d_lockref);

	/*
	 * If the lockref_put_return() failed due to the lock being held
	 * by somebody else, the fast path has failed. We will need to
	 * get the lock, and then check the count again.
	 */
	if (unlikely(ret < 0)) {
		spin_lock(&dentry->d_lock);
		if (dentry->d_lockref.count > 1) {
			dentry->d_lockref.count--;
			spin_unlock(&dentry->d_lock);
			return 1;
		}
		return 0;
	}

	/*
	 * If we weren't the last ref, we're done.
	 */
	if (ret)
		return 1;

	/*
	 * Careful, careful. The reference count went down
	 * to zero, but we don't hold the dentry lock, so
	 * somebody else could get it again, and do another
	 * dput(), and we need to not race with that.
	 *
	 * However, there is a very special and common case
	 * where we don't care, because there is nothing to
	 * do: the dentry is still hashed, it does not have
	 * a 'delete' op, and it's referenced and already on
	 * the LRU list.
	 *
	 * NOTE! Since we aren't locked, these values are
	 * not "stable". However, it is sufficient that at
	 * some point after we dropped the reference the
	 * dentry was hashed and the flags had the proper
	 * value. Other dentry users may have re-gotten
	 * a reference to the dentry and change that, but
	 * our work is done - we can leave the dentry
	 * around with a zero refcount.
	 */
	smp_rmb();
	d_flags = ACCESS_ONCE(dentry->d_flags);
	d_flags &= DCACHE_REFERENCED | DCACHE_LRU_LIST | DCACHE_DISCONNECTED;

	/* Nothing to do? Dropping the reference was all we needed? */
	if (d_flags == (DCACHE_REFERENCED | DCACHE_LRU_LIST) && !d_unhashed(dentry))
		return 1;

	/*
	 * Not the fast normal case? Get the lock. We've already decremented
	 * the refcount, but we'll need to re-check the situation after
	 * getting the lock.
	 */
	spin_lock(&dentry->d_lock);

	/*
	 * Did somebody else grab a reference to it in the meantime, and
	 * we're no longer the last user after all? Alternatively, somebody
	 * else could have killed it and marked it dead. Either way, we
	 * don't need to do anything else.
	 */
	if (dentry->d_lockref.count) {
		spin_unlock(&dentry->d_lock);
		return 1;
	}

	/*
	 * Re-get the reference we optimistically dropped. We hold the
	 * lock, and we just tested that it was zero, so we can just
	 * set it to 1.
	 */
	dentry->d_lockref.count = 1;
	return 0;
}


/* 
 * This is dput
 *
 * This is complicated by the fact that we do not want to put
 * dentries that are no longer on any hash chain on the unused
 * list: we'd much rather just get rid of them immediately.
 *
 * However, that implies that we have to traverse the dentry
 * tree upwards to the parents which might _also_ now be
 * scheduled for deletion (it may have been only waiting for
 * its last child to go away).
 *
 * This tail recursion is done by hand as we don't want to depend
 * on the compiler to always get this right (gcc generally doesn't).
 * Real recursion would eat up our stack space.
 */

/*
 * dput - release a dentry
 * @dentry: dentry to release 
 *
 * Release a dentry. This will drop the usage count and if appropriate
 * call the dentry unlink method as well as removing it from the queues and
 * releasing its resources. If the parent dentries were scheduled for release
 * they too may now get deleted.
 */
void dput(struct dentry *dentry)
{
	if (unlikely(!dentry))
		return;

repeat:
	might_sleep();

	rcu_read_lock();
	if (likely(fast_dput(dentry))) {
		rcu_read_unlock();
		return;
	}

	/* Slow case: now with the dentry lock held */
	rcu_read_unlock();

	/* Unreachable? Get rid of it */
	if (unlikely(d_unhashed(dentry)))
		goto kill_it;

	if (unlikely(dentry->d_flags & DCACHE_DISCONNECTED))
		goto kill_it;

	if (unlikely(dentry->d_flags & DCACHE_OP_DELETE)) {
		if (dentry->d_op->d_delete(dentry))
			goto kill_it;
	}

	if (!(dentry->d_flags & DCACHE_REFERENCED))
		dentry->d_flags |= DCACHE_REFERENCED;
	dentry_lru_add(dentry);

	dentry->d_lockref.count--;
	spin_unlock(&dentry->d_lock);
	return;

kill_it:
	dentry = dentry_kill(dentry);
	if (dentry) {
		cond_resched();
		goto repeat;
	}
}
EXPORT_SYMBOL(dput);


/* This must be called with d_lock held */
static inline void __dget_dlock(struct dentry *dentry)
{
	dentry->d_lockref.count++;
}

static inline void __dget(struct dentry *dentry)
{
	lockref_get(&dentry->d_lockref);
}

struct dentry *dget_parent(struct dentry *dentry)
{
	int gotref;
	struct dentry *ret;

	/*
	 * Do optimistic parent lookup without any
	 * locking.
	 */
	rcu_read_lock();
	ret = ACCESS_ONCE(dentry->d_parent);
	gotref = lockref_get_not_zero(&ret->d_lockref);
	rcu_read_unlock();
	if (likely(gotref)) {
		if (likely(ret == ACCESS_ONCE(dentry->d_parent)))
			return ret;
		dput(ret);
	}

repeat:
	/*
	 * Don't need rcu_dereference because we re-check it was correct under
	 * the lock.
	 */
	rcu_read_lock();
	ret = dentry->d_parent;
	spin_lock(&ret->d_lock);
	if (unlikely(ret != dentry->d_parent)) {
		spin_unlock(&ret->d_lock);
		rcu_read_unlock();
		goto repeat;
	}
	rcu_read_unlock();
	BUG_ON(!ret->d_lockref.count);
	ret->d_lockref.count++;
	spin_unlock(&ret->d_lock);
	return ret;
}
EXPORT_SYMBOL(dget_parent);

/**
 * d_find_alias - grab a hashed alias of inode
 * @inode: inode in question
 *
 * If inode has a hashed alias, or is a directory and has any alias,
 * acquire the reference to alias and return it. Otherwise return NULL.
 * Notice that if inode is a directory there can be only one alias and
 * it can be unhashed only if it has no children, or if it is the root
 * of a filesystem, or if the directory was renamed and d_revalidate
 * was the first vfs operation to notice.
 *
 * If the inode has an IS_ROOT, DCACHE_DISCONNECTED alias, then prefer
 * any other hashed alias over that one.
 */
static struct dentry *__d_find_alias(struct inode *inode)
{
	struct dentry *alias, *discon_alias;

again:
	discon_alias = NULL;
	hlist_for_each_entry(alias, &inode->i_dentry, d_u.d_alias) {
		spin_lock(&alias->d_lock);
 		if (S_ISDIR(inode->i_mode) || !d_unhashed(alias)) {
			if (IS_ROOT(alias) &&
			    (alias->d_flags & DCACHE_DISCONNECTED)) {
				discon_alias = alias;
			} else {
				__dget_dlock(alias);
				spin_unlock(&alias->d_lock);
				return alias;
			}
		}
		spin_unlock(&alias->d_lock);
	}
	if (discon_alias) {
		alias = discon_alias;
		spin_lock(&alias->d_lock);
		if (S_ISDIR(inode->i_mode) || !d_unhashed(alias)) {
			__dget_dlock(alias);
			spin_unlock(&alias->d_lock);
			return alias;
		}
		spin_unlock(&alias->d_lock);
		goto again;
	}
	return NULL;
}

struct dentry *d_find_alias(struct inode *inode)
{
	struct dentry *de = NULL;

	if (!hlist_empty(&inode->i_dentry)) {
		spin_lock(&inode->i_lock);
		de = __d_find_alias(inode);
		spin_unlock(&inode->i_lock);
	}
	return de;
}
EXPORT_SYMBOL(d_find_alias);

/*
 *	Try to kill dentries associated with this inode.
 * WARNING: you must own a reference to inode.
 */
void d_prune_aliases(struct inode *inode)
{
	struct dentry *dentry;
restart:
	spin_lock(&inode->i_lock);
	hlist_for_each_entry(dentry, &inode->i_dentry, d_u.d_alias) {
		spin_lock(&dentry->d_lock);
		if (!dentry->d_lockref.count) {
			struct dentry *parent = lock_parent(dentry);
			if (likely(!dentry->d_lockref.count)) {
				__dentry_kill(dentry);
				dput(parent);
				goto restart;
			}
			if (parent)
				spin_unlock(&parent->d_lock);
		}
		spin_unlock(&dentry->d_lock);
	}
	spin_unlock(&inode->i_lock);
}
EXPORT_SYMBOL(d_prune_aliases);

static void shrink_dentry_list(struct list_head *list)
{
	struct dentry *dentry, *parent;

	while (!list_empty(list)) {
		struct inode *inode;
		dentry = list_entry(list->prev, struct dentry, d_lru);
		spin_lock(&dentry->d_lock);
		parent = lock_parent(dentry);

		/*
		 * The dispose list is isolated and dentries are not accounted
		 * to the LRU here, so we can simply remove it from the list
		 * here regardless of whether it is referenced or not.
		 */
		d_shrink_del(dentry);

		/*
		 * We found an inuse dentry which was not removed from
		 * the LRU because of laziness during lookup. Do not free it.
		 */
		if (dentry->d_lockref.count > 0) {
			spin_unlock(&dentry->d_lock);
			if (parent)
				spin_unlock(&parent->d_lock);
			continue;
		}


		if (unlikely(dentry->d_flags & DCACHE_DENTRY_KILLED)) {
			bool can_free = dentry->d_flags & DCACHE_MAY_FREE;
			spin_unlock(&dentry->d_lock);
			if (parent)
				spin_unlock(&parent->d_lock);
			if (can_free)
				dentry_free(dentry);
			continue;
		}

		inode = dentry->d_inode;
		if (inode && unlikely(!spin_trylock(&inode->i_lock))) {
			d_shrink_add(dentry, list);
			spin_unlock(&dentry->d_lock);
			if (parent)
				spin_unlock(&parent->d_lock);
			continue;
		}

		__dentry_kill(dentry);

		/*
		 * We need to prune ancestors too. This is necessary to prevent
		 * quadratic behavior of shrink_dcache_parent(), but is also
		 * expected to be beneficial in reducing dentry cache
		 * fragmentation.
		 */
		dentry = parent;
		while (dentry && !lockref_put_or_lock(&dentry->d_lockref)) {
			parent = lock_parent(dentry);
			if (dentry->d_lockref.count != 1) {
				dentry->d_lockref.count--;
				spin_unlock(&dentry->d_lock);
				if (parent)
					spin_unlock(&parent->d_lock);
				break;
			}
			inode = dentry->d_inode;	/* can't be NULL */
			if (unlikely(!spin_trylock(&inode->i_lock))) {
				spin_unlock(&dentry->d_lock);
				if (parent)
					spin_unlock(&parent->d_lock);
				cpu_relax();
				continue;
			}
			__dentry_kill(dentry);
			dentry = parent;
		}
	}
}

static enum lru_status dentry_lru_isolate(struct list_head *item,
		struct list_lru_one *lru, spinlock_t *lru_lock, void *arg)
{
	struct list_head *freeable = arg;
	struct dentry	*dentry = container_of(item, struct dentry, d_lru);


	/*
	 * we are inverting the lru lock/dentry->d_lock here,
	 * so use a trylock. If we fail to get the lock, just skip
	 * it
	 */
	if (!spin_trylock(&dentry->d_lock))
		return LRU_SKIP;

	/*
	 * Referenced dentries are still in use. If they have active
	 * counts, just remove them from the LRU. Otherwise give them
	 * another pass through the LRU.
	 */
	if (dentry->d_lockref.count) {
		d_lru_isolate(lru, dentry);
		spin_unlock(&dentry->d_lock);
		return LRU_REMOVED;
	}

	if (dentry->d_flags & DCACHE_REFERENCED) {
		dentry->d_flags &= ~DCACHE_REFERENCED;
		spin_unlock(&dentry->d_lock);

		/*
		 * The list move itself will be made by the common LRU code. At
		 * this point, we've dropped the dentry->d_lock but keep the
		 * lru lock. This is safe to do, since every list movement is
		 * protected by the lru lock even if both locks are held.
		 *
		 * This is guaranteed by the fact that all LRU management
		 * functions are intermediated by the LRU API calls like
		 * list_lru_add and list_lru_del. List movement in this file
		 * only ever occur through this functions or through callbacks
		 * like this one, that are called from the LRU API.
		 *
		 * The only exceptions to this are functions like
		 * shrink_dentry_list, and code that first checks for the
		 * DCACHE_SHRINK_LIST flag.  Those are guaranteed to be
		 * operating only with stack provided lists after they are
		 * properly isolated from the main list.  It is thus, always a
		 * local access.
		 */
		return LRU_ROTATE;
	}

	d_lru_shrink_move(lru, dentry, freeable);
	spin_unlock(&dentry->d_lock);

	return LRU_REMOVED;
}

/**
 * prune_dcache_sb - shrink the dcache
 * @sb: superblock
 * @sc: shrink control, passed to list_lru_shrink_walk()
 *
 * Attempt to shrink the superblock dcache LRU by @sc->nr_to_scan entries. This
 * is done when we need more memory and called from the superblock shrinker
 * function.
 *
 * This function may fail to free any resources if all the dentries are in
 * use.
 */
long prune_dcache_sb(struct super_block *sb, struct shrink_control *sc)
{
	LIST_HEAD(dispose);
	long freed;

	freed = list_lru_shrink_walk(&sb->s_dentry_lru, sc,
				     dentry_lru_isolate, &dispose);
	shrink_dentry_list(&dispose);
	return freed;
}

static enum lru_status dentry_lru_isolate_shrink(struct list_head *item,
		struct list_lru_one *lru, spinlock_t *lru_lock, void *arg)
{
	struct list_head *freeable = arg;
	struct dentry	*dentry = container_of(item, struct dentry, d_lru);

	/*
	 * we are inverting the lru lock/dentry->d_lock here,
	 * so use a trylock. If we fail to get the lock, just skip
	 * it
	 */
	if (!spin_trylock(&dentry->d_lock))
		return LRU_SKIP;

	d_lru_shrink_move(lru, dentry, freeable);
	spin_unlock(&dentry->d_lock);

	return LRU_REMOVED;
}


/**
 * shrink_dcache_sb - shrink dcache for a superblock
 * @sb: superblock
 *
 * Shrink the dcache for the specified super block. This is used to free
 * the dcache before unmounting a file system.
 */
void shrink_dcache_sb(struct super_block *sb)
{
	long freed;

	do {
		LIST_HEAD(dispose);

		freed = list_lru_walk(&sb->s_dentry_lru,
			dentry_lru_isolate_shrink, &dispose, 1024);

		this_cpu_sub(nr_dentry_unused, freed);
		shrink_dentry_list(&dispose);
		cond_resched();
	} while (list_lru_count(&sb->s_dentry_lru) > 0);
}
EXPORT_SYMBOL(shrink_dcache_sb);

/**
 * enum d_walk_ret - action to talke during tree walk
 * @D_WALK_CONTINUE:	contrinue walk
 * @D_WALK_QUIT:	quit walk
 * @D_WALK_NORETRY:	quit when retry is needed
 * @D_WALK_SKIP:	skip this dentry and its children
 */
enum d_walk_ret {
	D_WALK_CONTINUE,
	D_WALK_QUIT,
	D_WALK_NORETRY,
	D_WALK_SKIP,
};

/**
 * d_walk - walk the dentry tree
 * @parent:	start of walk
 * @data:	data passed to @enter() and @finish()
 * @enter:	callback when first entering the dentry
 * @finish:	callback when successfully finished the walk
 *
 * The @enter() and @finish() callbacks are called with d_lock held.
 */
static void d_walk(struct dentry *parent, void *data,
		   enum d_walk_ret (*enter)(void *, struct dentry *),
		   void (*finish)(void *))
{
	struct dentry *this_parent;
	struct list_head *next;
	unsigned seq = 0;
	enum d_walk_ret ret;
	bool retry = true;

again:
	read_seqbegin_or_lock(&rename_lock, &seq);
	this_parent = parent;
	spin_lock(&this_parent->d_lock);

	ret = enter(data, this_parent);
	switch (ret) {
	case D_WALK_CONTINUE:
		break;
	case D_WALK_QUIT:
	case D_WALK_SKIP:
		goto out_unlock;
	case D_WALK_NORETRY:
		retry = false;
		break;
	}
repeat:
	next = this_parent->d_subdirs.next;
resume:
	while (next != &this_parent->d_subdirs) {
		struct list_head *tmp = next;
		struct dentry *dentry = list_entry(tmp, struct dentry, d_child);
		next = tmp->next;

		spin_lock_nested(&dentry->d_lock, DENTRY_D_LOCK_NESTED);

		ret = enter(data, dentry);
		switch (ret) {
		case D_WALK_CONTINUE:
			break;
		case D_WALK_QUIT:
			spin_unlock(&dentry->d_lock);
			goto out_unlock;
		case D_WALK_NORETRY:
			retry = false;
			break;
		case D_WALK_SKIP:
			spin_unlock(&dentry->d_lock);
			continue;
		}

		if (!list_empty(&dentry->d_subdirs)) {
			spin_unlock(&this_parent->d_lock);
			spin_release(&dentry->d_lock.dep_map, 1, _RET_IP_);
			this_parent = dentry;
			spin_acquire(&this_parent->d_lock.dep_map, 0, 1, _RET_IP_);
			goto repeat;
		}
		spin_unlock(&dentry->d_lock);
	}
	/*
	 * All done at this level ... ascend and resume the search.
	 */
	rcu_read_lock();
ascend:
	if (this_parent != parent) {
		struct dentry *child = this_parent;
		this_parent = child->d_parent;

		spin_unlock(&child->d_lock);
		spin_lock(&this_parent->d_lock);

		/* might go back up the wrong parent if we have had a rename. */
		if (need_seqretry(&rename_lock, seq))
			goto rename_retry;
		/* go into the first sibling still alive */
		do {
			next = child->d_child.next;
			if (next == &this_parent->d_subdirs)
				goto ascend;
			child = list_entry(next, struct dentry, d_child);
		} while (unlikely(child->d_flags & DCACHE_DENTRY_KILLED));
		rcu_read_unlock();
		goto resume;
	}
	if (need_seqretry(&rename_lock, seq))
		goto rename_retry;
	rcu_read_unlock();
	if (finish)
		finish(data);

out_unlock:
	spin_unlock(&this_parent->d_lock);
	done_seqretry(&rename_lock, seq);
	return;

rename_retry:
	spin_unlock(&this_parent->d_lock);
	rcu_read_unlock();
	BUG_ON(seq & 1);
	if (!retry)
		return;
	seq = 1;
	goto again;
}

/*
 * Search for at least 1 mount point in the dentry's subdirs.
 * We descend to the next level whenever the d_subdirs
 * list is non-empty and continue searching.
 */

static enum d_walk_ret check_mount(void *data, struct dentry *dentry)
{
	int *ret = data;
	if (d_mountpoint(dentry)) {
		*ret = 1;
		return D_WALK_QUIT;
	}
	return D_WALK_CONTINUE;
}

/**
 * have_submounts - check for mounts over a dentry
 * @parent: dentry to check.
 *
 * Return true if the parent or its subdirectories contain
 * a mount point
 */
int have_submounts(struct dentry *parent)
{
	int ret = 0;

	d_walk(parent, &ret, check_mount, NULL);

	return ret;
}
EXPORT_SYMBOL(have_submounts);

/*
 * Called by mount code to set a mountpoint and check if the mountpoint is
 * reachable (e.g. NFS can unhash a directory dentry and then the complete
 * subtree can become unreachable).
 *
 * Only one of d_invalidate() and d_set_mounted() must succeed.  For
 * this reason take rename_lock and d_lock on dentry and ancestors.
 */
int d_set_mounted(struct dentry *dentry)
{
	struct dentry *p;
	int ret = -ENOENT;
	write_seqlock(&rename_lock);
	for (p = dentry->d_parent; !IS_ROOT(p); p = p->d_parent) {
		/* Need exclusion wrt. d_invalidate() */
		spin_lock(&p->d_lock);
		if (unlikely(d_unhashed(p))) {
			spin_unlock(&p->d_lock);
			goto out;
		}
		spin_unlock(&p->d_lock);
	}
	spin_lock(&dentry->d_lock);
	if (!d_unlinked(dentry)) {
		ret = -EBUSY;
		if (!d_mountpoint(dentry)) {
			dentry->d_flags |= DCACHE_MOUNTED;
			ret = 0;
		}
	}
 	spin_unlock(&dentry->d_lock);
out:
	write_sequnlock(&rename_lock);
	return ret;
}

/*
 * Search the dentry child list of the specified parent,
 * and move any unused dentries to the end of the unused
 * list for prune_dcache(). We descend to the next level
 * whenever the d_subdirs list is non-empty and continue
 * searching.
 *
 * It returns zero iff there are no unused children,
 * otherwise  it returns the number of children moved to
 * the end of the unused list. This may not be the total
 * number of unused children, because select_parent can
 * drop the lock and return early due to latency
 * constraints.
 */

struct select_data {
	struct dentry *start;
	struct list_head dispose;
	int found;
};

static enum d_walk_ret select_collect(void *_data, struct dentry *dentry)
{
	struct select_data *data = _data;
	enum d_walk_ret ret = D_WALK_CONTINUE;

	if (data->start == dentry)
		goto out;

	if (dentry->d_flags & DCACHE_SHRINK_LIST) {
		data->found++;
	} else {
		if (dentry->d_flags & DCACHE_LRU_LIST)
			d_lru_del(dentry);
		if (!dentry->d_lockref.count) {
			d_shrink_add(dentry, &data->dispose);
			data->found++;
		}
	}
	/*
	 * We can return to the caller if we have found some (this
	 * ensures forward progress). We'll be coming back to find
	 * the rest.
	 */
	if (!list_empty(&data->dispose))
		ret = need_resched() ? D_WALK_QUIT : D_WALK_NORETRY;
out:
	return ret;
}

/**
 * shrink_dcache_parent - prune dcache
 * @parent: parent of entries to prune
 *
 * Prune the dcache to remove unused children of the parent dentry.
 */
void shrink_dcache_parent(struct dentry *parent)
{
	for (;;) {
		struct select_data data;

		INIT_LIST_HEAD(&data.dispose);
		data.start = parent;
		data.found = 0;

		d_walk(parent, &data, select_collect, NULL);
		if (!data.found)
			break;

		shrink_dentry_list(&data.dispose);
		cond_resched();
	}
}
EXPORT_SYMBOL(shrink_dcache_parent);

static enum d_walk_ret umount_check(void *_data, struct dentry *dentry)
{
	/* it has busy descendents; complain about those instead */
	if (!list_empty(&dentry->d_subdirs))
		return D_WALK_CONTINUE;

	/* root with refcount 1 is fine */
	if (dentry == _data && dentry->d_lockref.count == 1)
		return D_WALK_CONTINUE;

	printk(KERN_ERR "BUG: Dentry %p{i=%lx,n=%pd} "
			" still in use (%d) [unmount of %s %s]\n",
		       dentry,
		       dentry->d_inode ?
		       dentry->d_inode->i_ino : 0UL,
		       dentry,
		       dentry->d_lockref.count,
		       dentry->d_sb->s_type->name,
		       dentry->d_sb->s_id);
	WARN_ON(1);
	return D_WALK_CONTINUE;
}

static void do_one_tree(struct dentry *dentry)
{
	shrink_dcache_parent(dentry);
	d_walk(dentry, dentry, umount_check, NULL);
	d_drop(dentry);
	dput(dentry);
}

/*
 * destroy the dentries attached to a superblock on unmounting
 */
void shrink_dcache_for_umount(struct super_block *sb)
{
	struct dentry *dentry;

	WARN(down_read_trylock(&sb->s_umount), "s_umount should've been locked");

	dentry = sb->s_root;
	sb->s_root = NULL;
	do_one_tree(dentry);

	while (!hlist_bl_empty(&sb->s_anon)) {
		dentry = dget(hlist_bl_entry(hlist_bl_first(&sb->s_anon), struct dentry, d_hash));
		do_one_tree(dentry);
	}
}

struct detach_data {
	struct select_data select;
	struct dentry *mountpoint;
};
static enum d_walk_ret detach_and_collect(void *_data, struct dentry *dentry)
{
	struct detach_data *data = _data;

	if (d_mountpoint(dentry)) {
		__dget_dlock(dentry);
		data->mountpoint = dentry;
		return D_WALK_QUIT;
	}

	return select_collect(&data->select, dentry);
}

static void check_and_drop(void *_data)
{
	struct detach_data *data = _data;

	if (!data->mountpoint && !data->select.found)
		__d_drop(data->select.start);
}

/**
 * d_invalidate - detach submounts, prune dcache, and drop
 * @dentry: dentry to invalidate (aka detach, prune and drop)
 *
 * no dcache lock.
 *
 * The final d_drop is done as an atomic operation relative to
 * rename_lock ensuring there are no races with d_set_mounted.  This
 * ensures there are no unhashed dentries on the path to a mountpoint.
 */
void d_invalidate(struct dentry *dentry)
{
	/*
	 * If it's already been dropped, return OK.
	 */
	spin_lock(&dentry->d_lock);
	if (d_unhashed(dentry)) {
		spin_unlock(&dentry->d_lock);
		return;
	}
	spin_unlock(&dentry->d_lock);

	/* Negative dentries can be dropped without further checks */
	if (!dentry->d_inode) {
		d_drop(dentry);
		return;
	}

	for (;;) {
		struct detach_data data;

		data.mountpoint = NULL;
		INIT_LIST_HEAD(&data.select.dispose);
		data.select.start = dentry;
		data.select.found = 0;

		d_walk(dentry, &data, detach_and_collect, check_and_drop);

		if (data.select.found)
			shrink_dentry_list(&data.select.dispose);

		if (data.mountpoint) {
			detach_mounts(data.mountpoint);
			dput(data.mountpoint);
		}

		if (!data.mountpoint && !data.select.found)
			break;

		cond_resched();
	}
}
EXPORT_SYMBOL(d_invalidate);

/**
 * __d_alloc	-	allocate a dcache entry
 * @sb: filesystem it will belong to
 * @name: qstr of the name
 *
 * Allocates a dentry. It returns %NULL if there is insufficient memory
 * available. On a success the dentry is returned. The name passed in is
 * copied and the copy passed in may be reused after this call.
 */
 
struct dentry *__d_alloc(struct super_block *sb, const struct qstr *name)
{
	struct dentry *dentry;
	char *dname;

	dentry = kmem_cache_alloc(dentry_cache, GFP_KERNEL);
	if (!dentry)
		return NULL;

	/*
	 * We guarantee that the inline name is always NUL-terminated.
	 * This way the memcpy() done by the name switching in rename
	 * will still always have a NUL at the end, even if we might
	 * be overwriting an internal NUL character
	 */
	dentry->d_iname[DNAME_INLINE_LEN-1] = 0;
	if (name->len > DNAME_INLINE_LEN-1) {
		size_t size = offsetof(struct external_name, name[1]);
		struct external_name *p = kmalloc(size + name->len, GFP_KERNEL);
		if (!p) {
			kmem_cache_free(dentry_cache, dentry); 
			return NULL;
		}
		atomic_set(&p->u.count, 1);
		dname = p->name;
		if (IS_ENABLED(CONFIG_DCACHE_WORD_ACCESS))
			kasan_unpoison_shadow(dname,
				round_up(name->len + 1,	sizeof(unsigned long)));
	} else  {
		dname = dentry->d_iname;
	}	

	dentry->d_name.len = name->len;
	dentry->d_name.hash = name->hash;
	memcpy(dname, name->name, name->len);
	dname[name->len] = 0;

	/* Make sure we always see the terminating NUL character */
	smp_wmb();
	dentry->d_name.name = dname;

	dentry->d_lockref.count = 1;
	dentry->d_flags = 0;
	spin_lock_init(&dentry->d_lock);
	seqcount_init(&dentry->d_seq);
	dentry->d_inode = NULL;
	dentry->d_parent = dentry;
	dentry->d_sb = sb;
	dentry->d_op = NULL;
	dentry->d_fsdata = NULL;
	INIT_HLIST_BL_NODE(&dentry->d_hash);
	INIT_LIST_HEAD(&dentry->d_lru);
	INIT_LIST_HEAD(&dentry->d_subdirs);
	INIT_HLIST_NODE(&dentry->d_u.d_alias);
	INIT_LIST_HEAD(&dentry->d_child);
	d_set_d_op(dentry, dentry->d_sb->s_d_op);

	this_cpu_inc(nr_dentry);

	return dentry;
}

/**
 * d_alloc	-	allocate a dcache entry
 * @parent: parent of entry to allocate
 * @name: qstr of the name
 *
 * Allocates a dentry. It returns %NULL if there is insufficient memory
 * available. On a success the dentry is returned. The name passed in is
 * copied and the copy passed in may be reused after this call.
 */
struct dentry *d_alloc(struct dentry * parent, const struct qstr *name)
{
	struct dentry *dentry = __d_alloc(parent->d_sb, name);
	if (!dentry)
		return NULL;
	dentry->d_flags |= DCACHE_RCUACCESS;
	spin_lock(&parent->d_lock);
	/*
	 * don't need child lock because it is not subject
	 * to concurrency here
	 */
	__dget_dlock(parent);
	dentry->d_parent = parent;
	list_add(&dentry->d_child, &parent->d_subdirs);
	spin_unlock(&parent->d_lock);

	return dentry;
}
EXPORT_SYMBOL(d_alloc);

/**
 * d_alloc_pseudo - allocate a dentry (for lookup-less filesystems)
 * @sb: the superblock
 * @name: qstr of the name
 *
 * For a filesystem that just pins its dentries in memory and never
 * performs lookups at all, return an unhashed IS_ROOT dentry.
 */
struct dentry *d_alloc_pseudo(struct super_block *sb, const struct qstr *name)
{
	return __d_alloc(sb, name);
}
EXPORT_SYMBOL(d_alloc_pseudo);

struct dentry *d_alloc_name(struct dentry *parent, const char *name)
{
	struct qstr q;

	q.name = name;
	q.len = strlen(name);
	q.hash = full_name_hash(q.name, q.len);
	return d_alloc(parent, &q);
}
EXPORT_SYMBOL(d_alloc_name);

void d_set_d_op(struct dentry *dentry, const struct dentry_operations *op)
{
	WARN_ON_ONCE(dentry->d_op);
	WARN_ON_ONCE(dentry->d_flags & (DCACHE_OP_HASH	|
				DCACHE_OP_COMPARE	|
				DCACHE_OP_REVALIDATE	|
				DCACHE_OP_WEAK_REVALIDATE	|
				DCACHE_OP_DELETE	|
				DCACHE_OP_SELECT_INODE	|
				DCACHE_OP_REAL));
	dentry->d_op = op;
	if (!op)
		return;
	if (op->d_hash)
		dentry->d_flags |= DCACHE_OP_HASH;
	if (op->d_compare)
		dentry->d_flags |= DCACHE_OP_COMPARE;
	if (op->d_revalidate)
		dentry->d_flags |= DCACHE_OP_REVALIDATE;
	if (op->d_weak_revalidate)
		dentry->d_flags |= DCACHE_OP_WEAK_REVALIDATE;
	if (op->d_delete)
		dentry->d_flags |= DCACHE_OP_DELETE;
	if (op->d_prune)
		dentry->d_flags |= DCACHE_OP_PRUNE;
	if (op->d_select_inode)
		dentry->d_flags |= DCACHE_OP_SELECT_INODE;
	if (op->d_real)
		dentry->d_flags |= DCACHE_OP_REAL;

}
EXPORT_SYMBOL(d_set_d_op);


/*
 * d_set_fallthru - Mark a dentry as falling through to a lower layer
 * @dentry - The dentry to mark
 *
 * Mark a dentry as falling through to the lower layer (as set with
 * d_pin_lower()).  This flag may be recorded on the medium.
 */
void d_set_fallthru(struct dentry *dentry)
{
	spin_lock(&dentry->d_lock);
	dentry->d_flags |= DCACHE_FALLTHRU;
	spin_unlock(&dentry->d_lock);
}
EXPORT_SYMBOL(d_set_fallthru);

static unsigned d_flags_for_inode(struct inode *inode)
{
	unsigned add_flags = DCACHE_REGULAR_TYPE;

	if (!inode)
		return DCACHE_MISS_TYPE;

	if (S_ISDIR(inode->i_mode)) {
		add_flags = DCACHE_DIRECTORY_TYPE;
		if (unlikely(!(inode->i_opflags & IOP_LOOKUP))) {
			if (unlikely(!inode->i_op->lookup))
				add_flags = DCACHE_AUTODIR_TYPE;
			else
				inode->i_opflags |= IOP_LOOKUP;
		}
		goto type_determined;
	}

	if (unlikely(!(inode->i_opflags & IOP_NOFOLLOW))) {
		if (unlikely(inode->i_op->follow_link)) {
			add_flags = DCACHE_SYMLINK_TYPE;
			goto type_determined;
		}
		inode->i_opflags |= IOP_NOFOLLOW;
	}

	if (unlikely(!S_ISREG(inode->i_mode)))
		add_flags = DCACHE_SPECIAL_TYPE;

type_determined:
	if (unlikely(IS_AUTOMOUNT(inode)))
		add_flags |= DCACHE_NEED_AUTOMOUNT;
	return add_flags;
}

static void __d_instantiate(struct dentry *dentry, struct inode *inode)
{
	unsigned add_flags = d_flags_for_inode(inode);

	spin_lock(&dentry->d_lock);
	if (inode)
		hlist_add_head(&dentry->d_u.d_alias, &inode->i_dentry);
	raw_write_seqcount_begin(&dentry->d_seq);
	__d_set_inode_and_type(dentry, inode, add_flags);
	raw_write_seqcount_end(&dentry->d_seq);
	spin_unlock(&dentry->d_lock);
	fsnotify_d_instantiate(dentry, inode);
}

/**
 * d_instantiate - fill in inode information for a dentry
 * @entry: dentry to complete
 * @inode: inode to attach to this dentry
 *
 * Fill in inode information in the entry.
 *
 * This turns negative dentries into productive full members
 * of society.
 *
 * NOTE! This assumes that the inode count has been incremented
 * (or otherwise set) by the caller to indicate that it is now
 * in use by the dcache.
 */
 
void d_instantiate(struct dentry *entry, struct inode * inode)
{
	BUG_ON(!hlist_unhashed(&entry->d_u.d_alias));
	if (inode)
		spin_lock(&inode->i_lock);
	__d_instantiate(entry, inode);
	if (inode)
		spin_unlock(&inode->i_lock);
	security_d_instantiate(entry, inode);
}
EXPORT_SYMBOL(d_instantiate);

/**
 * d_instantiate_unique - instantiate a non-aliased dentry
 * @entry: dentry to instantiate
 * @inode: inode to attach to this dentry
 *
 * Fill in inode information in the entry. On success, it returns NULL.
 * If an unhashed alias of "entry" already exists, then we return the
 * aliased dentry instead and drop one reference to inode.
 *
 * Note that in order to avoid conflicts with rename() etc, the caller
 * had better be holding the parent directory semaphore.
 *
 * This also assumes that the inode count has been incremented
 * (or otherwise set) by the caller to indicate that it is now
 * in use by the dcache.
 */
static struct dentry *__d_instantiate_unique(struct dentry *entry,
					     struct inode *inode)
{
	struct dentry *alias;
	int len = entry->d_name.len;
	const char *name = entry->d_name.name;
	unsigned int hash = entry->d_name.hash;

	if (!inode) {
		__d_instantiate(entry, NULL);
		return NULL;
	}

	hlist_for_each_entry(alias, &inode->i_dentry, d_u.d_alias) {
		/*
		 * Don't need alias->d_lock here, because aliases with
		 * d_parent == entry->d_parent are not subject to name or
		 * parent changes, because the parent inode i_mutex is held.
		 */
		if (alias->d_name.hash != hash)
			continue;
		if (alias->d_parent != entry->d_parent)
			continue;
		if (alias->d_name.len != len)
			continue;
		if (dentry_cmp(alias, name, len))
			continue;
		__dget(alias);
		return alias;
	}

	__d_instantiate(entry, inode);
	return NULL;
}

struct dentry *d_instantiate_unique(struct dentry *entry, struct inode *inode)
{
	struct dentry *result;

	BUG_ON(!hlist_unhashed(&entry->d_u.d_alias));

	if (inode)
		spin_lock(&inode->i_lock);
	result = __d_instantiate_unique(entry, inode);
	if (inode)
		spin_unlock(&inode->i_lock);

	if (!result) {
		security_d_instantiate(entry, inode);
		return NULL;
	}

	BUG_ON(!d_unhashed(result));
	iput(inode);
	return result;
}

EXPORT_SYMBOL(d_instantiate_unique);

/**
 * d_instantiate_no_diralias - instantiate a non-aliased dentry
 * @entry: dentry to complete
 * @inode: inode to attach to this dentry
 *
 * Fill in inode information in the entry.  If a directory alias is found, then
 * return an error (and drop inode).  Together with d_materialise_unique() this
 * guarantees that a directory inode may never have more than one alias.
 */
int d_instantiate_no_diralias(struct dentry *entry, struct inode *inode)
{
	BUG_ON(!hlist_unhashed(&entry->d_u.d_alias));

	spin_lock(&inode->i_lock);
	if (S_ISDIR(inode->i_mode) && !hlist_empty(&inode->i_dentry)) {
		spin_unlock(&inode->i_lock);
		iput(inode);
		return -EBUSY;
	}
	__d_instantiate(entry, inode);
	spin_unlock(&inode->i_lock);
	security_d_instantiate(entry, inode);

	return 0;
}
EXPORT_SYMBOL(d_instantiate_no_diralias);

struct dentry *d_make_root(struct inode *root_inode)
{
	struct dentry *res = NULL;

	if (root_inode) {
		static const struct qstr name = QSTR_INIT("/", 1);

		res = __d_alloc(root_inode->i_sb, &name);
		if (res)
			d_instantiate(res, root_inode);
		else
			iput(root_inode);
	}
	return res;
}
EXPORT_SYMBOL(d_make_root);

static struct dentry * __d_find_any_alias(struct inode *inode)
{
	struct dentry *alias;

	if (hlist_empty(&inode->i_dentry))
		return NULL;
	alias = hlist_entry(inode->i_dentry.first, struct dentry, d_u.d_alias);
	__dget(alias);
	return alias;
}

/**
 * d_find_any_alias - find any alias for a given inode
 * @inode: inode to find an alias for
 *
 * If any aliases exist for the given inode, take and return a
 * reference for one of them.  If no aliases exist, return %NULL.
 */
struct dentry *d_find_any_alias(struct inode *inode)
{
	struct dentry *de;

	spin_lock(&inode->i_lock);
	de = __d_find_any_alias(inode);
	spin_unlock(&inode->i_lock);
	return de;
}
EXPORT_SYMBOL(d_find_any_alias);

static struct dentry *__d_obtain_alias(struct inode *inode, int disconnected)
{
	static const struct qstr anonstring = QSTR_INIT("/", 1);
	struct dentry *tmp;
	struct dentry *res;
	unsigned add_flags;

	if (!inode)
		return ERR_PTR(-ESTALE);
	if (IS_ERR(inode))
		return ERR_CAST(inode);

	res = d_find_any_alias(inode);
	if (res)
		goto out_iput;

	tmp = __d_alloc(inode->i_sb, &anonstring);
	if (!tmp) {
		res = ERR_PTR(-ENOMEM);
		goto out_iput;
	}

	spin_lock(&inode->i_lock);
	res = __d_find_any_alias(inode);
	if (res) {
		spin_unlock(&inode->i_lock);
		dput(tmp);
		goto out_iput;
	}

	/* attach a disconnected dentry */
	add_flags = d_flags_for_inode(inode);

	if (disconnected)
		add_flags |= DCACHE_DISCONNECTED;

	spin_lock(&tmp->d_lock);
	__d_set_inode_and_type(tmp, inode, add_flags);
	hlist_add_head(&tmp->d_u.d_alias, &inode->i_dentry);
	hlist_bl_lock(&tmp->d_sb->s_anon);
	hlist_bl_add_head(&tmp->d_hash, &tmp->d_sb->s_anon);
	hlist_bl_unlock(&tmp->d_sb->s_anon);
	spin_unlock(&tmp->d_lock);
	spin_unlock(&inode->i_lock);
	security_d_instantiate(tmp, inode);

	return tmp;

 out_iput:
	if (res && !IS_ERR(res))
		security_d_instantiate(res, inode);
	iput(inode);
	return res;
}

/**
 * d_obtain_alias - find or allocate a DISCONNECTED dentry for a given inode
 * @inode: inode to allocate the dentry for
 *
 * Obtain a dentry for an inode resulting from NFS filehandle conversion or
 * similar open by handle operations.  The returned dentry may be anonymous,
 * or may have a full name (if the inode was already in the cache).
 *
 * When called on a directory inode, we must ensure that the inode only ever
 * has one dentry.  If a dentry is found, that is returned instead of
 * allocating a new one.
 *
 * On successful return, the reference to the inode has been transferred
 * to the dentry.  In case of an error the reference on the inode is released.
 * To make it easier to use in export operations a %NULL or IS_ERR inode may
 * be passed in and the error will be propagated to the return value,
 * with a %NULL @inode replaced by ERR_PTR(-ESTALE).
 */
struct dentry *d_obtain_alias(struct inode *inode)
{
	return __d_obtain_alias(inode, 1);
}
EXPORT_SYMBOL(d_obtain_alias);

/**
 * d_obtain_root - find or allocate a dentry for a given inode
 * @inode: inode to allocate the dentry for
 *
 * Obtain an IS_ROOT dentry for the root of a filesystem.
 *
 * We must ensure that directory inodes only ever have one dentry.  If a
 * dentry is found, that is returned instead of allocating a new one.
 *
 * On successful return, the reference to the inode has been transferred
 * to the dentry.  In case of an error the reference on the inode is
 * released.  A %NULL or IS_ERR inode may be passed in and will be the
 * error will be propagate to the return value, with a %NULL @inode
 * replaced by ERR_PTR(-ESTALE).
 */
struct dentry *d_obtain_root(struct inode *inode)
{
	return __d_obtain_alias(inode, 0);
}
EXPORT_SYMBOL(d_obtain_root);

/**
 * d_add_ci - lookup or allocate new dentry with case-exact name
 * @inode:  the inode case-insensitive lookup has found
 * @dentry: the negative dentry that was passed to the parent's lookup func
 * @name:   the case-exact name to be associated with the returned dentry
 *
 * This is to avoid filling the dcache with case-insensitive names to the
 * same inode, only the actual correct case is stored in the dcache for
 * case-insensitive filesystems.
 *
 * For a case-insensitive lookup match and if the the case-exact dentry
 * already exists in in the dcache, use it and return it.
 *
 * If no entry exists with the exact case name, allocate new dentry with
 * the exact case, and return the spliced entry.
 */
struct dentry *d_add_ci(struct dentry *dentry, struct inode *inode,
			struct qstr *name)
{
	struct dentry *found;
	struct dentry *new;

	/*
	 * First check if a dentry matching the name already exists,
	 * if not go ahead and create it now.
	 */
	found = d_hash_and_lookup(dentry->d_parent, name);
	if (!found) {
		new = d_alloc(dentry->d_parent, name);
		if (!new) {
			found = ERR_PTR(-ENOMEM);
		} else {
			found = d_splice_alias(inode, new);
			if (found) {
				dput(new);
				return found;
			}
			return new;
		}
	}
	iput(inode);
	return found;
}
EXPORT_SYMBOL(d_add_ci);

/*
 * Do the slow-case of the dentry name compare.
 *
 * Unlike the dentry_cmp() function, we need to atomically
 * load the name and length information, so that the
 * filesystem can rely on them, and can use the 'name' and
 * 'len' information without worrying about walking off the
 * end of memory etc.
 *
 * Thus the read_seqcount_retry() and the "duplicate" info
 * in arguments (the low-level filesystem should not look
 * at the dentry inode or name contents directly, since
 * rename can change them while we're in RCU mode).
 */
enum slow_d_compare {
	D_COMP_OK,
	D_COMP_NOMATCH,
	D_COMP_SEQRETRY,
};

static noinline enum slow_d_compare slow_dentry_cmp(
		const struct dentry *parent,
		struct dentry *dentry,
		unsigned int seq,
		const struct qstr *name)
{
	int tlen = dentry->d_name.len;
	const char *tname = dentry->d_name.name;

	if (read_seqcount_retry(&dentry->d_seq, seq)) {
		cpu_relax();
		return D_COMP_SEQRETRY;
	}
	if (parent->d_op->d_compare(parent, dentry, tlen, tname, name))
		return D_COMP_NOMATCH;
	return D_COMP_OK;
}

/**
 * __d_lookup_rcu - search for a dentry (racy, store-free)
 * @parent: parent dentry
 * @name: qstr of name we wish to find
 * @seqp: returns d_seq value at the point where the dentry was found
 * Returns: dentry, or NULL
 *
 * __d_lookup_rcu is the dcache lookup function for rcu-walk name
 * resolution (store-free path walking) design described in
 * Documentation/filesystems/path-lookup.txt.
 *
 * This is not to be used outside core vfs.
 *
 * __d_lookup_rcu must only be used in rcu-walk mode, ie. with vfsmount lock
 * held, and rcu_read_lock held. The returned dentry must not be stored into
 * without taking d_lock and checking d_seq sequence count against @seq
 * returned here.
 *
 * A refcount may be taken on the found dentry with the d_rcu_to_refcount
 * function.
 *
 * Alternatively, __d_lookup_rcu may be called again to look up the child of
 * the returned dentry, so long as its parent's seqlock is checked after the
 * child is looked up. Thus, an interlocking stepping of sequence lock checks
 * is formed, giving integrity down the path walk.
 *
 * NOTE! The caller *has* to check the resulting dentry against the sequence
 * number we've returned before using any of the resulting dentry state!
 */
struct dentry *__d_lookup_rcu(const struct dentry *parent,
				const struct qstr *name,
				unsigned *seqp)
{
	u64 hashlen = name->hash_len;
	const unsigned char *str = name->name;
	struct hlist_bl_head *b = d_hash(parent, hashlen_hash(hashlen));
	struct hlist_bl_node *node;
	struct dentry *dentry;

	/*
	 * Note: There is significant duplication with __d_lookup_rcu which is
	 * required to prevent single threaded performance regressions
	 * especially on architectures where smp_rmb (in seqcounts) are costly.
	 * Keep the two functions in sync.
	 */

	/*
	 * The hash list is protected using RCU.
	 *
	 * Carefully use d_seq when comparing a candidate dentry, to avoid
	 * races with d_move().
	 *
	 * It is possible that concurrent renames can mess up our list
	 * walk here and result in missing our dentry, resulting in the
	 * false-negative result. d_lookup() protects against concurrent
	 * renames using rename_lock seqlock.
	 *
	 * See Documentation/filesystems/path-lookup.txt for more details.
	 */
	hlist_bl_for_each_entry_rcu(dentry, node, b, d_hash) {
		unsigned seq;

seqretry:
		/*
		 * The dentry sequence count protects us from concurrent
		 * renames, and thus protects parent and name fields.
		 *
		 * The caller must perform a seqcount check in order
		 * to do anything useful with the returned dentry.
		 *
		 * NOTE! We do a "raw" seqcount_begin here. That means that
		 * we don't wait for the sequence count to stabilize if it
		 * is in the middle of a sequence change. If we do the slow
		 * dentry compare, we will do seqretries until it is stable,
		 * and if we end up with a successful lookup, we actually
		 * want to exit RCU lookup anyway.
		 */
		seq = raw_seqcount_begin(&dentry->d_seq);
		if (dentry->d_parent != parent)
			continue;
		if (d_unhashed(dentry))
			continue;

		if (unlikely(parent->d_flags & DCACHE_OP_COMPARE)) {
			if (dentry->d_name.hash != hashlen_hash(hashlen))
				continue;
			*seqp = seq;
			switch (slow_dentry_cmp(parent, dentry, seq, name)) {
			case D_COMP_OK:
				return dentry;
			case D_COMP_NOMATCH:
				continue;
			default:
				goto seqretry;
			}
		}

		if (dentry->d_name.hash_len != hashlen)
			continue;
		*seqp = seq;
		if (!dentry_cmp(dentry, str, hashlen_len(hashlen)))
			return dentry;
	}
	return NULL;
}

/**
 * d_lookup - search for a dentry
 * @parent: parent dentry
 * @name: qstr of name we wish to find
 * Returns: dentry, or NULL
 *
 * d_lookup searches the children of the parent dentry for the name in
 * question. If the dentry is found its reference count is incremented and the
 * dentry is returned. The caller must use dput to free the entry when it has
 * finished using it. %NULL is returned if the dentry does not exist.
 */
struct dentry *d_lookup(const struct dentry *parent, const struct qstr *name)
{
	struct dentry *dentry;
	unsigned seq;

	do {
		seq = read_seqbegin(&rename_lock);
		dentry = __d_lookup(parent, name);
		if (dentry)
			break;
	} while (read_seqretry(&rename_lock, seq));
	return dentry;
}
EXPORT_SYMBOL(d_lookup);

/**
 * __d_lookup - search for a dentry (racy)
 * @parent: parent dentry
 * @name: qstr of name we wish to find
 * Returns: dentry, or NULL
 *
 * __d_lookup is like d_lookup, however it may (rarely) return a
 * false-negative result due to unrelated rename activity.
 *
 * __d_lookup is slightly faster by avoiding rename_lock read seqlock,
 * however it must be used carefully, eg. with a following d_lookup in
 * the case of failure.
 *
 * __d_lookup callers must be commented.
 */
struct dentry *__d_lookup(const struct dentry *parent, const struct qstr *name)
{
	unsigned int len = name->len;
	unsigned int hash = name->hash;
	const unsigned char *str = name->name;
	struct hlist_bl_head *b = d_hash(parent, hash);
	struct hlist_bl_node *node;
	struct dentry *found = NULL;
	struct dentry *dentry;

	/*
	 * Note: There is significant duplication with __d_lookup_rcu which is
	 * required to prevent single threaded performance regressions
	 * especially on architectures where smp_rmb (in seqcounts) are costly.
	 * Keep the two functions in sync.
	 */

	/*
	 * The hash list is protected using RCU.
	 *
	 * Take d_lock when comparing a candidate dentry, to avoid races
	 * with d_move().
	 *
	 * It is possible that concurrent renames can mess up our list
	 * walk here and result in missing our dentry, resulting in the
	 * false-negative result. d_lookup() protects against concurrent
	 * renames using rename_lock seqlock.
	 *
	 * See Documentation/filesystems/path-lookup.txt for more details.
	 */
	rcu_read_lock();
	
	hlist_bl_for_each_entry_rcu(dentry, node, b, d_hash) {

		if (dentry->d_name.hash != hash)
			continue;

		spin_lock(&dentry->d_lock);
		if (dentry->d_parent != parent)
			goto next;
		if (d_unhashed(dentry))
			goto next;

		/*
		 * It is safe to compare names since d_move() cannot
		 * change the qstr (protected by d_lock).
		 */
		if (parent->d_flags & DCACHE_OP_COMPARE) {
			int tlen = dentry->d_name.len;
			const char *tname = dentry->d_name.name;
			if (parent->d_op->d_compare(parent, dentry, tlen, tname, name))
				goto next;
		} else {
			if (dentry->d_name.len != len)
				goto next;
			if (dentry_cmp(dentry, str, len))
				goto next;
		}

		dentry->d_lockref.count++;
		found = dentry;
		spin_unlock(&dentry->d_lock);
		break;
next:
		spin_unlock(&dentry->d_lock);
 	}
 	rcu_read_unlock();

 	return found;
}

/**
 * d_hash_and_lookup - hash the qstr then search for a dentry
 * @dir: Directory to search in
 * @name: qstr of name we wish to find
 *
 * On lookup failure NULL is returned; on bad name - ERR_PTR(-error)
 */
struct dentry *d_hash_and_lookup(struct dentry *dir, struct qstr *name)
{
	/*
	 * Check for a fs-specific hash function. Note that we must
	 * calculate the standard hash first, as the d_op->d_hash()
	 * routine may choose to leave the hash value unchanged.
	 */
	name->hash = full_name_hash(name->name, name->len);
	if (dir->d_flags & DCACHE_OP_HASH) {
		int err = dir->d_op->d_hash(dir, name);
		if (unlikely(err < 0))
			return ERR_PTR(err);
	}
	return d_lookup(dir, name);
}
EXPORT_SYMBOL(d_hash_and_lookup);

/*
 * When a file is deleted, we have two options:
 * - turn this dentry into a negative dentry
 * - unhash this dentry and free it.
 *
 * Usually, we want to just turn this into
 * a negative dentry, but if anybody else is
 * currently using the dentry or the inode
 * we can't do that and we fall back on removing
 * it from the hash queues and waiting for
 * it to be deleted later when it has no users
 */
 
/**
 * d_delete - delete a dentry
 * @dentry: The dentry to delete
 *
 * Turn the dentry into a negative dentry if possible, otherwise
 * remove it from the hash queues so it can be deleted later
 */
 
void d_delete(struct dentry * dentry)
{
	struct inode *inode;
	int isdir = 0;
	/*
	 * Are we the only user?
	 */
again:
	spin_lock(&dentry->d_lock);
	inode = dentry->d_inode;
	isdir = S_ISDIR(inode->i_mode);
	if (dentry->d_lockref.count == 1) {
		if (!spin_trylock(&inode->i_lock)) {
			spin_unlock(&dentry->d_lock);
			cpu_relax();
			goto again;
		}
		dentry->d_flags &= ~DCACHE_CANT_MOUNT;
		dentry_unlink_inode(dentry);
		fsnotify_nameremove(dentry, isdir);
		return;
	}

	if (!d_unhashed(dentry))
		__d_drop(dentry);

	spin_unlock(&dentry->d_lock);

	fsnotify_nameremove(dentry, isdir);
}
EXPORT_SYMBOL(d_delete);

static void __d_rehash(struct dentry * entry, struct hlist_bl_head *b)
{
	BUG_ON(!d_unhashed(entry));
	hlist_bl_lock(b);
	hlist_bl_add_head_rcu(&entry->d_hash, b);
	hlist_bl_unlock(b);
}

static void _d_rehash(struct dentry * entry)
{
	__d_rehash(entry, d_hash(entry->d_parent, entry->d_name.hash));
}

/**
 * d_rehash	- add an entry back to the hash
 * @entry: dentry to add to the hash
 *
 * Adds a dentry to the hash according to its name.
 */
 
void d_rehash(struct dentry * entry)
{
	spin_lock(&entry->d_lock);
	_d_rehash(entry);
	spin_unlock(&entry->d_lock);
}
EXPORT_SYMBOL(d_rehash);

/**
 * dentry_update_name_case - update case insensitive dentry with a new name
 * @dentry: dentry to be updated
 * @name: new name
 *
 * Update a case insensitive dentry with new case of name.
 *
 * dentry must have been returned by d_lookup with name @name. Old and new
 * name lengths must match (ie. no d_compare which allows mismatched name
 * lengths).
 *
 * Parent inode i_mutex must be held over d_lookup and into this call (to
 * keep renames and concurrent inserts, and readdir(2) away).
 */
void dentry_update_name_case(struct dentry *dentry, struct qstr *name)
{
	BUG_ON(!mutex_is_locked(&dentry->d_parent->d_inode->i_mutex));
	BUG_ON(dentry->d_name.len != name->len); /* d_lookup gives this */

	spin_lock(&dentry->d_lock);
	write_seqcount_begin(&dentry->d_seq);
	memcpy((unsigned char *)dentry->d_name.name, name->name, name->len);
	write_seqcount_end(&dentry->d_seq);
	spin_unlock(&dentry->d_lock);
}
EXPORT_SYMBOL(dentry_update_name_case);

static void swap_names(struct dentry *dentry, struct dentry *target)
{
	if (unlikely(dname_external(target))) {
		if (unlikely(dname_external(dentry))) {
			/*
			 * Both external: swap the pointers
			 */
			swap(target->d_name.name, dentry->d_name.name);
		} else {
			/*
			 * dentry:internal, target:external.  Steal target's
			 * storage and make target internal.
			 */
			memcpy(target->d_iname, dentry->d_name.name,
					dentry->d_name.len + 1);
			dentry->d_name.name = target->d_name.name;
			target->d_name.name = target->d_iname;
		}
	} else {
		if (unlikely(dname_external(dentry))) {
			/*
			 * dentry:external, target:internal.  Give dentry's
			 * storage to target and make dentry internal
			 */
			memcpy(dentry->d_iname, target->d_name.name,
					target->d_name.len + 1);
			target->d_name.name = dentry->d_name.name;
			dentry->d_name.name = dentry->d_iname;
		} else {
			/*
			 * Both are internal.
			 */
			unsigned int i;
			BUILD_BUG_ON(!IS_ALIGNED(DNAME_INLINE_LEN, sizeof(long)));
			kmemcheck_mark_initialized(dentry->d_iname, DNAME_INLINE_LEN);
			kmemcheck_mark_initialized(target->d_iname, DNAME_INLINE_LEN);
			for (i = 0; i < DNAME_INLINE_LEN / sizeof(long); i++) {
				swap(((long *) &dentry->d_iname)[i],
				     ((long *) &target->d_iname)[i]);
			}
		}
	}
	swap(dentry->d_name.hash_len, target->d_name.hash_len);
}

static void copy_name(struct dentry *dentry, struct dentry *target)
{
	struct external_name *old_name = NULL;
	if (unlikely(dname_external(dentry)))
		old_name = external_name(dentry);
	if (unlikely(dname_external(target))) {
		atomic_inc(&external_name(target)->u.count);
		dentry->d_name = target->d_name;
	} else {
		memcpy(dentry->d_iname, target->d_name.name,
				target->d_name.len + 1);
		dentry->d_name.name = dentry->d_iname;
		dentry->d_name.hash_len = target->d_name.hash_len;
	}
	if (old_name && likely(atomic_dec_and_test(&old_name->u.count)))
		kfree_rcu(old_name, u.head);
}

static void dentry_lock_for_move(struct dentry *dentry, struct dentry *target)
{
	/*
	 * XXXX: do we really need to take target->d_lock?
	 */
	if (IS_ROOT(dentry) || dentry->d_parent == target->d_parent)
		spin_lock(&target->d_parent->d_lock);
	else {
		if (d_ancestor(dentry->d_parent, target->d_parent)) {
			spin_lock(&dentry->d_parent->d_lock);
			spin_lock_nested(&target->d_parent->d_lock,
						DENTRY_D_LOCK_NESTED);
		} else {
			spin_lock(&target->d_parent->d_lock);
			spin_lock_nested(&dentry->d_parent->d_lock,
						DENTRY_D_LOCK_NESTED);
		}
	}
	if (target < dentry) {
		spin_lock_nested(&target->d_lock, 2);
		spin_lock_nested(&dentry->d_lock, 3);
	} else {
		spin_lock_nested(&dentry->d_lock, 2);
		spin_lock_nested(&target->d_lock, 3);
	}
}

static void dentry_unlock_for_move(struct dentry *dentry, struct dentry *target)
{
	if (target->d_parent != dentry->d_parent)
		spin_unlock(&dentry->d_parent->d_lock);
	if (target->d_parent != target)
		spin_unlock(&target->d_parent->d_lock);
	spin_unlock(&target->d_lock);
	spin_unlock(&dentry->d_lock);
}

/*
 * When switching names, the actual string doesn't strictly have to
 * be preserved in the target - because we're dropping the target
 * anyway. As such, we can just do a simple memcpy() to copy over
 * the new name before we switch, unless we are going to rehash
 * it.  Note that if we *do* unhash the target, we are not allowed
 * to rehash it without giving it a new name/hash key - whether
 * we swap or overwrite the names here, resulting name won't match
 * the reality in filesystem; it's only there for d_path() purposes.
 * Note that all of this is happening under rename_lock, so the
 * any hash lookup seeing it in the middle of manipulations will
 * be discarded anyway.  So we do not care what happens to the hash
 * key in that case.
 */
/*
 * __d_move - move a dentry
 * @dentry: entry to move
 * @target: new dentry
 * @exchange: exchange the two dentries
 *
 * Update the dcache to reflect the move of a file name. Negative
 * dcache entries should not be moved in this way. Caller must hold
 * rename_lock, the i_mutex of the source and target directories,
 * and the sb->s_vfs_rename_mutex if they differ. See lock_rename().
 */
static void __d_move(struct dentry *dentry, struct dentry *target,
		     bool exchange)
{
	if (!dentry->d_inode)
		printk(KERN_WARNING "VFS: moving negative dcache entry\n");

	BUG_ON(d_ancestor(dentry, target));
	BUG_ON(d_ancestor(target, dentry));

	dentry_lock_for_move(dentry, target);

	write_seqcount_begin(&dentry->d_seq);
	write_seqcount_begin_nested(&target->d_seq, DENTRY_D_LOCK_NESTED);

	/* __d_drop does write_seqcount_barrier, but they're OK to nest. */

	/*
	 * Move the dentry to the target hash queue. Don't bother checking
	 * for the same hash queue because of how unlikely it is.
	 */
	__d_drop(dentry);
	__d_rehash(dentry, d_hash(target->d_parent, target->d_name.hash));

	/*
	 * Unhash the target (d_delete() is not usable here).  If exchanging
	 * the two dentries, then rehash onto the other's hash queue.
	 */
	__d_drop(target);
	if (exchange) {
		__d_rehash(target,
			   d_hash(dentry->d_parent, dentry->d_name.hash));
	}

	/* Switch the names.. */
	if (exchange)
		swap_names(dentry, target);
	else
		copy_name(dentry, target);

	/* ... and switch them in the tree */
	if (IS_ROOT(dentry)) {
		/* splicing a tree */
		dentry->d_flags |= DCACHE_RCUACCESS;
		dentry->d_parent = target->d_parent;
		target->d_parent = target;
		list_del_init(&target->d_child);
		list_move(&dentry->d_child, &dentry->d_parent->d_subdirs);
	} else {
		/* swapping two dentries */
		swap(dentry->d_parent, target->d_parent);
		list_move(&target->d_child, &target->d_parent->d_subdirs);
		list_move(&dentry->d_child, &dentry->d_parent->d_subdirs);
		if (exchange)
			fsnotify_d_move(target);
		fsnotify_d_move(dentry);
	}

	write_seqcount_end(&target->d_seq);
	write_seqcount_end(&dentry->d_seq);

	dentry_unlock_for_move(dentry, target);
}

/*
 * d_move - move a dentry
 * @dentry: entry to move
 * @target: new dentry
 *
 * Update the dcache to reflect the move of a file name. Negative
 * dcache entries should not be moved in this way. See the locking
 * requirements for __d_move.
 */
void d_move(struct dentry *dentry, struct dentry *target)
{
	write_seqlock(&rename_lock);
	__d_move(dentry, target, false);
	write_sequnlock(&rename_lock);
}
EXPORT_SYMBOL(d_move);

/*
 * d_exchange - exchange two dentries
 * @dentry1: first dentry
 * @dentry2: second dentry
 */
void d_exchange(struct dentry *dentry1, struct dentry *dentry2)
{
	write_seqlock(&rename_lock);

	WARN_ON(!dentry1->d_inode);
	WARN_ON(!dentry2->d_inode);
	WARN_ON(IS_ROOT(dentry1));
	WARN_ON(IS_ROOT(dentry2));

	__d_move(dentry1, dentry2, true);

	write_sequnlock(&rename_lock);
}

/**
 * d_ancestor - search for an ancestor
 * @p1: ancestor dentry
 * @p2: child dentry
 *
 * Returns the ancestor dentry of p2 which is a child of p1, if p1 is
 * an ancestor of p2, else NULL.
 */
struct dentry *d_ancestor(struct dentry *p1, struct dentry *p2)
{
	struct dentry *p;

	for (p = p2; !IS_ROOT(p); p = p->d_parent) {
		if (p->d_parent == p1)
			return p;
	}
	return NULL;
}

/*
 * This helper attempts to cope with remotely renamed directories
 *
 * It assumes that the caller is already holding
 * dentry->d_parent->d_inode->i_mutex, and rename_lock
 *
 * Note: If ever the locking in lock_rename() changes, then please
 * remember to update this too...
 */
static int __d_unalias(struct inode *inode,
		struct dentry *dentry, struct dentry *alias)
{
	struct mutex *m1 = NULL, *m2 = NULL;
	int ret = -ESTALE;

	/* If alias and dentry share a parent, then no extra locks required */
	if (alias->d_parent == dentry->d_parent)
		goto out_unalias;

	/* See lock_rename() */
	if (!mutex_trylock(&dentry->d_sb->s_vfs_rename_mutex))
		goto out_err;
	m1 = &dentry->d_sb->s_vfs_rename_mutex;
	if (!mutex_trylock(&alias->d_parent->d_inode->i_mutex))
		goto out_err;
	m2 = &alias->d_parent->d_inode->i_mutex;
out_unalias:
	__d_move(alias, dentry, false);
	ret = 0;
out_err:
	if (m2)
		mutex_unlock(m2);
	if (m1)
		mutex_unlock(m1);
	return ret;
}

/**
 * d_splice_alias - splice a disconnected dentry into the tree if one exists
 * @inode:  the inode which may have a disconnected dentry
 * @dentry: a negative dentry which we want to point to the inode.
 *
 * If inode is a directory and has an IS_ROOT alias, then d_move that in
 * place of the given dentry and return it, else simply d_add the inode
 * to the dentry and return NULL.
 *
 * If a non-IS_ROOT directory is found, the filesystem is corrupt, and
 * we should error out: directories can't have multiple aliases.
 *
 * This is needed in the lookup routine of any filesystem that is exportable
 * (via knfsd) so that we can build dcache paths to directories effectively.
 *
 * If a dentry was found and moved, then it is returned.  Otherwise NULL
 * is returned.  This matches the expected return value of ->lookup.
 *
 * Cluster filesystems may call this function with a negative, hashed dentry.
 * In that case, we know that the inode will be a regular file, and also this
 * will only occur during atomic_open. So we need to check for the dentry
 * being already hashed only in the final case.
 */
struct dentry *d_splice_alias(struct inode *inode, struct dentry *dentry)
{
	if (IS_ERR(inode))
		return ERR_CAST(inode);

	BUG_ON(!d_unhashed(dentry));

	if (!inode) {
		__d_instantiate(dentry, NULL);
		goto out;
	}
	spin_lock(&inode->i_lock);
	if (S_ISDIR(inode->i_mode)) {
		struct dentry *new = __d_find_any_alias(inode);
		if (unlikely(new)) {
			/* The reference to new ensures it remains an alias */
			spin_unlock(&inode->i_lock);
			write_seqlock(&rename_lock);
			if (unlikely(d_ancestor(new, dentry))) {
				write_sequnlock(&rename_lock);
				dput(new);
				new = ERR_PTR(-ELOOP);
				pr_warn_ratelimited(
					"VFS: Lookup of '%s' in %s %s"
					" would have caused loop\n",
					dentry->d_name.name,
					inode->i_sb->s_type->name,
					inode->i_sb->s_id);
			} else if (!IS_ROOT(new)) {
				int err = __d_unalias(inode, dentry, new);
				write_sequnlock(&rename_lock);
				if (err) {
					dput(new);
					new = ERR_PTR(err);
				}
			} else {
				__d_move(new, dentry, false);
				write_sequnlock(&rename_lock);
				security_d_instantiate(new, inode);
			}
			iput(inode);
			return new;
		}
	}
	/* already taking inode->i_lock, so d_add() by hand */
	__d_instantiate(dentry, inode);
	spin_unlock(&inode->i_lock);
out:
	security_d_instantiate(dentry, inode);
	d_rehash(dentry);
	return NULL;
}
EXPORT_SYMBOL(d_splice_alias);

static int prepend(char **buffer, int *buflen, const char *str, int namelen)
{
	*buflen -= namelen;
	if (*buflen < 0)
		return -ENAMETOOLONG;
	*buffer -= namelen;
	memcpy(*buffer, str, namelen);
	return 0;
}

/**
 * prepend_name - prepend a pathname in front of current buffer pointer
 * @buffer: buffer pointer
 * @buflen: allocated length of the buffer
 * @name:   name string and length qstr structure
 *
 * With RCU path tracing, it may race with d_move(). Use ACCESS_ONCE() to
 * make sure that either the old or the new name pointer and length are
 * fetched. However, there may be mismatch between length and pointer.
 * The length cannot be trusted, we need to copy it byte-by-byte until
 * the length is reached or a null byte is found. It also prepends "/" at
 * the beginning of the name. The sequence number check at the caller will
 * retry it again when a d_move() does happen. So any garbage in the buffer
 * due to mismatched pointer and length will be discarded.
 *
 * Data dependency barrier is needed to make sure that we see that terminating
 * NUL.  Alpha strikes again, film at 11...
 */
static int prepend_name(char **buffer, int *buflen, struct qstr *name)
{
	const char *dname = ACCESS_ONCE(name->name);
	u32 dlen = ACCESS_ONCE(name->len);
	char *p;

	smp_read_barrier_depends();

	*buflen -= dlen + 1;
	if (*buflen < 0)
		return -ENAMETOOLONG;
	p = *buffer -= dlen + 1;
	*p++ = '/';
	while (dlen--) {
		char c = *dname++;
		if (!c)
			break;
		*p++ = c;
	}
	return 0;
}

/**
 * prepend_path - Prepend path string to a buffer
 * @path: the dentry/vfsmount to report
 * @root: root vfsmnt/dentry
 * @buffer: pointer to the end of the buffer
 * @buflen: pointer to buffer length
 *
 * The function will first try to write out the pathname without taking any
 * lock other than the RCU read lock to make sure that dentries won't go away.
 * It only checks the sequence number of the global rename_lock as any change
 * in the dentry's d_seq will be preceded by changes in the rename_lock
 * sequence number. If the sequence number had been changed, it will restart
 * the whole pathname back-tracing sequence again by taking the rename_lock.
 * In this case, there is no need to take the RCU read lock as the recursive
 * parent pointer references will keep the dentry chain alive as long as no
 * rename operation is performed.
 */
static int prepend_path(const struct path *path,
			const struct path *root,
			char **buffer, int *buflen)
{
	struct dentry *dentry;
	struct vfsmount *vfsmnt;
	struct mount *mnt;
	int error = 0;
	unsigned seq, m_seq = 0;
	char *bptr;
	int blen;

	rcu_read_lock();
restart_mnt:
	read_seqbegin_or_lock(&mount_lock, &m_seq);
	seq = 0;
	rcu_read_lock();
restart:
	bptr = *buffer;
	blen = *buflen;
	error = 0;
	dentry = path->dentry;
	vfsmnt = path->mnt;
	mnt = real_mount(vfsmnt);
	read_seqbegin_or_lock(&rename_lock, &seq);
	while (dentry != root->dentry || vfsmnt != root->mnt) {
		struct dentry * parent;

		if (dentry == vfsmnt->mnt_root || IS_ROOT(dentry)) {
			struct mount *parent = ACCESS_ONCE(mnt->mnt_parent);
			/* Escaped? */
			if (dentry != vfsmnt->mnt_root) {
				bptr = *buffer;
				blen = *buflen;
				error = 3;
				break;
			}
			/* Global root? */
			if (mnt != parent) {
				dentry = ACCESS_ONCE(mnt->mnt_mountpoint);
				mnt = parent;
				vfsmnt = &mnt->mnt;
				continue;
			}
			if (!error)
				error = is_mounted(vfsmnt) ? 1 : 2;
			break;
		}
		parent = dentry->d_parent;
		prefetch(parent);
		error = prepend_name(&bptr, &blen, &dentry->d_name);
		if (error)
			break;

		dentry = parent;
	}
	if (!(seq & 1))
		rcu_read_unlock();
	if (need_seqretry(&rename_lock, seq)) {
		seq = 1;
		goto restart;
	}
	done_seqretry(&rename_lock, seq);

	if (!(m_seq & 1))
		rcu_read_unlock();
	if (need_seqretry(&mount_lock, m_seq)) {
		m_seq = 1;
		goto restart_mnt;
	}
	done_seqretry(&mount_lock, m_seq);

	if (error >= 0 && bptr == *buffer) {
		if (--blen < 0)
			error = -ENAMETOOLONG;
		else
			*--bptr = '/';
	}
	*buffer = bptr;
	*buflen = blen;
	return error;
}

/**
 * __d_path - return the path of a dentry
 * @path: the dentry/vfsmount to report
 * @root: root vfsmnt/dentry
 * @buf: buffer to return value in
 * @buflen: buffer length
 *
 * Convert a dentry into an ASCII path name.
 *
 * Returns a pointer into the buffer or an error code if the
 * path was too long.
 *
 * "buflen" should be positive.
 *
 * If the path is not reachable from the supplied root, return %NULL.
 */
char *__d_path(const struct path *path,
	       const struct path *root,
	       char *buf, int buflen)
{
	char *res = buf + buflen;
	int error;

	prepend(&res, &buflen, "\0", 1);
	error = prepend_path(path, root, &res, &buflen);

	if (error < 0)
		return ERR_PTR(error);
	if (error > 0)
		return NULL;
	return res;
}

char *d_absolute_path(const struct path *path,
	       char *buf, int buflen)
{
	struct path root = {};
	char *res = buf + buflen;
	int error;

	prepend(&res, &buflen, "\0", 1);
	error = prepend_path(path, &root, &res, &buflen);

	if (error > 1)
		error = -EINVAL;
	if (error < 0)
		return ERR_PTR(error);
	return res;
}
EXPORT_SYMBOL(d_absolute_path);

/*
 * same as __d_path but appends "(deleted)" for unlinked files.
 */
static int path_with_deleted(const struct path *path,
			     const struct path *root,
			     char **buf, int *buflen)
{
	prepend(buf, buflen, "\0", 1);
	if (d_unlinked(path->dentry)) {
		int error = prepend(buf, buflen, " (deleted)", 10);
		if (error)
			return error;
	}

	return prepend_path(path, root, buf, buflen);
}

static int prepend_unreachable(char **buffer, int *buflen)
{
	return prepend(buffer, buflen, "(unreachable)", 13);
}

static void get_fs_root_rcu(struct fs_struct *fs, struct path *root)
{
	unsigned seq;

	do {
		seq = read_seqcount_begin(&fs->seq);
		*root = fs->root;
	} while (read_seqcount_retry(&fs->seq, seq));
}

/**
 * d_path - return the path of a dentry
 * @path: path to report
 * @buf: buffer to return value in
 * @buflen: buffer length
 *
 * Convert a dentry into an ASCII path name. If the entry has been deleted
 * the string " (deleted)" is appended. Note that this is ambiguous.
 *
 * Returns a pointer into the buffer or an error code if the path was
 * too long. Note: Callers should use the returned pointer, not the passed
 * in buffer, to use the name! The implementation often starts at an offset
 * into the buffer, and may leave 0 bytes at the start.
 *
 * "buflen" should be positive.
 */
char *d_path(const struct path *path, char *buf, int buflen)
{
	char *res = buf + buflen;
	struct path root;
	int error;

	/*
	 * We have various synthetic filesystems that never get mounted.  On
	 * these filesystems dentries are never used for lookup purposes, and
	 * thus don't need to be hashed.  They also don't need a name until a
	 * user wants to identify the object in /proc/pid/fd/.  The little hack
	 * below allows us to generate a name for these objects on demand:
	 *
	 * Some pseudo inodes are mountable.  When they are mounted
	 * path->dentry == path->mnt->mnt_root.  In that case don't call d_dname
	 * and instead have d_path return the mounted path.
	 */
	if (path->dentry->d_op && path->dentry->d_op->d_dname &&
	    (!IS_ROOT(path->dentry) || path->dentry != path->mnt->mnt_root))
		return path->dentry->d_op->d_dname(path->dentry, buf, buflen);

	rcu_read_lock();
	get_fs_root_rcu(current->fs, &root);
	error = path_with_deleted(path, &root, &res, &buflen);
	rcu_read_unlock();

	if (error < 0)
		res = ERR_PTR(error);
	return res;
}
EXPORT_SYMBOL(d_path);

/*
 * Helper function for dentry_operations.d_dname() members
 */
char *dynamic_dname(struct dentry *dentry, char *buffer, int buflen,
			const char *fmt, ...)
{
	va_list args;
	char temp[64];
	int sz;

	va_start(args, fmt);
	sz = vsnprintf(temp, sizeof(temp), fmt, args) + 1;
	va_end(args);

	if (sz > sizeof(temp) || sz > buflen)
		return ERR_PTR(-ENAMETOOLONG);

	buffer += buflen - sz;
	return memcpy(buffer, temp, sz);
}

char *simple_dname(struct dentry *dentry, char *buffer, int buflen)
{
	char *end = buffer + buflen;
	/* these dentries are never renamed, so d_lock is not needed */
	if (prepend(&end, &buflen, " (deleted)", 11) ||
	    prepend(&end, &buflen, dentry->d_name.name, dentry->d_name.len) ||
	    prepend(&end, &buflen, "/", 1))  
		end = ERR_PTR(-ENAMETOOLONG);
	return end;
}
EXPORT_SYMBOL(simple_dname);

/*
 * Write full pathname from the root of the filesystem into the buffer.
 */
static char *__dentry_path(struct dentry *d, char *buf, int buflen)
{
	struct dentry *dentry;
	char *end, *retval;
	int len, seq = 0;
	int error = 0;

	if (buflen < 2)
		goto Elong;

	rcu_read_lock();
restart:
	dentry = d;
	end = buf + buflen;
	len = buflen;
	prepend(&end, &len, "\0", 1);
	/* Get '/' right */
	retval = end-1;
	*retval = '/';
	read_seqbegin_or_lock(&rename_lock, &seq);
	while (!IS_ROOT(dentry)) {
		struct dentry *parent = dentry->d_parent;

		prefetch(parent);
		error = prepend_name(&end, &len, &dentry->d_name);
		if (error)
			break;

		retval = end;
		dentry = parent;
	}
	if (!(seq & 1))
		rcu_read_unlock();
	if (need_seqretry(&rename_lock, seq)) {
		seq = 1;
		goto restart;
	}
	done_seqretry(&rename_lock, seq);
	if (error)
		goto Elong;
	return retval;
Elong:
	return ERR_PTR(-ENAMETOOLONG);
}

char *dentry_path_raw(struct dentry *dentry, char *buf, int buflen)
{
	return __dentry_path(dentry, buf, buflen);
}
EXPORT_SYMBOL(dentry_path_raw);

char *dentry_path(struct dentry *dentry, char *buf, int buflen)
{
	char *p = NULL;
	char *retval;

	if (d_unlinked(dentry)) {
		p = buf + buflen;
		if (prepend(&p, &buflen, "//deleted", 10) != 0)
			goto Elong;
		buflen++;
	}
	retval = __dentry_path(dentry, buf, buflen);
	if (!IS_ERR(retval) && p)
		*p = '/';	/* restore '/' overriden with '\0' */
	return retval;
Elong:
	return ERR_PTR(-ENAMETOOLONG);
}

static void get_fs_root_and_pwd_rcu(struct fs_struct *fs, struct path *root,
				    struct path *pwd)
{
	unsigned seq;

	do {
		seq = read_seqcount_begin(&fs->seq);
		*root = fs->root;
		*pwd = fs->pwd;
	} while (read_seqcount_retry(&fs->seq, seq));
}

/*
 * NOTE! The user-level library version returns a
 * character pointer. The kernel system call just
 * returns the length of the buffer filled (which
 * includes the ending '\0' character), or a negative
 * error value. So libc would do something like
 *
 *	char *getcwd(char * buf, size_t size)
 *	{
 *		int retval;
 *
 *		retval = sys_getcwd(buf, size);
 *		if (retval >= 0)
 *			return buf;
 *		errno = -retval;
 *		return NULL;
 *	}
 */
SYSCALL_DEFINE2(getcwd, char __user *, buf, unsigned long, size)
{
	int error;
	struct path pwd, root;
	char *page = __getname();

	if (!page)
		return -ENOMEM;

	rcu_read_lock();
	get_fs_root_and_pwd_rcu(current->fs, &root, &pwd);

	error = -ENOENT;
	if (!d_unlinked(pwd.dentry)) {
		unsigned long len;
		char *cwd = page + PATH_MAX;
		int buflen = PATH_MAX;

		prepend(&cwd, &buflen, "\0", 1);
		error = prepend_path(&pwd, &root, &cwd, &buflen);
		rcu_read_unlock();

		if (error < 0)
			goto out;

		/* Unreachable from current root */
		if (error > 0) {
			error = prepend_unreachable(&cwd, &buflen);
			if (error)
				goto out;
		}

		error = -ERANGE;
		len = PATH_MAX + page - cwd;
		if (len <= size) {
			error = len;
			if (copy_to_user(buf, cwd, len))
				error = -EFAULT;
		}
	} else {
		rcu_read_unlock();
	}

out:
	__putname(page);
	return error;
}

/*
 * Test whether new_dentry is a subdirectory of old_dentry.
 *
 * Trivially implemented using the dcache structure
 */

/**
 * is_subdir - is new dentry a subdirectory of old_dentry
 * @new_dentry: new dentry
 * @old_dentry: old dentry
 *
 * Returns 1 if new_dentry is a subdirectory of the parent (at any depth).
 * Returns 0 otherwise.
 * Caller must ensure that "new_dentry" is pinned before calling is_subdir()
 */
  
int is_subdir(struct dentry *new_dentry, struct dentry *old_dentry)
{
	int result;
	unsigned seq;

	if (new_dentry == old_dentry)
		return 1;

	do {
		/* for restarting inner loop in case of seq retry */
		seq = read_seqbegin(&rename_lock);
		/*
		 * Need rcu_readlock to protect against the d_parent trashing
		 * due to d_move
		 */
		rcu_read_lock();
		if (d_ancestor(old_dentry, new_dentry))
			result = 1;
		else
			result = 0;
		rcu_read_unlock();
	} while (read_seqretry(&rename_lock, seq));

	return result;
}

static enum d_walk_ret d_genocide_kill(void *data, struct dentry *dentry)
{
	struct dentry *root = data;
	if (dentry != root) {
		if (d_unhashed(dentry) || !dentry->d_inode)
			return D_WALK_SKIP;

		if (!(dentry->d_flags & DCACHE_GENOCIDE)) {
			dentry->d_flags |= DCACHE_GENOCIDE;
			dentry->d_lockref.count--;
		}
	}
	return D_WALK_CONTINUE;
}

void d_genocide(struct dentry *parent)
{
	d_walk(parent, parent, d_genocide_kill, NULL);
}

void d_tmpfile(struct dentry *dentry, struct inode *inode)
{
	inode_dec_link_count(inode);
	BUG_ON(dentry->d_name.name != dentry->d_iname ||
		!hlist_unhashed(&dentry->d_u.d_alias) ||
		!d_unlinked(dentry));
	spin_lock(&dentry->d_parent->d_lock);
	spin_lock_nested(&dentry->d_lock, DENTRY_D_LOCK_NESTED);
	dentry->d_name.len = sprintf(dentry->d_iname, "#%llu",
				(unsigned long long)inode->i_ino);
	spin_unlock(&dentry->d_lock);
	spin_unlock(&dentry->d_parent->d_lock);
	d_instantiate(dentry, inode);
}
EXPORT_SYMBOL(d_tmpfile);

static __initdata unsigned long dhash_entries;
static int __init set_dhash_entries(char *str)
{
	if (!str)
		return 0;
	dhash_entries = simple_strtoul(str, &str, 0);
	return 1;
}
__setup("dhash_entries=", set_dhash_entries);

static void __init dcache_init_early(void)
{
	unsigned int loop;

	/* If hashes are distributed across NUMA nodes, defer
	 * hash allocation until vmalloc space is available.
	 */
	if (hashdist)
		return;

	dentry_hashtable =
		alloc_large_system_hash("Dentry cache",
					sizeof(struct hlist_bl_head),
					dhash_entries,
					13,
					HASH_EARLY,
					&d_hash_shift,
					&d_hash_mask,
					0,
					0);

	for (loop = 0; loop < (1U << d_hash_shift); loop++)
		INIT_HLIST_BL_HEAD(dentry_hashtable + loop);
}

static void __init dcache_init(void)
{
	unsigned int loop;

	/* 
	 * A constructor could be added for stable state like the lists,
	 * but it is probably not worth it because of the cache nature
	 * of the dcache. 
	 */
	dentry_cache = KMEM_CACHE(dentry,
		SLAB_RECLAIM_ACCOUNT|SLAB_PANIC|SLAB_MEM_SPREAD);

	/* Hash may have been set up in dcache_init_early */
	if (!hashdist)
		return;

	dentry_hashtable =
		alloc_large_system_hash("Dentry cache",
					sizeof(struct hlist_bl_head),
					dhash_entries,
					13,
					0,
					&d_hash_shift,
					&d_hash_mask,
					0,
					0);

	for (loop = 0; loop < (1U << d_hash_shift); loop++)
		INIT_HLIST_BL_HEAD(dentry_hashtable + loop);
}

/* SLAB cache for __getname() consumers */
struct kmem_cache *names_cachep __read_mostly;
EXPORT_SYMBOL(names_cachep);

EXPORT_SYMBOL(d_genocide);

void __init vfs_caches_init_early(void)
{
	dcache_init_early();
	inode_init_early();
}

void __init vfs_caches_init(void)
{
	names_cachep = kmem_cache_create("names_cache", PATH_MAX, 0,
			SLAB_HWCACHE_ALIGN|SLAB_PANIC, NULL);

	dcache_init();
	inode_init();
	files_init();
	files_maxfiles_init();
	mnt_init();
	bdev_cache_init();
	chrdev_init();
}<|MERGE_RESOLUTION|>--- conflicted
+++ resolved
@@ -269,8 +269,6 @@
 	return dentry->d_name.name != dentry->d_iname;
 }
 
-<<<<<<< HEAD
-=======
 void take_dentry_name_snapshot(struct name_snapshot *name, struct dentry *dentry)
 {
 	spin_lock(&dentry->d_lock);
@@ -298,7 +296,6 @@
 }
 EXPORT_SYMBOL(release_dentry_name_snapshot);
 
->>>>>>> 83fbd12c
 static inline void __d_set_inode_and_type(struct dentry *dentry,
 					  struct inode *inode,
 					  unsigned type_flags)
