/*
*  Copyright (c) 2001 The Regents of the University of Michigan.
*  All rights reserved.
*
*  Kendrick Smith <kmsmith@umich.edu>
*  Andy Adamson <kandros@umich.edu>
*
*  Redistribution and use in source and binary forms, with or without
*  modification, are permitted provided that the following conditions
*  are met:
*
*  1. Redistributions of source code must retain the above copyright
*     notice, this list of conditions and the following disclaimer.
*  2. Redistributions in binary form must reproduce the above copyright
*     notice, this list of conditions and the following disclaimer in the
*     documentation and/or other materials provided with the distribution.
*  3. Neither the name of the University nor the names of its
*     contributors may be used to endorse or promote products derived
*     from this software without specific prior written permission.
*
*  THIS SOFTWARE IS PROVIDED ``AS IS'' AND ANY EXPRESS OR IMPLIED
*  WARRANTIES, INCLUDING, BUT NOT LIMITED TO, THE IMPLIED WARRANTIES OF
*  MERCHANTABILITY AND FITNESS FOR A PARTICULAR PURPOSE ARE
*  DISCLAIMED. IN NO EVENT SHALL THE REGENTS OR CONTRIBUTORS BE LIABLE
*  FOR ANY DIRECT, INDIRECT, INCIDENTAL, SPECIAL, EXEMPLARY, OR
*  CONSEQUENTIAL DAMAGES (INCLUDING, BUT NOT LIMITED TO, PROCUREMENT OF
*  SUBSTITUTE GOODS OR SERVICES; LOSS OF USE, DATA, OR PROFITS; OR
*  BUSINESS INTERRUPTION) HOWEVER CAUSED AND ON ANY THEORY OF
*  LIABILITY, WHETHER IN CONTRACT, STRICT LIABILITY, OR TORT (INCLUDING
*  NEGLIGENCE OR OTHERWISE) ARISING IN ANY WAY OUT OF THE USE OF THIS
*  SOFTWARE, EVEN IF ADVISED OF THE POSSIBILITY OF SUCH DAMAGE.
*
*/

#include <linux/file.h>
#include <linux/fs.h>
#include <linux/slab.h>
#include <linux/namei.h>
#include <linux/swap.h>
#include <linux/pagemap.h>
#include <linux/ratelimit.h>
#include <linux/sunrpc/svcauth_gss.h>
#include <linux/sunrpc/addr.h>
#include <linux/jhash.h>
#include "xdr4.h"
#include "xdr4cb.h"
#include "vfs.h"
#include "current_stateid.h"

#include "netns.h"
#include "pnfs.h"

#define NFSDDBG_FACILITY                NFSDDBG_PROC

#define all_ones {{~0,~0},~0}
static const stateid_t one_stateid = {
	.si_generation = ~0,
	.si_opaque = all_ones,
};
static const stateid_t zero_stateid = {
	/* all fields zero */
};
static const stateid_t currentstateid = {
	.si_generation = 1,
};
static const stateid_t close_stateid = {
	.si_generation = 0xffffffffU,
};

static u64 current_sessionid = 1;

#define ZERO_STATEID(stateid) (!memcmp((stateid), &zero_stateid, sizeof(stateid_t)))
#define ONE_STATEID(stateid)  (!memcmp((stateid), &one_stateid, sizeof(stateid_t)))
#define CURRENT_STATEID(stateid) (!memcmp((stateid), &currentstateid, sizeof(stateid_t)))
#define CLOSE_STATEID(stateid)  (!memcmp((stateid), &close_stateid, sizeof(stateid_t)))

/* forward declarations */
static bool check_for_locks(struct nfs4_file *fp, struct nfs4_lockowner *lowner);
static void nfs4_free_ol_stateid(struct nfs4_stid *stid);

/* Locking: */

/*
 * Currently used for the del_recall_lru and file hash table.  In an
 * effort to decrease the scope of the client_mutex, this spinlock may
 * eventually cover more:
 */
static DEFINE_SPINLOCK(state_lock);

/*
 * A waitqueue for all in-progress 4.0 CLOSE operations that are waiting for
 * the refcount on the open stateid to drop.
 */
static DECLARE_WAIT_QUEUE_HEAD(close_wq);

static struct kmem_cache *openowner_slab;
static struct kmem_cache *lockowner_slab;
static struct kmem_cache *file_slab;
static struct kmem_cache *stateid_slab;
static struct kmem_cache *deleg_slab;
static struct kmem_cache *odstate_slab;

static void free_session(struct nfsd4_session *);

static const struct nfsd4_callback_ops nfsd4_cb_recall_ops;
static const struct nfsd4_callback_ops nfsd4_cb_notify_lock_ops;

static bool is_session_dead(struct nfsd4_session *ses)
{
	return ses->se_flags & NFS4_SESSION_DEAD;
}

static __be32 mark_session_dead_locked(struct nfsd4_session *ses, int ref_held_by_me)
{
	if (atomic_read(&ses->se_ref) > ref_held_by_me)
		return nfserr_jukebox;
	ses->se_flags |= NFS4_SESSION_DEAD;
	return nfs_ok;
}

static bool is_client_expired(struct nfs4_client *clp)
{
	return clp->cl_time == 0;
}

static __be32 get_client_locked(struct nfs4_client *clp)
{
	struct nfsd_net *nn = net_generic(clp->net, nfsd_net_id);

	lockdep_assert_held(&nn->client_lock);

	if (is_client_expired(clp))
		return nfserr_expired;
	atomic_inc(&clp->cl_refcount);
	return nfs_ok;
}

/* must be called under the client_lock */
static inline void
renew_client_locked(struct nfs4_client *clp)
{
	struct nfsd_net *nn = net_generic(clp->net, nfsd_net_id);

	if (is_client_expired(clp)) {
		WARN_ON(1);
		printk("%s: client (clientid %08x/%08x) already expired\n",
			__func__,
			clp->cl_clientid.cl_boot,
			clp->cl_clientid.cl_id);
		return;
	}

	dprintk("renewing client (clientid %08x/%08x)\n",
			clp->cl_clientid.cl_boot,
			clp->cl_clientid.cl_id);
	list_move_tail(&clp->cl_lru, &nn->client_lru);
	clp->cl_time = get_seconds();
}

static void put_client_renew_locked(struct nfs4_client *clp)
{
	struct nfsd_net *nn = net_generic(clp->net, nfsd_net_id);

	lockdep_assert_held(&nn->client_lock);

	if (!atomic_dec_and_test(&clp->cl_refcount))
		return;
	if (!is_client_expired(clp))
		renew_client_locked(clp);
}

static void put_client_renew(struct nfs4_client *clp)
{
	struct nfsd_net *nn = net_generic(clp->net, nfsd_net_id);

	if (!atomic_dec_and_lock(&clp->cl_refcount, &nn->client_lock))
		return;
	if (!is_client_expired(clp))
		renew_client_locked(clp);
	spin_unlock(&nn->client_lock);
}

static __be32 nfsd4_get_session_locked(struct nfsd4_session *ses)
{
	__be32 status;

	if (is_session_dead(ses))
		return nfserr_badsession;
	status = get_client_locked(ses->se_client);
	if (status)
		return status;
	atomic_inc(&ses->se_ref);
	return nfs_ok;
}

static void nfsd4_put_session_locked(struct nfsd4_session *ses)
{
	struct nfs4_client *clp = ses->se_client;
	struct nfsd_net *nn = net_generic(clp->net, nfsd_net_id);

	lockdep_assert_held(&nn->client_lock);

	if (atomic_dec_and_test(&ses->se_ref) && is_session_dead(ses))
		free_session(ses);
	put_client_renew_locked(clp);
}

static void nfsd4_put_session(struct nfsd4_session *ses)
{
	struct nfs4_client *clp = ses->se_client;
	struct nfsd_net *nn = net_generic(clp->net, nfsd_net_id);

	spin_lock(&nn->client_lock);
	nfsd4_put_session_locked(ses);
	spin_unlock(&nn->client_lock);
}

static struct nfsd4_blocked_lock *
find_blocked_lock(struct nfs4_lockowner *lo, struct knfsd_fh *fh,
			struct nfsd_net *nn)
{
	struct nfsd4_blocked_lock *cur, *found = NULL;

	spin_lock(&nn->blocked_locks_lock);
	list_for_each_entry(cur, &lo->lo_blocked, nbl_list) {
		if (fh_match(fh, &cur->nbl_fh)) {
			list_del_init(&cur->nbl_list);
			list_del_init(&cur->nbl_lru);
			found = cur;
			break;
		}
	}
	spin_unlock(&nn->blocked_locks_lock);
	if (found)
		posix_unblock_lock(&found->nbl_lock);
	return found;
}

static struct nfsd4_blocked_lock *
find_or_allocate_block(struct nfs4_lockowner *lo, struct knfsd_fh *fh,
			struct nfsd_net *nn)
{
	struct nfsd4_blocked_lock *nbl;

	nbl = find_blocked_lock(lo, fh, nn);
	if (!nbl) {
		nbl= kmalloc(sizeof(*nbl), GFP_KERNEL);
		if (nbl) {
			fh_copy_shallow(&nbl->nbl_fh, fh);
			locks_init_lock(&nbl->nbl_lock);
			nfsd4_init_cb(&nbl->nbl_cb, lo->lo_owner.so_client,
					&nfsd4_cb_notify_lock_ops,
					NFSPROC4_CLNT_CB_NOTIFY_LOCK);
		}
	}
	return nbl;
}

static void
free_blocked_lock(struct nfsd4_blocked_lock *nbl)
{
	locks_release_private(&nbl->nbl_lock);
	kfree(nbl);
}

static void
remove_blocked_locks(struct nfs4_lockowner *lo)
{
	struct nfs4_client *clp = lo->lo_owner.so_client;
	struct nfsd_net *nn = net_generic(clp->net, nfsd_net_id);
	struct nfsd4_blocked_lock *nbl;
	LIST_HEAD(reaplist);

	/* Dequeue all blocked locks */
	spin_lock(&nn->blocked_locks_lock);
	while (!list_empty(&lo->lo_blocked)) {
		nbl = list_first_entry(&lo->lo_blocked,
					struct nfsd4_blocked_lock,
					nbl_list);
		list_del_init(&nbl->nbl_list);
		list_move(&nbl->nbl_lru, &reaplist);
	}
	spin_unlock(&nn->blocked_locks_lock);

	/* Now free them */
	while (!list_empty(&reaplist)) {
		nbl = list_first_entry(&reaplist, struct nfsd4_blocked_lock,
					nbl_lru);
		list_del_init(&nbl->nbl_lru);
		posix_unblock_lock(&nbl->nbl_lock);
		free_blocked_lock(nbl);
	}
}

static int
nfsd4_cb_notify_lock_done(struct nfsd4_callback *cb, struct rpc_task *task)
{
	/*
	 * Since this is just an optimization, we don't try very hard if it
	 * turns out not to succeed. We'll requeue it on NFS4ERR_DELAY, and
	 * just quit trying on anything else.
	 */
	switch (task->tk_status) {
	case -NFS4ERR_DELAY:
		rpc_delay(task, 1 * HZ);
		return 0;
	default:
		return 1;
	}
}

static void
nfsd4_cb_notify_lock_release(struct nfsd4_callback *cb)
{
	struct nfsd4_blocked_lock	*nbl = container_of(cb,
						struct nfsd4_blocked_lock, nbl_cb);

	free_blocked_lock(nbl);
}

static const struct nfsd4_callback_ops nfsd4_cb_notify_lock_ops = {
	.done		= nfsd4_cb_notify_lock_done,
	.release	= nfsd4_cb_notify_lock_release,
};

static inline struct nfs4_stateowner *
nfs4_get_stateowner(struct nfs4_stateowner *sop)
{
	atomic_inc(&sop->so_count);
	return sop;
}

static int
same_owner_str(struct nfs4_stateowner *sop, struct xdr_netobj *owner)
{
	return (sop->so_owner.len == owner->len) &&
		0 == memcmp(sop->so_owner.data, owner->data, owner->len);
}

static struct nfs4_openowner *
find_openstateowner_str_locked(unsigned int hashval, struct nfsd4_open *open,
			struct nfs4_client *clp)
{
	struct nfs4_stateowner *so;

	lockdep_assert_held(&clp->cl_lock);

	list_for_each_entry(so, &clp->cl_ownerstr_hashtbl[hashval],
			    so_strhash) {
		if (!so->so_is_open_owner)
			continue;
		if (same_owner_str(so, &open->op_owner))
			return openowner(nfs4_get_stateowner(so));
	}
	return NULL;
}

static struct nfs4_openowner *
find_openstateowner_str(unsigned int hashval, struct nfsd4_open *open,
			struct nfs4_client *clp)
{
	struct nfs4_openowner *oo;

	spin_lock(&clp->cl_lock);
	oo = find_openstateowner_str_locked(hashval, open, clp);
	spin_unlock(&clp->cl_lock);
	return oo;
}

static inline u32
opaque_hashval(const void *ptr, int nbytes)
{
	unsigned char *cptr = (unsigned char *) ptr;

	u32 x = 0;
	while (nbytes--) {
		x *= 37;
		x += *cptr++;
	}
	return x;
}

static void nfsd4_free_file_rcu(struct rcu_head *rcu)
{
	struct nfs4_file *fp = container_of(rcu, struct nfs4_file, fi_rcu);

	kmem_cache_free(file_slab, fp);
}

void
put_nfs4_file(struct nfs4_file *fi)
{
	might_lock(&state_lock);

	if (atomic_dec_and_lock(&fi->fi_ref, &state_lock)) {
		hlist_del_rcu(&fi->fi_hash);
		spin_unlock(&state_lock);
		WARN_ON_ONCE(!list_empty(&fi->fi_clnt_odstate));
		WARN_ON_ONCE(!list_empty(&fi->fi_delegations));
		call_rcu(&fi->fi_rcu, nfsd4_free_file_rcu);
	}
}

static struct file *
__nfs4_get_fd(struct nfs4_file *f, int oflag)
{
	if (f->fi_fds[oflag])
		return get_file(f->fi_fds[oflag]);
	return NULL;
}

static struct file *
find_writeable_file_locked(struct nfs4_file *f)
{
	struct file *ret;

	lockdep_assert_held(&f->fi_lock);

	ret = __nfs4_get_fd(f, O_WRONLY);
	if (!ret)
		ret = __nfs4_get_fd(f, O_RDWR);
	return ret;
}

static struct file *
find_writeable_file(struct nfs4_file *f)
{
	struct file *ret;

	spin_lock(&f->fi_lock);
	ret = find_writeable_file_locked(f);
	spin_unlock(&f->fi_lock);

	return ret;
}

static struct file *find_readable_file_locked(struct nfs4_file *f)
{
	struct file *ret;

	lockdep_assert_held(&f->fi_lock);

	ret = __nfs4_get_fd(f, O_RDONLY);
	if (!ret)
		ret = __nfs4_get_fd(f, O_RDWR);
	return ret;
}

static struct file *
find_readable_file(struct nfs4_file *f)
{
	struct file *ret;

	spin_lock(&f->fi_lock);
	ret = find_readable_file_locked(f);
	spin_unlock(&f->fi_lock);

	return ret;
}

struct file *
find_any_file(struct nfs4_file *f)
{
	struct file *ret;

	spin_lock(&f->fi_lock);
	ret = __nfs4_get_fd(f, O_RDWR);
	if (!ret) {
		ret = __nfs4_get_fd(f, O_WRONLY);
		if (!ret)
			ret = __nfs4_get_fd(f, O_RDONLY);
	}
	spin_unlock(&f->fi_lock);
	return ret;
}

static atomic_long_t num_delegations;
unsigned long max_delegations;

/*
 * Open owner state (share locks)
 */

/* hash tables for lock and open owners */
#define OWNER_HASH_BITS              8
#define OWNER_HASH_SIZE             (1 << OWNER_HASH_BITS)
#define OWNER_HASH_MASK             (OWNER_HASH_SIZE - 1)

static unsigned int ownerstr_hashval(struct xdr_netobj *ownername)
{
	unsigned int ret;

	ret = opaque_hashval(ownername->data, ownername->len);
	return ret & OWNER_HASH_MASK;
}

/* hash table for nfs4_file */
#define FILE_HASH_BITS                   8
#define FILE_HASH_SIZE                  (1 << FILE_HASH_BITS)

static unsigned int nfsd_fh_hashval(struct knfsd_fh *fh)
{
	return jhash2(fh->fh_base.fh_pad, XDR_QUADLEN(fh->fh_size), 0);
}

static unsigned int file_hashval(struct knfsd_fh *fh)
{
	return nfsd_fh_hashval(fh) & (FILE_HASH_SIZE - 1);
}

static struct hlist_head file_hashtbl[FILE_HASH_SIZE];

static void
__nfs4_file_get_access(struct nfs4_file *fp, u32 access)
{
	lockdep_assert_held(&fp->fi_lock);

	if (access & NFS4_SHARE_ACCESS_WRITE)
		atomic_inc(&fp->fi_access[O_WRONLY]);
	if (access & NFS4_SHARE_ACCESS_READ)
		atomic_inc(&fp->fi_access[O_RDONLY]);
}

static __be32
nfs4_file_get_access(struct nfs4_file *fp, u32 access)
{
	lockdep_assert_held(&fp->fi_lock);

	/* Does this access mode make sense? */
	if (access & ~NFS4_SHARE_ACCESS_BOTH)
		return nfserr_inval;

	/* Does it conflict with a deny mode already set? */
	if ((access & fp->fi_share_deny) != 0)
		return nfserr_share_denied;

	__nfs4_file_get_access(fp, access);
	return nfs_ok;
}

static __be32 nfs4_file_check_deny(struct nfs4_file *fp, u32 deny)
{
	/* Common case is that there is no deny mode. */
	if (deny) {
		/* Does this deny mode make sense? */
		if (deny & ~NFS4_SHARE_DENY_BOTH)
			return nfserr_inval;

		if ((deny & NFS4_SHARE_DENY_READ) &&
		    atomic_read(&fp->fi_access[O_RDONLY]))
			return nfserr_share_denied;

		if ((deny & NFS4_SHARE_DENY_WRITE) &&
		    atomic_read(&fp->fi_access[O_WRONLY]))
			return nfserr_share_denied;
	}
	return nfs_ok;
}

static void __nfs4_file_put_access(struct nfs4_file *fp, int oflag)
{
	might_lock(&fp->fi_lock);

	if (atomic_dec_and_lock(&fp->fi_access[oflag], &fp->fi_lock)) {
		struct file *f1 = NULL;
		struct file *f2 = NULL;

		swap(f1, fp->fi_fds[oflag]);
		if (atomic_read(&fp->fi_access[1 - oflag]) == 0)
			swap(f2, fp->fi_fds[O_RDWR]);
		spin_unlock(&fp->fi_lock);
		if (f1)
			fput(f1);
		if (f2)
			fput(f2);
	}
}

static void nfs4_file_put_access(struct nfs4_file *fp, u32 access)
{
	WARN_ON_ONCE(access & ~NFS4_SHARE_ACCESS_BOTH);

	if (access & NFS4_SHARE_ACCESS_WRITE)
		__nfs4_file_put_access(fp, O_WRONLY);
	if (access & NFS4_SHARE_ACCESS_READ)
		__nfs4_file_put_access(fp, O_RDONLY);
}

/*
 * Allocate a new open/delegation state counter. This is needed for
 * pNFS for proper return on close semantics.
 *
 * Note that we only allocate it for pNFS-enabled exports, otherwise
 * all pointers to struct nfs4_clnt_odstate are always NULL.
 */
static struct nfs4_clnt_odstate *
alloc_clnt_odstate(struct nfs4_client *clp)
{
	struct nfs4_clnt_odstate *co;

	co = kmem_cache_zalloc(odstate_slab, GFP_KERNEL);
	if (co) {
		co->co_client = clp;
		atomic_set(&co->co_odcount, 1);
	}
	return co;
}

static void
hash_clnt_odstate_locked(struct nfs4_clnt_odstate *co)
{
	struct nfs4_file *fp = co->co_file;

	lockdep_assert_held(&fp->fi_lock);
	list_add(&co->co_perfile, &fp->fi_clnt_odstate);
}

static inline void
get_clnt_odstate(struct nfs4_clnt_odstate *co)
{
	if (co)
		atomic_inc(&co->co_odcount);
}

static void
put_clnt_odstate(struct nfs4_clnt_odstate *co)
{
	struct nfs4_file *fp;

	if (!co)
		return;

	fp = co->co_file;
	if (atomic_dec_and_lock(&co->co_odcount, &fp->fi_lock)) {
		list_del(&co->co_perfile);
		spin_unlock(&fp->fi_lock);

		nfsd4_return_all_file_layouts(co->co_client, fp);
		kmem_cache_free(odstate_slab, co);
	}
}

static struct nfs4_clnt_odstate *
find_or_hash_clnt_odstate(struct nfs4_file *fp, struct nfs4_clnt_odstate *new)
{
	struct nfs4_clnt_odstate *co;
	struct nfs4_client *cl;

	if (!new)
		return NULL;

	cl = new->co_client;

	spin_lock(&fp->fi_lock);
	list_for_each_entry(co, &fp->fi_clnt_odstate, co_perfile) {
		if (co->co_client == cl) {
			get_clnt_odstate(co);
			goto out;
		}
	}
	co = new;
	co->co_file = fp;
	hash_clnt_odstate_locked(new);
out:
	spin_unlock(&fp->fi_lock);
	return co;
}

struct nfs4_stid *nfs4_alloc_stid(struct nfs4_client *cl, struct kmem_cache *slab,
				  void (*sc_free)(struct nfs4_stid *))
{
	struct nfs4_stid *stid;
	int new_id;

	stid = kmem_cache_zalloc(slab, GFP_KERNEL);
	if (!stid)
		return NULL;

	idr_preload(GFP_KERNEL);
	spin_lock(&cl->cl_lock);
	new_id = idr_alloc_cyclic(&cl->cl_stateids, stid, 0, 0, GFP_NOWAIT);
	spin_unlock(&cl->cl_lock);
	idr_preload_end();
	if (new_id < 0)
		goto out_free;

	stid->sc_free = sc_free;
	stid->sc_client = cl;
	stid->sc_stateid.si_opaque.so_id = new_id;
	stid->sc_stateid.si_opaque.so_clid = cl->cl_clientid;
	/* Will be incremented before return to client: */
	atomic_set(&stid->sc_count, 1);
	spin_lock_init(&stid->sc_lock);

	/*
	 * It shouldn't be a problem to reuse an opaque stateid value.
	 * I don't think it is for 4.1.  But with 4.0 I worry that, for
	 * example, a stray write retransmission could be accepted by
	 * the server when it should have been rejected.  Therefore,
	 * adopt a trick from the sctp code to attempt to maximize the
	 * amount of time until an id is reused, by ensuring they always
	 * "increase" (mod INT_MAX):
	 */
	return stid;
out_free:
	kmem_cache_free(slab, stid);
	return NULL;
}

static struct nfs4_ol_stateid * nfs4_alloc_open_stateid(struct nfs4_client *clp)
{
	struct nfs4_stid *stid;

	stid = nfs4_alloc_stid(clp, stateid_slab, nfs4_free_ol_stateid);
	if (!stid)
		return NULL;

	return openlockstateid(stid);
}

static void nfs4_free_deleg(struct nfs4_stid *stid)
{
	kmem_cache_free(deleg_slab, stid);
	atomic_long_dec(&num_delegations);
}

/*
 * When we recall a delegation, we should be careful not to hand it
 * out again straight away.
 * To ensure this we keep a pair of bloom filters ('new' and 'old')
 * in which the filehandles of recalled delegations are "stored".
 * If a filehandle appear in either filter, a delegation is blocked.
 * When a delegation is recalled, the filehandle is stored in the "new"
 * filter.
 * Every 30 seconds we swap the filters and clear the "new" one,
 * unless both are empty of course.
 *
 * Each filter is 256 bits.  We hash the filehandle to 32bit and use the
 * low 3 bytes as hash-table indices.
 *
 * 'blocked_delegations_lock', which is always taken in block_delegations(),
 * is used to manage concurrent access.  Testing does not need the lock
 * except when swapping the two filters.
 */
static DEFINE_SPINLOCK(blocked_delegations_lock);
static struct bloom_pair {
	int	entries, old_entries;
	time_t	swap_time;
	int	new; /* index into 'set' */
	DECLARE_BITMAP(set[2], 256);
} blocked_delegations;

static int delegation_blocked(struct knfsd_fh *fh)
{
	u32 hash;
	struct bloom_pair *bd = &blocked_delegations;

	if (bd->entries == 0)
		return 0;
	if (seconds_since_boot() - bd->swap_time > 30) {
		spin_lock(&blocked_delegations_lock);
		if (seconds_since_boot() - bd->swap_time > 30) {
			bd->entries -= bd->old_entries;
			bd->old_entries = bd->entries;
			memset(bd->set[bd->new], 0,
			       sizeof(bd->set[0]));
			bd->new = 1-bd->new;
			bd->swap_time = seconds_since_boot();
		}
		spin_unlock(&blocked_delegations_lock);
	}
	hash = jhash(&fh->fh_base, fh->fh_size, 0);
	if (test_bit(hash&255, bd->set[0]) &&
	    test_bit((hash>>8)&255, bd->set[0]) &&
	    test_bit((hash>>16)&255, bd->set[0]))
		return 1;

	if (test_bit(hash&255, bd->set[1]) &&
	    test_bit((hash>>8)&255, bd->set[1]) &&
	    test_bit((hash>>16)&255, bd->set[1]))
		return 1;

	return 0;
}

static void block_delegations(struct knfsd_fh *fh)
{
	u32 hash;
	struct bloom_pair *bd = &blocked_delegations;

	hash = jhash(&fh->fh_base, fh->fh_size, 0);

	spin_lock(&blocked_delegations_lock);
	__set_bit(hash&255, bd->set[bd->new]);
	__set_bit((hash>>8)&255, bd->set[bd->new]);
	__set_bit((hash>>16)&255, bd->set[bd->new]);
	if (bd->entries == 0)
		bd->swap_time = seconds_since_boot();
	bd->entries += 1;
	spin_unlock(&blocked_delegations_lock);
}

static struct nfs4_delegation *
alloc_init_deleg(struct nfs4_client *clp, struct svc_fh *current_fh,
		 struct nfs4_clnt_odstate *odstate)
{
	struct nfs4_delegation *dp;
	long n;

	dprintk("NFSD alloc_init_deleg\n");
	n = atomic_long_inc_return(&num_delegations);
	if (n < 0 || n > max_delegations)
		goto out_dec;
	if (delegation_blocked(&current_fh->fh_handle))
		goto out_dec;
	dp = delegstateid(nfs4_alloc_stid(clp, deleg_slab, nfs4_free_deleg));
	if (dp == NULL)
		goto out_dec;

	/*
	 * delegation seqid's are never incremented.  The 4.1 special
	 * meaning of seqid 0 isn't meaningful, really, but let's avoid
	 * 0 anyway just for consistency and use 1:
	 */
	dp->dl_stid.sc_stateid.si_generation = 1;
	INIT_LIST_HEAD(&dp->dl_perfile);
	INIT_LIST_HEAD(&dp->dl_perclnt);
	INIT_LIST_HEAD(&dp->dl_recall_lru);
	dp->dl_clnt_odstate = odstate;
	get_clnt_odstate(odstate);
	dp->dl_type = NFS4_OPEN_DELEGATE_READ;
	dp->dl_retries = 1;
	nfsd4_init_cb(&dp->dl_recall, dp->dl_stid.sc_client,
		      &nfsd4_cb_recall_ops, NFSPROC4_CLNT_CB_RECALL);
	return dp;
out_dec:
	atomic_long_dec(&num_delegations);
	return NULL;
}

void
nfs4_put_stid(struct nfs4_stid *s)
{
	struct nfs4_file *fp = s->sc_file;
	struct nfs4_client *clp = s->sc_client;

	might_lock(&clp->cl_lock);

	if (!atomic_dec_and_lock(&s->sc_count, &clp->cl_lock)) {
		wake_up_all(&close_wq);
		return;
	}
	idr_remove(&clp->cl_stateids, s->sc_stateid.si_opaque.so_id);
	spin_unlock(&clp->cl_lock);
	s->sc_free(s);
	if (fp)
		put_nfs4_file(fp);
}

void
nfs4_inc_and_copy_stateid(stateid_t *dst, struct nfs4_stid *stid)
{
	stateid_t *src = &stid->sc_stateid;

	spin_lock(&stid->sc_lock);
	if (unlikely(++src->si_generation == 0))
		src->si_generation = 1;
	memcpy(dst, src, sizeof(*dst));
	spin_unlock(&stid->sc_lock);
}

static void nfs4_put_deleg_lease(struct nfs4_file *fp)
{
	struct file *filp = NULL;

	spin_lock(&fp->fi_lock);
	if (fp->fi_deleg_file && --fp->fi_delegees == 0)
		swap(filp, fp->fi_deleg_file);
	spin_unlock(&fp->fi_lock);

	if (filp) {
		vfs_setlease(filp, F_UNLCK, NULL, (void **)&fp);
		fput(filp);
	}
}

void nfs4_unhash_stid(struct nfs4_stid *s)
{
	s->sc_type = 0;
}

/**
 * nfs4_get_existing_delegation - Discover if this delegation already exists
 * @clp:     a pointer to the nfs4_client we're granting a delegation to
 * @fp:      a pointer to the nfs4_file we're granting a delegation on
 *
 * Return:
 *      On success: NULL if an existing delegation was not found.
 *
 *      On error: -EAGAIN if one was previously granted to this nfs4_client
 *                 for this nfs4_file.
 *
 */

static int
nfs4_get_existing_delegation(struct nfs4_client *clp, struct nfs4_file *fp)
{
	struct nfs4_delegation *searchdp = NULL;
	struct nfs4_client *searchclp = NULL;

	lockdep_assert_held(&state_lock);
	lockdep_assert_held(&fp->fi_lock);

	list_for_each_entry(searchdp, &fp->fi_delegations, dl_perfile) {
		searchclp = searchdp->dl_stid.sc_client;
		if (clp == searchclp) {
			return -EAGAIN;
		}
	}
	return 0;
}

/**
 * hash_delegation_locked - Add a delegation to the appropriate lists
 * @dp:     a pointer to the nfs4_delegation we are adding.
 * @fp:     a pointer to the nfs4_file we're granting a delegation on
 *
 * Return:
 *      On success: NULL if the delegation was successfully hashed.
 *
 *      On error: -EAGAIN if one was previously granted to this
 *                 nfs4_client for this nfs4_file. Delegation is not hashed.
 *
 */

static int
hash_delegation_locked(struct nfs4_delegation *dp, struct nfs4_file *fp)
{
	int status;
	struct nfs4_client *clp = dp->dl_stid.sc_client;

	lockdep_assert_held(&state_lock);
	lockdep_assert_held(&fp->fi_lock);

	status = nfs4_get_existing_delegation(clp, fp);
	if (status)
		return status;
	++fp->fi_delegees;
	atomic_inc(&dp->dl_stid.sc_count);
	dp->dl_stid.sc_type = NFS4_DELEG_STID;
	list_add(&dp->dl_perfile, &fp->fi_delegations);
	list_add(&dp->dl_perclnt, &clp->cl_delegations);
	return 0;
}

static bool
unhash_delegation_locked(struct nfs4_delegation *dp)
{
	struct nfs4_file *fp = dp->dl_stid.sc_file;

	lockdep_assert_held(&state_lock);

	if (list_empty(&dp->dl_perfile))
		return false;

	dp->dl_stid.sc_type = NFS4_CLOSED_DELEG_STID;
	/* Ensure that deleg break won't try to requeue it */
	++dp->dl_time;
	spin_lock(&fp->fi_lock);
	list_del_init(&dp->dl_perclnt);
	list_del_init(&dp->dl_recall_lru);
	list_del_init(&dp->dl_perfile);
	spin_unlock(&fp->fi_lock);
	return true;
}

static void destroy_delegation(struct nfs4_delegation *dp)
{
	bool unhashed;

	spin_lock(&state_lock);
	unhashed = unhash_delegation_locked(dp);
	spin_unlock(&state_lock);
	if (unhashed) {
		put_clnt_odstate(dp->dl_clnt_odstate);
		nfs4_put_deleg_lease(dp->dl_stid.sc_file);
		nfs4_put_stid(&dp->dl_stid);
	}
}

static void revoke_delegation(struct nfs4_delegation *dp)
{
	struct nfs4_client *clp = dp->dl_stid.sc_client;

	WARN_ON(!list_empty(&dp->dl_recall_lru));

	put_clnt_odstate(dp->dl_clnt_odstate);
	nfs4_put_deleg_lease(dp->dl_stid.sc_file);

	if (clp->cl_minorversion == 0)
		nfs4_put_stid(&dp->dl_stid);
	else {
		dp->dl_stid.sc_type = NFS4_REVOKED_DELEG_STID;
		spin_lock(&clp->cl_lock);
		list_add(&dp->dl_recall_lru, &clp->cl_revoked);
		spin_unlock(&clp->cl_lock);
	}
}

/* 
 * SETCLIENTID state 
 */

static unsigned int clientid_hashval(u32 id)
{
	return id & CLIENT_HASH_MASK;
}

static unsigned int clientstr_hashval(const char *name)
{
	return opaque_hashval(name, 8) & CLIENT_HASH_MASK;
}

/*
 * We store the NONE, READ, WRITE, and BOTH bits separately in the
 * st_{access,deny}_bmap field of the stateid, in order to track not
 * only what share bits are currently in force, but also what
 * combinations of share bits previous opens have used.  This allows us
 * to enforce the recommendation of rfc 3530 14.2.19 that the server
 * return an error if the client attempt to downgrade to a combination
 * of share bits not explicable by closing some of its previous opens.
 *
 * XXX: This enforcement is actually incomplete, since we don't keep
 * track of access/deny bit combinations; so, e.g., we allow:
 *
 *	OPEN allow read, deny write
 *	OPEN allow both, deny none
 *	DOWNGRADE allow read, deny none
 *
 * which we should reject.
 */
static unsigned int
bmap_to_share_mode(unsigned long bmap) {
	int i;
	unsigned int access = 0;

	for (i = 1; i < 4; i++) {
		if (test_bit(i, &bmap))
			access |= i;
	}
	return access;
}

/* set share access for a given stateid */
static inline void
set_access(u32 access, struct nfs4_ol_stateid *stp)
{
	unsigned char mask = 1 << access;

	WARN_ON_ONCE(access > NFS4_SHARE_ACCESS_BOTH);
	stp->st_access_bmap |= mask;
}

/* clear share access for a given stateid */
static inline void
clear_access(u32 access, struct nfs4_ol_stateid *stp)
{
	unsigned char mask = 1 << access;

	WARN_ON_ONCE(access > NFS4_SHARE_ACCESS_BOTH);
	stp->st_access_bmap &= ~mask;
}

/* test whether a given stateid has access */
static inline bool
test_access(u32 access, struct nfs4_ol_stateid *stp)
{
	unsigned char mask = 1 << access;

	return (bool)(stp->st_access_bmap & mask);
}

/* set share deny for a given stateid */
static inline void
set_deny(u32 deny, struct nfs4_ol_stateid *stp)
{
	unsigned char mask = 1 << deny;

	WARN_ON_ONCE(deny > NFS4_SHARE_DENY_BOTH);
	stp->st_deny_bmap |= mask;
}

/* clear share deny for a given stateid */
static inline void
clear_deny(u32 deny, struct nfs4_ol_stateid *stp)
{
	unsigned char mask = 1 << deny;

	WARN_ON_ONCE(deny > NFS4_SHARE_DENY_BOTH);
	stp->st_deny_bmap &= ~mask;
}

/* test whether a given stateid is denying specific access */
static inline bool
test_deny(u32 deny, struct nfs4_ol_stateid *stp)
{
	unsigned char mask = 1 << deny;

	return (bool)(stp->st_deny_bmap & mask);
}

static int nfs4_access_to_omode(u32 access)
{
	switch (access & NFS4_SHARE_ACCESS_BOTH) {
	case NFS4_SHARE_ACCESS_READ:
		return O_RDONLY;
	case NFS4_SHARE_ACCESS_WRITE:
		return O_WRONLY;
	case NFS4_SHARE_ACCESS_BOTH:
		return O_RDWR;
	}
	WARN_ON_ONCE(1);
	return O_RDONLY;
}

/*
 * A stateid that had a deny mode associated with it is being released
 * or downgraded. Recalculate the deny mode on the file.
 */
static void
recalculate_deny_mode(struct nfs4_file *fp)
{
	struct nfs4_ol_stateid *stp;

	spin_lock(&fp->fi_lock);
	fp->fi_share_deny = 0;
	list_for_each_entry(stp, &fp->fi_stateids, st_perfile)
		fp->fi_share_deny |= bmap_to_share_mode(stp->st_deny_bmap);
	spin_unlock(&fp->fi_lock);
}

static void
reset_union_bmap_deny(u32 deny, struct nfs4_ol_stateid *stp)
{
	int i;
	bool change = false;

	for (i = 1; i < 4; i++) {
		if ((i & deny) != i) {
			change = true;
			clear_deny(i, stp);
		}
	}

	/* Recalculate per-file deny mode if there was a change */
	if (change)
		recalculate_deny_mode(stp->st_stid.sc_file);
}

/* release all access and file references for a given stateid */
static void
release_all_access(struct nfs4_ol_stateid *stp)
{
	int i;
	struct nfs4_file *fp = stp->st_stid.sc_file;

	if (fp && stp->st_deny_bmap != 0)
		recalculate_deny_mode(fp);

	for (i = 1; i < 4; i++) {
		if (test_access(i, stp))
			nfs4_file_put_access(stp->st_stid.sc_file, i);
		clear_access(i, stp);
	}
}

static inline void nfs4_free_stateowner(struct nfs4_stateowner *sop)
{
	kfree(sop->so_owner.data);
	sop->so_ops->so_free(sop);
}

static void nfs4_put_stateowner(struct nfs4_stateowner *sop)
{
	struct nfs4_client *clp = sop->so_client;

	might_lock(&clp->cl_lock);

	if (!atomic_dec_and_lock(&sop->so_count, &clp->cl_lock))
		return;
	sop->so_ops->so_unhash(sop);
	spin_unlock(&clp->cl_lock);
	nfs4_free_stateowner(sop);
}

static bool unhash_ol_stateid(struct nfs4_ol_stateid *stp)
{
	struct nfs4_file *fp = stp->st_stid.sc_file;

	lockdep_assert_held(&stp->st_stateowner->so_client->cl_lock);

	if (list_empty(&stp->st_perfile))
		return false;

	spin_lock(&fp->fi_lock);
	list_del_init(&stp->st_perfile);
	spin_unlock(&fp->fi_lock);
	list_del(&stp->st_perstateowner);
	return true;
}

static void nfs4_free_ol_stateid(struct nfs4_stid *stid)
{
	struct nfs4_ol_stateid *stp = openlockstateid(stid);

	put_clnt_odstate(stp->st_clnt_odstate);
	release_all_access(stp);
	if (stp->st_stateowner)
		nfs4_put_stateowner(stp->st_stateowner);
	kmem_cache_free(stateid_slab, stid);
}

static void nfs4_free_lock_stateid(struct nfs4_stid *stid)
{
	struct nfs4_ol_stateid *stp = openlockstateid(stid);
	struct nfs4_lockowner *lo = lockowner(stp->st_stateowner);
	struct file *file;

	file = find_any_file(stp->st_stid.sc_file);
	if (file)
		filp_close(file, (fl_owner_t)lo);
	nfs4_free_ol_stateid(stid);
}

/*
 * Put the persistent reference to an already unhashed generic stateid, while
 * holding the cl_lock. If it's the last reference, then put it onto the
 * reaplist for later destruction.
 */
static void put_ol_stateid_locked(struct nfs4_ol_stateid *stp,
				       struct list_head *reaplist)
{
	struct nfs4_stid *s = &stp->st_stid;
	struct nfs4_client *clp = s->sc_client;

	lockdep_assert_held(&clp->cl_lock);

	WARN_ON_ONCE(!list_empty(&stp->st_locks));

	if (!atomic_dec_and_test(&s->sc_count)) {
		wake_up_all(&close_wq);
		return;
	}

	idr_remove(&clp->cl_stateids, s->sc_stateid.si_opaque.so_id);
	list_add(&stp->st_locks, reaplist);
}

static bool unhash_lock_stateid(struct nfs4_ol_stateid *stp)
{
	lockdep_assert_held(&stp->st_stid.sc_client->cl_lock);

	list_del_init(&stp->st_locks);
	nfs4_unhash_stid(&stp->st_stid);
	return unhash_ol_stateid(stp);
}

static void release_lock_stateid(struct nfs4_ol_stateid *stp)
{
	struct nfs4_client *clp = stp->st_stid.sc_client;
	bool unhashed;

	spin_lock(&clp->cl_lock);
	unhashed = unhash_lock_stateid(stp);
	spin_unlock(&clp->cl_lock);
	if (unhashed)
		nfs4_put_stid(&stp->st_stid);
}

static void unhash_lockowner_locked(struct nfs4_lockowner *lo)
{
	struct nfs4_client *clp = lo->lo_owner.so_client;

	lockdep_assert_held(&clp->cl_lock);

	list_del_init(&lo->lo_owner.so_strhash);
}

/*
 * Free a list of generic stateids that were collected earlier after being
 * fully unhashed.
 */
static void
free_ol_stateid_reaplist(struct list_head *reaplist)
{
	struct nfs4_ol_stateid *stp;
	struct nfs4_file *fp;

	might_sleep();

	while (!list_empty(reaplist)) {
		stp = list_first_entry(reaplist, struct nfs4_ol_stateid,
				       st_locks);
		list_del(&stp->st_locks);
		fp = stp->st_stid.sc_file;
		stp->st_stid.sc_free(&stp->st_stid);
		if (fp)
			put_nfs4_file(fp);
	}
}

static void release_open_stateid_locks(struct nfs4_ol_stateid *open_stp,
				       struct list_head *reaplist)
{
	struct nfs4_ol_stateid *stp;

	lockdep_assert_held(&open_stp->st_stid.sc_client->cl_lock);

	while (!list_empty(&open_stp->st_locks)) {
		stp = list_entry(open_stp->st_locks.next,
				struct nfs4_ol_stateid, st_locks);
		WARN_ON(!unhash_lock_stateid(stp));
		put_ol_stateid_locked(stp, reaplist);
	}
}

static bool unhash_open_stateid(struct nfs4_ol_stateid *stp,
				struct list_head *reaplist)
{
	bool unhashed;

	lockdep_assert_held(&stp->st_stid.sc_client->cl_lock);

	unhashed = unhash_ol_stateid(stp);
	release_open_stateid_locks(stp, reaplist);
	return unhashed;
}

static void release_open_stateid(struct nfs4_ol_stateid *stp)
{
	LIST_HEAD(reaplist);

	spin_lock(&stp->st_stid.sc_client->cl_lock);
	if (unhash_open_stateid(stp, &reaplist))
		put_ol_stateid_locked(stp, &reaplist);
	spin_unlock(&stp->st_stid.sc_client->cl_lock);
	free_ol_stateid_reaplist(&reaplist);
}

static void unhash_openowner_locked(struct nfs4_openowner *oo)
{
	struct nfs4_client *clp = oo->oo_owner.so_client;

	lockdep_assert_held(&clp->cl_lock);

	list_del_init(&oo->oo_owner.so_strhash);
	list_del_init(&oo->oo_perclient);
}

static void release_last_closed_stateid(struct nfs4_openowner *oo)
{
	struct nfsd_net *nn = net_generic(oo->oo_owner.so_client->net,
					  nfsd_net_id);
	struct nfs4_ol_stateid *s;

	spin_lock(&nn->client_lock);
	s = oo->oo_last_closed_stid;
	if (s) {
		list_del_init(&oo->oo_close_lru);
		oo->oo_last_closed_stid = NULL;
	}
	spin_unlock(&nn->client_lock);
	if (s)
		nfs4_put_stid(&s->st_stid);
}

static void release_openowner(struct nfs4_openowner *oo)
{
	struct nfs4_ol_stateid *stp;
	struct nfs4_client *clp = oo->oo_owner.so_client;
	struct list_head reaplist;

	INIT_LIST_HEAD(&reaplist);

	spin_lock(&clp->cl_lock);
	unhash_openowner_locked(oo);
	while (!list_empty(&oo->oo_owner.so_stateids)) {
		stp = list_first_entry(&oo->oo_owner.so_stateids,
				struct nfs4_ol_stateid, st_perstateowner);
		if (unhash_open_stateid(stp, &reaplist))
			put_ol_stateid_locked(stp, &reaplist);
	}
	spin_unlock(&clp->cl_lock);
	free_ol_stateid_reaplist(&reaplist);
	release_last_closed_stateid(oo);
	nfs4_put_stateowner(&oo->oo_owner);
}

static inline int
hash_sessionid(struct nfs4_sessionid *sessionid)
{
	struct nfsd4_sessionid *sid = (struct nfsd4_sessionid *)sessionid;

	return sid->sequence % SESSION_HASH_SIZE;
}

#ifdef CONFIG_SUNRPC_DEBUG
static inline void
dump_sessionid(const char *fn, struct nfs4_sessionid *sessionid)
{
	u32 *ptr = (u32 *)(&sessionid->data[0]);
	dprintk("%s: %u:%u:%u:%u\n", fn, ptr[0], ptr[1], ptr[2], ptr[3]);
}
#else
static inline void
dump_sessionid(const char *fn, struct nfs4_sessionid *sessionid)
{
}
#endif

/*
 * Bump the seqid on cstate->replay_owner, and clear replay_owner if it
 * won't be used for replay.
 */
void nfsd4_bump_seqid(struct nfsd4_compound_state *cstate, __be32 nfserr)
{
	struct nfs4_stateowner *so = cstate->replay_owner;

	if (nfserr == nfserr_replay_me)
		return;

	if (!seqid_mutating_err(ntohl(nfserr))) {
		nfsd4_cstate_clear_replay(cstate);
		return;
	}
	if (!so)
		return;
	if (so->so_is_open_owner)
		release_last_closed_stateid(openowner(so));
	so->so_seqid++;
	return;
}

static void
gen_sessionid(struct nfsd4_session *ses)
{
	struct nfs4_client *clp = ses->se_client;
	struct nfsd4_sessionid *sid;

	sid = (struct nfsd4_sessionid *)ses->se_sessionid.data;
	sid->clientid = clp->cl_clientid;
	sid->sequence = current_sessionid++;
	sid->reserved = 0;
}

/*
 * The protocol defines ca_maxresponssize_cached to include the size of
 * the rpc header, but all we need to cache is the data starting after
 * the end of the initial SEQUENCE operation--the rest we regenerate
 * each time.  Therefore we can advertise a ca_maxresponssize_cached
 * value that is the number of bytes in our cache plus a few additional
 * bytes.  In order to stay on the safe side, and not promise more than
 * we can cache, those additional bytes must be the minimum possible: 24
 * bytes of rpc header (xid through accept state, with AUTH_NULL
 * verifier), 12 for the compound header (with zero-length tag), and 44
 * for the SEQUENCE op response:
 */
#define NFSD_MIN_HDR_SEQ_SZ  (24 + 12 + 44)

static void
free_session_slots(struct nfsd4_session *ses)
{
	int i;

	for (i = 0; i < ses->se_fchannel.maxreqs; i++) {
		free_svc_cred(&ses->se_slots[i]->sl_cred);
		kfree(ses->se_slots[i]);
	}
}

/*
 * We don't actually need to cache the rpc and session headers, so we
 * can allocate a little less for each slot:
 */
static inline u32 slot_bytes(struct nfsd4_channel_attrs *ca)
{
	u32 size;

	if (ca->maxresp_cached < NFSD_MIN_HDR_SEQ_SZ)
		size = 0;
	else
		size = ca->maxresp_cached - NFSD_MIN_HDR_SEQ_SZ;
	return size + sizeof(struct nfsd4_slot);
}

/*
 * XXX: If we run out of reserved DRC memory we could (up to a point)
 * re-negotiate active sessions and reduce their slot usage to make
 * room for new connections. For now we just fail the create session.
 */
static u32 nfsd4_get_drc_mem(struct nfsd4_channel_attrs *ca)
{
	u32 slotsize = slot_bytes(ca);
	u32 num = ca->maxreqs;
	int avail;

	spin_lock(&nfsd_drc_lock);
	avail = min((unsigned long)NFSD_MAX_MEM_PER_SESSION,
		    nfsd_drc_max_mem - nfsd_drc_mem_used);
	num = min_t(int, num, avail / slotsize);
	nfsd_drc_mem_used += num * slotsize;
	spin_unlock(&nfsd_drc_lock);

	return num;
}

static void nfsd4_put_drc_mem(struct nfsd4_channel_attrs *ca)
{
	int slotsize = slot_bytes(ca);

	spin_lock(&nfsd_drc_lock);
	nfsd_drc_mem_used -= slotsize * ca->maxreqs;
	spin_unlock(&nfsd_drc_lock);
}

static struct nfsd4_session *alloc_session(struct nfsd4_channel_attrs *fattrs,
					   struct nfsd4_channel_attrs *battrs)
{
	int numslots = fattrs->maxreqs;
	int slotsize = slot_bytes(fattrs);
	struct nfsd4_session *new;
	int mem, i;

	BUILD_BUG_ON(NFSD_MAX_SLOTS_PER_SESSION * sizeof(struct nfsd4_slot *)
			+ sizeof(struct nfsd4_session) > PAGE_SIZE);
	mem = numslots * sizeof(struct nfsd4_slot *);

	new = kzalloc(sizeof(*new) + mem, GFP_KERNEL);
	if (!new)
		return NULL;
	/* allocate each struct nfsd4_slot and data cache in one piece */
	for (i = 0; i < numslots; i++) {
		new->se_slots[i] = kzalloc(slotsize, GFP_KERNEL);
		if (!new->se_slots[i])
			goto out_free;
	}

	memcpy(&new->se_fchannel, fattrs, sizeof(struct nfsd4_channel_attrs));
	memcpy(&new->se_bchannel, battrs, sizeof(struct nfsd4_channel_attrs));

	return new;
out_free:
	while (i--)
		kfree(new->se_slots[i]);
	kfree(new);
	return NULL;
}

static void free_conn(struct nfsd4_conn *c)
{
	svc_xprt_put(c->cn_xprt);
	kfree(c);
}

static void nfsd4_conn_lost(struct svc_xpt_user *u)
{
	struct nfsd4_conn *c = container_of(u, struct nfsd4_conn, cn_xpt_user);
	struct nfs4_client *clp = c->cn_session->se_client;

	spin_lock(&clp->cl_lock);
	if (!list_empty(&c->cn_persession)) {
		list_del(&c->cn_persession);
		free_conn(c);
	}
	nfsd4_probe_callback(clp);
	spin_unlock(&clp->cl_lock);
}

static struct nfsd4_conn *alloc_conn(struct svc_rqst *rqstp, u32 flags)
{
	struct nfsd4_conn *conn;

	conn = kmalloc(sizeof(struct nfsd4_conn), GFP_KERNEL);
	if (!conn)
		return NULL;
	svc_xprt_get(rqstp->rq_xprt);
	conn->cn_xprt = rqstp->rq_xprt;
	conn->cn_flags = flags;
	INIT_LIST_HEAD(&conn->cn_xpt_user.list);
	return conn;
}

static void __nfsd4_hash_conn(struct nfsd4_conn *conn, struct nfsd4_session *ses)
{
	conn->cn_session = ses;
	list_add(&conn->cn_persession, &ses->se_conns);
}

static void nfsd4_hash_conn(struct nfsd4_conn *conn, struct nfsd4_session *ses)
{
	struct nfs4_client *clp = ses->se_client;

	spin_lock(&clp->cl_lock);
	__nfsd4_hash_conn(conn, ses);
	spin_unlock(&clp->cl_lock);
}

static int nfsd4_register_conn(struct nfsd4_conn *conn)
{
	conn->cn_xpt_user.callback = nfsd4_conn_lost;
	return register_xpt_user(conn->cn_xprt, &conn->cn_xpt_user);
}

static void nfsd4_init_conn(struct svc_rqst *rqstp, struct nfsd4_conn *conn, struct nfsd4_session *ses)
{
	int ret;

	nfsd4_hash_conn(conn, ses);
	ret = nfsd4_register_conn(conn);
	if (ret)
		/* oops; xprt is already down: */
		nfsd4_conn_lost(&conn->cn_xpt_user);
	/* We may have gained or lost a callback channel: */
	nfsd4_probe_callback_sync(ses->se_client);
}

static struct nfsd4_conn *alloc_conn_from_crses(struct svc_rqst *rqstp, struct nfsd4_create_session *cses)
{
	u32 dir = NFS4_CDFC4_FORE;

	if (cses->flags & SESSION4_BACK_CHAN)
		dir |= NFS4_CDFC4_BACK;
	return alloc_conn(rqstp, dir);
}

/* must be called under client_lock */
static void nfsd4_del_conns(struct nfsd4_session *s)
{
	struct nfs4_client *clp = s->se_client;
	struct nfsd4_conn *c;

	spin_lock(&clp->cl_lock);
	while (!list_empty(&s->se_conns)) {
		c = list_first_entry(&s->se_conns, struct nfsd4_conn, cn_persession);
		list_del_init(&c->cn_persession);
		spin_unlock(&clp->cl_lock);

		unregister_xpt_user(c->cn_xprt, &c->cn_xpt_user);
		free_conn(c);

		spin_lock(&clp->cl_lock);
	}
	spin_unlock(&clp->cl_lock);
}

static void __free_session(struct nfsd4_session *ses)
{
	free_session_slots(ses);
	kfree(ses);
}

static void free_session(struct nfsd4_session *ses)
{
	nfsd4_del_conns(ses);
	nfsd4_put_drc_mem(&ses->se_fchannel);
	__free_session(ses);
}

static void init_session(struct svc_rqst *rqstp, struct nfsd4_session *new, struct nfs4_client *clp, struct nfsd4_create_session *cses)
{
	int idx;
	struct nfsd_net *nn = net_generic(SVC_NET(rqstp), nfsd_net_id);

	new->se_client = clp;
	gen_sessionid(new);

	INIT_LIST_HEAD(&new->se_conns);

	new->se_cb_seq_nr = 1;
	new->se_flags = cses->flags;
	new->se_cb_prog = cses->callback_prog;
	new->se_cb_sec = cses->cb_sec;
	atomic_set(&new->se_ref, 0);
	idx = hash_sessionid(&new->se_sessionid);
	list_add(&new->se_hash, &nn->sessionid_hashtbl[idx]);
	spin_lock(&clp->cl_lock);
	list_add(&new->se_perclnt, &clp->cl_sessions);
	spin_unlock(&clp->cl_lock);

	{
		struct sockaddr *sa = svc_addr(rqstp);
		/*
		 * This is a little silly; with sessions there's no real
		 * use for the callback address.  Use the peer address
		 * as a reasonable default for now, but consider fixing
		 * the rpc client not to require an address in the
		 * future:
		 */
		rpc_copy_addr((struct sockaddr *)&clp->cl_cb_conn.cb_addr, sa);
		clp->cl_cb_conn.cb_addrlen = svc_addr_len(sa);
	}
}

/* caller must hold client_lock */
static struct nfsd4_session *
__find_in_sessionid_hashtbl(struct nfs4_sessionid *sessionid, struct net *net)
{
	struct nfsd4_session *elem;
	int idx;
	struct nfsd_net *nn = net_generic(net, nfsd_net_id);

	lockdep_assert_held(&nn->client_lock);

	dump_sessionid(__func__, sessionid);
	idx = hash_sessionid(sessionid);
	/* Search in the appropriate list */
	list_for_each_entry(elem, &nn->sessionid_hashtbl[idx], se_hash) {
		if (!memcmp(elem->se_sessionid.data, sessionid->data,
			    NFS4_MAX_SESSIONID_LEN)) {
			return elem;
		}
	}

	dprintk("%s: session not found\n", __func__);
	return NULL;
}

static struct nfsd4_session *
find_in_sessionid_hashtbl(struct nfs4_sessionid *sessionid, struct net *net,
		__be32 *ret)
{
	struct nfsd4_session *session;
	__be32 status = nfserr_badsession;

	session = __find_in_sessionid_hashtbl(sessionid, net);
	if (!session)
		goto out;
	status = nfsd4_get_session_locked(session);
	if (status)
		session = NULL;
out:
	*ret = status;
	return session;
}

/* caller must hold client_lock */
static void
unhash_session(struct nfsd4_session *ses)
{
	struct nfs4_client *clp = ses->se_client;
	struct nfsd_net *nn = net_generic(clp->net, nfsd_net_id);

	lockdep_assert_held(&nn->client_lock);

	list_del(&ses->se_hash);
	spin_lock(&ses->se_client->cl_lock);
	list_del(&ses->se_perclnt);
	spin_unlock(&ses->se_client->cl_lock);
}

/* SETCLIENTID and SETCLIENTID_CONFIRM Helper functions */
static int
STALE_CLIENTID(clientid_t *clid, struct nfsd_net *nn)
{
	/*
	 * We're assuming the clid was not given out from a boot
	 * precisely 2^32 (about 136 years) before this one.  That seems
	 * a safe assumption:
	 */
	if (clid->cl_boot == (u32)nn->boot_time)
		return 0;
	dprintk("NFSD stale clientid (%08x/%08x) boot_time %08lx\n",
		clid->cl_boot, clid->cl_id, nn->boot_time);
	return 1;
}

/* 
 * XXX Should we use a slab cache ?
 * This type of memory management is somewhat inefficient, but we use it
 * anyway since SETCLIENTID is not a common operation.
 */
static struct nfs4_client *alloc_client(struct xdr_netobj name)
{
	struct nfs4_client *clp;
	int i;

	clp = kzalloc(sizeof(struct nfs4_client), GFP_KERNEL);
	if (clp == NULL)
		return NULL;
	clp->cl_name.data = kmemdup(name.data, name.len, GFP_KERNEL);
	if (clp->cl_name.data == NULL)
		goto err_no_name;
	clp->cl_ownerstr_hashtbl = kmalloc(sizeof(struct list_head) *
			OWNER_HASH_SIZE, GFP_KERNEL);
	if (!clp->cl_ownerstr_hashtbl)
		goto err_no_hashtbl;
	for (i = 0; i < OWNER_HASH_SIZE; i++)
		INIT_LIST_HEAD(&clp->cl_ownerstr_hashtbl[i]);
	clp->cl_name.len = name.len;
	INIT_LIST_HEAD(&clp->cl_sessions);
	idr_init(&clp->cl_stateids);
	atomic_set(&clp->cl_refcount, 0);
	clp->cl_cb_state = NFSD4_CB_UNKNOWN;
	INIT_LIST_HEAD(&clp->cl_idhash);
	INIT_LIST_HEAD(&clp->cl_openowners);
	INIT_LIST_HEAD(&clp->cl_delegations);
	INIT_LIST_HEAD(&clp->cl_lru);
	INIT_LIST_HEAD(&clp->cl_revoked);
#ifdef CONFIG_NFSD_PNFS
	INIT_LIST_HEAD(&clp->cl_lo_states);
#endif
	spin_lock_init(&clp->cl_lock);
	rpc_init_wait_queue(&clp->cl_cb_waitq, "Backchannel slot table");
	return clp;
err_no_hashtbl:
	kfree(clp->cl_name.data);
err_no_name:
	kfree(clp);
	return NULL;
}

static void
free_client(struct nfs4_client *clp)
{
	while (!list_empty(&clp->cl_sessions)) {
		struct nfsd4_session *ses;
		ses = list_entry(clp->cl_sessions.next, struct nfsd4_session,
				se_perclnt);
		list_del(&ses->se_perclnt);
		WARN_ON_ONCE(atomic_read(&ses->se_ref));
		free_session(ses);
	}
	rpc_destroy_wait_queue(&clp->cl_cb_waitq);
	free_svc_cred(&clp->cl_cred);
	kfree(clp->cl_ownerstr_hashtbl);
	kfree(clp->cl_name.data);
	idr_destroy(&clp->cl_stateids);
	kfree(clp);
}

/* must be called under the client_lock */
static void
unhash_client_locked(struct nfs4_client *clp)
{
	struct nfsd_net *nn = net_generic(clp->net, nfsd_net_id);
	struct nfsd4_session *ses;

	lockdep_assert_held(&nn->client_lock);

	/* Mark the client as expired! */
	clp->cl_time = 0;
	/* Make it invisible */
	if (!list_empty(&clp->cl_idhash)) {
		list_del_init(&clp->cl_idhash);
		if (test_bit(NFSD4_CLIENT_CONFIRMED, &clp->cl_flags))
			rb_erase(&clp->cl_namenode, &nn->conf_name_tree);
		else
			rb_erase(&clp->cl_namenode, &nn->unconf_name_tree);
	}
	list_del_init(&clp->cl_lru);
	spin_lock(&clp->cl_lock);
	list_for_each_entry(ses, &clp->cl_sessions, se_perclnt)
		list_del_init(&ses->se_hash);
	spin_unlock(&clp->cl_lock);
}

static void
unhash_client(struct nfs4_client *clp)
{
	struct nfsd_net *nn = net_generic(clp->net, nfsd_net_id);

	spin_lock(&nn->client_lock);
	unhash_client_locked(clp);
	spin_unlock(&nn->client_lock);
}

static __be32 mark_client_expired_locked(struct nfs4_client *clp)
{
	if (atomic_read(&clp->cl_refcount))
		return nfserr_jukebox;
	unhash_client_locked(clp);
	return nfs_ok;
}

static void
__destroy_client(struct nfs4_client *clp)
{
	int i;
	struct nfs4_openowner *oo;
	struct nfs4_delegation *dp;
	struct list_head reaplist;

	INIT_LIST_HEAD(&reaplist);
	spin_lock(&state_lock);
	while (!list_empty(&clp->cl_delegations)) {
		dp = list_entry(clp->cl_delegations.next, struct nfs4_delegation, dl_perclnt);
		WARN_ON(!unhash_delegation_locked(dp));
		list_add(&dp->dl_recall_lru, &reaplist);
	}
	spin_unlock(&state_lock);
	while (!list_empty(&reaplist)) {
		dp = list_entry(reaplist.next, struct nfs4_delegation, dl_recall_lru);
		list_del_init(&dp->dl_recall_lru);
		put_clnt_odstate(dp->dl_clnt_odstate);
		nfs4_put_deleg_lease(dp->dl_stid.sc_file);
		nfs4_put_stid(&dp->dl_stid);
	}
	while (!list_empty(&clp->cl_revoked)) {
		dp = list_entry(clp->cl_revoked.next, struct nfs4_delegation, dl_recall_lru);
		list_del_init(&dp->dl_recall_lru);
		nfs4_put_stid(&dp->dl_stid);
	}
	while (!list_empty(&clp->cl_openowners)) {
		oo = list_entry(clp->cl_openowners.next, struct nfs4_openowner, oo_perclient);
		nfs4_get_stateowner(&oo->oo_owner);
		release_openowner(oo);
	}
	for (i = 0; i < OWNER_HASH_SIZE; i++) {
		struct nfs4_stateowner *so, *tmp;

		list_for_each_entry_safe(so, tmp, &clp->cl_ownerstr_hashtbl[i],
					 so_strhash) {
			/* Should be no openowners at this point */
			WARN_ON_ONCE(so->so_is_open_owner);
			remove_blocked_locks(lockowner(so));
		}
	}
	nfsd4_return_all_client_layouts(clp);
	nfsd4_shutdown_callback(clp);
	if (clp->cl_cb_conn.cb_xprt)
		svc_xprt_put(clp->cl_cb_conn.cb_xprt);
	free_client(clp);
}

static void
destroy_client(struct nfs4_client *clp)
{
	unhash_client(clp);
	__destroy_client(clp);
}

static void expire_client(struct nfs4_client *clp)
{
	unhash_client(clp);
	nfsd4_client_record_remove(clp);
	__destroy_client(clp);
}

static void copy_verf(struct nfs4_client *target, nfs4_verifier *source)
{
	memcpy(target->cl_verifier.data, source->data,
			sizeof(target->cl_verifier.data));
}

static void copy_clid(struct nfs4_client *target, struct nfs4_client *source)
{
	target->cl_clientid.cl_boot = source->cl_clientid.cl_boot; 
	target->cl_clientid.cl_id = source->cl_clientid.cl_id; 
}

static int copy_cred(struct svc_cred *target, struct svc_cred *source)
{
	target->cr_principal = kstrdup(source->cr_principal, GFP_KERNEL);
	target->cr_raw_principal = kstrdup(source->cr_raw_principal,
								GFP_KERNEL);
	if ((source->cr_principal && ! target->cr_principal) ||
	    (source->cr_raw_principal && ! target->cr_raw_principal))
		return -ENOMEM;

	target->cr_flavor = source->cr_flavor;
	target->cr_uid = source->cr_uid;
	target->cr_gid = source->cr_gid;
	target->cr_group_info = source->cr_group_info;
	get_group_info(target->cr_group_info);
	target->cr_gss_mech = source->cr_gss_mech;
	if (source->cr_gss_mech)
		gss_mech_get(source->cr_gss_mech);
	return 0;
}

static int
compare_blob(const struct xdr_netobj *o1, const struct xdr_netobj *o2)
{
	if (o1->len < o2->len)
		return -1;
	if (o1->len > o2->len)
		return 1;
	return memcmp(o1->data, o2->data, o1->len);
}

static int same_name(const char *n1, const char *n2)
{
	return 0 == memcmp(n1, n2, HEXDIR_LEN);
}

static int
same_verf(nfs4_verifier *v1, nfs4_verifier *v2)
{
	return 0 == memcmp(v1->data, v2->data, sizeof(v1->data));
}

static int
same_clid(clientid_t *cl1, clientid_t *cl2)
{
	return (cl1->cl_boot == cl2->cl_boot) && (cl1->cl_id == cl2->cl_id);
}

static bool groups_equal(struct group_info *g1, struct group_info *g2)
{
	int i;

	if (g1->ngroups != g2->ngroups)
		return false;
	for (i=0; i<g1->ngroups; i++)
		if (!gid_eq(g1->gid[i], g2->gid[i]))
			return false;
	return true;
}

/*
 * RFC 3530 language requires clid_inuse be returned when the
 * "principal" associated with a requests differs from that previously
 * used.  We use uid, gid's, and gss principal string as our best
 * approximation.  We also don't want to allow non-gss use of a client
 * established using gss: in theory cr_principal should catch that
 * change, but in practice cr_principal can be null even in the gss case
 * since gssd doesn't always pass down a principal string.
 */
static bool is_gss_cred(struct svc_cred *cr)
{
	/* Is cr_flavor one of the gss "pseudoflavors"?: */
	return (cr->cr_flavor > RPC_AUTH_MAXFLAVOR);
}


static bool
same_creds(struct svc_cred *cr1, struct svc_cred *cr2)
{
	if ((is_gss_cred(cr1) != is_gss_cred(cr2))
		|| (!uid_eq(cr1->cr_uid, cr2->cr_uid))
		|| (!gid_eq(cr1->cr_gid, cr2->cr_gid))
		|| !groups_equal(cr1->cr_group_info, cr2->cr_group_info))
		return false;
	if (cr1->cr_principal == cr2->cr_principal)
		return true;
	if (!cr1->cr_principal || !cr2->cr_principal)
		return false;
	return 0 == strcmp(cr1->cr_principal, cr2->cr_principal);
}

static bool svc_rqst_integrity_protected(struct svc_rqst *rqstp)
{
	struct svc_cred *cr = &rqstp->rq_cred;
	u32 service;

	if (!cr->cr_gss_mech)
		return false;
	service = gss_pseudoflavor_to_service(cr->cr_gss_mech, cr->cr_flavor);
	return service == RPC_GSS_SVC_INTEGRITY ||
	       service == RPC_GSS_SVC_PRIVACY;
}

bool nfsd4_mach_creds_match(struct nfs4_client *cl, struct svc_rqst *rqstp)
{
	struct svc_cred *cr = &rqstp->rq_cred;

	if (!cl->cl_mach_cred)
		return true;
	if (cl->cl_cred.cr_gss_mech != cr->cr_gss_mech)
		return false;
	if (!svc_rqst_integrity_protected(rqstp))
		return false;
	if (cl->cl_cred.cr_raw_principal)
		return 0 == strcmp(cl->cl_cred.cr_raw_principal,
						cr->cr_raw_principal);
	if (!cr->cr_principal)
		return false;
	return 0 == strcmp(cl->cl_cred.cr_principal, cr->cr_principal);
}

static void gen_confirm(struct nfs4_client *clp, struct nfsd_net *nn)
{
	__be32 verf[2];

	/*
	 * This is opaque to client, so no need to byte-swap. Use
	 * __force to keep sparse happy
	 */
	verf[0] = (__force __be32)get_seconds();
	verf[1] = (__force __be32)nn->clverifier_counter++;
	memcpy(clp->cl_confirm.data, verf, sizeof(clp->cl_confirm.data));
}

static void gen_clid(struct nfs4_client *clp, struct nfsd_net *nn)
{
	clp->cl_clientid.cl_boot = nn->boot_time;
	clp->cl_clientid.cl_id = nn->clientid_counter++;
	gen_confirm(clp, nn);
}

static struct nfs4_stid *
find_stateid_locked(struct nfs4_client *cl, stateid_t *t)
{
	struct nfs4_stid *ret;

	ret = idr_find(&cl->cl_stateids, t->si_opaque.so_id);
	if (!ret || !ret->sc_type)
		return NULL;
	return ret;
}

static struct nfs4_stid *
find_stateid_by_type(struct nfs4_client *cl, stateid_t *t, char typemask)
{
	struct nfs4_stid *s;

	spin_lock(&cl->cl_lock);
	s = find_stateid_locked(cl, t);
	if (s != NULL) {
		if (typemask & s->sc_type)
			atomic_inc(&s->sc_count);
		else
			s = NULL;
	}
	spin_unlock(&cl->cl_lock);
	return s;
}

static struct nfs4_client *create_client(struct xdr_netobj name,
		struct svc_rqst *rqstp, nfs4_verifier *verf)
{
	struct nfs4_client *clp;
	struct sockaddr *sa = svc_addr(rqstp);
	int ret;
	struct net *net = SVC_NET(rqstp);

	clp = alloc_client(name);
	if (clp == NULL)
		return NULL;

	ret = copy_cred(&clp->cl_cred, &rqstp->rq_cred);
	if (ret) {
		free_client(clp);
		return NULL;
	}
	nfsd4_init_cb(&clp->cl_cb_null, clp, NULL, NFSPROC4_CLNT_CB_NULL);
	clp->cl_time = get_seconds();
	clear_bit(0, &clp->cl_cb_slot_busy);
	copy_verf(clp, verf);
	rpc_copy_addr((struct sockaddr *) &clp->cl_addr, sa);
	clp->cl_cb_session = NULL;
	clp->net = net;
	return clp;
}

static void
add_clp_to_name_tree(struct nfs4_client *new_clp, struct rb_root *root)
{
	struct rb_node **new = &(root->rb_node), *parent = NULL;
	struct nfs4_client *clp;

	while (*new) {
		clp = rb_entry(*new, struct nfs4_client, cl_namenode);
		parent = *new;

		if (compare_blob(&clp->cl_name, &new_clp->cl_name) > 0)
			new = &((*new)->rb_left);
		else
			new = &((*new)->rb_right);
	}

	rb_link_node(&new_clp->cl_namenode, parent, new);
	rb_insert_color(&new_clp->cl_namenode, root);
}

static struct nfs4_client *
find_clp_in_name_tree(struct xdr_netobj *name, struct rb_root *root)
{
	int cmp;
	struct rb_node *node = root->rb_node;
	struct nfs4_client *clp;

	while (node) {
		clp = rb_entry(node, struct nfs4_client, cl_namenode);
		cmp = compare_blob(&clp->cl_name, name);
		if (cmp > 0)
			node = node->rb_left;
		else if (cmp < 0)
			node = node->rb_right;
		else
			return clp;
	}
	return NULL;
}

static void
add_to_unconfirmed(struct nfs4_client *clp)
{
	unsigned int idhashval;
	struct nfsd_net *nn = net_generic(clp->net, nfsd_net_id);

	lockdep_assert_held(&nn->client_lock);

	clear_bit(NFSD4_CLIENT_CONFIRMED, &clp->cl_flags);
	add_clp_to_name_tree(clp, &nn->unconf_name_tree);
	idhashval = clientid_hashval(clp->cl_clientid.cl_id);
	list_add(&clp->cl_idhash, &nn->unconf_id_hashtbl[idhashval]);
	renew_client_locked(clp);
}

static void
move_to_confirmed(struct nfs4_client *clp)
{
	unsigned int idhashval = clientid_hashval(clp->cl_clientid.cl_id);
	struct nfsd_net *nn = net_generic(clp->net, nfsd_net_id);

	lockdep_assert_held(&nn->client_lock);

	dprintk("NFSD: move_to_confirm nfs4_client %p\n", clp);
	list_move(&clp->cl_idhash, &nn->conf_id_hashtbl[idhashval]);
	rb_erase(&clp->cl_namenode, &nn->unconf_name_tree);
	add_clp_to_name_tree(clp, &nn->conf_name_tree);
	set_bit(NFSD4_CLIENT_CONFIRMED, &clp->cl_flags);
	renew_client_locked(clp);
}

static struct nfs4_client *
find_client_in_id_table(struct list_head *tbl, clientid_t *clid, bool sessions)
{
	struct nfs4_client *clp;
	unsigned int idhashval = clientid_hashval(clid->cl_id);

	list_for_each_entry(clp, &tbl[idhashval], cl_idhash) {
		if (same_clid(&clp->cl_clientid, clid)) {
			if ((bool)clp->cl_minorversion != sessions)
				return NULL;
			renew_client_locked(clp);
			return clp;
		}
	}
	return NULL;
}

static struct nfs4_client *
find_confirmed_client(clientid_t *clid, bool sessions, struct nfsd_net *nn)
{
	struct list_head *tbl = nn->conf_id_hashtbl;

	lockdep_assert_held(&nn->client_lock);
	return find_client_in_id_table(tbl, clid, sessions);
}

static struct nfs4_client *
find_unconfirmed_client(clientid_t *clid, bool sessions, struct nfsd_net *nn)
{
	struct list_head *tbl = nn->unconf_id_hashtbl;

	lockdep_assert_held(&nn->client_lock);
	return find_client_in_id_table(tbl, clid, sessions);
}

static bool clp_used_exchangeid(struct nfs4_client *clp)
{
	return clp->cl_exchange_flags != 0;
} 

static struct nfs4_client *
find_confirmed_client_by_name(struct xdr_netobj *name, struct nfsd_net *nn)
{
	lockdep_assert_held(&nn->client_lock);
	return find_clp_in_name_tree(name, &nn->conf_name_tree);
}

static struct nfs4_client *
find_unconfirmed_client_by_name(struct xdr_netobj *name, struct nfsd_net *nn)
{
	lockdep_assert_held(&nn->client_lock);
	return find_clp_in_name_tree(name, &nn->unconf_name_tree);
}

static void
gen_callback(struct nfs4_client *clp, struct nfsd4_setclientid *se, struct svc_rqst *rqstp)
{
	struct nfs4_cb_conn *conn = &clp->cl_cb_conn;
	struct sockaddr	*sa = svc_addr(rqstp);
	u32 scopeid = rpc_get_scope_id(sa);
	unsigned short expected_family;

	/* Currently, we only support tcp and tcp6 for the callback channel */
	if (se->se_callback_netid_len == 3 &&
	    !memcmp(se->se_callback_netid_val, "tcp", 3))
		expected_family = AF_INET;
	else if (se->se_callback_netid_len == 4 &&
		 !memcmp(se->se_callback_netid_val, "tcp6", 4))
		expected_family = AF_INET6;
	else
		goto out_err;

	conn->cb_addrlen = rpc_uaddr2sockaddr(clp->net, se->se_callback_addr_val,
					    se->se_callback_addr_len,
					    (struct sockaddr *)&conn->cb_addr,
					    sizeof(conn->cb_addr));

	if (!conn->cb_addrlen || conn->cb_addr.ss_family != expected_family)
		goto out_err;

	if (conn->cb_addr.ss_family == AF_INET6)
		((struct sockaddr_in6 *)&conn->cb_addr)->sin6_scope_id = scopeid;

	conn->cb_prog = se->se_callback_prog;
	conn->cb_ident = se->se_callback_ident;
	memcpy(&conn->cb_saddr, &rqstp->rq_daddr, rqstp->rq_daddrlen);
	return;
out_err:
	conn->cb_addr.ss_family = AF_UNSPEC;
	conn->cb_addrlen = 0;
	dprintk("NFSD: this client (clientid %08x/%08x) "
		"will not receive delegations\n",
		clp->cl_clientid.cl_boot, clp->cl_clientid.cl_id);

	return;
}

/*
 * Cache a reply. nfsd4_check_resp_size() has bounded the cache size.
 */
static void
nfsd4_store_cache_entry(struct nfsd4_compoundres *resp)
{
	struct xdr_buf *buf = resp->xdr.buf;
	struct nfsd4_slot *slot = resp->cstate.slot;
	unsigned int base;

	dprintk("--> %s slot %p\n", __func__, slot);

	slot->sl_flags |= NFSD4_SLOT_INITIALIZED;
	slot->sl_opcnt = resp->opcnt;
	slot->sl_status = resp->cstate.status;
	free_svc_cred(&slot->sl_cred);
	copy_cred(&slot->sl_cred, &resp->rqstp->rq_cred);

	if (!nfsd4_cache_this(resp)) {
		slot->sl_flags &= ~NFSD4_SLOT_CACHED;
		return;
	}
	slot->sl_flags |= NFSD4_SLOT_CACHED;

	base = resp->cstate.data_offset;
	slot->sl_datalen = buf->len - base;
	if (read_bytes_from_xdr_buf(buf, base, slot->sl_data, slot->sl_datalen))
		WARN(1, "%s: sessions DRC could not cache compound\n",
		     __func__);
	return;
}

/*
 * Encode the replay sequence operation from the slot values.
 * If cachethis is FALSE encode the uncached rep error on the next
 * operation which sets resp->p and increments resp->opcnt for
 * nfs4svc_encode_compoundres.
 *
 */
static __be32
nfsd4_enc_sequence_replay(struct nfsd4_compoundargs *args,
			  struct nfsd4_compoundres *resp)
{
	struct nfsd4_op *op;
	struct nfsd4_slot *slot = resp->cstate.slot;

	/* Encode the replayed sequence operation */
	op = &args->ops[resp->opcnt - 1];
	nfsd4_encode_operation(resp, op);

	if (slot->sl_flags & NFSD4_SLOT_CACHED)
		return op->status;
	if (args->opcnt == 1) {
		/*
		 * The original operation wasn't a solo sequence--we
		 * always cache those--so this retry must not match the
		 * original:
		 */
		op->status = nfserr_seq_false_retry;
	} else {
		op = &args->ops[resp->opcnt++];
		op->status = nfserr_retry_uncached_rep;
		nfsd4_encode_operation(resp, op);
	}
	return op->status;
}

/*
 * The sequence operation is not cached because we can use the slot and
 * session values.
 */
static __be32
nfsd4_replay_cache_entry(struct nfsd4_compoundres *resp,
			 struct nfsd4_sequence *seq)
{
	struct nfsd4_slot *slot = resp->cstate.slot;
	struct xdr_stream *xdr = &resp->xdr;
	__be32 *p;
	__be32 status;

	dprintk("--> %s slot %p\n", __func__, slot);

	status = nfsd4_enc_sequence_replay(resp->rqstp->rq_argp, resp);
	if (status)
		return status;

	p = xdr_reserve_space(xdr, slot->sl_datalen);
	if (!p) {
		WARN_ON_ONCE(1);
		return nfserr_serverfault;
	}
	xdr_encode_opaque_fixed(p, slot->sl_data, slot->sl_datalen);
	xdr_commit_encode(xdr);

	resp->opcnt = slot->sl_opcnt;
	return slot->sl_status;
}

/*
 * Set the exchange_id flags returned by the server.
 */
static void
nfsd4_set_ex_flags(struct nfs4_client *new, struct nfsd4_exchange_id *clid)
{
#ifdef CONFIG_NFSD_PNFS
	new->cl_exchange_flags |= EXCHGID4_FLAG_USE_PNFS_MDS;
#else
	new->cl_exchange_flags |= EXCHGID4_FLAG_USE_NON_PNFS;
#endif

	/* Referrals are supported, Migration is not. */
	new->cl_exchange_flags |= EXCHGID4_FLAG_SUPP_MOVED_REFER;

	/* set the wire flags to return to client. */
	clid->flags = new->cl_exchange_flags;
}

static bool client_has_openowners(struct nfs4_client *clp)
{
	struct nfs4_openowner *oo;

	list_for_each_entry(oo, &clp->cl_openowners, oo_perclient) {
		if (!list_empty(&oo->oo_owner.so_stateids))
			return true;
	}
	return false;
}

static bool client_has_state(struct nfs4_client *clp)
{
	return client_has_openowners(clp)
#ifdef CONFIG_NFSD_PNFS
		|| !list_empty(&clp->cl_lo_states)
#endif
		|| !list_empty(&clp->cl_delegations)
		|| !list_empty(&clp->cl_sessions);
}

__be32
nfsd4_exchange_id(struct svc_rqst *rqstp, struct nfsd4_compound_state *cstate,
		union nfsd4_op_u *u)
{
	struct nfsd4_exchange_id *exid = &u->exchange_id;
	struct nfs4_client *conf, *new;
	struct nfs4_client *unconf = NULL;
	__be32 status;
	char			addr_str[INET6_ADDRSTRLEN];
	nfs4_verifier		verf = exid->verifier;
	struct sockaddr		*sa = svc_addr(rqstp);
	bool	update = exid->flags & EXCHGID4_FLAG_UPD_CONFIRMED_REC_A;
	struct nfsd_net		*nn = net_generic(SVC_NET(rqstp), nfsd_net_id);

	rpc_ntop(sa, addr_str, sizeof(addr_str));
	dprintk("%s rqstp=%p exid=%p clname.len=%u clname.data=%p "
		"ip_addr=%s flags %x, spa_how %d\n",
		__func__, rqstp, exid, exid->clname.len, exid->clname.data,
		addr_str, exid->flags, exid->spa_how);

	if (exid->flags & ~EXCHGID4_FLAG_MASK_A)
		return nfserr_inval;

	new = create_client(exid->clname, rqstp, &verf);
	if (new == NULL)
		return nfserr_jukebox;

	switch (exid->spa_how) {
	case SP4_MACH_CRED:
		exid->spo_must_enforce[0] = 0;
		exid->spo_must_enforce[1] = (
			1 << (OP_BIND_CONN_TO_SESSION - 32) |
			1 << (OP_EXCHANGE_ID - 32) |
			1 << (OP_CREATE_SESSION - 32) |
			1 << (OP_DESTROY_SESSION - 32) |
			1 << (OP_DESTROY_CLIENTID - 32));

		exid->spo_must_allow[0] &= (1 << (OP_CLOSE) |
					1 << (OP_OPEN_DOWNGRADE) |
					1 << (OP_LOCKU) |
					1 << (OP_DELEGRETURN));

		exid->spo_must_allow[1] &= (
					1 << (OP_TEST_STATEID - 32) |
					1 << (OP_FREE_STATEID - 32));
		if (!svc_rqst_integrity_protected(rqstp)) {
			status = nfserr_inval;
			goto out_nolock;
		}
		/*
		 * Sometimes userspace doesn't give us a principal.
		 * Which is a bug, really.  Anyway, we can't enforce
		 * MACH_CRED in that case, better to give up now:
		 */
		if (!new->cl_cred.cr_principal &&
					!new->cl_cred.cr_raw_principal) {
			status = nfserr_serverfault;
			goto out_nolock;
		}
		new->cl_mach_cred = true;
	case SP4_NONE:
		break;
	default:				/* checked by xdr code */
		WARN_ON_ONCE(1);
	case SP4_SSV:
		status = nfserr_encr_alg_unsupp;
		goto out_nolock;
	}

	/* Cases below refer to rfc 5661 section 18.35.4: */
	spin_lock(&nn->client_lock);
	conf = find_confirmed_client_by_name(&exid->clname, nn);
	if (conf) {
		bool creds_match = same_creds(&conf->cl_cred, &rqstp->rq_cred);
		bool verfs_match = same_verf(&verf, &conf->cl_verifier);

		if (update) {
			if (!clp_used_exchangeid(conf)) { /* buggy client */
				status = nfserr_inval;
				goto out;
			}
			if (!nfsd4_mach_creds_match(conf, rqstp)) {
				status = nfserr_wrong_cred;
				goto out;
			}
			if (!creds_match) { /* case 9 */
				status = nfserr_perm;
				goto out;
			}
			if (!verfs_match) { /* case 8 */
				status = nfserr_not_same;
				goto out;
			}
			/* case 6 */
			exid->flags |= EXCHGID4_FLAG_CONFIRMED_R;
			goto out_copy;
		}
		if (!creds_match) { /* case 3 */
			if (client_has_state(conf)) {
				status = nfserr_clid_inuse;
				goto out;
			}
			goto out_new;
		}
		if (verfs_match) { /* case 2 */
			conf->cl_exchange_flags |= EXCHGID4_FLAG_CONFIRMED_R;
			goto out_copy;
		}
		/* case 5, client reboot */
		conf = NULL;
		goto out_new;
	}

	if (update) { /* case 7 */
		status = nfserr_noent;
		goto out;
	}

	unconf  = find_unconfirmed_client_by_name(&exid->clname, nn);
	if (unconf) /* case 4, possible retry or client restart */
		unhash_client_locked(unconf);

	/* case 1 (normal case) */
out_new:
	if (conf) {
		status = mark_client_expired_locked(conf);
		if (status)
			goto out;
	}
	new->cl_minorversion = cstate->minorversion;
	new->cl_spo_must_allow.u.words[0] = exid->spo_must_allow[0];
	new->cl_spo_must_allow.u.words[1] = exid->spo_must_allow[1];

	gen_clid(new, nn);
	add_to_unconfirmed(new);
	swap(new, conf);
out_copy:
	exid->clientid.cl_boot = conf->cl_clientid.cl_boot;
	exid->clientid.cl_id = conf->cl_clientid.cl_id;

	exid->seqid = conf->cl_cs_slot.sl_seqid + 1;
	nfsd4_set_ex_flags(conf, exid);

	dprintk("nfsd4_exchange_id seqid %d flags %x\n",
		conf->cl_cs_slot.sl_seqid, conf->cl_exchange_flags);
	status = nfs_ok;

out:
	spin_unlock(&nn->client_lock);
out_nolock:
	if (new)
		expire_client(new);
	if (unconf)
		expire_client(unconf);
	return status;
}

static __be32
check_slot_seqid(u32 seqid, u32 slot_seqid, int slot_inuse)
{
	dprintk("%s enter. seqid %d slot_seqid %d\n", __func__, seqid,
		slot_seqid);

	/* The slot is in use, and no response has been sent. */
	if (slot_inuse) {
		if (seqid == slot_seqid)
			return nfserr_jukebox;
		else
			return nfserr_seq_misordered;
	}
	/* Note unsigned 32-bit arithmetic handles wraparound: */
	if (likely(seqid == slot_seqid + 1))
		return nfs_ok;
	if (seqid == slot_seqid)
		return nfserr_replay_cache;
	return nfserr_seq_misordered;
}

/*
 * Cache the create session result into the create session single DRC
 * slot cache by saving the xdr structure. sl_seqid has been set.
 * Do this for solo or embedded create session operations.
 */
static void
nfsd4_cache_create_session(struct nfsd4_create_session *cr_ses,
			   struct nfsd4_clid_slot *slot, __be32 nfserr)
{
	slot->sl_status = nfserr;
	memcpy(&slot->sl_cr_ses, cr_ses, sizeof(*cr_ses));
}

static __be32
nfsd4_replay_create_session(struct nfsd4_create_session *cr_ses,
			    struct nfsd4_clid_slot *slot)
{
	memcpy(cr_ses, &slot->sl_cr_ses, sizeof(*cr_ses));
	return slot->sl_status;
}

#define NFSD_MIN_REQ_HDR_SEQ_SZ	((\
			2 * 2 + /* credential,verifier: AUTH_NULL, length 0 */ \
			1 +	/* MIN tag is length with zero, only length */ \
			3 +	/* version, opcount, opcode */ \
			XDR_QUADLEN(NFS4_MAX_SESSIONID_LEN) + \
				/* seqid, slotID, slotID, cache */ \
			4 ) * sizeof(__be32))

#define NFSD_MIN_RESP_HDR_SEQ_SZ ((\
			2 +	/* verifier: AUTH_NULL, length 0 */\
			1 +	/* status */ \
			1 +	/* MIN tag is length with zero, only length */ \
			3 +	/* opcount, opcode, opstatus*/ \
			XDR_QUADLEN(NFS4_MAX_SESSIONID_LEN) + \
				/* seqid, slotID, slotID, slotID, status */ \
			5 ) * sizeof(__be32))

static __be32 check_forechannel_attrs(struct nfsd4_channel_attrs *ca, struct nfsd_net *nn)
{
	u32 maxrpc = nn->nfsd_serv->sv_max_mesg;

	if (ca->maxreq_sz < NFSD_MIN_REQ_HDR_SEQ_SZ)
		return nfserr_toosmall;
	if (ca->maxresp_sz < NFSD_MIN_RESP_HDR_SEQ_SZ)
		return nfserr_toosmall;
	ca->headerpadsz = 0;
	ca->maxreq_sz = min_t(u32, ca->maxreq_sz, maxrpc);
	ca->maxresp_sz = min_t(u32, ca->maxresp_sz, maxrpc);
	ca->maxops = min_t(u32, ca->maxops, NFSD_MAX_OPS_PER_COMPOUND);
	ca->maxresp_cached = min_t(u32, ca->maxresp_cached,
			NFSD_SLOT_CACHE_SIZE + NFSD_MIN_HDR_SEQ_SZ);
	ca->maxreqs = min_t(u32, ca->maxreqs, NFSD_MAX_SLOTS_PER_SESSION);
	/*
	 * Note decreasing slot size below client's request may make it
	 * difficult for client to function correctly, whereas
	 * decreasing the number of slots will (just?) affect
	 * performance.  When short on memory we therefore prefer to
	 * decrease number of slots instead of their size.  Clients that
	 * request larger slots than they need will get poor results:
	 */
	ca->maxreqs = nfsd4_get_drc_mem(ca);
	if (!ca->maxreqs)
		return nfserr_jukebox;

	return nfs_ok;
}

/*
 * Server's NFSv4.1 backchannel support is AUTH_SYS-only for now.
 * These are based on similar macros in linux/sunrpc/msg_prot.h .
 */
#define RPC_MAX_HEADER_WITH_AUTH_SYS \
	(RPC_CALLHDRSIZE + 2 * (2 + UNX_CALLSLACK))

#define RPC_MAX_REPHEADER_WITH_AUTH_SYS \
	(RPC_REPHDRSIZE + (2 + NUL_REPLYSLACK))

#define NFSD_CB_MAX_REQ_SZ	((NFS4_enc_cb_recall_sz + \
				 RPC_MAX_HEADER_WITH_AUTH_SYS) * sizeof(__be32))
#define NFSD_CB_MAX_RESP_SZ	((NFS4_dec_cb_recall_sz + \
				 RPC_MAX_REPHEADER_WITH_AUTH_SYS) * \
				 sizeof(__be32))

static __be32 check_backchannel_attrs(struct nfsd4_channel_attrs *ca)
{
	ca->headerpadsz = 0;

	if (ca->maxreq_sz < NFSD_CB_MAX_REQ_SZ)
		return nfserr_toosmall;
	if (ca->maxresp_sz < NFSD_CB_MAX_RESP_SZ)
		return nfserr_toosmall;
	ca->maxresp_cached = 0;
	if (ca->maxops < 2)
		return nfserr_toosmall;

	return nfs_ok;
}

static __be32 nfsd4_check_cb_sec(struct nfsd4_cb_sec *cbs)
{
	switch (cbs->flavor) {
	case RPC_AUTH_NULL:
	case RPC_AUTH_UNIX:
		return nfs_ok;
	default:
		/*
		 * GSS case: the spec doesn't allow us to return this
		 * error.  But it also doesn't allow us not to support
		 * GSS.
		 * I'd rather this fail hard than return some error the
		 * client might think it can already handle:
		 */
		return nfserr_encr_alg_unsupp;
	}
}

__be32
nfsd4_create_session(struct svc_rqst *rqstp,
		struct nfsd4_compound_state *cstate, union nfsd4_op_u *u)
{
	struct nfsd4_create_session *cr_ses = &u->create_session;
	struct sockaddr *sa = svc_addr(rqstp);
	struct nfs4_client *conf, *unconf;
	struct nfs4_client *old = NULL;
	struct nfsd4_session *new;
	struct nfsd4_conn *conn;
	struct nfsd4_clid_slot *cs_slot = NULL;
	__be32 status = 0;
	struct nfsd_net *nn = net_generic(SVC_NET(rqstp), nfsd_net_id);

	if (cr_ses->flags & ~SESSION4_FLAG_MASK_A)
		return nfserr_inval;
	status = nfsd4_check_cb_sec(&cr_ses->cb_sec);
	if (status)
		return status;
	status = check_forechannel_attrs(&cr_ses->fore_channel, nn);
	if (status)
		return status;
	status = check_backchannel_attrs(&cr_ses->back_channel);
	if (status)
		goto out_release_drc_mem;
	status = nfserr_jukebox;
	new = alloc_session(&cr_ses->fore_channel, &cr_ses->back_channel);
	if (!new)
		goto out_release_drc_mem;
	conn = alloc_conn_from_crses(rqstp, cr_ses);
	if (!conn)
		goto out_free_session;

	spin_lock(&nn->client_lock);
	unconf = find_unconfirmed_client(&cr_ses->clientid, true, nn);
	conf = find_confirmed_client(&cr_ses->clientid, true, nn);
	WARN_ON_ONCE(conf && unconf);

	if (conf) {
		status = nfserr_wrong_cred;
		if (!nfsd4_mach_creds_match(conf, rqstp))
			goto out_free_conn;
		cs_slot = &conf->cl_cs_slot;
		status = check_slot_seqid(cr_ses->seqid, cs_slot->sl_seqid, 0);
		if (status) {
			if (status == nfserr_replay_cache)
				status = nfsd4_replay_create_session(cr_ses, cs_slot);
			goto out_free_conn;
		}
	} else if (unconf) {
		if (!same_creds(&unconf->cl_cred, &rqstp->rq_cred) ||
		    !rpc_cmp_addr(sa, (struct sockaddr *) &unconf->cl_addr)) {
			status = nfserr_clid_inuse;
			goto out_free_conn;
		}
		status = nfserr_wrong_cred;
		if (!nfsd4_mach_creds_match(unconf, rqstp))
			goto out_free_conn;
		cs_slot = &unconf->cl_cs_slot;
		status = check_slot_seqid(cr_ses->seqid, cs_slot->sl_seqid, 0);
		if (status) {
			/* an unconfirmed replay returns misordered */
			status = nfserr_seq_misordered;
			goto out_free_conn;
		}
		old = find_confirmed_client_by_name(&unconf->cl_name, nn);
		if (old) {
			status = mark_client_expired_locked(old);
			if (status) {
				old = NULL;
				goto out_free_conn;
			}
		}
		move_to_confirmed(unconf);
		conf = unconf;
	} else {
		status = nfserr_stale_clientid;
		goto out_free_conn;
	}
	status = nfs_ok;
	/* Persistent sessions are not supported */
	cr_ses->flags &= ~SESSION4_PERSIST;
	/* Upshifting from TCP to RDMA is not supported */
	cr_ses->flags &= ~SESSION4_RDMA;

	init_session(rqstp, new, conf, cr_ses);
	nfsd4_get_session_locked(new);

	memcpy(cr_ses->sessionid.data, new->se_sessionid.data,
	       NFS4_MAX_SESSIONID_LEN);
	cs_slot->sl_seqid++;
	cr_ses->seqid = cs_slot->sl_seqid;

	/* cache solo and embedded create sessions under the client_lock */
	nfsd4_cache_create_session(cr_ses, cs_slot, status);
	spin_unlock(&nn->client_lock);
	/* init connection and backchannel */
	nfsd4_init_conn(rqstp, conn, new);
	nfsd4_put_session(new);
	if (old)
		expire_client(old);
	return status;
out_free_conn:
	spin_unlock(&nn->client_lock);
	free_conn(conn);
	if (old)
		expire_client(old);
out_free_session:
	__free_session(new);
out_release_drc_mem:
	nfsd4_put_drc_mem(&cr_ses->fore_channel);
	return status;
}

static __be32 nfsd4_map_bcts_dir(u32 *dir)
{
	switch (*dir) {
	case NFS4_CDFC4_FORE:
	case NFS4_CDFC4_BACK:
		return nfs_ok;
	case NFS4_CDFC4_FORE_OR_BOTH:
	case NFS4_CDFC4_BACK_OR_BOTH:
		*dir = NFS4_CDFC4_BOTH;
		return nfs_ok;
	};
	return nfserr_inval;
}

__be32 nfsd4_backchannel_ctl(struct svc_rqst *rqstp,
		struct nfsd4_compound_state *cstate,
		union nfsd4_op_u *u)
{
	struct nfsd4_backchannel_ctl *bc = &u->backchannel_ctl;
	struct nfsd4_session *session = cstate->session;
	struct nfsd_net *nn = net_generic(SVC_NET(rqstp), nfsd_net_id);
	__be32 status;

	status = nfsd4_check_cb_sec(&bc->bc_cb_sec);
	if (status)
		return status;
	spin_lock(&nn->client_lock);
	session->se_cb_prog = bc->bc_cb_program;
	session->se_cb_sec = bc->bc_cb_sec;
	spin_unlock(&nn->client_lock);

	nfsd4_probe_callback(session->se_client);

	return nfs_ok;
}

__be32 nfsd4_bind_conn_to_session(struct svc_rqst *rqstp,
		     struct nfsd4_compound_state *cstate,
		     union nfsd4_op_u *u)
{
	struct nfsd4_bind_conn_to_session *bcts = &u->bind_conn_to_session;
	__be32 status;
	struct nfsd4_conn *conn;
	struct nfsd4_session *session;
	struct net *net = SVC_NET(rqstp);
	struct nfsd_net *nn = net_generic(net, nfsd_net_id);

	if (!nfsd4_last_compound_op(rqstp))
		return nfserr_not_only_op;
	spin_lock(&nn->client_lock);
	session = find_in_sessionid_hashtbl(&bcts->sessionid, net, &status);
	spin_unlock(&nn->client_lock);
	if (!session)
		goto out_no_session;
	status = nfserr_wrong_cred;
	if (!nfsd4_mach_creds_match(session->se_client, rqstp))
		goto out;
	status = nfsd4_map_bcts_dir(&bcts->dir);
	if (status)
		goto out;
	conn = alloc_conn(rqstp, bcts->dir);
	status = nfserr_jukebox;
	if (!conn)
		goto out;
	nfsd4_init_conn(rqstp, conn, session);
	status = nfs_ok;
out:
	nfsd4_put_session(session);
out_no_session:
	return status;
}

static bool nfsd4_compound_in_session(struct nfsd4_session *session, struct nfs4_sessionid *sid)
{
	if (!session)
		return 0;
	return !memcmp(sid, &session->se_sessionid, sizeof(*sid));
}

__be32
nfsd4_destroy_session(struct svc_rqst *r, struct nfsd4_compound_state *cstate,
		union nfsd4_op_u *u)
{
	struct nfsd4_destroy_session *sessionid = &u->destroy_session;
	struct nfsd4_session *ses;
	__be32 status;
	int ref_held_by_me = 0;
	struct net *net = SVC_NET(r);
	struct nfsd_net *nn = net_generic(net, nfsd_net_id);

	status = nfserr_not_only_op;
	if (nfsd4_compound_in_session(cstate->session, &sessionid->sessionid)) {
		if (!nfsd4_last_compound_op(r))
			goto out;
		ref_held_by_me++;
	}
	dump_sessionid(__func__, &sessionid->sessionid);
	spin_lock(&nn->client_lock);
	ses = find_in_sessionid_hashtbl(&sessionid->sessionid, net, &status);
	if (!ses)
		goto out_client_lock;
	status = nfserr_wrong_cred;
	if (!nfsd4_mach_creds_match(ses->se_client, r))
		goto out_put_session;
	status = mark_session_dead_locked(ses, 1 + ref_held_by_me);
	if (status)
		goto out_put_session;
	unhash_session(ses);
	spin_unlock(&nn->client_lock);

	nfsd4_probe_callback_sync(ses->se_client);

	spin_lock(&nn->client_lock);
	status = nfs_ok;
out_put_session:
	nfsd4_put_session_locked(ses);
out_client_lock:
	spin_unlock(&nn->client_lock);
out:
	return status;
}

static struct nfsd4_conn *__nfsd4_find_conn(struct svc_xprt *xpt, struct nfsd4_session *s)
{
	struct nfsd4_conn *c;

	list_for_each_entry(c, &s->se_conns, cn_persession) {
		if (c->cn_xprt == xpt) {
			return c;
		}
	}
	return NULL;
}

static __be32 nfsd4_sequence_check_conn(struct nfsd4_conn *new, struct nfsd4_session *ses)
{
	struct nfs4_client *clp = ses->se_client;
	struct nfsd4_conn *c;
	__be32 status = nfs_ok;
	int ret;

	spin_lock(&clp->cl_lock);
	c = __nfsd4_find_conn(new->cn_xprt, ses);
	if (c)
		goto out_free;
	status = nfserr_conn_not_bound_to_session;
	if (clp->cl_mach_cred)
		goto out_free;
	__nfsd4_hash_conn(new, ses);
	spin_unlock(&clp->cl_lock);
	ret = nfsd4_register_conn(new);
	if (ret)
		/* oops; xprt is already down: */
		nfsd4_conn_lost(&new->cn_xpt_user);
	return nfs_ok;
out_free:
	spin_unlock(&clp->cl_lock);
	free_conn(new);
	return status;
}

static bool nfsd4_session_too_many_ops(struct svc_rqst *rqstp, struct nfsd4_session *session)
{
	struct nfsd4_compoundargs *args = rqstp->rq_argp;

	return args->opcnt > session->se_fchannel.maxops;
}

static bool nfsd4_request_too_big(struct svc_rqst *rqstp,
				  struct nfsd4_session *session)
{
	struct xdr_buf *xb = &rqstp->rq_arg;

	return xb->len > session->se_fchannel.maxreq_sz;
}

static bool replay_matches_cache(struct svc_rqst *rqstp,
		 struct nfsd4_sequence *seq, struct nfsd4_slot *slot)
{
	struct nfsd4_compoundargs *argp = rqstp->rq_argp;

	if ((bool)(slot->sl_flags & NFSD4_SLOT_CACHETHIS) !=
	    (bool)seq->cachethis)
		return false;
	/*
	 * If there's an error than the reply can have fewer ops than
	 * the call.  But if we cached a reply with *more* ops than the
	 * call you're sending us now, then this new call is clearly not
	 * really a replay of the old one:
	 */
	if (slot->sl_opcnt < argp->opcnt)
		return false;
	/* This is the only check explicitly called by spec: */
	if (!same_creds(&rqstp->rq_cred, &slot->sl_cred))
		return false;
	/*
	 * There may be more comparisons we could actually do, but the
	 * spec doesn't require us to catch every case where the calls
	 * don't match (that would require caching the call as well as
	 * the reply), so we don't bother.
	 */
	return true;
}

__be32
nfsd4_sequence(struct svc_rqst *rqstp, struct nfsd4_compound_state *cstate,
		union nfsd4_op_u *u)
{
	struct nfsd4_sequence *seq = &u->sequence;
	struct nfsd4_compoundres *resp = rqstp->rq_resp;
	struct xdr_stream *xdr = &resp->xdr;
	struct nfsd4_session *session;
	struct nfs4_client *clp;
	struct nfsd4_slot *slot;
	struct nfsd4_conn *conn;
	__be32 status;
	int buflen;
	struct net *net = SVC_NET(rqstp);
	struct nfsd_net *nn = net_generic(net, nfsd_net_id);

	if (resp->opcnt != 1)
		return nfserr_sequence_pos;

	/*
	 * Will be either used or freed by nfsd4_sequence_check_conn
	 * below.
	 */
	conn = alloc_conn(rqstp, NFS4_CDFC4_FORE);
	if (!conn)
		return nfserr_jukebox;

	spin_lock(&nn->client_lock);
	session = find_in_sessionid_hashtbl(&seq->sessionid, net, &status);
	if (!session)
		goto out_no_session;
	clp = session->se_client;

	status = nfserr_too_many_ops;
	if (nfsd4_session_too_many_ops(rqstp, session))
		goto out_put_session;

	status = nfserr_req_too_big;
	if (nfsd4_request_too_big(rqstp, session))
		goto out_put_session;

	status = nfserr_badslot;
	if (seq->slotid >= session->se_fchannel.maxreqs)
		goto out_put_session;

	slot = session->se_slots[seq->slotid];
	dprintk("%s: slotid %d\n", __func__, seq->slotid);

	/* We do not negotiate the number of slots yet, so set the
	 * maxslots to the session maxreqs which is used to encode
	 * sr_highest_slotid and the sr_target_slot id to maxslots */
	seq->maxslots = session->se_fchannel.maxreqs;

	status = check_slot_seqid(seq->seqid, slot->sl_seqid,
					slot->sl_flags & NFSD4_SLOT_INUSE);
	if (status == nfserr_replay_cache) {
		status = nfserr_seq_misordered;
		if (!(slot->sl_flags & NFSD4_SLOT_INITIALIZED))
			goto out_put_session;
		status = nfserr_seq_false_retry;
		if (!replay_matches_cache(rqstp, seq, slot))
			goto out_put_session;
		cstate->slot = slot;
		cstate->session = session;
		cstate->clp = clp;
		/* Return the cached reply status and set cstate->status
		 * for nfsd4_proc_compound processing */
		status = nfsd4_replay_cache_entry(resp, seq);
		cstate->status = nfserr_replay_cache;
		goto out;
	}
	if (status)
		goto out_put_session;

	status = nfsd4_sequence_check_conn(conn, session);
	conn = NULL;
	if (status)
		goto out_put_session;

	buflen = (seq->cachethis) ?
			session->se_fchannel.maxresp_cached :
			session->se_fchannel.maxresp_sz;
	status = (seq->cachethis) ? nfserr_rep_too_big_to_cache :
				    nfserr_rep_too_big;
	if (xdr_restrict_buflen(xdr, buflen - rqstp->rq_auth_slack))
		goto out_put_session;
	svc_reserve(rqstp, buflen);

	status = nfs_ok;
	/* Success! bump slot seqid */
	slot->sl_seqid = seq->seqid;
	slot->sl_flags |= NFSD4_SLOT_INUSE;
	if (seq->cachethis)
		slot->sl_flags |= NFSD4_SLOT_CACHETHIS;
	else
		slot->sl_flags &= ~NFSD4_SLOT_CACHETHIS;

	cstate->slot = slot;
	cstate->session = session;
	cstate->clp = clp;

out:
	switch (clp->cl_cb_state) {
	case NFSD4_CB_DOWN:
		seq->status_flags = SEQ4_STATUS_CB_PATH_DOWN;
		break;
	case NFSD4_CB_FAULT:
		seq->status_flags = SEQ4_STATUS_BACKCHANNEL_FAULT;
		break;
	default:
		seq->status_flags = 0;
	}
	if (!list_empty(&clp->cl_revoked))
		seq->status_flags |= SEQ4_STATUS_RECALLABLE_STATE_REVOKED;
out_no_session:
	if (conn)
		free_conn(conn);
	spin_unlock(&nn->client_lock);
	return status;
out_put_session:
	nfsd4_put_session_locked(session);
	goto out_no_session;
}

void
nfsd4_sequence_done(struct nfsd4_compoundres *resp)
{
	struct nfsd4_compound_state *cs = &resp->cstate;

	if (nfsd4_has_session(cs)) {
		if (cs->status != nfserr_replay_cache) {
			nfsd4_store_cache_entry(resp);
			cs->slot->sl_flags &= ~NFSD4_SLOT_INUSE;
		}
		/* Drop session reference that was taken in nfsd4_sequence() */
		nfsd4_put_session(cs->session);
	} else if (cs->clp)
		put_client_renew(cs->clp);
}

__be32
nfsd4_destroy_clientid(struct svc_rqst *rqstp,
		struct nfsd4_compound_state *cstate,
		union nfsd4_op_u *u)
{
	struct nfsd4_destroy_clientid *dc = &u->destroy_clientid;
	struct nfs4_client *conf, *unconf;
	struct nfs4_client *clp = NULL;
	__be32 status = 0;
	struct nfsd_net *nn = net_generic(SVC_NET(rqstp), nfsd_net_id);

	spin_lock(&nn->client_lock);
	unconf = find_unconfirmed_client(&dc->clientid, true, nn);
	conf = find_confirmed_client(&dc->clientid, true, nn);
	WARN_ON_ONCE(conf && unconf);

	if (conf) {
		if (client_has_state(conf)) {
			status = nfserr_clientid_busy;
			goto out;
		}
		status = mark_client_expired_locked(conf);
		if (status)
			goto out;
		clp = conf;
	} else if (unconf)
		clp = unconf;
	else {
		status = nfserr_stale_clientid;
		goto out;
	}
	if (!nfsd4_mach_creds_match(clp, rqstp)) {
		clp = NULL;
		status = nfserr_wrong_cred;
		goto out;
	}
	unhash_client_locked(clp);
out:
	spin_unlock(&nn->client_lock);
	if (clp)
		expire_client(clp);
	return status;
}

__be32
nfsd4_reclaim_complete(struct svc_rqst *rqstp,
		struct nfsd4_compound_state *cstate, union nfsd4_op_u *u)
{
	struct nfsd4_reclaim_complete *rc = &u->reclaim_complete;
	__be32 status = 0;

	if (rc->rca_one_fs) {
		if (!cstate->current_fh.fh_dentry)
			return nfserr_nofilehandle;
		/*
		 * We don't take advantage of the rca_one_fs case.
		 * That's OK, it's optional, we can safely ignore it.
		 */
		return nfs_ok;
	}

	status = nfserr_complete_already;
	if (test_and_set_bit(NFSD4_CLIENT_RECLAIM_COMPLETE,
			     &cstate->session->se_client->cl_flags))
		goto out;

	status = nfserr_stale_clientid;
	if (is_client_expired(cstate->session->se_client))
		/*
		 * The following error isn't really legal.
		 * But we only get here if the client just explicitly
		 * destroyed the client.  Surely it no longer cares what
		 * error it gets back on an operation for the dead
		 * client.
		 */
		goto out;

	status = nfs_ok;
	nfsd4_client_record_create(cstate->session->se_client);
out:
	return status;
}

__be32
nfsd4_setclientid(struct svc_rqst *rqstp, struct nfsd4_compound_state *cstate,
		  union nfsd4_op_u *u)
{
	struct nfsd4_setclientid *setclid = &u->setclientid;
	struct xdr_netobj 	clname = setclid->se_name;
	nfs4_verifier		clverifier = setclid->se_verf;
	struct nfs4_client	*conf, *new;
	struct nfs4_client	*unconf = NULL;
	__be32 			status;
	struct nfsd_net		*nn = net_generic(SVC_NET(rqstp), nfsd_net_id);

	new = create_client(clname, rqstp, &clverifier);
	if (new == NULL)
		return nfserr_jukebox;
	/* Cases below refer to rfc 3530 section 14.2.33: */
	spin_lock(&nn->client_lock);
	conf = find_confirmed_client_by_name(&clname, nn);
	if (conf && client_has_state(conf)) {
		/* case 0: */
		status = nfserr_clid_inuse;
		if (clp_used_exchangeid(conf))
			goto out;
		if (!same_creds(&conf->cl_cred, &rqstp->rq_cred)) {
			char addr_str[INET6_ADDRSTRLEN];
			rpc_ntop((struct sockaddr *) &conf->cl_addr, addr_str,
				 sizeof(addr_str));
			dprintk("NFSD: setclientid: string in use by client "
				"at %s\n", addr_str);
			goto out;
		}
	}
	unconf = find_unconfirmed_client_by_name(&clname, nn);
	if (unconf)
		unhash_client_locked(unconf);
	if (conf && same_verf(&conf->cl_verifier, &clverifier)) {
		/* case 1: probable callback update */
		copy_clid(new, conf);
		gen_confirm(new, nn);
	} else /* case 4 (new client) or cases 2, 3 (client reboot): */
		gen_clid(new, nn);
	new->cl_minorversion = 0;
	gen_callback(new, setclid, rqstp);
	add_to_unconfirmed(new);
	setclid->se_clientid.cl_boot = new->cl_clientid.cl_boot;
	setclid->se_clientid.cl_id = new->cl_clientid.cl_id;
	memcpy(setclid->se_confirm.data, new->cl_confirm.data, sizeof(setclid->se_confirm.data));
	new = NULL;
	status = nfs_ok;
out:
	spin_unlock(&nn->client_lock);
	if (new)
		free_client(new);
	if (unconf)
		expire_client(unconf);
	return status;
}


__be32
nfsd4_setclientid_confirm(struct svc_rqst *rqstp,
			struct nfsd4_compound_state *cstate,
			union nfsd4_op_u *u)
{
	struct nfsd4_setclientid_confirm *setclientid_confirm =
			&u->setclientid_confirm;
	struct nfs4_client *conf, *unconf;
	struct nfs4_client *old = NULL;
	nfs4_verifier confirm = setclientid_confirm->sc_confirm; 
	clientid_t * clid = &setclientid_confirm->sc_clientid;
	__be32 status;
	struct nfsd_net	*nn = net_generic(SVC_NET(rqstp), nfsd_net_id);

	if (STALE_CLIENTID(clid, nn))
		return nfserr_stale_clientid;

	spin_lock(&nn->client_lock);
	conf = find_confirmed_client(clid, false, nn);
	unconf = find_unconfirmed_client(clid, false, nn);
	/*
	 * We try hard to give out unique clientid's, so if we get an
	 * attempt to confirm the same clientid with a different cred,
	 * the client may be buggy; this should never happen.
	 *
	 * Nevertheless, RFC 7530 recommends INUSE for this case:
	 */
	status = nfserr_clid_inuse;
	if (unconf && !same_creds(&unconf->cl_cred, &rqstp->rq_cred))
		goto out;
	if (conf && !same_creds(&conf->cl_cred, &rqstp->rq_cred))
		goto out;
	/* cases below refer to rfc 3530 section 14.2.34: */
	if (!unconf || !same_verf(&confirm, &unconf->cl_confirm)) {
		if (conf && same_verf(&confirm, &conf->cl_confirm)) {
			/* case 2: probable retransmit */
			status = nfs_ok;
		} else /* case 4: client hasn't noticed we rebooted yet? */
			status = nfserr_stale_clientid;
		goto out;
	}
	status = nfs_ok;
	if (conf) { /* case 1: callback update */
		old = unconf;
		unhash_client_locked(old);
		nfsd4_change_callback(conf, &unconf->cl_cb_conn);
	} else { /* case 3: normal case; new or rebooted client */
		old = find_confirmed_client_by_name(&unconf->cl_name, nn);
		if (old) {
			status = nfserr_clid_inuse;
			if (client_has_state(old)
					&& !same_creds(&unconf->cl_cred,
							&old->cl_cred))
				goto out;
			status = mark_client_expired_locked(old);
			if (status) {
				old = NULL;
				goto out;
			}
		}
		move_to_confirmed(unconf);
		conf = unconf;
	}
	get_client_locked(conf);
	spin_unlock(&nn->client_lock);
	nfsd4_probe_callback(conf);
	spin_lock(&nn->client_lock);
	put_client_renew_locked(conf);
out:
	spin_unlock(&nn->client_lock);
	if (old)
		expire_client(old);
	return status;
}

static struct nfs4_file *nfsd4_alloc_file(void)
{
	return kmem_cache_alloc(file_slab, GFP_KERNEL);
}

/* OPEN Share state helper functions */
static void nfsd4_init_file(struct knfsd_fh *fh, unsigned int hashval,
				struct nfs4_file *fp)
{
	lockdep_assert_held(&state_lock);

	atomic_set(&fp->fi_ref, 1);
	spin_lock_init(&fp->fi_lock);
	INIT_LIST_HEAD(&fp->fi_stateids);
	INIT_LIST_HEAD(&fp->fi_delegations);
	INIT_LIST_HEAD(&fp->fi_clnt_odstate);
	fh_copy_shallow(&fp->fi_fhandle, fh);
	fp->fi_deleg_file = NULL;
	fp->fi_had_conflict = false;
	fp->fi_share_deny = 0;
	memset(fp->fi_fds, 0, sizeof(fp->fi_fds));
	memset(fp->fi_access, 0, sizeof(fp->fi_access));
#ifdef CONFIG_NFSD_PNFS
	INIT_LIST_HEAD(&fp->fi_lo_states);
	atomic_set(&fp->fi_lo_recalls, 0);
#endif
	hlist_add_head_rcu(&fp->fi_hash, &file_hashtbl[hashval]);
}

void
nfsd4_free_slabs(void)
{
	kmem_cache_destroy(odstate_slab);
	kmem_cache_destroy(openowner_slab);
	kmem_cache_destroy(lockowner_slab);
	kmem_cache_destroy(file_slab);
	kmem_cache_destroy(stateid_slab);
	kmem_cache_destroy(deleg_slab);
}

int
nfsd4_init_slabs(void)
{
	openowner_slab = kmem_cache_create("nfsd4_openowners",
			sizeof(struct nfs4_openowner), 0, 0, NULL);
	if (openowner_slab == NULL)
		goto out;
	lockowner_slab = kmem_cache_create("nfsd4_lockowners",
			sizeof(struct nfs4_lockowner), 0, 0, NULL);
	if (lockowner_slab == NULL)
		goto out_free_openowner_slab;
	file_slab = kmem_cache_create("nfsd4_files",
			sizeof(struct nfs4_file), 0, 0, NULL);
	if (file_slab == NULL)
		goto out_free_lockowner_slab;
	stateid_slab = kmem_cache_create("nfsd4_stateids",
			sizeof(struct nfs4_ol_stateid), 0, 0, NULL);
	if (stateid_slab == NULL)
		goto out_free_file_slab;
	deleg_slab = kmem_cache_create("nfsd4_delegations",
			sizeof(struct nfs4_delegation), 0, 0, NULL);
	if (deleg_slab == NULL)
		goto out_free_stateid_slab;
	odstate_slab = kmem_cache_create("nfsd4_odstate",
			sizeof(struct nfs4_clnt_odstate), 0, 0, NULL);
	if (odstate_slab == NULL)
		goto out_free_deleg_slab;
	return 0;

out_free_deleg_slab:
	kmem_cache_destroy(deleg_slab);
out_free_stateid_slab:
	kmem_cache_destroy(stateid_slab);
out_free_file_slab:
	kmem_cache_destroy(file_slab);
out_free_lockowner_slab:
	kmem_cache_destroy(lockowner_slab);
out_free_openowner_slab:
	kmem_cache_destroy(openowner_slab);
out:
	dprintk("nfsd4: out of memory while initializing nfsv4\n");
	return -ENOMEM;
}

static void init_nfs4_replay(struct nfs4_replay *rp)
{
	rp->rp_status = nfserr_serverfault;
	rp->rp_buflen = 0;
	rp->rp_buf = rp->rp_ibuf;
	mutex_init(&rp->rp_mutex);
}

static void nfsd4_cstate_assign_replay(struct nfsd4_compound_state *cstate,
		struct nfs4_stateowner *so)
{
	if (!nfsd4_has_session(cstate)) {
		mutex_lock(&so->so_replay.rp_mutex);
		cstate->replay_owner = nfs4_get_stateowner(so);
	}
}

void nfsd4_cstate_clear_replay(struct nfsd4_compound_state *cstate)
{
	struct nfs4_stateowner *so = cstate->replay_owner;

	if (so != NULL) {
		cstate->replay_owner = NULL;
		mutex_unlock(&so->so_replay.rp_mutex);
		nfs4_put_stateowner(so);
	}
}

static inline void *alloc_stateowner(struct kmem_cache *slab, struct xdr_netobj *owner, struct nfs4_client *clp)
{
	struct nfs4_stateowner *sop;

	sop = kmem_cache_alloc(slab, GFP_KERNEL);
	if (!sop)
		return NULL;

	sop->so_owner.data = kmemdup(owner->data, owner->len, GFP_KERNEL);
	if (!sop->so_owner.data) {
		kmem_cache_free(slab, sop);
		return NULL;
	}
	sop->so_owner.len = owner->len;

	INIT_LIST_HEAD(&sop->so_stateids);
	sop->so_client = clp;
	init_nfs4_replay(&sop->so_replay);
	atomic_set(&sop->so_count, 1);
	return sop;
}

static void hash_openowner(struct nfs4_openowner *oo, struct nfs4_client *clp, unsigned int strhashval)
{
	lockdep_assert_held(&clp->cl_lock);

	list_add(&oo->oo_owner.so_strhash,
		 &clp->cl_ownerstr_hashtbl[strhashval]);
	list_add(&oo->oo_perclient, &clp->cl_openowners);
}

static void nfs4_unhash_openowner(struct nfs4_stateowner *so)
{
	unhash_openowner_locked(openowner(so));
}

static void nfs4_free_openowner(struct nfs4_stateowner *so)
{
	struct nfs4_openowner *oo = openowner(so);

	kmem_cache_free(openowner_slab, oo);
}

static const struct nfs4_stateowner_operations openowner_ops = {
	.so_unhash =	nfs4_unhash_openowner,
	.so_free =	nfs4_free_openowner,
};

static struct nfs4_ol_stateid *
nfsd4_find_existing_open(struct nfs4_file *fp, struct nfsd4_open *open)
{
	struct nfs4_ol_stateid *local, *ret = NULL;
	struct nfs4_openowner *oo = open->op_openowner;

	lockdep_assert_held(&fp->fi_lock);

	list_for_each_entry(local, &fp->fi_stateids, st_perfile) {
		/* ignore lock owners */
		if (local->st_stateowner->so_is_open_owner == 0)
			continue;
		if (local->st_stateowner != &oo->oo_owner)
			continue;
		if (local->st_stid.sc_type == NFS4_OPEN_STID) {
			ret = local;
			atomic_inc(&ret->st_stid.sc_count);
			break;
		}
	}
	return ret;
}

static __be32
nfsd4_verify_open_stid(struct nfs4_stid *s)
{
	__be32 ret = nfs_ok;

	switch (s->sc_type) {
	default:
		break;
	case NFS4_CLOSED_STID:
	case NFS4_CLOSED_DELEG_STID:
		ret = nfserr_bad_stateid;
		break;
	case NFS4_REVOKED_DELEG_STID:
		ret = nfserr_deleg_revoked;
	}
	return ret;
}

/* Lock the stateid st_mutex, and deal with races with CLOSE */
static __be32
nfsd4_lock_ol_stateid(struct nfs4_ol_stateid *stp)
{
	__be32 ret;

	mutex_lock(&stp->st_mutex);
	ret = nfsd4_verify_open_stid(&stp->st_stid);
	if (ret != nfs_ok)
		mutex_unlock(&stp->st_mutex);
	return ret;
}

static struct nfs4_ol_stateid *
nfsd4_find_and_lock_existing_open(struct nfs4_file *fp, struct nfsd4_open *open)
{
	struct nfs4_ol_stateid *stp;
	for (;;) {
		spin_lock(&fp->fi_lock);
		stp = nfsd4_find_existing_open(fp, open);
		spin_unlock(&fp->fi_lock);
		if (!stp || nfsd4_lock_ol_stateid(stp) == nfs_ok)
			break;
		nfs4_put_stid(&stp->st_stid);
	}
	return stp;
}

static struct nfs4_openowner *
alloc_init_open_stateowner(unsigned int strhashval, struct nfsd4_open *open,
			   struct nfsd4_compound_state *cstate)
{
	struct nfs4_client *clp = cstate->clp;
	struct nfs4_openowner *oo, *ret;

	oo = alloc_stateowner(openowner_slab, &open->op_owner, clp);
	if (!oo)
		return NULL;
	oo->oo_owner.so_ops = &openowner_ops;
	oo->oo_owner.so_is_open_owner = 1;
	oo->oo_owner.so_seqid = open->op_seqid;
	oo->oo_flags = 0;
	if (nfsd4_has_session(cstate))
		oo->oo_flags |= NFS4_OO_CONFIRMED;
	oo->oo_time = 0;
	oo->oo_last_closed_stid = NULL;
	INIT_LIST_HEAD(&oo->oo_close_lru);
	spin_lock(&clp->cl_lock);
	ret = find_openstateowner_str_locked(strhashval, open, clp);
	if (ret == NULL) {
		hash_openowner(oo, clp, strhashval);
		ret = oo;
	} else
		nfs4_free_stateowner(&oo->oo_owner);

	spin_unlock(&clp->cl_lock);
	return ret;
}

static struct nfs4_ol_stateid *
init_open_stateid(struct nfs4_file *fp, struct nfsd4_open *open)
{

	struct nfs4_openowner *oo = open->op_openowner;
	struct nfs4_ol_stateid *retstp = NULL;
	struct nfs4_ol_stateid *stp;

	stp = open->op_stp;
	/* We are moving these outside of the spinlocks to avoid the warnings */
	mutex_init(&stp->st_mutex);
	mutex_lock(&stp->st_mutex);

retry:
	spin_lock(&oo->oo_owner.so_client->cl_lock);
	spin_lock(&fp->fi_lock);

	retstp = nfsd4_find_existing_open(fp, open);
	if (retstp)
		goto out_unlock;

	open->op_stp = NULL;
	atomic_inc(&stp->st_stid.sc_count);
	stp->st_stid.sc_type = NFS4_OPEN_STID;
	INIT_LIST_HEAD(&stp->st_locks);
	stp->st_stateowner = nfs4_get_stateowner(&oo->oo_owner);
	get_nfs4_file(fp);
	stp->st_stid.sc_file = fp;
	stp->st_access_bmap = 0;
	stp->st_deny_bmap = 0;
	stp->st_openstp = NULL;
	list_add(&stp->st_perstateowner, &oo->oo_owner.so_stateids);
	list_add(&stp->st_perfile, &fp->fi_stateids);

out_unlock:
	spin_unlock(&fp->fi_lock);
	spin_unlock(&oo->oo_owner.so_client->cl_lock);
	if (retstp) {
		/* Handle races with CLOSE */
		if (nfsd4_lock_ol_stateid(retstp) != nfs_ok) {
			nfs4_put_stid(&retstp->st_stid);
			goto retry;
		}
		/* To keep mutex tracking happy */
		mutex_unlock(&stp->st_mutex);
		stp = retstp;
	}
	return stp;
}

/*
 * In the 4.0 case we need to keep the owners around a little while to handle
 * CLOSE replay. We still do need to release any file access that is held by
 * them before returning however.
 */
static void
move_to_close_lru(struct nfs4_ol_stateid *s, struct net *net)
{
	struct nfs4_ol_stateid *last;
	struct nfs4_openowner *oo = openowner(s->st_stateowner);
	struct nfsd_net *nn = net_generic(s->st_stid.sc_client->net,
						nfsd_net_id);

	dprintk("NFSD: move_to_close_lru nfs4_openowner %p\n", oo);

	/*
	 * We know that we hold one reference via nfsd4_close, and another
	 * "persistent" reference for the client. If the refcount is higher
	 * than 2, then there are still calls in progress that are using this
	 * stateid. We can't put the sc_file reference until they are finished.
	 * Wait for the refcount to drop to 2. Since it has been unhashed,
	 * there should be no danger of the refcount going back up again at
	 * this point.
	 */
	wait_event(close_wq, atomic_read(&s->st_stid.sc_count) == 2);

	release_all_access(s);
	if (s->st_stid.sc_file) {
		put_nfs4_file(s->st_stid.sc_file);
		s->st_stid.sc_file = NULL;
	}

	spin_lock(&nn->client_lock);
	last = oo->oo_last_closed_stid;
	oo->oo_last_closed_stid = s;
	list_move_tail(&oo->oo_close_lru, &nn->close_lru);
	oo->oo_time = get_seconds();
	spin_unlock(&nn->client_lock);
	if (last)
		nfs4_put_stid(&last->st_stid);
}

/* search file_hashtbl[] for file */
static struct nfs4_file *
find_file_locked(struct knfsd_fh *fh, unsigned int hashval)
{
	struct nfs4_file *fp;

	hlist_for_each_entry_rcu(fp, &file_hashtbl[hashval], fi_hash) {
		if (fh_match(&fp->fi_fhandle, fh)) {
			if (atomic_inc_not_zero(&fp->fi_ref))
				return fp;
		}
	}
	return NULL;
}

struct nfs4_file *
find_file(struct knfsd_fh *fh)
{
	struct nfs4_file *fp;
	unsigned int hashval = file_hashval(fh);

	rcu_read_lock();
	fp = find_file_locked(fh, hashval);
	rcu_read_unlock();
	return fp;
}

static struct nfs4_file *
find_or_add_file(struct nfs4_file *new, struct knfsd_fh *fh)
{
	struct nfs4_file *fp;
	unsigned int hashval = file_hashval(fh);

	rcu_read_lock();
	fp = find_file_locked(fh, hashval);
	rcu_read_unlock();
	if (fp)
		return fp;

	spin_lock(&state_lock);
	fp = find_file_locked(fh, hashval);
	if (likely(fp == NULL)) {
		nfsd4_init_file(fh, hashval, new);
		fp = new;
	}
	spin_unlock(&state_lock);

	return fp;
}

/*
 * Called to check deny when READ with all zero stateid or
 * WRITE with all zero or all one stateid
 */
static __be32
nfs4_share_conflict(struct svc_fh *current_fh, unsigned int deny_type)
{
	struct nfs4_file *fp;
	__be32 ret = nfs_ok;

	fp = find_file(&current_fh->fh_handle);
	if (!fp)
		return ret;
	/* Check for conflicting share reservations */
	spin_lock(&fp->fi_lock);
	if (fp->fi_share_deny & deny_type)
		ret = nfserr_locked;
	spin_unlock(&fp->fi_lock);
	put_nfs4_file(fp);
	return ret;
}

static void nfsd4_cb_recall_prepare(struct nfsd4_callback *cb)
{
	struct nfs4_delegation *dp = cb_to_delegation(cb);
	struct nfsd_net *nn = net_generic(dp->dl_stid.sc_client->net,
					  nfsd_net_id);

	block_delegations(&dp->dl_stid.sc_file->fi_fhandle);

	/*
	 * We can't do this in nfsd_break_deleg_cb because it is
	 * already holding inode->i_lock.
	 *
	 * If the dl_time != 0, then we know that it has already been
	 * queued for a lease break. Don't queue it again.
	 */
	spin_lock(&state_lock);
	if (dp->dl_time == 0) {
		dp->dl_time = get_seconds();
		list_add_tail(&dp->dl_recall_lru, &nn->del_recall_lru);
	}
	spin_unlock(&state_lock);
}

static int nfsd4_cb_recall_done(struct nfsd4_callback *cb,
		struct rpc_task *task)
{
	struct nfs4_delegation *dp = cb_to_delegation(cb);

	if (dp->dl_stid.sc_type == NFS4_CLOSED_DELEG_STID)
	        return 1;

	switch (task->tk_status) {
	case 0:
		return 1;
	case -EBADHANDLE:
	case -NFS4ERR_BAD_STATEID:
		/*
		 * Race: client probably got cb_recall before open reply
		 * granting delegation.
		 */
		if (dp->dl_retries--) {
			rpc_delay(task, 2 * HZ);
			return 0;
		}
		/*FALLTHRU*/
	default:
		return -1;
	}
}

static void nfsd4_cb_recall_release(struct nfsd4_callback *cb)
{
	struct nfs4_delegation *dp = cb_to_delegation(cb);

	nfs4_put_stid(&dp->dl_stid);
}

static const struct nfsd4_callback_ops nfsd4_cb_recall_ops = {
	.prepare	= nfsd4_cb_recall_prepare,
	.done		= nfsd4_cb_recall_done,
	.release	= nfsd4_cb_recall_release,
};

static void nfsd_break_one_deleg(struct nfs4_delegation *dp)
{
	/*
	 * We're assuming the state code never drops its reference
	 * without first removing the lease.  Since we're in this lease
	 * callback (and since the lease code is serialized by the kernel
	 * lock) we know the server hasn't removed the lease yet, we know
	 * it's safe to take a reference.
	 */
	atomic_inc(&dp->dl_stid.sc_count);
	nfsd4_run_cb(&dp->dl_recall);
}

/* Called from break_lease() with i_lock held. */
static bool
nfsd_break_deleg_cb(struct file_lock *fl)
{
	bool ret = false;
	struct nfs4_file *fp = (struct nfs4_file *)fl->fl_owner;
	struct nfs4_delegation *dp;

	if (!fp) {
		WARN(1, "(%p)->fl_owner NULL\n", fl);
		return ret;
	}
	if (fp->fi_had_conflict) {
		WARN(1, "duplicate break on %p\n", fp);
		return ret;
	}
	/*
	 * We don't want the locks code to timeout the lease for us;
	 * we'll remove it ourself if a delegation isn't returned
	 * in time:
	 */
	fl->fl_break_time = 0;

	spin_lock(&fp->fi_lock);
	fp->fi_had_conflict = true;
	/*
	 * If there are no delegations on the list, then return true
	 * so that the lease code will go ahead and delete it.
	 */
	if (list_empty(&fp->fi_delegations))
		ret = true;
	else
		list_for_each_entry(dp, &fp->fi_delegations, dl_perfile)
			nfsd_break_one_deleg(dp);
	spin_unlock(&fp->fi_lock);
	return ret;
}

static int
nfsd_change_deleg_cb(struct file_lock *onlist, int arg,
		     struct list_head *dispose)
{
	if (arg & F_UNLCK)
		return lease_modify(onlist, arg, dispose);
	else
		return -EAGAIN;
}

static const struct lock_manager_operations nfsd_lease_mng_ops = {
	.lm_break = nfsd_break_deleg_cb,
	.lm_change = nfsd_change_deleg_cb,
};

static __be32 nfsd4_check_seqid(struct nfsd4_compound_state *cstate, struct nfs4_stateowner *so, u32 seqid)
{
	if (nfsd4_has_session(cstate))
		return nfs_ok;
	if (seqid == so->so_seqid - 1)
		return nfserr_replay_me;
	if (seqid == so->so_seqid)
		return nfs_ok;
	return nfserr_bad_seqid;
}

static __be32 lookup_clientid(clientid_t *clid,
		struct nfsd4_compound_state *cstate,
		struct nfsd_net *nn)
{
	struct nfs4_client *found;

	if (cstate->clp) {
		found = cstate->clp;
		if (!same_clid(&found->cl_clientid, clid))
			return nfserr_stale_clientid;
		return nfs_ok;
	}

	if (STALE_CLIENTID(clid, nn))
		return nfserr_stale_clientid;

	/*
	 * For v4.1+ we get the client in the SEQUENCE op. If we don't have one
	 * cached already then we know this is for is for v4.0 and "sessions"
	 * will be false.
	 */
	WARN_ON_ONCE(cstate->session);
	spin_lock(&nn->client_lock);
	found = find_confirmed_client(clid, false, nn);
	if (!found) {
		spin_unlock(&nn->client_lock);
		return nfserr_expired;
	}
	atomic_inc(&found->cl_refcount);
	spin_unlock(&nn->client_lock);

	/* Cache the nfs4_client in cstate! */
	cstate->clp = found;
	return nfs_ok;
}

__be32
nfsd4_process_open1(struct nfsd4_compound_state *cstate,
		    struct nfsd4_open *open, struct nfsd_net *nn)
{
	clientid_t *clientid = &open->op_clientid;
	struct nfs4_client *clp = NULL;
	unsigned int strhashval;
	struct nfs4_openowner *oo = NULL;
	__be32 status;

	if (STALE_CLIENTID(&open->op_clientid, nn))
		return nfserr_stale_clientid;
	/*
	 * In case we need it later, after we've already created the
	 * file and don't want to risk a further failure:
	 */
	open->op_file = nfsd4_alloc_file();
	if (open->op_file == NULL)
		return nfserr_jukebox;

	status = lookup_clientid(clientid, cstate, nn);
	if (status)
		return status;
	clp = cstate->clp;

	strhashval = ownerstr_hashval(&open->op_owner);
	oo = find_openstateowner_str(strhashval, open, clp);
	open->op_openowner = oo;
	if (!oo) {
		goto new_owner;
	}
	if (!(oo->oo_flags & NFS4_OO_CONFIRMED)) {
		/* Replace unconfirmed owners without checking for replay. */
		release_openowner(oo);
		open->op_openowner = NULL;
		goto new_owner;
	}
	status = nfsd4_check_seqid(cstate, &oo->oo_owner, open->op_seqid);
	if (status)
		return status;
	goto alloc_stateid;
new_owner:
	oo = alloc_init_open_stateowner(strhashval, open, cstate);
	if (oo == NULL)
		return nfserr_jukebox;
	open->op_openowner = oo;
alloc_stateid:
	open->op_stp = nfs4_alloc_open_stateid(clp);
	if (!open->op_stp)
		return nfserr_jukebox;

	if (nfsd4_has_session(cstate) &&
	    (cstate->current_fh.fh_export->ex_flags & NFSEXP_PNFS)) {
		open->op_odstate = alloc_clnt_odstate(clp);
		if (!open->op_odstate)
			return nfserr_jukebox;
	}

	return nfs_ok;
}

static inline __be32
nfs4_check_delegmode(struct nfs4_delegation *dp, int flags)
{
	if ((flags & WR_STATE) && (dp->dl_type == NFS4_OPEN_DELEGATE_READ))
		return nfserr_openmode;
	else
		return nfs_ok;
}

static int share_access_to_flags(u32 share_access)
{
	return share_access == NFS4_SHARE_ACCESS_READ ? RD_STATE : WR_STATE;
}

static struct nfs4_delegation *find_deleg_stateid(struct nfs4_client *cl, stateid_t *s)
{
	struct nfs4_stid *ret;

	ret = find_stateid_by_type(cl, s,
				NFS4_DELEG_STID|NFS4_REVOKED_DELEG_STID);
	if (!ret)
		return NULL;
	return delegstateid(ret);
}

static bool nfsd4_is_deleg_cur(struct nfsd4_open *open)
{
	return open->op_claim_type == NFS4_OPEN_CLAIM_DELEGATE_CUR ||
	       open->op_claim_type == NFS4_OPEN_CLAIM_DELEG_CUR_FH;
}

static __be32
nfs4_check_deleg(struct nfs4_client *cl, struct nfsd4_open *open,
		struct nfs4_delegation **dp)
{
	int flags;
	__be32 status = nfserr_bad_stateid;
	struct nfs4_delegation *deleg;

	deleg = find_deleg_stateid(cl, &open->op_delegate_stateid);
	if (deleg == NULL)
		goto out;
	if (deleg->dl_stid.sc_type == NFS4_REVOKED_DELEG_STID) {
		nfs4_put_stid(&deleg->dl_stid);
		if (cl->cl_minorversion)
			status = nfserr_deleg_revoked;
		goto out;
	}
	flags = share_access_to_flags(open->op_share_access);
	status = nfs4_check_delegmode(deleg, flags);
	if (status) {
		nfs4_put_stid(&deleg->dl_stid);
		goto out;
	}
	*dp = deleg;
out:
	if (!nfsd4_is_deleg_cur(open))
		return nfs_ok;
	if (status)
		return status;
	open->op_openowner->oo_flags |= NFS4_OO_CONFIRMED;
	return nfs_ok;
}

static inline int nfs4_access_to_access(u32 nfs4_access)
{
	int flags = 0;

	if (nfs4_access & NFS4_SHARE_ACCESS_READ)
		flags |= NFSD_MAY_READ;
	if (nfs4_access & NFS4_SHARE_ACCESS_WRITE)
		flags |= NFSD_MAY_WRITE;
	return flags;
}

static inline __be32
nfsd4_truncate(struct svc_rqst *rqstp, struct svc_fh *fh,
		struct nfsd4_open *open)
{
	struct iattr iattr = {
		.ia_valid = ATTR_SIZE,
		.ia_size = 0,
	};
	if (!open->op_truncate)
		return 0;
	if (!(open->op_share_access & NFS4_SHARE_ACCESS_WRITE))
		return nfserr_inval;
	return nfsd_setattr(rqstp, fh, &iattr, 0, (time_t)0);
}

static __be32 nfs4_get_vfs_file(struct svc_rqst *rqstp, struct nfs4_file *fp,
		struct svc_fh *cur_fh, struct nfs4_ol_stateid *stp,
		struct nfsd4_open *open)
{
	struct file *filp = NULL;
	__be32 status;
	int oflag = nfs4_access_to_omode(open->op_share_access);
	int access = nfs4_access_to_access(open->op_share_access);
	unsigned char old_access_bmap, old_deny_bmap;

	spin_lock(&fp->fi_lock);

	/*
	 * Are we trying to set a deny mode that would conflict with
	 * current access?
	 */
	status = nfs4_file_check_deny(fp, open->op_share_deny);
	if (status != nfs_ok) {
		spin_unlock(&fp->fi_lock);
		goto out;
	}

	/* set access to the file */
	status = nfs4_file_get_access(fp, open->op_share_access);
	if (status != nfs_ok) {
		spin_unlock(&fp->fi_lock);
		goto out;
	}

	/* Set access bits in stateid */
	old_access_bmap = stp->st_access_bmap;
	set_access(open->op_share_access, stp);

	/* Set new deny mask */
	old_deny_bmap = stp->st_deny_bmap;
	set_deny(open->op_share_deny, stp);
	fp->fi_share_deny |= (open->op_share_deny & NFS4_SHARE_DENY_BOTH);

	if (!fp->fi_fds[oflag]) {
		spin_unlock(&fp->fi_lock);
		status = nfsd_open(rqstp, cur_fh, S_IFREG, access, &filp);
		if (status)
			goto out_put_access;
		spin_lock(&fp->fi_lock);
		if (!fp->fi_fds[oflag]) {
			fp->fi_fds[oflag] = filp;
			filp = NULL;
		}
	}
	spin_unlock(&fp->fi_lock);
	if (filp)
		fput(filp);

	status = nfsd4_truncate(rqstp, cur_fh, open);
	if (status)
		goto out_put_access;
out:
	return status;
out_put_access:
	stp->st_access_bmap = old_access_bmap;
	nfs4_file_put_access(fp, open->op_share_access);
	reset_union_bmap_deny(bmap_to_share_mode(old_deny_bmap), stp);
	goto out;
}

static __be32
nfs4_upgrade_open(struct svc_rqst *rqstp, struct nfs4_file *fp, struct svc_fh *cur_fh, struct nfs4_ol_stateid *stp, struct nfsd4_open *open)
{
	__be32 status;
	unsigned char old_deny_bmap = stp->st_deny_bmap;

	if (!test_access(open->op_share_access, stp))
		return nfs4_get_vfs_file(rqstp, fp, cur_fh, stp, open);

	/* test and set deny mode */
	spin_lock(&fp->fi_lock);
	status = nfs4_file_check_deny(fp, open->op_share_deny);
	if (status == nfs_ok) {
		set_deny(open->op_share_deny, stp);
		fp->fi_share_deny |=
				(open->op_share_deny & NFS4_SHARE_DENY_BOTH);
	}
	spin_unlock(&fp->fi_lock);

	if (status != nfs_ok)
		return status;

	status = nfsd4_truncate(rqstp, cur_fh, open);
	if (status != nfs_ok)
		reset_union_bmap_deny(old_deny_bmap, stp);
	return status;
}

/* Should we give out recallable state?: */
static bool nfsd4_cb_channel_good(struct nfs4_client *clp)
{
	if (clp->cl_cb_state == NFSD4_CB_UP)
		return true;
	/*
	 * In the sessions case, since we don't have to establish a
	 * separate connection for callbacks, we assume it's OK
	 * until we hear otherwise:
	 */
	return clp->cl_minorversion && clp->cl_cb_state == NFSD4_CB_UNKNOWN;
}

static struct file_lock *nfs4_alloc_init_lease(struct nfs4_file *fp, int flag)
{
	struct file_lock *fl;

	fl = locks_alloc_lock();
	if (!fl)
		return NULL;
	fl->fl_lmops = &nfsd_lease_mng_ops;
	fl->fl_flags = FL_DELEG;
	fl->fl_type = flag == NFS4_OPEN_DELEGATE_READ? F_RDLCK: F_WRLCK;
	fl->fl_end = OFFSET_MAX;
	fl->fl_owner = (fl_owner_t)fp;
	fl->fl_pid = current->tgid;
	return fl;
}

/**
 * nfs4_setlease - Obtain a delegation by requesting lease from vfs layer
 * @dp:   a pointer to the nfs4_delegation we're adding.
 *
 * Return:
 *      On success: Return code will be 0 on success.
 *
 *      On error: -EAGAIN if there was an existing delegation.
 *                 nonzero if there is an error in other cases.
 *
 */

static int nfs4_setlease(struct nfs4_delegation *dp)
{
	struct nfs4_file *fp = dp->dl_stid.sc_file;
	struct file_lock *fl;
	struct file *filp;
	int status = 0;

	fl = nfs4_alloc_init_lease(fp, NFS4_OPEN_DELEGATE_READ);
	if (!fl)
		return -ENOMEM;
	filp = find_readable_file(fp);
	if (!filp) {
		/* We should always have a readable file here */
		WARN_ON_ONCE(1);
		locks_free_lock(fl);
		return -EBADF;
	}
	fl->fl_file = filp;
	status = vfs_setlease(filp, fl->fl_type, &fl, NULL);
	if (fl)
		locks_free_lock(fl);
	if (status)
		goto out_fput;
	spin_lock(&state_lock);
	spin_lock(&fp->fi_lock);
	/* Did the lease get broken before we took the lock? */
	status = -EAGAIN;
	if (fp->fi_had_conflict)
		goto out_unlock;
	/* Race breaker */
	if (fp->fi_deleg_file) {
		status = hash_delegation_locked(dp, fp);
		goto out_unlock;
	}
	fp->fi_deleg_file = filp;
	fp->fi_delegees = 0;
	status = hash_delegation_locked(dp, fp);
	spin_unlock(&fp->fi_lock);
	spin_unlock(&state_lock);
	if (status) {
		/* Should never happen, this is a new fi_deleg_file  */
		WARN_ON_ONCE(1);
		goto out_fput;
	}
	return 0;
out_unlock:
	spin_unlock(&fp->fi_lock);
	spin_unlock(&state_lock);
out_fput:
	fput(filp);
	return status;
}

static struct nfs4_delegation *
nfs4_set_delegation(struct nfs4_client *clp, struct svc_fh *fh,
		    struct nfs4_file *fp, struct nfs4_clnt_odstate *odstate)
{
	int status;
	struct nfs4_delegation *dp;

	if (fp->fi_had_conflict)
		return ERR_PTR(-EAGAIN);

	spin_lock(&state_lock);
	spin_lock(&fp->fi_lock);
	status = nfs4_get_existing_delegation(clp, fp);
	spin_unlock(&fp->fi_lock);
	spin_unlock(&state_lock);

	if (status)
		return ERR_PTR(status);

	dp = alloc_init_deleg(clp, fh, odstate);
	if (!dp)
		return ERR_PTR(-ENOMEM);

	get_nfs4_file(fp);
	spin_lock(&state_lock);
	spin_lock(&fp->fi_lock);
	dp->dl_stid.sc_file = fp;
	if (!fp->fi_deleg_file) {
		spin_unlock(&fp->fi_lock);
		spin_unlock(&state_lock);
		status = nfs4_setlease(dp);
		goto out;
	}
	if (fp->fi_had_conflict) {
		status = -EAGAIN;
		goto out_unlock;
	}
	status = hash_delegation_locked(dp, fp);
out_unlock:
	spin_unlock(&fp->fi_lock);
	spin_unlock(&state_lock);
out:
	if (status) {
		put_clnt_odstate(dp->dl_clnt_odstate);
		nfs4_put_stid(&dp->dl_stid);
		return ERR_PTR(status);
	}
	return dp;
}

static void nfsd4_open_deleg_none_ext(struct nfsd4_open *open, int status)
{
	open->op_delegate_type = NFS4_OPEN_DELEGATE_NONE_EXT;
	if (status == -EAGAIN)
		open->op_why_no_deleg = WND4_CONTENTION;
	else {
		open->op_why_no_deleg = WND4_RESOURCE;
		switch (open->op_deleg_want) {
		case NFS4_SHARE_WANT_READ_DELEG:
		case NFS4_SHARE_WANT_WRITE_DELEG:
		case NFS4_SHARE_WANT_ANY_DELEG:
			break;
		case NFS4_SHARE_WANT_CANCEL:
			open->op_why_no_deleg = WND4_CANCELLED;
			break;
		case NFS4_SHARE_WANT_NO_DELEG:
			WARN_ON_ONCE(1);
		}
	}
}

/*
 * Attempt to hand out a delegation.
 *
 * Note we don't support write delegations, and won't until the vfs has
 * proper support for them.
 */
static void
nfs4_open_delegation(struct svc_fh *fh, struct nfsd4_open *open,
			struct nfs4_ol_stateid *stp)
{
	struct nfs4_delegation *dp;
	struct nfs4_openowner *oo = openowner(stp->st_stateowner);
	struct nfs4_client *clp = stp->st_stid.sc_client;
	int cb_up;
	int status = 0;

	cb_up = nfsd4_cb_channel_good(oo->oo_owner.so_client);
	open->op_recall = 0;
	switch (open->op_claim_type) {
		case NFS4_OPEN_CLAIM_PREVIOUS:
			if (!cb_up)
				open->op_recall = 1;
			if (open->op_delegate_type != NFS4_OPEN_DELEGATE_READ)
				goto out_no_deleg;
			break;
		case NFS4_OPEN_CLAIM_NULL:
		case NFS4_OPEN_CLAIM_FH:
			/*
			 * Let's not give out any delegations till everyone's
			 * had the chance to reclaim theirs, *and* until
			 * NLM locks have all been reclaimed:
			 */
			if (locks_in_grace(clp->net))
				goto out_no_deleg;
			if (!cb_up || !(oo->oo_flags & NFS4_OO_CONFIRMED))
				goto out_no_deleg;
			/*
			 * Also, if the file was opened for write or
			 * create, there's a good chance the client's
			 * about to write to it, resulting in an
			 * immediate recall (since we don't support
			 * write delegations):
			 */
			if (open->op_share_access & NFS4_SHARE_ACCESS_WRITE)
				goto out_no_deleg;
			if (open->op_create == NFS4_OPEN_CREATE)
				goto out_no_deleg;
			break;
		default:
			goto out_no_deleg;
	}
	dp = nfs4_set_delegation(clp, fh, stp->st_stid.sc_file, stp->st_clnt_odstate);
	if (IS_ERR(dp))
		goto out_no_deleg;

	memcpy(&open->op_delegate_stateid, &dp->dl_stid.sc_stateid, sizeof(dp->dl_stid.sc_stateid));

	dprintk("NFSD: delegation stateid=" STATEID_FMT "\n",
		STATEID_VAL(&dp->dl_stid.sc_stateid));
	open->op_delegate_type = NFS4_OPEN_DELEGATE_READ;
	nfs4_put_stid(&dp->dl_stid);
	return;
out_no_deleg:
	open->op_delegate_type = NFS4_OPEN_DELEGATE_NONE;
	if (open->op_claim_type == NFS4_OPEN_CLAIM_PREVIOUS &&
	    open->op_delegate_type != NFS4_OPEN_DELEGATE_NONE) {
		dprintk("NFSD: WARNING: refusing delegation reclaim\n");
		open->op_recall = 1;
	}

	/* 4.1 client asking for a delegation? */
	if (open->op_deleg_want)
		nfsd4_open_deleg_none_ext(open, status);
	return;
}

static void nfsd4_deleg_xgrade_none_ext(struct nfsd4_open *open,
					struct nfs4_delegation *dp)
{
	if (open->op_deleg_want == NFS4_SHARE_WANT_READ_DELEG &&
	    dp->dl_type == NFS4_OPEN_DELEGATE_WRITE) {
		open->op_delegate_type = NFS4_OPEN_DELEGATE_NONE_EXT;
		open->op_why_no_deleg = WND4_NOT_SUPP_DOWNGRADE;
	} else if (open->op_deleg_want == NFS4_SHARE_WANT_WRITE_DELEG &&
		   dp->dl_type == NFS4_OPEN_DELEGATE_WRITE) {
		open->op_delegate_type = NFS4_OPEN_DELEGATE_NONE_EXT;
		open->op_why_no_deleg = WND4_NOT_SUPP_UPGRADE;
	}
	/* Otherwise the client must be confused wanting a delegation
	 * it already has, therefore we don't return
	 * NFS4_OPEN_DELEGATE_NONE_EXT and reason.
	 */
}

__be32
nfsd4_process_open2(struct svc_rqst *rqstp, struct svc_fh *current_fh, struct nfsd4_open *open)
{
	struct nfsd4_compoundres *resp = rqstp->rq_resp;
	struct nfs4_client *cl = open->op_openowner->oo_owner.so_client;
	struct nfs4_file *fp = NULL;
	struct nfs4_ol_stateid *stp = NULL;
	struct nfs4_delegation *dp = NULL;
	__be32 status;
	bool new_stp = false;

	/*
	 * Lookup file; if found, lookup stateid and check open request,
	 * and check for delegations in the process of being recalled.
	 * If not found, create the nfs4_file struct
	 */
	fp = find_or_add_file(open->op_file, &current_fh->fh_handle);
	if (fp != open->op_file) {
		status = nfs4_check_deleg(cl, open, &dp);
		if (status)
			goto out;
		stp = nfsd4_find_and_lock_existing_open(fp, open);
	} else {
		open->op_file = NULL;
		status = nfserr_bad_stateid;
		if (nfsd4_is_deleg_cur(open))
			goto out;
	}

	if (!stp) {
		stp = init_open_stateid(fp, open);
		if (!open->op_stp)
			new_stp = true;
	}

	/*
	 * OPEN the file, or upgrade an existing OPEN.
	 * If truncate fails, the OPEN fails.
	 *
	 * stp is already locked.
	 */
	if (!new_stp) {
		/* Stateid was found, this is an OPEN upgrade */
		status = nfs4_upgrade_open(rqstp, fp, current_fh, stp, open);
		if (status) {
			mutex_unlock(&stp->st_mutex);
			goto out;
		}
	} else {
		status = nfs4_get_vfs_file(rqstp, fp, current_fh, stp, open);
		if (status) {
			stp->st_stid.sc_type = NFS4_CLOSED_STID;
			release_open_stateid(stp);
			mutex_unlock(&stp->st_mutex);
			goto out;
		}

		stp->st_clnt_odstate = find_or_hash_clnt_odstate(fp,
							open->op_odstate);
		if (stp->st_clnt_odstate == open->op_odstate)
			open->op_odstate = NULL;
	}

	nfs4_inc_and_copy_stateid(&open->op_stateid, &stp->st_stid);
	mutex_unlock(&stp->st_mutex);

	if (nfsd4_has_session(&resp->cstate)) {
		if (open->op_deleg_want & NFS4_SHARE_WANT_NO_DELEG) {
			open->op_delegate_type = NFS4_OPEN_DELEGATE_NONE_EXT;
			open->op_why_no_deleg = WND4_NOT_WANTED;
			goto nodeleg;
		}
	}

	/*
	* Attempt to hand out a delegation. No error return, because the
	* OPEN succeeds even if we fail.
	*/
	nfs4_open_delegation(current_fh, open, stp);
nodeleg:
	status = nfs_ok;

	dprintk("%s: stateid=" STATEID_FMT "\n", __func__,
		STATEID_VAL(&stp->st_stid.sc_stateid));
out:
	/* 4.1 client trying to upgrade/downgrade delegation? */
	if (open->op_delegate_type == NFS4_OPEN_DELEGATE_NONE && dp &&
	    open->op_deleg_want)
		nfsd4_deleg_xgrade_none_ext(open, dp);

	if (fp)
		put_nfs4_file(fp);
	if (status == 0 && open->op_claim_type == NFS4_OPEN_CLAIM_PREVIOUS)
		open->op_openowner->oo_flags |= NFS4_OO_CONFIRMED;
	/*
	* To finish the open response, we just need to set the rflags.
	*/
	open->op_rflags = NFS4_OPEN_RESULT_LOCKTYPE_POSIX;
	if (nfsd4_has_session(&resp->cstate))
		open->op_rflags |= NFS4_OPEN_RESULT_MAY_NOTIFY_LOCK;
	else if (!(open->op_openowner->oo_flags & NFS4_OO_CONFIRMED))
		open->op_rflags |= NFS4_OPEN_RESULT_CONFIRM;

	if (dp)
		nfs4_put_stid(&dp->dl_stid);
	if (stp)
		nfs4_put_stid(&stp->st_stid);

	return status;
}

void nfsd4_cleanup_open_state(struct nfsd4_compound_state *cstate,
			      struct nfsd4_open *open)
{
	if (open->op_openowner) {
		struct nfs4_stateowner *so = &open->op_openowner->oo_owner;

		nfsd4_cstate_assign_replay(cstate, so);
		nfs4_put_stateowner(so);
	}
	if (open->op_file)
		kmem_cache_free(file_slab, open->op_file);
	if (open->op_stp)
		nfs4_put_stid(&open->op_stp->st_stid);
	if (open->op_odstate)
		kmem_cache_free(odstate_slab, open->op_odstate);
}

__be32
nfsd4_renew(struct svc_rqst *rqstp, struct nfsd4_compound_state *cstate,
	    union nfsd4_op_u *u)
{
	clientid_t *clid = &u->renew;
	struct nfs4_client *clp;
	__be32 status;
	struct nfsd_net *nn = net_generic(SVC_NET(rqstp), nfsd_net_id);

	dprintk("process_renew(%08x/%08x): starting\n", 
			clid->cl_boot, clid->cl_id);
	status = lookup_clientid(clid, cstate, nn);
	if (status)
		goto out;
	clp = cstate->clp;
	status = nfserr_cb_path_down;
	if (!list_empty(&clp->cl_delegations)
			&& clp->cl_cb_state != NFSD4_CB_UP)
		goto out;
	status = nfs_ok;
out:
	return status;
}

void
nfsd4_end_grace(struct nfsd_net *nn)
{
	/* do nothing if grace period already ended */
	if (nn->grace_ended)
		return;

	dprintk("NFSD: end of grace period\n");
	nn->grace_ended = true;
	/*
	 * If the server goes down again right now, an NFSv4
	 * client will still be allowed to reclaim after it comes back up,
	 * even if it hasn't yet had a chance to reclaim state this time.
	 *
	 */
	nfsd4_record_grace_done(nn);
	/*
	 * At this point, NFSv4 clients can still reclaim.  But if the
	 * server crashes, any that have not yet reclaimed will be out
	 * of luck on the next boot.
	 *
	 * (NFSv4.1+ clients are considered to have reclaimed once they
	 * call RECLAIM_COMPLETE.  NFSv4.0 clients are considered to
	 * have reclaimed after their first OPEN.)
	 */
	locks_end_grace(&nn->nfsd4_manager);
	/*
	 * At this point, and once lockd and/or any other containers
	 * exit their grace period, further reclaims will fail and
	 * regular locking can resume.
	 */
}

static time_t
nfs4_laundromat(struct nfsd_net *nn)
{
	struct nfs4_client *clp;
	struct nfs4_openowner *oo;
	struct nfs4_delegation *dp;
	struct nfs4_ol_stateid *stp;
	struct nfsd4_blocked_lock *nbl;
	struct list_head *pos, *next, reaplist;
	time_t cutoff = get_seconds() - nn->nfsd4_lease;
	time_t t, new_timeo = nn->nfsd4_lease;

	dprintk("NFSD: laundromat service - starting\n");
	nfsd4_end_grace(nn);
	INIT_LIST_HEAD(&reaplist);
	spin_lock(&nn->client_lock);
	list_for_each_safe(pos, next, &nn->client_lru) {
		clp = list_entry(pos, struct nfs4_client, cl_lru);
		if (time_after((unsigned long)clp->cl_time, (unsigned long)cutoff)) {
			t = clp->cl_time - cutoff;
			new_timeo = min(new_timeo, t);
			break;
		}
		if (mark_client_expired_locked(clp)) {
			dprintk("NFSD: client in use (clientid %08x)\n",
				clp->cl_clientid.cl_id);
			continue;
		}
		list_add(&clp->cl_lru, &reaplist);
	}
	spin_unlock(&nn->client_lock);
	list_for_each_safe(pos, next, &reaplist) {
		clp = list_entry(pos, struct nfs4_client, cl_lru);
		dprintk("NFSD: purging unused client (clientid %08x)\n",
			clp->cl_clientid.cl_id);
		list_del_init(&clp->cl_lru);
		expire_client(clp);
	}
	spin_lock(&state_lock);
	list_for_each_safe(pos, next, &nn->del_recall_lru) {
		dp = list_entry (pos, struct nfs4_delegation, dl_recall_lru);
		if (time_after((unsigned long)dp->dl_time, (unsigned long)cutoff)) {
			t = dp->dl_time - cutoff;
			new_timeo = min(new_timeo, t);
			break;
		}
		WARN_ON(!unhash_delegation_locked(dp));
		list_add(&dp->dl_recall_lru, &reaplist);
	}
	spin_unlock(&state_lock);
	while (!list_empty(&reaplist)) {
		dp = list_first_entry(&reaplist, struct nfs4_delegation,
					dl_recall_lru);
		list_del_init(&dp->dl_recall_lru);
		revoke_delegation(dp);
	}

	spin_lock(&nn->client_lock);
	while (!list_empty(&nn->close_lru)) {
		oo = list_first_entry(&nn->close_lru, struct nfs4_openowner,
					oo_close_lru);
		if (time_after((unsigned long)oo->oo_time,
			       (unsigned long)cutoff)) {
			t = oo->oo_time - cutoff;
			new_timeo = min(new_timeo, t);
			break;
		}
		list_del_init(&oo->oo_close_lru);
		stp = oo->oo_last_closed_stid;
		oo->oo_last_closed_stid = NULL;
		spin_unlock(&nn->client_lock);
		nfs4_put_stid(&stp->st_stid);
		spin_lock(&nn->client_lock);
	}
	spin_unlock(&nn->client_lock);

	/*
	 * It's possible for a client to try and acquire an already held lock
	 * that is being held for a long time, and then lose interest in it.
	 * So, we clean out any un-revisited request after a lease period
	 * under the assumption that the client is no longer interested.
	 *
	 * RFC5661, sec. 9.6 states that the client must not rely on getting
	 * notifications and must continue to poll for locks, even when the
	 * server supports them. Thus this shouldn't lead to clients blocking
	 * indefinitely once the lock does become free.
	 */
	BUG_ON(!list_empty(&reaplist));
	spin_lock(&nn->blocked_locks_lock);
	while (!list_empty(&nn->blocked_locks_lru)) {
		nbl = list_first_entry(&nn->blocked_locks_lru,
					struct nfsd4_blocked_lock, nbl_lru);
		if (time_after((unsigned long)nbl->nbl_time,
			       (unsigned long)cutoff)) {
			t = nbl->nbl_time - cutoff;
			new_timeo = min(new_timeo, t);
			break;
		}
		list_move(&nbl->nbl_lru, &reaplist);
		list_del_init(&nbl->nbl_list);
	}
	spin_unlock(&nn->blocked_locks_lock);

	while (!list_empty(&reaplist)) {
		nbl = list_first_entry(&reaplist,
					struct nfsd4_blocked_lock, nbl_lru);
		list_del_init(&nbl->nbl_lru);
		posix_unblock_lock(&nbl->nbl_lock);
		free_blocked_lock(nbl);
	}

	new_timeo = max_t(time_t, new_timeo, NFSD_LAUNDROMAT_MINTIMEOUT);
	return new_timeo;
}

static struct workqueue_struct *laundry_wq;
static void laundromat_main(struct work_struct *);

static void
laundromat_main(struct work_struct *laundry)
{
	time_t t;
	struct delayed_work *dwork = to_delayed_work(laundry);
	struct nfsd_net *nn = container_of(dwork, struct nfsd_net,
					   laundromat_work);

	t = nfs4_laundromat(nn);
	dprintk("NFSD: laundromat_main - sleeping for %ld seconds\n", t);
	queue_delayed_work(laundry_wq, &nn->laundromat_work, t*HZ);
}

static inline __be32 nfs4_check_fh(struct svc_fh *fhp, struct nfs4_stid *stp)
{
	if (!fh_match(&fhp->fh_handle, &stp->sc_file->fi_fhandle))
		return nfserr_bad_stateid;
	return nfs_ok;
}

static inline int
access_permit_read(struct nfs4_ol_stateid *stp)
{
	return test_access(NFS4_SHARE_ACCESS_READ, stp) ||
		test_access(NFS4_SHARE_ACCESS_BOTH, stp) ||
		test_access(NFS4_SHARE_ACCESS_WRITE, stp);
}

static inline int
access_permit_write(struct nfs4_ol_stateid *stp)
{
	return test_access(NFS4_SHARE_ACCESS_WRITE, stp) ||
		test_access(NFS4_SHARE_ACCESS_BOTH, stp);
}

static
__be32 nfs4_check_openmode(struct nfs4_ol_stateid *stp, int flags)
{
        __be32 status = nfserr_openmode;

	/* For lock stateid's, we test the parent open, not the lock: */
	if (stp->st_openstp)
		stp = stp->st_openstp;
	if ((flags & WR_STATE) && !access_permit_write(stp))
                goto out;
	if ((flags & RD_STATE) && !access_permit_read(stp))
                goto out;
	status = nfs_ok;
out:
	return status;
}

static inline __be32
check_special_stateids(struct net *net, svc_fh *current_fh, stateid_t *stateid, int flags)
{
	if (ONE_STATEID(stateid) && (flags & RD_STATE))
		return nfs_ok;
	else if (opens_in_grace(net)) {
		/* Answer in remaining cases depends on existence of
		 * conflicting state; so we must wait out the grace period. */
		return nfserr_grace;
	} else if (flags & WR_STATE)
		return nfs4_share_conflict(current_fh,
				NFS4_SHARE_DENY_WRITE);
	else /* (flags & RD_STATE) && ZERO_STATEID(stateid) */
		return nfs4_share_conflict(current_fh,
				NFS4_SHARE_DENY_READ);
}

/*
 * Allow READ/WRITE during grace period on recovered state only for files
 * that are not able to provide mandatory locking.
 */
static inline int
grace_disallows_io(struct net *net, struct inode *inode)
{
	return opens_in_grace(net) && mandatory_lock(inode);
}

static __be32 check_stateid_generation(stateid_t *in, stateid_t *ref, bool has_session)
{
	/*
	 * When sessions are used the stateid generation number is ignored
	 * when it is zero.
	 */
	if (has_session && in->si_generation == 0)
		return nfs_ok;

	if (in->si_generation == ref->si_generation)
		return nfs_ok;

	/* If the client sends us a stateid from the future, it's buggy: */
	if (nfsd4_stateid_generation_after(in, ref))
		return nfserr_bad_stateid;
	/*
	 * However, we could see a stateid from the past, even from a
	 * non-buggy client.  For example, if the client sends a lock
	 * while some IO is outstanding, the lock may bump si_generation
	 * while the IO is still in flight.  The client could avoid that
	 * situation by waiting for responses on all the IO requests,
	 * but better performance may result in retrying IO that
	 * receives an old_stateid error if requests are rarely
	 * reordered in flight:
	 */
	return nfserr_old_stateid;
}

static __be32 nfsd4_check_openowner_confirmed(struct nfs4_ol_stateid *ols)
{
	if (ols->st_stateowner->so_is_open_owner &&
	    !(openowner(ols->st_stateowner)->oo_flags & NFS4_OO_CONFIRMED))
		return nfserr_bad_stateid;
	return nfs_ok;
}

static __be32 nfsd4_validate_stateid(struct nfs4_client *cl, stateid_t *stateid)
{
	struct nfs4_stid *s;
	__be32 status = nfserr_bad_stateid;

	if (ZERO_STATEID(stateid) || ONE_STATEID(stateid) ||
		CLOSE_STATEID(stateid))
		return status;
	/* Client debugging aid. */
	if (!same_clid(&stateid->si_opaque.so_clid, &cl->cl_clientid)) {
		char addr_str[INET6_ADDRSTRLEN];
		rpc_ntop((struct sockaddr *)&cl->cl_addr, addr_str,
				 sizeof(addr_str));
		pr_warn_ratelimited("NFSD: client %s testing state ID "
					"with incorrect client ID\n", addr_str);
		return status;
	}
	spin_lock(&cl->cl_lock);
	s = find_stateid_locked(cl, stateid);
	if (!s)
		goto out_unlock;
	status = check_stateid_generation(stateid, &s->sc_stateid, 1);
	if (status)
		goto out_unlock;
	switch (s->sc_type) {
	case NFS4_DELEG_STID:
		status = nfs_ok;
		break;
	case NFS4_REVOKED_DELEG_STID:
		status = nfserr_deleg_revoked;
		break;
	case NFS4_OPEN_STID:
	case NFS4_LOCK_STID:
		status = nfsd4_check_openowner_confirmed(openlockstateid(s));
		break;
	default:
		printk("unknown stateid type %x\n", s->sc_type);
		/* Fallthrough */
	case NFS4_CLOSED_STID:
	case NFS4_CLOSED_DELEG_STID:
		status = nfserr_bad_stateid;
	}
out_unlock:
	spin_unlock(&cl->cl_lock);
	return status;
}

__be32
nfsd4_lookup_stateid(struct nfsd4_compound_state *cstate,
		     stateid_t *stateid, unsigned char typemask,
		     struct nfs4_stid **s, struct nfsd_net *nn)
{
	__be32 status;
	bool return_revoked = false;
<<<<<<< HEAD

	/*
	 *  only return revoked delegations if explicitly asked.
	 *  otherwise we report revoked or bad_stateid status.
	 */
	if (typemask & NFS4_REVOKED_DELEG_STID)
		return_revoked = true;
	else if (typemask & NFS4_DELEG_STID)
		typemask |= NFS4_REVOKED_DELEG_STID;

=======

	/*
	 *  only return revoked delegations if explicitly asked.
	 *  otherwise we report revoked or bad_stateid status.
	 */
	if (typemask & NFS4_REVOKED_DELEG_STID)
		return_revoked = true;
	else if (typemask & NFS4_DELEG_STID)
		typemask |= NFS4_REVOKED_DELEG_STID;

>>>>>>> 1ec8f1f0
	if (ZERO_STATEID(stateid) || ONE_STATEID(stateid) ||
		CLOSE_STATEID(stateid))
		return nfserr_bad_stateid;
	status = lookup_clientid(&stateid->si_opaque.so_clid, cstate, nn);
	if (status == nfserr_stale_clientid) {
		if (cstate->session)
			return nfserr_bad_stateid;
		return nfserr_stale_stateid;
	}
	if (status)
		return status;
	*s = find_stateid_by_type(cstate->clp, stateid, typemask);
	if (!*s)
		return nfserr_bad_stateid;
	if (((*s)->sc_type == NFS4_REVOKED_DELEG_STID) && !return_revoked) {
		nfs4_put_stid(*s);
		if (cstate->minorversion)
			return nfserr_deleg_revoked;
		return nfserr_bad_stateid;
	}
	return nfs_ok;
}

static struct file *
nfs4_find_file(struct nfs4_stid *s, int flags)
{
	if (!s)
		return NULL;

	switch (s->sc_type) {
	case NFS4_DELEG_STID:
		if (WARN_ON_ONCE(!s->sc_file->fi_deleg_file))
			return NULL;
		return get_file(s->sc_file->fi_deleg_file);
	case NFS4_OPEN_STID:
	case NFS4_LOCK_STID:
		if (flags & RD_STATE)
			return find_readable_file(s->sc_file);
		else
			return find_writeable_file(s->sc_file);
		break;
	}

	return NULL;
}

static __be32
nfs4_check_olstateid(struct svc_fh *fhp, struct nfs4_ol_stateid *ols, int flags)
{
	__be32 status;

	status = nfsd4_check_openowner_confirmed(ols);
	if (status)
		return status;
	return nfs4_check_openmode(ols, flags);
}

static __be32
nfs4_check_file(struct svc_rqst *rqstp, struct svc_fh *fhp, struct nfs4_stid *s,
		struct file **filpp, bool *tmp_file, int flags)
{
	int acc = (flags & RD_STATE) ? NFSD_MAY_READ : NFSD_MAY_WRITE;
	struct file *file;
	__be32 status;

	file = nfs4_find_file(s, flags);
	if (file) {
		status = nfsd_permission(rqstp, fhp->fh_export, fhp->fh_dentry,
				acc | NFSD_MAY_OWNER_OVERRIDE);
		if (status) {
			fput(file);
			return status;
		}

		*filpp = file;
	} else {
		status = nfsd_open(rqstp, fhp, S_IFREG, acc, filpp);
		if (status)
			return status;

		if (tmp_file)
			*tmp_file = true;
	}

	return 0;
}

/*
 * Checks for stateid operations
 */
__be32
nfs4_preprocess_stateid_op(struct svc_rqst *rqstp,
		struct nfsd4_compound_state *cstate, struct svc_fh *fhp,
		stateid_t *stateid, int flags, struct file **filpp, bool *tmp_file)
{
	struct inode *ino = d_inode(fhp->fh_dentry);
	struct net *net = SVC_NET(rqstp);
	struct nfsd_net *nn = net_generic(net, nfsd_net_id);
	struct nfs4_stid *s = NULL;
	__be32 status;

	if (filpp)
		*filpp = NULL;
	if (tmp_file)
		*tmp_file = false;

	if (grace_disallows_io(net, ino))
		return nfserr_grace;

	if (ZERO_STATEID(stateid) || ONE_STATEID(stateid)) {
		status = check_special_stateids(net, fhp, stateid, flags);
		goto done;
	}

	status = nfsd4_lookup_stateid(cstate, stateid,
				NFS4_DELEG_STID|NFS4_OPEN_STID|NFS4_LOCK_STID,
				&s, nn);
	if (status)
		return status;
	status = check_stateid_generation(stateid, &s->sc_stateid,
			nfsd4_has_session(cstate));
	if (status)
		goto out;

	switch (s->sc_type) {
	case NFS4_DELEG_STID:
		status = nfs4_check_delegmode(delegstateid(s), flags);
		break;
	case NFS4_OPEN_STID:
	case NFS4_LOCK_STID:
		status = nfs4_check_olstateid(fhp, openlockstateid(s), flags);
		break;
	default:
		status = nfserr_bad_stateid;
		break;
	}
	if (status)
		goto out;
	status = nfs4_check_fh(fhp, s);

done:
	if (!status && filpp)
		status = nfs4_check_file(rqstp, fhp, s, filpp, tmp_file, flags);
out:
	if (s)
		nfs4_put_stid(s);
	return status;
}

/*
 * Test if the stateid is valid
 */
__be32
nfsd4_test_stateid(struct svc_rqst *rqstp, struct nfsd4_compound_state *cstate,
		   union nfsd4_op_u *u)
{
	struct nfsd4_test_stateid *test_stateid = &u->test_stateid;
	struct nfsd4_test_stateid_id *stateid;
	struct nfs4_client *cl = cstate->session->se_client;

	list_for_each_entry(stateid, &test_stateid->ts_stateid_list, ts_id_list)
		stateid->ts_id_status =
			nfsd4_validate_stateid(cl, &stateid->ts_id_stateid);

	return nfs_ok;
}

static __be32
nfsd4_free_lock_stateid(stateid_t *stateid, struct nfs4_stid *s)
{
	struct nfs4_ol_stateid *stp = openlockstateid(s);
	__be32 ret;

	mutex_lock(&stp->st_mutex);

	ret = check_stateid_generation(stateid, &s->sc_stateid, 1);
	if (ret)
		goto out;

	ret = nfserr_locks_held;
	if (check_for_locks(stp->st_stid.sc_file,
			    lockowner(stp->st_stateowner)))
		goto out;

	release_lock_stateid(stp);
	ret = nfs_ok;

out:
	mutex_unlock(&stp->st_mutex);
	nfs4_put_stid(s);
	return ret;
}

__be32
nfsd4_free_stateid(struct svc_rqst *rqstp, struct nfsd4_compound_state *cstate,
		   union nfsd4_op_u *u)
{
	struct nfsd4_free_stateid *free_stateid = &u->free_stateid;
	stateid_t *stateid = &free_stateid->fr_stateid;
	struct nfs4_stid *s;
	struct nfs4_delegation *dp;
	struct nfs4_client *cl = cstate->session->se_client;
	__be32 ret = nfserr_bad_stateid;

	spin_lock(&cl->cl_lock);
	s = find_stateid_locked(cl, stateid);
	if (!s)
		goto out_unlock;
	switch (s->sc_type) {
	case NFS4_DELEG_STID:
		ret = nfserr_locks_held;
		break;
	case NFS4_OPEN_STID:
		ret = check_stateid_generation(stateid, &s->sc_stateid, 1);
		if (ret)
			break;
		ret = nfserr_locks_held;
		break;
	case NFS4_LOCK_STID:
		atomic_inc(&s->sc_count);
		spin_unlock(&cl->cl_lock);
		ret = nfsd4_free_lock_stateid(stateid, s);
		goto out;
	case NFS4_REVOKED_DELEG_STID:
		dp = delegstateid(s);
		list_del_init(&dp->dl_recall_lru);
		spin_unlock(&cl->cl_lock);
		nfs4_put_stid(s);
		ret = nfs_ok;
		goto out;
	/* Default falls through and returns nfserr_bad_stateid */
	}
out_unlock:
	spin_unlock(&cl->cl_lock);
out:
	return ret;
}

static inline int
setlkflg (int type)
{
	return (type == NFS4_READW_LT || type == NFS4_READ_LT) ?
		RD_STATE : WR_STATE;
}

static __be32 nfs4_seqid_op_checks(struct nfsd4_compound_state *cstate, stateid_t *stateid, u32 seqid, struct nfs4_ol_stateid *stp)
{
	struct svc_fh *current_fh = &cstate->current_fh;
	struct nfs4_stateowner *sop = stp->st_stateowner;
	__be32 status;

	status = nfsd4_check_seqid(cstate, sop, seqid);
	if (status)
		return status;
	status = nfsd4_lock_ol_stateid(stp);
	if (status != nfs_ok)
		return status;
	status = check_stateid_generation(stateid, &stp->st_stid.sc_stateid, nfsd4_has_session(cstate));
	if (status == nfs_ok)
		status = nfs4_check_fh(current_fh, &stp->st_stid);
	if (status != nfs_ok)
		mutex_unlock(&stp->st_mutex);
	return status;
}

/* 
 * Checks for sequence id mutating operations. 
 */
static __be32
nfs4_preprocess_seqid_op(struct nfsd4_compound_state *cstate, u32 seqid,
			 stateid_t *stateid, char typemask,
			 struct nfs4_ol_stateid **stpp,
			 struct nfsd_net *nn)
{
	__be32 status;
	struct nfs4_stid *s;
	struct nfs4_ol_stateid *stp = NULL;

	dprintk("NFSD: %s: seqid=%d stateid = " STATEID_FMT "\n", __func__,
		seqid, STATEID_VAL(stateid));

	*stpp = NULL;
	status = nfsd4_lookup_stateid(cstate, stateid, typemask, &s, nn);
	if (status)
		return status;
	stp = openlockstateid(s);
	nfsd4_cstate_assign_replay(cstate, stp->st_stateowner);

	status = nfs4_seqid_op_checks(cstate, stateid, seqid, stp);
	if (!status)
		*stpp = stp;
	else
		nfs4_put_stid(&stp->st_stid);
	return status;
}

static __be32 nfs4_preprocess_confirmed_seqid_op(struct nfsd4_compound_state *cstate, u32 seqid,
						 stateid_t *stateid, struct nfs4_ol_stateid **stpp, struct nfsd_net *nn)
{
	__be32 status;
	struct nfs4_openowner *oo;
	struct nfs4_ol_stateid *stp;

	status = nfs4_preprocess_seqid_op(cstate, seqid, stateid,
						NFS4_OPEN_STID, &stp, nn);
	if (status)
		return status;
	oo = openowner(stp->st_stateowner);
	if (!(oo->oo_flags & NFS4_OO_CONFIRMED)) {
		mutex_unlock(&stp->st_mutex);
		nfs4_put_stid(&stp->st_stid);
		return nfserr_bad_stateid;
	}
	*stpp = stp;
	return nfs_ok;
}

__be32
nfsd4_open_confirm(struct svc_rqst *rqstp, struct nfsd4_compound_state *cstate,
		   union nfsd4_op_u *u)
{
	struct nfsd4_open_confirm *oc = &u->open_confirm;
	__be32 status;
	struct nfs4_openowner *oo;
	struct nfs4_ol_stateid *stp;
	struct nfsd_net *nn = net_generic(SVC_NET(rqstp), nfsd_net_id);

	dprintk("NFSD: nfsd4_open_confirm on file %pd\n",
			cstate->current_fh.fh_dentry);

	status = fh_verify(rqstp, &cstate->current_fh, S_IFREG, 0);
	if (status)
		return status;

	status = nfs4_preprocess_seqid_op(cstate,
					oc->oc_seqid, &oc->oc_req_stateid,
					NFS4_OPEN_STID, &stp, nn);
	if (status)
		goto out;
	oo = openowner(stp->st_stateowner);
	status = nfserr_bad_stateid;
	if (oo->oo_flags & NFS4_OO_CONFIRMED) {
		mutex_unlock(&stp->st_mutex);
		goto put_stateid;
	}
	oo->oo_flags |= NFS4_OO_CONFIRMED;
	nfs4_inc_and_copy_stateid(&oc->oc_resp_stateid, &stp->st_stid);
	mutex_unlock(&stp->st_mutex);
	dprintk("NFSD: %s: success, seqid=%d stateid=" STATEID_FMT "\n",
		__func__, oc->oc_seqid, STATEID_VAL(&stp->st_stid.sc_stateid));

	nfsd4_client_record_create(oo->oo_owner.so_client);
	status = nfs_ok;
put_stateid:
	nfs4_put_stid(&stp->st_stid);
out:
	nfsd4_bump_seqid(cstate, status);
	return status;
}

static inline void nfs4_stateid_downgrade_bit(struct nfs4_ol_stateid *stp, u32 access)
{
	if (!test_access(access, stp))
		return;
	nfs4_file_put_access(stp->st_stid.sc_file, access);
	clear_access(access, stp);
}

static inline void nfs4_stateid_downgrade(struct nfs4_ol_stateid *stp, u32 to_access)
{
	switch (to_access) {
	case NFS4_SHARE_ACCESS_READ:
		nfs4_stateid_downgrade_bit(stp, NFS4_SHARE_ACCESS_WRITE);
		nfs4_stateid_downgrade_bit(stp, NFS4_SHARE_ACCESS_BOTH);
		break;
	case NFS4_SHARE_ACCESS_WRITE:
		nfs4_stateid_downgrade_bit(stp, NFS4_SHARE_ACCESS_READ);
		nfs4_stateid_downgrade_bit(stp, NFS4_SHARE_ACCESS_BOTH);
		break;
	case NFS4_SHARE_ACCESS_BOTH:
		break;
	default:
		WARN_ON_ONCE(1);
	}
}

__be32
nfsd4_open_downgrade(struct svc_rqst *rqstp,
		     struct nfsd4_compound_state *cstate, union nfsd4_op_u *u)
{
	struct nfsd4_open_downgrade *od = &u->open_downgrade;
	__be32 status;
	struct nfs4_ol_stateid *stp;
	struct nfsd_net *nn = net_generic(SVC_NET(rqstp), nfsd_net_id);

	dprintk("NFSD: nfsd4_open_downgrade on file %pd\n", 
			cstate->current_fh.fh_dentry);

	/* We don't yet support WANT bits: */
	if (od->od_deleg_want)
		dprintk("NFSD: %s: od_deleg_want=0x%x ignored\n", __func__,
			od->od_deleg_want);

	status = nfs4_preprocess_confirmed_seqid_op(cstate, od->od_seqid,
					&od->od_stateid, &stp, nn);
	if (status)
		goto out; 
	status = nfserr_inval;
	if (!test_access(od->od_share_access, stp)) {
		dprintk("NFSD: access not a subset of current bitmap: 0x%hhx, input access=%08x\n",
			stp->st_access_bmap, od->od_share_access);
		goto put_stateid;
	}
	if (!test_deny(od->od_share_deny, stp)) {
		dprintk("NFSD: deny not a subset of current bitmap: 0x%hhx, input deny=%08x\n",
			stp->st_deny_bmap, od->od_share_deny);
		goto put_stateid;
	}
	nfs4_stateid_downgrade(stp, od->od_share_access);
	reset_union_bmap_deny(od->od_share_deny, stp);
	nfs4_inc_and_copy_stateid(&od->od_stateid, &stp->st_stid);
	status = nfs_ok;
put_stateid:
	mutex_unlock(&stp->st_mutex);
	nfs4_put_stid(&stp->st_stid);
out:
	nfsd4_bump_seqid(cstate, status);
	return status;
}

static void nfsd4_close_open_stateid(struct nfs4_ol_stateid *s)
{
	struct nfs4_client *clp = s->st_stid.sc_client;
	bool unhashed;
	LIST_HEAD(reaplist);

	spin_lock(&clp->cl_lock);
	unhashed = unhash_open_stateid(s, &reaplist);

	if (clp->cl_minorversion) {
		if (unhashed)
			put_ol_stateid_locked(s, &reaplist);
		spin_unlock(&clp->cl_lock);
		free_ol_stateid_reaplist(&reaplist);
	} else {
		spin_unlock(&clp->cl_lock);
		free_ol_stateid_reaplist(&reaplist);
		if (unhashed)
			move_to_close_lru(s, clp->net);
	}
}

/*
 * nfs4_unlock_state() called after encode
 */
__be32
nfsd4_close(struct svc_rqst *rqstp, struct nfsd4_compound_state *cstate,
		union nfsd4_op_u *u)
{
	struct nfsd4_close *close = &u->close;
	__be32 status;
	struct nfs4_ol_stateid *stp;
	struct net *net = SVC_NET(rqstp);
	struct nfsd_net *nn = net_generic(net, nfsd_net_id);

	dprintk("NFSD: nfsd4_close on file %pd\n", 
			cstate->current_fh.fh_dentry);

	status = nfs4_preprocess_seqid_op(cstate, close->cl_seqid,
					&close->cl_stateid,
					NFS4_OPEN_STID|NFS4_CLOSED_STID,
					&stp, nn);
	nfsd4_bump_seqid(cstate, status);
	if (status)
		goto out; 

	stp->st_stid.sc_type = NFS4_CLOSED_STID;
	nfs4_inc_and_copy_stateid(&close->cl_stateid, &stp->st_stid);

	nfsd4_close_open_stateid(stp);
	mutex_unlock(&stp->st_mutex);

	/* See RFC5661 sectionm 18.2.4 */
	if (stp->st_stid.sc_client->cl_minorversion)
		memcpy(&close->cl_stateid, &close_stateid,
				sizeof(close->cl_stateid));

	/* put reference from nfs4_preprocess_seqid_op */
	nfs4_put_stid(&stp->st_stid);
out:
	return status;
}

__be32
nfsd4_delegreturn(struct svc_rqst *rqstp, struct nfsd4_compound_state *cstate,
		  union nfsd4_op_u *u)
{
	struct nfsd4_delegreturn *dr = &u->delegreturn;
	struct nfs4_delegation *dp;
	stateid_t *stateid = &dr->dr_stateid;
	struct nfs4_stid *s;
	__be32 status;
	struct nfsd_net *nn = net_generic(SVC_NET(rqstp), nfsd_net_id);

	if ((status = fh_verify(rqstp, &cstate->current_fh, S_IFREG, 0)))
		return status;

	status = nfsd4_lookup_stateid(cstate, stateid, NFS4_DELEG_STID, &s, nn);
	if (status)
		goto out;
	dp = delegstateid(s);
	status = check_stateid_generation(stateid, &dp->dl_stid.sc_stateid, nfsd4_has_session(cstate));
	if (status)
		goto put_stateid;

	destroy_delegation(dp);
put_stateid:
	nfs4_put_stid(&dp->dl_stid);
out:
	return status;
}

static inline u64
end_offset(u64 start, u64 len)
{
	u64 end;

	end = start + len;
	return end >= start ? end: NFS4_MAX_UINT64;
}

/* last octet in a range */
static inline u64
last_byte_offset(u64 start, u64 len)
{
	u64 end;

	WARN_ON_ONCE(!len);
	end = start + len;
	return end > start ? end - 1: NFS4_MAX_UINT64;
}

/*
 * TODO: Linux file offsets are _signed_ 64-bit quantities, which means that
 * we can't properly handle lock requests that go beyond the (2^63 - 1)-th
 * byte, because of sign extension problems.  Since NFSv4 calls for 64-bit
 * locking, this prevents us from being completely protocol-compliant.  The
 * real solution to this problem is to start using unsigned file offsets in
 * the VFS, but this is a very deep change!
 */
static inline void
nfs4_transform_lock_offset(struct file_lock *lock)
{
	if (lock->fl_start < 0)
		lock->fl_start = OFFSET_MAX;
	if (lock->fl_end < 0)
		lock->fl_end = OFFSET_MAX;
}

static fl_owner_t
nfsd4_fl_get_owner(fl_owner_t owner)
{
	struct nfs4_lockowner *lo = (struct nfs4_lockowner *)owner;

	nfs4_get_stateowner(&lo->lo_owner);
	return owner;
}

static void
nfsd4_fl_put_owner(fl_owner_t owner)
{
	struct nfs4_lockowner *lo = (struct nfs4_lockowner *)owner;

	if (lo)
		nfs4_put_stateowner(&lo->lo_owner);
}

static void
nfsd4_lm_notify(struct file_lock *fl)
{
	struct nfs4_lockowner		*lo = (struct nfs4_lockowner *)fl->fl_owner;
	struct net			*net = lo->lo_owner.so_client->net;
	struct nfsd_net			*nn = net_generic(net, nfsd_net_id);
	struct nfsd4_blocked_lock	*nbl = container_of(fl,
						struct nfsd4_blocked_lock, nbl_lock);
	bool queue = false;

	/* An empty list means that something else is going to be using it */
	spin_lock(&nn->blocked_locks_lock);
	if (!list_empty(&nbl->nbl_list)) {
		list_del_init(&nbl->nbl_list);
		list_del_init(&nbl->nbl_lru);
		queue = true;
	}
	spin_unlock(&nn->blocked_locks_lock);

	if (queue)
		nfsd4_run_cb(&nbl->nbl_cb);
}

static const struct lock_manager_operations nfsd_posix_mng_ops  = {
	.lm_notify = nfsd4_lm_notify,
	.lm_get_owner = nfsd4_fl_get_owner,
	.lm_put_owner = nfsd4_fl_put_owner,
};

static inline void
nfs4_set_lock_denied(struct file_lock *fl, struct nfsd4_lock_denied *deny)
{
	struct nfs4_lockowner *lo;

	if (fl->fl_lmops == &nfsd_posix_mng_ops) {
		lo = (struct nfs4_lockowner *) fl->fl_owner;
		deny->ld_owner.data = kmemdup(lo->lo_owner.so_owner.data,
					lo->lo_owner.so_owner.len, GFP_KERNEL);
		if (!deny->ld_owner.data)
			/* We just don't care that much */
			goto nevermind;
		deny->ld_owner.len = lo->lo_owner.so_owner.len;
		deny->ld_clientid = lo->lo_owner.so_client->cl_clientid;
	} else {
nevermind:
		deny->ld_owner.len = 0;
		deny->ld_owner.data = NULL;
		deny->ld_clientid.cl_boot = 0;
		deny->ld_clientid.cl_id = 0;
	}
	deny->ld_start = fl->fl_start;
	deny->ld_length = NFS4_MAX_UINT64;
	if (fl->fl_end != NFS4_MAX_UINT64)
		deny->ld_length = fl->fl_end - fl->fl_start + 1;        
	deny->ld_type = NFS4_READ_LT;
	if (fl->fl_type != F_RDLCK)
		deny->ld_type = NFS4_WRITE_LT;
}

static struct nfs4_lockowner *
find_lockowner_str_locked(struct nfs4_client *clp, struct xdr_netobj *owner)
{
	unsigned int strhashval = ownerstr_hashval(owner);
	struct nfs4_stateowner *so;

	lockdep_assert_held(&clp->cl_lock);

	list_for_each_entry(so, &clp->cl_ownerstr_hashtbl[strhashval],
			    so_strhash) {
		if (so->so_is_open_owner)
			continue;
		if (same_owner_str(so, owner))
			return lockowner(nfs4_get_stateowner(so));
	}
	return NULL;
}

static struct nfs4_lockowner *
find_lockowner_str(struct nfs4_client *clp, struct xdr_netobj *owner)
{
	struct nfs4_lockowner *lo;

	spin_lock(&clp->cl_lock);
	lo = find_lockowner_str_locked(clp, owner);
	spin_unlock(&clp->cl_lock);
	return lo;
}

static void nfs4_unhash_lockowner(struct nfs4_stateowner *sop)
{
	unhash_lockowner_locked(lockowner(sop));
}

static void nfs4_free_lockowner(struct nfs4_stateowner *sop)
{
	struct nfs4_lockowner *lo = lockowner(sop);

	kmem_cache_free(lockowner_slab, lo);
}

static const struct nfs4_stateowner_operations lockowner_ops = {
	.so_unhash =	nfs4_unhash_lockowner,
	.so_free =	nfs4_free_lockowner,
};

/*
 * Alloc a lock owner structure.
 * Called in nfsd4_lock - therefore, OPEN and OPEN_CONFIRM (if needed) has 
 * occurred. 
 *
 * strhashval = ownerstr_hashval
 */
static struct nfs4_lockowner *
alloc_init_lock_stateowner(unsigned int strhashval, struct nfs4_client *clp,
			   struct nfs4_ol_stateid *open_stp,
			   struct nfsd4_lock *lock)
{
	struct nfs4_lockowner *lo, *ret;

	lo = alloc_stateowner(lockowner_slab, &lock->lk_new_owner, clp);
	if (!lo)
		return NULL;
	INIT_LIST_HEAD(&lo->lo_blocked);
	INIT_LIST_HEAD(&lo->lo_owner.so_stateids);
	lo->lo_owner.so_is_open_owner = 0;
	lo->lo_owner.so_seqid = lock->lk_new_lock_seqid;
	lo->lo_owner.so_ops = &lockowner_ops;
	spin_lock(&clp->cl_lock);
	ret = find_lockowner_str_locked(clp, &lock->lk_new_owner);
	if (ret == NULL) {
		list_add(&lo->lo_owner.so_strhash,
			 &clp->cl_ownerstr_hashtbl[strhashval]);
		ret = lo;
	} else
		nfs4_free_stateowner(&lo->lo_owner);

	spin_unlock(&clp->cl_lock);
	return ret;
}

static void
init_lock_stateid(struct nfs4_ol_stateid *stp, struct nfs4_lockowner *lo,
		  struct nfs4_file *fp, struct inode *inode,
		  struct nfs4_ol_stateid *open_stp)
{
	struct nfs4_client *clp = lo->lo_owner.so_client;

	lockdep_assert_held(&clp->cl_lock);

	atomic_inc(&stp->st_stid.sc_count);
	stp->st_stid.sc_type = NFS4_LOCK_STID;
	stp->st_stateowner = nfs4_get_stateowner(&lo->lo_owner);
	get_nfs4_file(fp);
	stp->st_stid.sc_file = fp;
	stp->st_access_bmap = 0;
	stp->st_deny_bmap = open_stp->st_deny_bmap;
	stp->st_openstp = open_stp;
	mutex_init(&stp->st_mutex);
	list_add(&stp->st_locks, &open_stp->st_locks);
	list_add(&stp->st_perstateowner, &lo->lo_owner.so_stateids);
	spin_lock(&fp->fi_lock);
	list_add(&stp->st_perfile, &fp->fi_stateids);
	spin_unlock(&fp->fi_lock);
}

static struct nfs4_ol_stateid *
find_lock_stateid(struct nfs4_lockowner *lo, struct nfs4_file *fp)
{
	struct nfs4_ol_stateid *lst;
	struct nfs4_client *clp = lo->lo_owner.so_client;

	lockdep_assert_held(&clp->cl_lock);

	list_for_each_entry(lst, &lo->lo_owner.so_stateids, st_perstateowner) {
		if (lst->st_stid.sc_file == fp) {
			atomic_inc(&lst->st_stid.sc_count);
			return lst;
		}
	}
	return NULL;
}

static struct nfs4_ol_stateid *
find_or_create_lock_stateid(struct nfs4_lockowner *lo, struct nfs4_file *fi,
			    struct inode *inode, struct nfs4_ol_stateid *ost,
			    bool *new)
{
	struct nfs4_stid *ns = NULL;
	struct nfs4_ol_stateid *lst;
	struct nfs4_openowner *oo = openowner(ost->st_stateowner);
	struct nfs4_client *clp = oo->oo_owner.so_client;

	spin_lock(&clp->cl_lock);
	lst = find_lock_stateid(lo, fi);
	if (lst == NULL) {
		spin_unlock(&clp->cl_lock);
		ns = nfs4_alloc_stid(clp, stateid_slab, nfs4_free_lock_stateid);
		if (ns == NULL)
			return NULL;

		spin_lock(&clp->cl_lock);
		lst = find_lock_stateid(lo, fi);
		if (likely(!lst)) {
			lst = openlockstateid(ns);
			init_lock_stateid(lst, lo, fi, inode, ost);
			ns = NULL;
			*new = true;
		}
	}
	spin_unlock(&clp->cl_lock);
	if (ns)
		nfs4_put_stid(ns);
	return lst;
}

static int
check_lock_length(u64 offset, u64 length)
{
	return ((length == 0) || ((length != NFS4_MAX_UINT64) &&
		(length > ~offset)));
}

static void get_lock_access(struct nfs4_ol_stateid *lock_stp, u32 access)
{
	struct nfs4_file *fp = lock_stp->st_stid.sc_file;

	lockdep_assert_held(&fp->fi_lock);

	if (test_access(access, lock_stp))
		return;
	__nfs4_file_get_access(fp, access);
	set_access(access, lock_stp);
}

static __be32
lookup_or_create_lock_state(struct nfsd4_compound_state *cstate,
			    struct nfs4_ol_stateid *ost,
			    struct nfsd4_lock *lock,
			    struct nfs4_ol_stateid **plst, bool *new)
{
	__be32 status;
	struct nfs4_file *fi = ost->st_stid.sc_file;
	struct nfs4_openowner *oo = openowner(ost->st_stateowner);
	struct nfs4_client *cl = oo->oo_owner.so_client;
	struct inode *inode = d_inode(cstate->current_fh.fh_dentry);
	struct nfs4_lockowner *lo;
	struct nfs4_ol_stateid *lst;
	unsigned int strhashval;
	bool hashed;

	lo = find_lockowner_str(cl, &lock->lk_new_owner);
	if (!lo) {
		strhashval = ownerstr_hashval(&lock->lk_new_owner);
		lo = alloc_init_lock_stateowner(strhashval, cl, ost, lock);
		if (lo == NULL)
			return nfserr_jukebox;
	} else {
		/* with an existing lockowner, seqids must be the same */
		status = nfserr_bad_seqid;
		if (!cstate->minorversion &&
		    lock->lk_new_lock_seqid != lo->lo_owner.so_seqid)
			goto out;
	}

retry:
	lst = find_or_create_lock_stateid(lo, fi, inode, ost, new);
	if (lst == NULL) {
		status = nfserr_jukebox;
		goto out;
	}

	mutex_lock(&lst->st_mutex);

	/* See if it's still hashed to avoid race with FREE_STATEID */
	spin_lock(&cl->cl_lock);
	hashed = !list_empty(&lst->st_perfile);
	spin_unlock(&cl->cl_lock);

	if (!hashed) {
		mutex_unlock(&lst->st_mutex);
		nfs4_put_stid(&lst->st_stid);
		goto retry;
	}
	status = nfs_ok;
	*plst = lst;
out:
	nfs4_put_stateowner(&lo->lo_owner);
	return status;
}

/*
 *  LOCK operation 
 */
__be32
nfsd4_lock(struct svc_rqst *rqstp, struct nfsd4_compound_state *cstate,
	   union nfsd4_op_u *u)
{
	struct nfsd4_lock *lock = &u->lock;
	struct nfs4_openowner *open_sop = NULL;
	struct nfs4_lockowner *lock_sop = NULL;
	struct nfs4_ol_stateid *lock_stp = NULL;
	struct nfs4_ol_stateid *open_stp = NULL;
	struct nfs4_file *fp;
	struct file *filp = NULL;
	struct nfsd4_blocked_lock *nbl = NULL;
	struct file_lock *file_lock = NULL;
	struct file_lock *conflock = NULL;
	__be32 status = 0;
	int lkflg;
	int err;
	bool new = false;
	unsigned char fl_type;
	unsigned int fl_flags = FL_POSIX;
	struct net *net = SVC_NET(rqstp);
	struct nfsd_net *nn = net_generic(net, nfsd_net_id);

	dprintk("NFSD: nfsd4_lock: start=%Ld length=%Ld\n",
		(long long) lock->lk_offset,
		(long long) lock->lk_length);

	if (check_lock_length(lock->lk_offset, lock->lk_length))
		 return nfserr_inval;

	if ((status = fh_verify(rqstp, &cstate->current_fh,
				S_IFREG, NFSD_MAY_LOCK))) {
		dprintk("NFSD: nfsd4_lock: permission denied!\n");
		return status;
	}

	if (lock->lk_is_new) {
		if (nfsd4_has_session(cstate))
			/* See rfc 5661 18.10.3: given clientid is ignored: */
			memcpy(&lock->lk_new_clientid,
				&cstate->session->se_client->cl_clientid,
				sizeof(clientid_t));

		status = nfserr_stale_clientid;
		if (STALE_CLIENTID(&lock->lk_new_clientid, nn))
			goto out;

		/* validate and update open stateid and open seqid */
		status = nfs4_preprocess_confirmed_seqid_op(cstate,
				        lock->lk_new_open_seqid,
		                        &lock->lk_new_open_stateid,
					&open_stp, nn);
		if (status)
			goto out;
		mutex_unlock(&open_stp->st_mutex);
		open_sop = openowner(open_stp->st_stateowner);
		status = nfserr_bad_stateid;
		if (!same_clid(&open_sop->oo_owner.so_client->cl_clientid,
						&lock->lk_new_clientid))
			goto out;
		status = lookup_or_create_lock_state(cstate, open_stp, lock,
							&lock_stp, &new);
	} else {
		status = nfs4_preprocess_seqid_op(cstate,
				       lock->lk_old_lock_seqid,
				       &lock->lk_old_lock_stateid,
				       NFS4_LOCK_STID, &lock_stp, nn);
	}
	if (status)
		goto out;
	lock_sop = lockowner(lock_stp->st_stateowner);

	lkflg = setlkflg(lock->lk_type);
	status = nfs4_check_openmode(lock_stp, lkflg);
	if (status)
		goto out;

	status = nfserr_grace;
	if (locks_in_grace(net) && !lock->lk_reclaim)
		goto out;
	status = nfserr_no_grace;
	if (!locks_in_grace(net) && lock->lk_reclaim)
		goto out;

	fp = lock_stp->st_stid.sc_file;
	switch (lock->lk_type) {
		case NFS4_READW_LT:
			if (nfsd4_has_session(cstate))
				fl_flags |= FL_SLEEP;
			/* Fallthrough */
		case NFS4_READ_LT:
			spin_lock(&fp->fi_lock);
			filp = find_readable_file_locked(fp);
			if (filp)
				get_lock_access(lock_stp, NFS4_SHARE_ACCESS_READ);
			spin_unlock(&fp->fi_lock);
			fl_type = F_RDLCK;
			break;
		case NFS4_WRITEW_LT:
			if (nfsd4_has_session(cstate))
				fl_flags |= FL_SLEEP;
			/* Fallthrough */
		case NFS4_WRITE_LT:
			spin_lock(&fp->fi_lock);
			filp = find_writeable_file_locked(fp);
			if (filp)
				get_lock_access(lock_stp, NFS4_SHARE_ACCESS_WRITE);
			spin_unlock(&fp->fi_lock);
			fl_type = F_WRLCK;
			break;
		default:
			status = nfserr_inval;
		goto out;
	}

	if (!filp) {
		status = nfserr_openmode;
		goto out;
	}

	nbl = find_or_allocate_block(lock_sop, &fp->fi_fhandle, nn);
	if (!nbl) {
		dprintk("NFSD: %s: unable to allocate block!\n", __func__);
		status = nfserr_jukebox;
		goto out;
	}

	file_lock = &nbl->nbl_lock;
	file_lock->fl_type = fl_type;
	file_lock->fl_owner = (fl_owner_t)lockowner(nfs4_get_stateowner(&lock_sop->lo_owner));
	file_lock->fl_pid = current->tgid;
	file_lock->fl_file = filp;
	file_lock->fl_flags = fl_flags;
	file_lock->fl_lmops = &nfsd_posix_mng_ops;
	file_lock->fl_start = lock->lk_offset;
	file_lock->fl_end = last_byte_offset(lock->lk_offset, lock->lk_length);
	nfs4_transform_lock_offset(file_lock);

	conflock = locks_alloc_lock();
	if (!conflock) {
		dprintk("NFSD: %s: unable to allocate lock!\n", __func__);
		status = nfserr_jukebox;
		goto out;
	}

	if (fl_flags & FL_SLEEP) {
		nbl->nbl_time = jiffies;
		spin_lock(&nn->blocked_locks_lock);
		list_add_tail(&nbl->nbl_list, &lock_sop->lo_blocked);
		list_add_tail(&nbl->nbl_lru, &nn->blocked_locks_lru);
		spin_unlock(&nn->blocked_locks_lock);
	}

	err = vfs_lock_file(filp, F_SETLK, file_lock, conflock);
	switch (err) {
	case 0: /* success! */
		nfs4_inc_and_copy_stateid(&lock->lk_resp_stateid, &lock_stp->st_stid);
		status = 0;
		break;
	case FILE_LOCK_DEFERRED:
		nbl = NULL;
		/* Fallthrough */
	case -EAGAIN:		/* conflock holds conflicting lock */
		status = nfserr_denied;
		dprintk("NFSD: nfsd4_lock: conflicting lock found!\n");
		nfs4_set_lock_denied(conflock, &lock->lk_denied);
		break;
	case -EDEADLK:
		status = nfserr_deadlock;
		break;
	default:
		dprintk("NFSD: nfsd4_lock: vfs_lock_file() failed! status %d\n",err);
		status = nfserrno(err);
		break;
	}
out:
	if (nbl) {
		/* dequeue it if we queued it before */
		if (fl_flags & FL_SLEEP) {
			spin_lock(&nn->blocked_locks_lock);
			list_del_init(&nbl->nbl_list);
			list_del_init(&nbl->nbl_lru);
			spin_unlock(&nn->blocked_locks_lock);
		}
		free_blocked_lock(nbl);
	}
	if (filp)
		fput(filp);
	if (lock_stp) {
		/* Bump seqid manually if the 4.0 replay owner is openowner */
		if (cstate->replay_owner &&
		    cstate->replay_owner != &lock_sop->lo_owner &&
		    seqid_mutating_err(ntohl(status)))
			lock_sop->lo_owner.so_seqid++;

		mutex_unlock(&lock_stp->st_mutex);

		/*
		 * If this is a new, never-before-used stateid, and we are
		 * returning an error, then just go ahead and release it.
		 */
		if (status && new)
			release_lock_stateid(lock_stp);

		nfs4_put_stid(&lock_stp->st_stid);
	}
	if (open_stp)
		nfs4_put_stid(&open_stp->st_stid);
	nfsd4_bump_seqid(cstate, status);
	if (conflock)
		locks_free_lock(conflock);
	return status;
}

/*
 * The NFSv4 spec allows a client to do a LOCKT without holding an OPEN,
 * so we do a temporary open here just to get an open file to pass to
 * vfs_test_lock.  (Arguably perhaps test_lock should be done with an
 * inode operation.)
 */
static __be32 nfsd_test_lock(struct svc_rqst *rqstp, struct svc_fh *fhp, struct file_lock *lock)
{
	struct file *file;
	__be32 err = nfsd_open(rqstp, fhp, S_IFREG, NFSD_MAY_READ, &file);
	if (!err) {
		err = nfserrno(vfs_test_lock(file, lock));
		fput(file);
	}
	return err;
}

/*
 * LOCKT operation
 */
__be32
nfsd4_lockt(struct svc_rqst *rqstp, struct nfsd4_compound_state *cstate,
	    union nfsd4_op_u *u)
{
	struct nfsd4_lockt *lockt = &u->lockt;
	struct file_lock *file_lock = NULL;
	struct nfs4_lockowner *lo = NULL;
	__be32 status;
	struct nfsd_net *nn = net_generic(SVC_NET(rqstp), nfsd_net_id);

	if (locks_in_grace(SVC_NET(rqstp)))
		return nfserr_grace;

	if (check_lock_length(lockt->lt_offset, lockt->lt_length))
		 return nfserr_inval;

	if (!nfsd4_has_session(cstate)) {
		status = lookup_clientid(&lockt->lt_clientid, cstate, nn);
		if (status)
			goto out;
	}

	if ((status = fh_verify(rqstp, &cstate->current_fh, S_IFREG, 0)))
		goto out;

	file_lock = locks_alloc_lock();
	if (!file_lock) {
		dprintk("NFSD: %s: unable to allocate lock!\n", __func__);
		status = nfserr_jukebox;
		goto out;
	}

	switch (lockt->lt_type) {
		case NFS4_READ_LT:
		case NFS4_READW_LT:
			file_lock->fl_type = F_RDLCK;
		break;
		case NFS4_WRITE_LT:
		case NFS4_WRITEW_LT:
			file_lock->fl_type = F_WRLCK;
		break;
		default:
			dprintk("NFSD: nfs4_lockt: bad lock type!\n");
			status = nfserr_inval;
		goto out;
	}

	lo = find_lockowner_str(cstate->clp, &lockt->lt_owner);
	if (lo)
		file_lock->fl_owner = (fl_owner_t)lo;
	file_lock->fl_pid = current->tgid;
	file_lock->fl_flags = FL_POSIX;

	file_lock->fl_start = lockt->lt_offset;
	file_lock->fl_end = last_byte_offset(lockt->lt_offset, lockt->lt_length);

	nfs4_transform_lock_offset(file_lock);

	status = nfsd_test_lock(rqstp, &cstate->current_fh, file_lock);
	if (status)
		goto out;

	if (file_lock->fl_type != F_UNLCK) {
		status = nfserr_denied;
		nfs4_set_lock_denied(file_lock, &lockt->lt_denied);
	}
out:
	if (lo)
		nfs4_put_stateowner(&lo->lo_owner);
	if (file_lock)
		locks_free_lock(file_lock);
	return status;
}

__be32
nfsd4_locku(struct svc_rqst *rqstp, struct nfsd4_compound_state *cstate,
	    union nfsd4_op_u *u)
{
	struct nfsd4_locku *locku = &u->locku;
	struct nfs4_ol_stateid *stp;
	struct file *filp = NULL;
	struct file_lock *file_lock = NULL;
	__be32 status;
	int err;
	struct nfsd_net *nn = net_generic(SVC_NET(rqstp), nfsd_net_id);

	dprintk("NFSD: nfsd4_locku: start=%Ld length=%Ld\n",
		(long long) locku->lu_offset,
		(long long) locku->lu_length);

	if (check_lock_length(locku->lu_offset, locku->lu_length))
		 return nfserr_inval;

	status = nfs4_preprocess_seqid_op(cstate, locku->lu_seqid,
					&locku->lu_stateid, NFS4_LOCK_STID,
					&stp, nn);
	if (status)
		goto out;
	filp = find_any_file(stp->st_stid.sc_file);
	if (!filp) {
		status = nfserr_lock_range;
		goto put_stateid;
	}
	file_lock = locks_alloc_lock();
	if (!file_lock) {
		dprintk("NFSD: %s: unable to allocate lock!\n", __func__);
		status = nfserr_jukebox;
		goto fput;
	}

	file_lock->fl_type = F_UNLCK;
	file_lock->fl_owner = (fl_owner_t)lockowner(nfs4_get_stateowner(stp->st_stateowner));
	file_lock->fl_pid = current->tgid;
	file_lock->fl_file = filp;
	file_lock->fl_flags = FL_POSIX;
	file_lock->fl_lmops = &nfsd_posix_mng_ops;
	file_lock->fl_start = locku->lu_offset;

	file_lock->fl_end = last_byte_offset(locku->lu_offset,
						locku->lu_length);
	nfs4_transform_lock_offset(file_lock);

	err = vfs_lock_file(filp, F_SETLK, file_lock, NULL);
	if (err) {
		dprintk("NFSD: nfs4_locku: vfs_lock_file failed!\n");
		goto out_nfserr;
	}
	nfs4_inc_and_copy_stateid(&locku->lu_stateid, &stp->st_stid);
fput:
	fput(filp);
put_stateid:
	mutex_unlock(&stp->st_mutex);
	nfs4_put_stid(&stp->st_stid);
out:
	nfsd4_bump_seqid(cstate, status);
	if (file_lock)
		locks_free_lock(file_lock);
	return status;

out_nfserr:
	status = nfserrno(err);
	goto fput;
}

/*
 * returns
 * 	true:  locks held by lockowner
 * 	false: no locks held by lockowner
 */
static bool
check_for_locks(struct nfs4_file *fp, struct nfs4_lockowner *lowner)
{
	struct file_lock *fl;
	int status = false;
	struct file *filp = find_any_file(fp);
	struct inode *inode;
	struct file_lock_context *flctx;

	if (!filp) {
		/* Any valid lock stateid should have some sort of access */
		WARN_ON_ONCE(1);
		return status;
	}

	inode = file_inode(filp);
	flctx = inode->i_flctx;

	if (flctx && !list_empty_careful(&flctx->flc_posix)) {
		spin_lock(&flctx->flc_lock);
		list_for_each_entry(fl, &flctx->flc_posix, fl_list) {
			if (fl->fl_owner == (fl_owner_t)lowner) {
				status = true;
				break;
			}
		}
		spin_unlock(&flctx->flc_lock);
	}
	fput(filp);
	return status;
}

__be32
nfsd4_release_lockowner(struct svc_rqst *rqstp,
			struct nfsd4_compound_state *cstate,
			union nfsd4_op_u *u)
{
	struct nfsd4_release_lockowner *rlockowner = &u->release_lockowner;
	clientid_t *clid = &rlockowner->rl_clientid;
	struct nfs4_stateowner *sop;
	struct nfs4_lockowner *lo = NULL;
	struct nfs4_ol_stateid *stp;
	struct xdr_netobj *owner = &rlockowner->rl_owner;
	unsigned int hashval = ownerstr_hashval(owner);
	__be32 status;
	struct nfsd_net *nn = net_generic(SVC_NET(rqstp), nfsd_net_id);
	struct nfs4_client *clp;
	LIST_HEAD (reaplist);

	dprintk("nfsd4_release_lockowner clientid: (%08x/%08x):\n",
		clid->cl_boot, clid->cl_id);

	status = lookup_clientid(clid, cstate, nn);
	if (status)
		return status;

	clp = cstate->clp;
	/* Find the matching lock stateowner */
	spin_lock(&clp->cl_lock);
	list_for_each_entry(sop, &clp->cl_ownerstr_hashtbl[hashval],
			    so_strhash) {

		if (sop->so_is_open_owner || !same_owner_str(sop, owner))
			continue;

		/* see if there are still any locks associated with it */
		lo = lockowner(sop);
		list_for_each_entry(stp, &sop->so_stateids, st_perstateowner) {
			if (check_for_locks(stp->st_stid.sc_file, lo)) {
				status = nfserr_locks_held;
				spin_unlock(&clp->cl_lock);
				return status;
			}
		}

		nfs4_get_stateowner(sop);
		break;
	}
	if (!lo) {
		spin_unlock(&clp->cl_lock);
		return status;
	}

	unhash_lockowner_locked(lo);
	while (!list_empty(&lo->lo_owner.so_stateids)) {
		stp = list_first_entry(&lo->lo_owner.so_stateids,
				       struct nfs4_ol_stateid,
				       st_perstateowner);
		WARN_ON(!unhash_lock_stateid(stp));
		put_ol_stateid_locked(stp, &reaplist);
	}
	spin_unlock(&clp->cl_lock);
	free_ol_stateid_reaplist(&reaplist);
	remove_blocked_locks(lo);
	nfs4_put_stateowner(&lo->lo_owner);

	return status;
}

static inline struct nfs4_client_reclaim *
alloc_reclaim(void)
{
	return kmalloc(sizeof(struct nfs4_client_reclaim), GFP_KERNEL);
}

bool
nfs4_has_reclaimed_state(const char *name, struct nfsd_net *nn)
{
	struct nfs4_client_reclaim *crp;

	crp = nfsd4_find_reclaim_client(name, nn);
	return (crp && crp->cr_clp);
}

/*
 * failure => all reset bets are off, nfserr_no_grace...
 */
struct nfs4_client_reclaim *
nfs4_client_to_reclaim(const char *name, struct nfsd_net *nn)
{
	unsigned int strhashval;
	struct nfs4_client_reclaim *crp;

	dprintk("NFSD nfs4_client_to_reclaim NAME: %.*s\n", HEXDIR_LEN, name);
	crp = alloc_reclaim();
	if (crp) {
		strhashval = clientstr_hashval(name);
		INIT_LIST_HEAD(&crp->cr_strhash);
		list_add(&crp->cr_strhash, &nn->reclaim_str_hashtbl[strhashval]);
		memcpy(crp->cr_recdir, name, HEXDIR_LEN);
		crp->cr_clp = NULL;
		nn->reclaim_str_hashtbl_size++;
	}
	return crp;
}

void
nfs4_remove_reclaim_record(struct nfs4_client_reclaim *crp, struct nfsd_net *nn)
{
	list_del(&crp->cr_strhash);
	kfree(crp);
	nn->reclaim_str_hashtbl_size--;
}

void
nfs4_release_reclaim(struct nfsd_net *nn)
{
	struct nfs4_client_reclaim *crp = NULL;
	int i;

	for (i = 0; i < CLIENT_HASH_SIZE; i++) {
		while (!list_empty(&nn->reclaim_str_hashtbl[i])) {
			crp = list_entry(nn->reclaim_str_hashtbl[i].next,
			                struct nfs4_client_reclaim, cr_strhash);
			nfs4_remove_reclaim_record(crp, nn);
		}
	}
	WARN_ON_ONCE(nn->reclaim_str_hashtbl_size);
}

/*
 * called from OPEN, CLAIM_PREVIOUS with a new clientid. */
struct nfs4_client_reclaim *
nfsd4_find_reclaim_client(const char *recdir, struct nfsd_net *nn)
{
	unsigned int strhashval;
	struct nfs4_client_reclaim *crp = NULL;

	dprintk("NFSD: nfs4_find_reclaim_client for recdir %s\n", recdir);

	strhashval = clientstr_hashval(recdir);
	list_for_each_entry(crp, &nn->reclaim_str_hashtbl[strhashval], cr_strhash) {
		if (same_name(crp->cr_recdir, recdir)) {
			return crp;
		}
	}
	return NULL;
}

/*
* Called from OPEN. Look for clientid in reclaim list.
*/
__be32
nfs4_check_open_reclaim(clientid_t *clid,
		struct nfsd4_compound_state *cstate,
		struct nfsd_net *nn)
{
	__be32 status;

	/* find clientid in conf_id_hashtbl */
	status = lookup_clientid(clid, cstate, nn);
	if (status)
		return nfserr_reclaim_bad;

	if (test_bit(NFSD4_CLIENT_RECLAIM_COMPLETE, &cstate->clp->cl_flags))
		return nfserr_no_grace;

	if (nfsd4_client_record_check(cstate->clp))
		return nfserr_reclaim_bad;

	return nfs_ok;
}

#ifdef CONFIG_NFSD_FAULT_INJECTION
static inline void
put_client(struct nfs4_client *clp)
{
	atomic_dec(&clp->cl_refcount);
}

static struct nfs4_client *
nfsd_find_client(struct sockaddr_storage *addr, size_t addr_size)
{
	struct nfs4_client *clp;
	struct nfsd_net *nn = net_generic(current->nsproxy->net_ns,
					  nfsd_net_id);

	if (!nfsd_netns_ready(nn))
		return NULL;

	list_for_each_entry(clp, &nn->client_lru, cl_lru) {
		if (memcmp(&clp->cl_addr, addr, addr_size) == 0)
			return clp;
	}
	return NULL;
}

u64
nfsd_inject_print_clients(void)
{
	struct nfs4_client *clp;
	u64 count = 0;
	struct nfsd_net *nn = net_generic(current->nsproxy->net_ns,
					  nfsd_net_id);
	char buf[INET6_ADDRSTRLEN];

	if (!nfsd_netns_ready(nn))
		return 0;

	spin_lock(&nn->client_lock);
	list_for_each_entry(clp, &nn->client_lru, cl_lru) {
		rpc_ntop((struct sockaddr *)&clp->cl_addr, buf, sizeof(buf));
		pr_info("NFS Client: %s\n", buf);
		++count;
	}
	spin_unlock(&nn->client_lock);

	return count;
}

u64
nfsd_inject_forget_client(struct sockaddr_storage *addr, size_t addr_size)
{
	u64 count = 0;
	struct nfs4_client *clp;
	struct nfsd_net *nn = net_generic(current->nsproxy->net_ns,
					  nfsd_net_id);

	if (!nfsd_netns_ready(nn))
		return count;

	spin_lock(&nn->client_lock);
	clp = nfsd_find_client(addr, addr_size);
	if (clp) {
		if (mark_client_expired_locked(clp) == nfs_ok)
			++count;
		else
			clp = NULL;
	}
	spin_unlock(&nn->client_lock);

	if (clp)
		expire_client(clp);

	return count;
}

u64
nfsd_inject_forget_clients(u64 max)
{
	u64 count = 0;
	struct nfs4_client *clp, *next;
	struct nfsd_net *nn = net_generic(current->nsproxy->net_ns,
						nfsd_net_id);
	LIST_HEAD(reaplist);

	if (!nfsd_netns_ready(nn))
		return count;

	spin_lock(&nn->client_lock);
	list_for_each_entry_safe(clp, next, &nn->client_lru, cl_lru) {
		if (mark_client_expired_locked(clp) == nfs_ok) {
			list_add(&clp->cl_lru, &reaplist);
			if (max != 0 && ++count >= max)
				break;
		}
	}
	spin_unlock(&nn->client_lock);

	list_for_each_entry_safe(clp, next, &reaplist, cl_lru)
		expire_client(clp);

	return count;
}

static void nfsd_print_count(struct nfs4_client *clp, unsigned int count,
			     const char *type)
{
	char buf[INET6_ADDRSTRLEN];
	rpc_ntop((struct sockaddr *)&clp->cl_addr, buf, sizeof(buf));
	printk(KERN_INFO "NFS Client: %s has %u %s\n", buf, count, type);
}

static void
nfsd_inject_add_lock_to_list(struct nfs4_ol_stateid *lst,
			     struct list_head *collect)
{
	struct nfs4_client *clp = lst->st_stid.sc_client;
	struct nfsd_net *nn = net_generic(current->nsproxy->net_ns,
					  nfsd_net_id);

	if (!collect)
		return;

	lockdep_assert_held(&nn->client_lock);
	atomic_inc(&clp->cl_refcount);
	list_add(&lst->st_locks, collect);
}

static u64 nfsd_foreach_client_lock(struct nfs4_client *clp, u64 max,
				    struct list_head *collect,
				    bool (*func)(struct nfs4_ol_stateid *))
{
	struct nfs4_openowner *oop;
	struct nfs4_ol_stateid *stp, *st_next;
	struct nfs4_ol_stateid *lst, *lst_next;
	u64 count = 0;

	spin_lock(&clp->cl_lock);
	list_for_each_entry(oop, &clp->cl_openowners, oo_perclient) {
		list_for_each_entry_safe(stp, st_next,
				&oop->oo_owner.so_stateids, st_perstateowner) {
			list_for_each_entry_safe(lst, lst_next,
					&stp->st_locks, st_locks) {
				if (func) {
					if (func(lst))
						nfsd_inject_add_lock_to_list(lst,
									collect);
				}
				++count;
				/*
				 * Despite the fact that these functions deal
				 * with 64-bit integers for "count", we must
				 * ensure that it doesn't blow up the
				 * clp->cl_refcount. Throw a warning if we
				 * start to approach INT_MAX here.
				 */
				WARN_ON_ONCE(count == (INT_MAX / 2));
				if (count == max)
					goto out;
			}
		}
	}
out:
	spin_unlock(&clp->cl_lock);

	return count;
}

static u64
nfsd_collect_client_locks(struct nfs4_client *clp, struct list_head *collect,
			  u64 max)
{
	return nfsd_foreach_client_lock(clp, max, collect, unhash_lock_stateid);
}

static u64
nfsd_print_client_locks(struct nfs4_client *clp)
{
	u64 count = nfsd_foreach_client_lock(clp, 0, NULL, NULL);
	nfsd_print_count(clp, count, "locked files");
	return count;
}

u64
nfsd_inject_print_locks(void)
{
	struct nfs4_client *clp;
	u64 count = 0;
	struct nfsd_net *nn = net_generic(current->nsproxy->net_ns,
						nfsd_net_id);

	if (!nfsd_netns_ready(nn))
		return 0;

	spin_lock(&nn->client_lock);
	list_for_each_entry(clp, &nn->client_lru, cl_lru)
		count += nfsd_print_client_locks(clp);
	spin_unlock(&nn->client_lock);

	return count;
}

static void
nfsd_reap_locks(struct list_head *reaplist)
{
	struct nfs4_client *clp;
	struct nfs4_ol_stateid *stp, *next;

	list_for_each_entry_safe(stp, next, reaplist, st_locks) {
		list_del_init(&stp->st_locks);
		clp = stp->st_stid.sc_client;
		nfs4_put_stid(&stp->st_stid);
		put_client(clp);
	}
}

u64
nfsd_inject_forget_client_locks(struct sockaddr_storage *addr, size_t addr_size)
{
	unsigned int count = 0;
	struct nfs4_client *clp;
	struct nfsd_net *nn = net_generic(current->nsproxy->net_ns,
						nfsd_net_id);
	LIST_HEAD(reaplist);

	if (!nfsd_netns_ready(nn))
		return count;

	spin_lock(&nn->client_lock);
	clp = nfsd_find_client(addr, addr_size);
	if (clp)
		count = nfsd_collect_client_locks(clp, &reaplist, 0);
	spin_unlock(&nn->client_lock);
	nfsd_reap_locks(&reaplist);
	return count;
}

u64
nfsd_inject_forget_locks(u64 max)
{
	u64 count = 0;
	struct nfs4_client *clp;
	struct nfsd_net *nn = net_generic(current->nsproxy->net_ns,
						nfsd_net_id);
	LIST_HEAD(reaplist);

	if (!nfsd_netns_ready(nn))
		return count;

	spin_lock(&nn->client_lock);
	list_for_each_entry(clp, &nn->client_lru, cl_lru) {
		count += nfsd_collect_client_locks(clp, &reaplist, max - count);
		if (max != 0 && count >= max)
			break;
	}
	spin_unlock(&nn->client_lock);
	nfsd_reap_locks(&reaplist);
	return count;
}

static u64
nfsd_foreach_client_openowner(struct nfs4_client *clp, u64 max,
			      struct list_head *collect,
			      void (*func)(struct nfs4_openowner *))
{
	struct nfs4_openowner *oop, *next;
	struct nfsd_net *nn = net_generic(current->nsproxy->net_ns,
						nfsd_net_id);
	u64 count = 0;

	lockdep_assert_held(&nn->client_lock);

	spin_lock(&clp->cl_lock);
	list_for_each_entry_safe(oop, next, &clp->cl_openowners, oo_perclient) {
		if (func) {
			func(oop);
			if (collect) {
				atomic_inc(&clp->cl_refcount);
				list_add(&oop->oo_perclient, collect);
			}
		}
		++count;
		/*
		 * Despite the fact that these functions deal with
		 * 64-bit integers for "count", we must ensure that
		 * it doesn't blow up the clp->cl_refcount. Throw a
		 * warning if we start to approach INT_MAX here.
		 */
		WARN_ON_ONCE(count == (INT_MAX / 2));
		if (count == max)
			break;
	}
	spin_unlock(&clp->cl_lock);

	return count;
}

static u64
nfsd_print_client_openowners(struct nfs4_client *clp)
{
	u64 count = nfsd_foreach_client_openowner(clp, 0, NULL, NULL);

	nfsd_print_count(clp, count, "openowners");
	return count;
}

static u64
nfsd_collect_client_openowners(struct nfs4_client *clp,
			       struct list_head *collect, u64 max)
{
	return nfsd_foreach_client_openowner(clp, max, collect,
						unhash_openowner_locked);
}

u64
nfsd_inject_print_openowners(void)
{
	struct nfs4_client *clp;
	u64 count = 0;
	struct nfsd_net *nn = net_generic(current->nsproxy->net_ns,
						nfsd_net_id);

	if (!nfsd_netns_ready(nn))
		return 0;

	spin_lock(&nn->client_lock);
	list_for_each_entry(clp, &nn->client_lru, cl_lru)
		count += nfsd_print_client_openowners(clp);
	spin_unlock(&nn->client_lock);

	return count;
}

static void
nfsd_reap_openowners(struct list_head *reaplist)
{
	struct nfs4_client *clp;
	struct nfs4_openowner *oop, *next;

	list_for_each_entry_safe(oop, next, reaplist, oo_perclient) {
		list_del_init(&oop->oo_perclient);
		clp = oop->oo_owner.so_client;
		release_openowner(oop);
		put_client(clp);
	}
}

u64
nfsd_inject_forget_client_openowners(struct sockaddr_storage *addr,
				     size_t addr_size)
{
	unsigned int count = 0;
	struct nfs4_client *clp;
	struct nfsd_net *nn = net_generic(current->nsproxy->net_ns,
						nfsd_net_id);
	LIST_HEAD(reaplist);

	if (!nfsd_netns_ready(nn))
		return count;

	spin_lock(&nn->client_lock);
	clp = nfsd_find_client(addr, addr_size);
	if (clp)
		count = nfsd_collect_client_openowners(clp, &reaplist, 0);
	spin_unlock(&nn->client_lock);
	nfsd_reap_openowners(&reaplist);
	return count;
}

u64
nfsd_inject_forget_openowners(u64 max)
{
	u64 count = 0;
	struct nfs4_client *clp;
	struct nfsd_net *nn = net_generic(current->nsproxy->net_ns,
						nfsd_net_id);
	LIST_HEAD(reaplist);

	if (!nfsd_netns_ready(nn))
		return count;

	spin_lock(&nn->client_lock);
	list_for_each_entry(clp, &nn->client_lru, cl_lru) {
		count += nfsd_collect_client_openowners(clp, &reaplist,
							max - count);
		if (max != 0 && count >= max)
			break;
	}
	spin_unlock(&nn->client_lock);
	nfsd_reap_openowners(&reaplist);
	return count;
}

static u64 nfsd_find_all_delegations(struct nfs4_client *clp, u64 max,
				     struct list_head *victims)
{
	struct nfs4_delegation *dp, *next;
	struct nfsd_net *nn = net_generic(current->nsproxy->net_ns,
						nfsd_net_id);
	u64 count = 0;

	lockdep_assert_held(&nn->client_lock);

	spin_lock(&state_lock);
	list_for_each_entry_safe(dp, next, &clp->cl_delegations, dl_perclnt) {
		if (victims) {
			/*
			 * It's not safe to mess with delegations that have a
			 * non-zero dl_time. They might have already been broken
			 * and could be processed by the laundromat outside of
			 * the state_lock. Just leave them be.
			 */
			if (dp->dl_time != 0)
				continue;

			atomic_inc(&clp->cl_refcount);
			WARN_ON(!unhash_delegation_locked(dp));
			list_add(&dp->dl_recall_lru, victims);
		}
		++count;
		/*
		 * Despite the fact that these functions deal with
		 * 64-bit integers for "count", we must ensure that
		 * it doesn't blow up the clp->cl_refcount. Throw a
		 * warning if we start to approach INT_MAX here.
		 */
		WARN_ON_ONCE(count == (INT_MAX / 2));
		if (count == max)
			break;
	}
	spin_unlock(&state_lock);
	return count;
}

static u64
nfsd_print_client_delegations(struct nfs4_client *clp)
{
	u64 count = nfsd_find_all_delegations(clp, 0, NULL);

	nfsd_print_count(clp, count, "delegations");
	return count;
}

u64
nfsd_inject_print_delegations(void)
{
	struct nfs4_client *clp;
	u64 count = 0;
	struct nfsd_net *nn = net_generic(current->nsproxy->net_ns,
						nfsd_net_id);

	if (!nfsd_netns_ready(nn))
		return 0;

	spin_lock(&nn->client_lock);
	list_for_each_entry(clp, &nn->client_lru, cl_lru)
		count += nfsd_print_client_delegations(clp);
	spin_unlock(&nn->client_lock);

	return count;
}

static void
nfsd_forget_delegations(struct list_head *reaplist)
{
	struct nfs4_client *clp;
	struct nfs4_delegation *dp, *next;

	list_for_each_entry_safe(dp, next, reaplist, dl_recall_lru) {
		list_del_init(&dp->dl_recall_lru);
		clp = dp->dl_stid.sc_client;
		revoke_delegation(dp);
		put_client(clp);
	}
}

u64
nfsd_inject_forget_client_delegations(struct sockaddr_storage *addr,
				      size_t addr_size)
{
	u64 count = 0;
	struct nfs4_client *clp;
	struct nfsd_net *nn = net_generic(current->nsproxy->net_ns,
						nfsd_net_id);
	LIST_HEAD(reaplist);

	if (!nfsd_netns_ready(nn))
		return count;

	spin_lock(&nn->client_lock);
	clp = nfsd_find_client(addr, addr_size);
	if (clp)
		count = nfsd_find_all_delegations(clp, 0, &reaplist);
	spin_unlock(&nn->client_lock);

	nfsd_forget_delegations(&reaplist);
	return count;
}

u64
nfsd_inject_forget_delegations(u64 max)
{
	u64 count = 0;
	struct nfs4_client *clp;
	struct nfsd_net *nn = net_generic(current->nsproxy->net_ns,
						nfsd_net_id);
	LIST_HEAD(reaplist);

	if (!nfsd_netns_ready(nn))
		return count;

	spin_lock(&nn->client_lock);
	list_for_each_entry(clp, &nn->client_lru, cl_lru) {
		count += nfsd_find_all_delegations(clp, max - count, &reaplist);
		if (max != 0 && count >= max)
			break;
	}
	spin_unlock(&nn->client_lock);
	nfsd_forget_delegations(&reaplist);
	return count;
}

static void
nfsd_recall_delegations(struct list_head *reaplist)
{
	struct nfs4_client *clp;
	struct nfs4_delegation *dp, *next;

	list_for_each_entry_safe(dp, next, reaplist, dl_recall_lru) {
		list_del_init(&dp->dl_recall_lru);
		clp = dp->dl_stid.sc_client;
		/*
		 * We skipped all entries that had a zero dl_time before,
		 * so we can now reset the dl_time back to 0. If a delegation
		 * break comes in now, then it won't make any difference since
		 * we're recalling it either way.
		 */
		spin_lock(&state_lock);
		dp->dl_time = 0;
		spin_unlock(&state_lock);
		nfsd_break_one_deleg(dp);
		put_client(clp);
	}
}

u64
nfsd_inject_recall_client_delegations(struct sockaddr_storage *addr,
				      size_t addr_size)
{
	u64 count = 0;
	struct nfs4_client *clp;
	struct nfsd_net *nn = net_generic(current->nsproxy->net_ns,
						nfsd_net_id);
	LIST_HEAD(reaplist);

	if (!nfsd_netns_ready(nn))
		return count;

	spin_lock(&nn->client_lock);
	clp = nfsd_find_client(addr, addr_size);
	if (clp)
		count = nfsd_find_all_delegations(clp, 0, &reaplist);
	spin_unlock(&nn->client_lock);

	nfsd_recall_delegations(&reaplist);
	return count;
}

u64
nfsd_inject_recall_delegations(u64 max)
{
	u64 count = 0;
	struct nfs4_client *clp, *next;
	struct nfsd_net *nn = net_generic(current->nsproxy->net_ns,
						nfsd_net_id);
	LIST_HEAD(reaplist);

	if (!nfsd_netns_ready(nn))
		return count;

	spin_lock(&nn->client_lock);
	list_for_each_entry_safe(clp, next, &nn->client_lru, cl_lru) {
		count += nfsd_find_all_delegations(clp, max - count, &reaplist);
		if (max != 0 && ++count >= max)
			break;
	}
	spin_unlock(&nn->client_lock);
	nfsd_recall_delegations(&reaplist);
	return count;
}
#endif /* CONFIG_NFSD_FAULT_INJECTION */

/*
 * Since the lifetime of a delegation isn't limited to that of an open, a
 * client may quite reasonably hang on to a delegation as long as it has
 * the inode cached.  This becomes an obvious problem the first time a
 * client's inode cache approaches the size of the server's total memory.
 *
 * For now we avoid this problem by imposing a hard limit on the number
 * of delegations, which varies according to the server's memory size.
 */
static void
set_max_delegations(void)
{
	/*
	 * Allow at most 4 delegations per megabyte of RAM.  Quick
	 * estimates suggest that in the worst case (where every delegation
	 * is for a different inode), a delegation could take about 1.5K,
	 * giving a worst case usage of about 6% of memory.
	 */
	max_delegations = nr_free_buffer_pages() >> (20 - 2 - PAGE_SHIFT);
}

static int nfs4_state_create_net(struct net *net)
{
	struct nfsd_net *nn = net_generic(net, nfsd_net_id);
	int i;

	nn->conf_id_hashtbl = kmalloc(sizeof(struct list_head) *
			CLIENT_HASH_SIZE, GFP_KERNEL);
	if (!nn->conf_id_hashtbl)
		goto err;
	nn->unconf_id_hashtbl = kmalloc(sizeof(struct list_head) *
			CLIENT_HASH_SIZE, GFP_KERNEL);
	if (!nn->unconf_id_hashtbl)
		goto err_unconf_id;
	nn->sessionid_hashtbl = kmalloc(sizeof(struct list_head) *
			SESSION_HASH_SIZE, GFP_KERNEL);
	if (!nn->sessionid_hashtbl)
		goto err_sessionid;

	for (i = 0; i < CLIENT_HASH_SIZE; i++) {
		INIT_LIST_HEAD(&nn->conf_id_hashtbl[i]);
		INIT_LIST_HEAD(&nn->unconf_id_hashtbl[i]);
	}
	for (i = 0; i < SESSION_HASH_SIZE; i++)
		INIT_LIST_HEAD(&nn->sessionid_hashtbl[i]);
	nn->conf_name_tree = RB_ROOT;
	nn->unconf_name_tree = RB_ROOT;
	nn->boot_time = get_seconds();
	nn->grace_ended = false;
	nn->nfsd4_manager.block_opens = true;
	INIT_LIST_HEAD(&nn->nfsd4_manager.list);
	INIT_LIST_HEAD(&nn->client_lru);
	INIT_LIST_HEAD(&nn->close_lru);
	INIT_LIST_HEAD(&nn->del_recall_lru);
	spin_lock_init(&nn->client_lock);

	spin_lock_init(&nn->blocked_locks_lock);
	INIT_LIST_HEAD(&nn->blocked_locks_lru);

	INIT_DELAYED_WORK(&nn->laundromat_work, laundromat_main);
	get_net(net);

	return 0;

err_sessionid:
	kfree(nn->unconf_id_hashtbl);
err_unconf_id:
	kfree(nn->conf_id_hashtbl);
err:
	return -ENOMEM;
}

static void
nfs4_state_destroy_net(struct net *net)
{
	int i;
	struct nfs4_client *clp = NULL;
	struct nfsd_net *nn = net_generic(net, nfsd_net_id);

	for (i = 0; i < CLIENT_HASH_SIZE; i++) {
		while (!list_empty(&nn->conf_id_hashtbl[i])) {
			clp = list_entry(nn->conf_id_hashtbl[i].next, struct nfs4_client, cl_idhash);
			destroy_client(clp);
		}
	}

	WARN_ON(!list_empty(&nn->blocked_locks_lru));

	for (i = 0; i < CLIENT_HASH_SIZE; i++) {
		while (!list_empty(&nn->unconf_id_hashtbl[i])) {
			clp = list_entry(nn->unconf_id_hashtbl[i].next, struct nfs4_client, cl_idhash);
			destroy_client(clp);
		}
	}

	kfree(nn->sessionid_hashtbl);
	kfree(nn->unconf_id_hashtbl);
	kfree(nn->conf_id_hashtbl);
	put_net(net);
}

int
nfs4_state_start_net(struct net *net)
{
	struct nfsd_net *nn = net_generic(net, nfsd_net_id);
	int ret;

	ret = nfs4_state_create_net(net);
	if (ret)
		return ret;
	locks_start_grace(net, &nn->nfsd4_manager);
	nfsd4_client_tracking_init(net);
	printk(KERN_INFO "NFSD: starting %ld-second grace period (net %p)\n",
	       nn->nfsd4_grace, net);
	queue_delayed_work(laundry_wq, &nn->laundromat_work, nn->nfsd4_grace * HZ);
	return 0;
}

/* initialization to perform when the nfsd service is started: */

int
nfs4_state_start(void)
{
	int ret;

	ret = set_callback_cred();
	if (ret)
		return ret;

	laundry_wq = alloc_workqueue("%s", WQ_UNBOUND, 0, "nfsd4");
	if (laundry_wq == NULL) {
		ret = -ENOMEM;
		goto out_cleanup_cred;
	}
	ret = nfsd4_create_callback_queue();
	if (ret)
		goto out_free_laundry;

	set_max_delegations();
	return 0;

out_free_laundry:
	destroy_workqueue(laundry_wq);
out_cleanup_cred:
	cleanup_callback_cred();
	return ret;
}

void
nfs4_state_shutdown_net(struct net *net)
{
	struct nfs4_delegation *dp = NULL;
	struct list_head *pos, *next, reaplist;
	struct nfsd_net *nn = net_generic(net, nfsd_net_id);

	cancel_delayed_work_sync(&nn->laundromat_work);
	locks_end_grace(&nn->nfsd4_manager);

	INIT_LIST_HEAD(&reaplist);
	spin_lock(&state_lock);
	list_for_each_safe(pos, next, &nn->del_recall_lru) {
		dp = list_entry (pos, struct nfs4_delegation, dl_recall_lru);
		WARN_ON(!unhash_delegation_locked(dp));
		list_add(&dp->dl_recall_lru, &reaplist);
	}
	spin_unlock(&state_lock);
	list_for_each_safe(pos, next, &reaplist) {
		dp = list_entry (pos, struct nfs4_delegation, dl_recall_lru);
		list_del_init(&dp->dl_recall_lru);
		put_clnt_odstate(dp->dl_clnt_odstate);
		nfs4_put_deleg_lease(dp->dl_stid.sc_file);
		nfs4_put_stid(&dp->dl_stid);
	}

	nfsd4_client_tracking_exit(net);
	nfs4_state_destroy_net(net);
}

void
nfs4_state_shutdown(void)
{
	destroy_workqueue(laundry_wq);
	nfsd4_destroy_callback_queue();
	cleanup_callback_cred();
}

static void
get_stateid(struct nfsd4_compound_state *cstate, stateid_t *stateid)
{
	if (HAS_STATE_ID(cstate, CURRENT_STATE_ID_FLAG) && CURRENT_STATEID(stateid))
		memcpy(stateid, &cstate->current_stateid, sizeof(stateid_t));
}

static void
put_stateid(struct nfsd4_compound_state *cstate, stateid_t *stateid)
{
	if (cstate->minorversion) {
		memcpy(&cstate->current_stateid, stateid, sizeof(stateid_t));
		SET_STATE_ID(cstate, CURRENT_STATE_ID_FLAG);
	}
}

void
clear_current_stateid(struct nfsd4_compound_state *cstate)
{
	CLEAR_STATE_ID(cstate, CURRENT_STATE_ID_FLAG);
}

/*
 * functions to set current state id
 */
void
nfsd4_set_opendowngradestateid(struct nfsd4_compound_state *cstate,
		union nfsd4_op_u *u)
{
	put_stateid(cstate, &u->open_downgrade.od_stateid);
}

void
nfsd4_set_openstateid(struct nfsd4_compound_state *cstate,
		union nfsd4_op_u *u)
{
	put_stateid(cstate, &u->open.op_stateid);
}

void
nfsd4_set_closestateid(struct nfsd4_compound_state *cstate,
		union nfsd4_op_u *u)
{
	put_stateid(cstate, &u->close.cl_stateid);
}

void
nfsd4_set_lockstateid(struct nfsd4_compound_state *cstate,
		union nfsd4_op_u *u)
{
	put_stateid(cstate, &u->lock.lk_resp_stateid);
}

/*
 * functions to consume current state id
 */

void
nfsd4_get_opendowngradestateid(struct nfsd4_compound_state *cstate,
		union nfsd4_op_u *u)
{
	get_stateid(cstate, &u->open_downgrade.od_stateid);
}

void
nfsd4_get_delegreturnstateid(struct nfsd4_compound_state *cstate,
		union nfsd4_op_u *u)
{
	get_stateid(cstate, &u->delegreturn.dr_stateid);
}

void
nfsd4_get_freestateid(struct nfsd4_compound_state *cstate,
		union nfsd4_op_u *u)
{
	get_stateid(cstate, &u->free_stateid.fr_stateid);
}

void
nfsd4_get_setattrstateid(struct nfsd4_compound_state *cstate,
		union nfsd4_op_u *u)
{
	get_stateid(cstate, &u->setattr.sa_stateid);
}

void
nfsd4_get_closestateid(struct nfsd4_compound_state *cstate,
		union nfsd4_op_u *u)
{
	get_stateid(cstate, &u->close.cl_stateid);
}

void
nfsd4_get_lockustateid(struct nfsd4_compound_state *cstate,
		union nfsd4_op_u *u)
{
	get_stateid(cstate, &u->locku.lu_stateid);
}

void
nfsd4_get_readstateid(struct nfsd4_compound_state *cstate,
		union nfsd4_op_u *u)
{
	get_stateid(cstate, &u->read.rd_stateid);
}

void
nfsd4_get_writestateid(struct nfsd4_compound_state *cstate,
		union nfsd4_op_u *u)
{
	get_stateid(cstate, &u->write.wr_stateid);
}<|MERGE_RESOLUTION|>--- conflicted
+++ resolved
@@ -5004,7 +5004,6 @@
 {
 	__be32 status;
 	bool return_revoked = false;
-<<<<<<< HEAD
 
 	/*
 	 *  only return revoked delegations if explicitly asked.
@@ -5015,18 +5014,6 @@
 	else if (typemask & NFS4_DELEG_STID)
 		typemask |= NFS4_REVOKED_DELEG_STID;
 
-=======
-
-	/*
-	 *  only return revoked delegations if explicitly asked.
-	 *  otherwise we report revoked or bad_stateid status.
-	 */
-	if (typemask & NFS4_REVOKED_DELEG_STID)
-		return_revoked = true;
-	else if (typemask & NFS4_DELEG_STID)
-		typemask |= NFS4_REVOKED_DELEG_STID;
-
->>>>>>> 1ec8f1f0
 	if (ZERO_STATEID(stateid) || ONE_STATEID(stateid) ||
 		CLOSE_STATEID(stateid))
 		return nfserr_bad_stateid;
