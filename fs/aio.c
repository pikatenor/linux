--- conflicted
+++ resolved
@@ -1085,10 +1085,7 @@
 	if (!table || id >= table->nr)
 		goto out;
 
-<<<<<<< HEAD
-=======
 	id = array_index_nospec(id, table->nr);
->>>>>>> 1ec8f1f0
 	ctx = rcu_dereference(table->table[id]);
 	if (ctx && ctx->user_id == ctx_id) {
 		if (percpu_ref_tryget_live(&ctx->users))
