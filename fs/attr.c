/*
 *  linux/fs/attr.c
 *
 *  Copyright (C) 1991, 1992  Linus Torvalds
 *  changes by Thomas Schoebel-Theuer
 */

#include <linux/export.h>
#include <linux/time.h>
#include <linux/mm.h>
#include <linux/string.h>
#include <linux/capability.h>
#include <linux/fsnotify.h>
#include <linux/fcntl.h>
#include <linux/security.h>
#include <linux/evm.h>
#include <linux/ima.h>

/**
 * inode_change_ok - check if attribute changes to an inode are allowed
 * @inode:	inode to check
 * @attr:	attributes to change
 *
 * Check if we are allowed to change the attributes contained in @attr
 * in the given inode.  This includes the normal unix access permission
 * checks, as well as checks for rlimits and others.
 *
 * Should be called as the first thing in ->setattr implementations,
 * possibly after taking additional locks.
 */
int inode_change_ok(const struct inode *inode, struct iattr *attr)
{
	unsigned int ia_valid = attr->ia_valid;

	/*
	 * First check size constraints.  These can't be overriden using
	 * ATTR_FORCE.
	 */
	if (ia_valid & ATTR_SIZE) {
		int error = inode_newsize_ok(inode, attr->ia_size);
		if (error)
			return error;
	}

	/* If force is set do it anyway. */
	if (ia_valid & ATTR_FORCE)
		return 0;

	/* Make sure a caller can chown. */
	if ((ia_valid & ATTR_UID) &&
	    (!uid_eq(current_fsuid(), inode->i_uid) ||
	     !uid_eq(attr->ia_uid, inode->i_uid)) &&
	    !capable_wrt_inode_uidgid(inode, CAP_CHOWN))
		return -EPERM;

	/* Make sure caller can chgrp. */
	if ((ia_valid & ATTR_GID) &&
	    (!uid_eq(current_fsuid(), inode->i_uid) ||
	    (!in_group_p(attr->ia_gid) && !gid_eq(attr->ia_gid, inode->i_gid))) &&
	    !capable_wrt_inode_uidgid(inode, CAP_CHOWN))
		return -EPERM;

	/* Make sure a caller can chmod. */
	if (ia_valid & ATTR_MODE) {
		if (!inode_owner_or_capable(inode))
			return -EPERM;
		/* Also check the setgid bit! */
		if (!in_group_p((ia_valid & ATTR_GID) ? attr->ia_gid :
				inode->i_gid) &&
		    !capable_wrt_inode_uidgid(inode, CAP_FSETID))
			attr->ia_mode &= ~S_ISGID;
	}

	/* Check for setting the inode time. */
	if (ia_valid & (ATTR_MTIME_SET | ATTR_ATIME_SET | ATTR_TIMES_SET)) {
		if (!inode_owner_or_capable(inode))
			return -EPERM;
	}

	return 0;
}
EXPORT_SYMBOL(inode_change_ok);

/**
 * inode_newsize_ok - may this inode be truncated to a given size
 * @inode:	the inode to be truncated
 * @offset:	the new size to assign to the inode
 * @Returns:	0 on success, -ve errno on failure
 *
 * inode_newsize_ok must be called with i_mutex held.
 *
 * inode_newsize_ok will check filesystem limits and ulimits to check that the
 * new inode size is within limits. inode_newsize_ok will also send SIGXFSZ
 * when necessary. Caller must not proceed with inode size change if failure is
 * returned. @inode must be a file (not directory), with appropriate
 * permissions to allow truncate (inode_newsize_ok does NOT check these
 * conditions).
 */
int inode_newsize_ok(const struct inode *inode, loff_t offset)
{
	if (inode->i_size < offset) {
		unsigned long limit;

		limit = rlimit(RLIMIT_FSIZE);
		if (limit != RLIM_INFINITY && offset > limit)
			goto out_sig;
		if (offset > inode->i_sb->s_maxbytes)
			goto out_big;
	} else {
		/*
		 * truncation of in-use swapfiles is disallowed - it would
		 * cause subsequent swapout to scribble on the now-freed
		 * blocks.
		 */
		if (IS_SWAPFILE(inode))
			return -ETXTBSY;
	}

	return 0;
out_sig:
	send_sig(SIGXFSZ, current, 0);
out_big:
	return -EFBIG;
}
EXPORT_SYMBOL(inode_newsize_ok);

/**
 * setattr_copy - copy simple metadata updates into the generic inode
 * @inode:	the inode to be updated
 * @attr:	the new attributes
 *
 * setattr_copy must be called with i_mutex held.
 *
 * setattr_copy updates the inode's metadata with that specified
 * in attr. Noticeably missing is inode size update, which is more complex
 * as it requires pagecache updates.
 *
 * The inode is not marked as dirty after this operation. The rationale is
 * that for "simple" filesystems, the struct inode is the inode storage.
 * The caller is free to mark the inode dirty afterwards if needed.
 */
void setattr_copy(struct inode *inode, const struct iattr *attr)
{
	unsigned int ia_valid = attr->ia_valid;

	if (ia_valid & ATTR_UID)
		inode->i_uid = attr->ia_uid;
	if (ia_valid & ATTR_GID)
		inode->i_gid = attr->ia_gid;
	if (ia_valid & ATTR_ATIME)
		inode->i_atime = timespec_trunc(attr->ia_atime,
						inode->i_sb->s_time_gran);
	if (ia_valid & ATTR_MTIME)
		inode->i_mtime = timespec_trunc(attr->ia_mtime,
						inode->i_sb->s_time_gran);
	if (ia_valid & ATTR_CTIME)
		inode->i_ctime = timespec_trunc(attr->ia_ctime,
						inode->i_sb->s_time_gran);
	if (ia_valid & ATTR_MODE) {
		umode_t mode = attr->ia_mode;

		if (!in_group_p(inode->i_gid) &&
		    !capable_wrt_inode_uidgid(inode, CAP_FSETID))
			mode &= ~S_ISGID;
		inode->i_mode = mode;
	}
}
EXPORT_SYMBOL(setattr_copy);

/**
 * notify_change - modify attributes of a filesytem object
 * @dentry:	object affected
 * @iattr:	new attributes
 * @delegated_inode: returns inode, if the inode is delegated
 *
 * The caller must hold the i_mutex on the affected object.
 *
 * If notify_change discovers a delegation in need of breaking,
 * it will return -EWOULDBLOCK and return a reference to the inode in
 * delegated_inode.  The caller should then break the delegation and
 * retry.  Because breaking a delegation may take a long time, the
 * caller should drop the i_mutex before doing so.
 *
 * Alternatively, a caller may pass NULL for delegated_inode.  This may
 * be appropriate for callers that expect the underlying filesystem not
 * to be NFS exported.  Also, passing NULL is fine for callers holding
 * the file open for write, as there can be no conflicting delegation in
 * that case.
 */
int notify_change2(struct vfsmount *mnt, struct dentry * dentry, struct iattr * attr, struct inode **delegated_inode)
{
	struct inode *inode = dentry->d_inode;
	umode_t mode = inode->i_mode;
	int error;
	struct timespec now;
	unsigned int ia_valid = attr->ia_valid;

	WARN_ON_ONCE(!mutex_is_locked(&inode->i_mutex));

	if (ia_valid & (ATTR_MODE | ATTR_UID | ATTR_GID | ATTR_TIMES_SET)) {
		if (IS_IMMUTABLE(inode) || IS_APPEND(inode))
			return -EPERM;
	}

	/*
	 * If utimes(2) and friends are called with times == NULL (or both
	 * times are UTIME_NOW), then we need to check for write permission
	 */
	if (ia_valid & ATTR_TOUCH) {
		if (IS_IMMUTABLE(inode))
			return -EPERM;

		if (!inode_owner_or_capable(inode)) {
<<<<<<< HEAD
			error = inode_permission(inode, MAY_WRITE);
=======
			error = inode_permission2(mnt, inode, MAY_WRITE);
>>>>>>> 83fbd12c
			if (error)
				return error;
		}
	}

	if ((ia_valid & ATTR_MODE)) {
		umode_t amode = attr->ia_mode;
		/* Flag setting protected by i_mutex */
		if (is_sxid(amode))
			inode->i_flags &= ~S_NOSEC;
	}

	now = current_fs_time(inode->i_sb);

	attr->ia_ctime = now;
	if (!(ia_valid & ATTR_ATIME_SET))
		attr->ia_atime = now;
	if (!(ia_valid & ATTR_MTIME_SET))
		attr->ia_mtime = now;
	if (ia_valid & ATTR_KILL_PRIV) {
		attr->ia_valid &= ~ATTR_KILL_PRIV;
		ia_valid &= ~ATTR_KILL_PRIV;
		error = security_inode_need_killpriv(dentry);
		if (error > 0)
			error = security_inode_killpriv(dentry);
		if (error)
			return error;
	}

	/*
	 * We now pass ATTR_KILL_S*ID to the lower level setattr function so
	 * that the function has the ability to reinterpret a mode change
	 * that's due to these bits. This adds an implicit restriction that
	 * no function will ever call notify_change with both ATTR_MODE and
	 * ATTR_KILL_S*ID set.
	 */
	if ((ia_valid & (ATTR_KILL_SUID|ATTR_KILL_SGID)) &&
	    (ia_valid & ATTR_MODE))
		BUG();

	if (ia_valid & ATTR_KILL_SUID) {
		if (mode & S_ISUID) {
			ia_valid = attr->ia_valid |= ATTR_MODE;
			attr->ia_mode = (inode->i_mode & ~S_ISUID);
		}
	}
	if (ia_valid & ATTR_KILL_SGID) {
		if ((mode & (S_ISGID | S_IXGRP)) == (S_ISGID | S_IXGRP)) {
			if (!(ia_valid & ATTR_MODE)) {
				ia_valid = attr->ia_valid |= ATTR_MODE;
				attr->ia_mode = inode->i_mode;
			}
			attr->ia_mode &= ~S_ISGID;
		}
	}
	if (!(attr->ia_valid & ~(ATTR_KILL_SUID | ATTR_KILL_SGID)))
		return 0;

	error = security_inode_setattr(dentry, attr);
	if (error)
		return error;
	error = try_break_deleg(inode, delegated_inode);
	if (error)
		return error;

	if (mnt && inode->i_op->setattr2)
		error = inode->i_op->setattr2(mnt, dentry, attr);
	else if (inode->i_op->setattr)
		error = inode->i_op->setattr(dentry, attr);
	else
		error = simple_setattr(dentry, attr);

	if (!error) {
		fsnotify_change(dentry, ia_valid);
		ima_inode_post_setattr(dentry);
		evm_inode_post_setattr(dentry, ia_valid);
	}

	return error;
}
EXPORT_SYMBOL(notify_change2);

int notify_change(struct dentry * dentry, struct iattr * attr, struct inode **delegated_inode)
{
	return notify_change2(NULL, dentry, attr, delegated_inode);
}
EXPORT_SYMBOL(notify_change);<|MERGE_RESOLUTION|>--- conflicted
+++ resolved
@@ -211,11 +211,7 @@
 			return -EPERM;
 
 		if (!inode_owner_or_capable(inode)) {
-<<<<<<< HEAD
-			error = inode_permission(inode, MAY_WRITE);
-=======
 			error = inode_permission2(mnt, inode, MAY_WRITE);
->>>>>>> 83fbd12c
 			if (error)
 				return error;
 		}
