/*
 *
 * Copyright (C) 2011 Novell Inc.
 *
 * This program is free software; you can redistribute it and/or modify it
 * under the terms of the GNU General Public License version 2 as published by
 * the Free Software Foundation.
 */

#include <linux/fs.h>
#include <linux/slab.h>
#include <linux/cred.h>
#include <linux/xattr.h>
#include <linux/posix_acl.h>
#include <linux/ratelimit.h>
#include "overlayfs.h"
#include "ovl_entry.h"

int ovl_setattr(struct dentry *dentry, struct iattr *attr)
{
	int err;
	struct dentry *upperdentry;
	const struct cred *old_cred;

	/*
	 * Check for permissions before trying to copy-up.  This is redundant
	 * since it will be rechecked later by ->setattr() on upper dentry.  But
	 * without this, copy-up can be triggered by just about anybody.
	 *
	 * We don't initialize inode->size, which just means that
	 * inode_newsize_ok() will always check against MAX_LFS_FILESIZE and not
	 * check for a swapfile (which this won't be anyway).
	 */
	err = setattr_prepare(dentry, attr);
	if (err)
		return err;

	err = ovl_want_write(dentry);
	if (err)
		goto out;

	err = ovl_copy_up(dentry);
	if (!err) {
		upperdentry = ovl_dentry_upper(dentry);

		if (attr->ia_valid & (ATTR_KILL_SUID|ATTR_KILL_SGID))
			attr->ia_valid &= ~ATTR_MODE;

		inode_lock(upperdentry->d_inode);
		old_cred = ovl_override_creds(dentry->d_sb);
		err = notify_change(upperdentry, attr, NULL);
		revert_creds(old_cred);
		if (!err)
			ovl_copyattr(upperdentry->d_inode, dentry->d_inode);
		inode_unlock(upperdentry->d_inode);
	}
	ovl_drop_write(dentry);
out:
	return err;
}

int ovl_getattr(const struct path *path, struct kstat *stat,
		u32 request_mask, unsigned int flags)
{
	struct dentry *dentry = path->dentry;
	enum ovl_path_type type;
	struct path realpath;
	const struct cred *old_cred;
	bool is_dir = S_ISDIR(dentry->d_inode->i_mode);
	int err;

	type = ovl_path_real(dentry, &realpath);
	old_cred = ovl_override_creds(dentry->d_sb);
	err = vfs_getattr(&realpath, stat, request_mask, flags);
	if (err)
		goto out;

	/*
	 * When all layers are on the same fs, all real inode number are
	 * unique, so we use the overlay st_dev, which is friendly to du -x.
	 *
	 * We also use st_ino of the copy up origin, if we know it.
	 * This guaranties constant st_dev/st_ino across copy up.
	 *
	 * If filesystem supports NFS export ops, this also guaranties
	 * persistent st_ino across mount cycle.
	 */
	if (ovl_same_sb(dentry->d_sb)) {
		if (OVL_TYPE_ORIGIN(type)) {
			struct kstat lowerstat;
			u32 lowermask = STATX_INO | (!is_dir ? STATX_NLINK : 0);

			ovl_path_lower(dentry, &realpath);
			err = vfs_getattr(&realpath, &lowerstat,
					  lowermask, flags);
			if (err)
				goto out;

			WARN_ON_ONCE(stat->dev != lowerstat.dev);
			/*
			 * Lower hardlinks may be broken on copy up to different
			 * upper files, so we cannot use the lower origin st_ino
			 * for those different files, even for the same fs case.
			 * With inodes index enabled, it is safe to use st_ino
			 * of an indexed hardlinked origin. The index validates
			 * that the upper hardlink is not broken.
			 */
			if (is_dir || lowerstat.nlink == 1 ||
			    ovl_test_flag(OVL_INDEX, d_inode(dentry)))
				stat->ino = lowerstat.ino;
		}
		stat->dev = dentry->d_sb->s_dev;
	} else if (is_dir) {
		/*
		 * If not all layers are on the same fs the pair {real st_ino;
		 * overlay st_dev} is not unique, so use the non persistent
		 * overlay st_ino.
		 *
		 * Always use the overlay st_dev for directories, so 'find
		 * -xdev' will scan the entire overlay mount and won't cross the
		 * overlay mount boundaries.
		 */
		stat->dev = dentry->d_sb->s_dev;
		stat->ino = dentry->d_inode->i_ino;
	}

	/*
	 * It's probably not worth it to count subdirs to get the
	 * correct link count.  nlink=1 seems to pacify 'find' and
	 * other utilities.
	 */
	if (is_dir && OVL_TYPE_MERGE(type))
		stat->nlink = 1;

	/*
	 * Return the overlay inode nlinks for indexed upper inodes.
	 * Overlay inode nlink counts the union of the upper hardlinks
	 * and non-covered lower hardlinks. It does not include the upper
	 * index hardlink.
	 */
	if (!is_dir && ovl_test_flag(OVL_INDEX, d_inode(dentry)))
		stat->nlink = dentry->d_inode->i_nlink;

out:
	revert_creds(old_cred);

	return err;
}

int ovl_permission(struct inode *inode, int mask)
{
	struct inode *upperinode = ovl_inode_upper(inode);
	struct inode *realinode = upperinode ?: ovl_inode_lower(inode);
	const struct cred *old_cred;
	int err;

	/* Careful in RCU walk mode */
	if (!realinode) {
		WARN_ON(!(mask & MAY_NOT_BLOCK));
		return -ECHILD;
	}

	/*
	 * Check overlay inode with the creds of task and underlying inode
	 * with creds of mounter
	 */
	err = generic_permission(inode, mask);
	if (err)
		return err;

	old_cred = ovl_override_creds(inode->i_sb);
	if (!upperinode &&
	    !special_file(realinode->i_mode) && mask & MAY_WRITE) {
		mask &= ~(MAY_WRITE | MAY_APPEND);
		/* Make sure mounter can read file for copy up later */
		mask |= MAY_READ;
	}
	err = inode_permission(realinode, mask);
	revert_creds(old_cred);

	return err;
}

static const char *ovl_get_link(struct dentry *dentry,
				struct inode *inode,
				struct delayed_call *done)
{
	const struct cred *old_cred;
	const char *p;

	if (!dentry)
		return ERR_PTR(-ECHILD);

	old_cred = ovl_override_creds(dentry->d_sb);
	p = vfs_get_link(ovl_dentry_real(dentry), done);
	revert_creds(old_cred);
	return p;
}

bool ovl_is_private_xattr(const char *name)
{
	return strncmp(name, OVL_XATTR_PREFIX,
		       sizeof(OVL_XATTR_PREFIX) - 1) == 0;
}

int ovl_xattr_set(struct dentry *dentry, struct inode *inode, const char *name,
		  const void *value, size_t size, int flags)
{
	int err;
	struct dentry *upperdentry = ovl_i_dentry_upper(inode);
	struct dentry *realdentry = upperdentry ?: ovl_dentry_lower(dentry);
	const struct cred *old_cred;

	err = ovl_want_write(dentry);
	if (err)
		goto out;

	if (!value && !upperdentry) {
		err = vfs_getxattr(realdentry, name, NULL, 0);
		if (err < 0)
			goto out_drop_write;
	}

	if (!upperdentry) {
		err = ovl_copy_up(dentry);
		if (err)
			goto out_drop_write;

		realdentry = ovl_dentry_upper(dentry);
	}

	old_cred = ovl_override_creds(dentry->d_sb);
	if (value)
		err = vfs_setxattr(realdentry, name, value, size, flags);
	else {
		WARN_ON(flags != XATTR_REPLACE);
		err = vfs_removexattr(realdentry, name);
	}
	revert_creds(old_cred);

out_drop_write:
	ovl_drop_write(dentry);
out:
	return err;
}

int ovl_xattr_get(struct dentry *dentry, struct inode *inode, const char *name,
		  void *value, size_t size)
{
	ssize_t res;
	const struct cred *old_cred;
	struct dentry *realdentry =
		ovl_i_dentry_upper(inode) ?: ovl_dentry_lower(dentry);

	old_cred = ovl_override_creds(dentry->d_sb);
	res = vfs_getxattr(realdentry, name, value, size);
	revert_creds(old_cred);
	return res;
}

static bool ovl_can_list(const char *s)
{
	/* List all non-trusted xatts */
	if (strncmp(s, XATTR_TRUSTED_PREFIX, XATTR_TRUSTED_PREFIX_LEN) != 0)
		return true;

	/* Never list trusted.overlay, list other trusted for superuser only */
	return !ovl_is_private_xattr(s) && capable(CAP_SYS_ADMIN);
}

ssize_t ovl_listxattr(struct dentry *dentry, char *list, size_t size)
{
	struct dentry *realdentry = ovl_dentry_real(dentry);
	ssize_t res;
	size_t len;
	char *s;
	const struct cred *old_cred;

	old_cred = ovl_override_creds(dentry->d_sb);
	res = vfs_listxattr(realdentry, list, size);
	revert_creds(old_cred);
	if (res <= 0 || size == 0)
		return res;

	/* filter out private xattrs */
	for (s = list, len = res; len;) {
		size_t slen = strnlen(s, len) + 1;

		/* underlying fs providing us with an broken xattr list? */
		if (WARN_ON(slen > len))
			return -EIO;

		len -= slen;
		if (!ovl_can_list(s)) {
			res -= slen;
			memmove(s, s + slen, len);
		} else {
			s += slen;
		}
	}

	return res;
}

struct posix_acl *ovl_get_acl(struct inode *inode, int type)
{
	struct inode *realinode = ovl_inode_real(inode);
	const struct cred *old_cred;
	struct posix_acl *acl;

	if (!IS_ENABLED(CONFIG_FS_POSIX_ACL) || !IS_POSIXACL(realinode))
		return NULL;

	old_cred = ovl_override_creds(inode->i_sb);
	acl = get_acl(realinode, type);
	revert_creds(old_cred);

	return acl;
}

static bool ovl_open_need_copy_up(struct dentry *dentry, int flags)
{
	if (ovl_dentry_upper(dentry) &&
	    ovl_dentry_has_upper_alias(dentry))
		return false;

	if (special_file(d_inode(dentry)->i_mode))
		return false;

	if (!(OPEN_FMODE(flags) & FMODE_WRITE) && !(flags & O_TRUNC))
		return false;

	return true;
}

int ovl_open_maybe_copy_up(struct dentry *dentry, unsigned int file_flags)
{
	int err = 0;

	if (ovl_open_need_copy_up(dentry, file_flags)) {
		err = ovl_want_write(dentry);
		if (!err) {
			err = ovl_copy_up_flags(dentry, file_flags);
			ovl_drop_write(dentry);
		}
	}

	return err;
}

int ovl_update_time(struct inode *inode, struct timespec *ts, int flags)
{
	struct dentry *alias;
	struct path upperpath;

	if (!(flags & S_ATIME))
		return 0;

	alias = d_find_any_alias(inode);
	if (!alias)
		return 0;

	ovl_path_upper(alias, &upperpath);
	if (upperpath.dentry) {
		touch_atime(&upperpath);
		inode->i_atime = d_inode(upperpath.dentry)->i_atime;
	}

	dput(alias);

	return 0;
}

static const struct inode_operations ovl_file_inode_operations = {
	.setattr	= ovl_setattr,
	.permission	= ovl_permission,
	.getattr	= ovl_getattr,
	.listxattr	= ovl_listxattr,
	.get_acl	= ovl_get_acl,
	.update_time	= ovl_update_time,
};

static const struct inode_operations ovl_symlink_inode_operations = {
	.setattr	= ovl_setattr,
	.get_link	= ovl_get_link,
	.getattr	= ovl_getattr,
	.listxattr	= ovl_listxattr,
	.update_time	= ovl_update_time,
};

/*
 * It is possible to stack overlayfs instance on top of another
 * overlayfs instance as lower layer. We need to annonate the
 * stackable i_mutex locks according to stack level of the super
 * block instance. An overlayfs instance can never be in stack
 * depth 0 (there is always a real fs below it).  An overlayfs
 * inode lock will use the lockdep annotaion ovl_i_mutex_key[depth].
 *
 * For example, here is a snip from /proc/lockdep_chains after
 * dir_iterate of nested overlayfs:
 *
 * [...] &ovl_i_mutex_dir_key[depth]   (stack_depth=2)
 * [...] &ovl_i_mutex_dir_key[depth]#2 (stack_depth=1)
 * [...] &type->i_mutex_dir_key        (stack_depth=0)
 */
#define OVL_MAX_NESTING FILESYSTEM_MAX_STACK_DEPTH

static inline void ovl_lockdep_annotate_inode_mutex_key(struct inode *inode)
{
#ifdef CONFIG_LOCKDEP
	static struct lock_class_key ovl_i_mutex_key[OVL_MAX_NESTING];
	static struct lock_class_key ovl_i_mutex_dir_key[OVL_MAX_NESTING];

	int depth = inode->i_sb->s_stack_depth - 1;

	if (WARN_ON_ONCE(depth < 0 || depth >= OVL_MAX_NESTING))
		depth = 0;

	if (S_ISDIR(inode->i_mode))
		lockdep_set_class(&inode->i_rwsem, &ovl_i_mutex_dir_key[depth]);
	else
		lockdep_set_class(&inode->i_rwsem, &ovl_i_mutex_key[depth]);
#endif
}

static void ovl_fill_inode(struct inode *inode, umode_t mode, dev_t rdev)
{
	inode->i_ino = get_next_ino();
	inode->i_mode = mode;
	inode->i_flags |= S_NOCMTIME;
#ifdef CONFIG_FS_POSIX_ACL
	inode->i_acl = inode->i_default_acl = ACL_DONT_CACHE;
#endif

	ovl_lockdep_annotate_inode_mutex_key(inode);

	switch (mode & S_IFMT) {
	case S_IFREG:
		inode->i_op = &ovl_file_inode_operations;
		break;

	case S_IFDIR:
		inode->i_op = &ovl_dir_inode_operations;
		inode->i_fop = &ovl_dir_operations;
		break;

	case S_IFLNK:
		inode->i_op = &ovl_symlink_inode_operations;
		break;

	default:
		inode->i_op = &ovl_file_inode_operations;
		init_special_inode(inode, mode, rdev);
		break;
	}
}

/*
 * With inodes index enabled, an overlay inode nlink counts the union of upper
 * hardlinks and non-covered lower hardlinks. During the lifetime of a non-pure
 * upper inode, the following nlink modifying operations can happen:
 *
 * 1. Lower hardlink copy up
 * 2. Upper hardlink created, unlinked or renamed over
 * 3. Lower hardlink whiteout or renamed over
 *
 * For the first, copy up case, the union nlink does not change, whether the
 * operation succeeds or fails, but the upper inode nlink may change.
 * Therefore, before copy up, we store the union nlink value relative to the
 * lower inode nlink in the index inode xattr trusted.overlay.nlink.
 *
 * For the second, upper hardlink case, the union nlink should be incremented
 * or decremented IFF the operation succeeds, aligned with nlink change of the
 * upper inode. Therefore, before link/unlink/rename, we store the union nlink
 * value relative to the upper inode nlink in the index inode.
 *
 * For the last, lower cover up case, we simplify things by preceding the
 * whiteout or cover up with copy up. This makes sure that there is an index
 * upper inode where the nlink xattr can be stored before the copied up upper
 * entry is unlink.
 */
#define OVL_NLINK_ADD_UPPER	(1 << 0)

/*
 * On-disk format for indexed nlink:
 *
 * nlink relative to the upper inode - "U[+-]NUM"
 * nlink relative to the lower inode - "L[+-]NUM"
 */

static int ovl_set_nlink_common(struct dentry *dentry,
				struct dentry *realdentry, const char *format)
{
	struct inode *inode = d_inode(dentry);
	struct inode *realinode = d_inode(realdentry);
	char buf[13];
	int len;

	len = snprintf(buf, sizeof(buf), format,
		       (int) (inode->i_nlink - realinode->i_nlink));

	if (WARN_ON(len >= sizeof(buf)))
		return -EIO;

	return ovl_do_setxattr(ovl_dentry_upper(dentry),
			       OVL_XATTR_NLINK, buf, len, 0);
}

int ovl_set_nlink_upper(struct dentry *dentry)
{
	return ovl_set_nlink_common(dentry, ovl_dentry_upper(dentry), "U%+i");
}

int ovl_set_nlink_lower(struct dentry *dentry)
{
	return ovl_set_nlink_common(dentry, ovl_dentry_lower(dentry), "L%+i");
}

unsigned int ovl_get_nlink(struct dentry *lowerdentry,
			   struct dentry *upperdentry,
			   unsigned int fallback)
{
	int nlink_diff;
	int nlink;
	char buf[13];
	int err;

	if (!lowerdentry || !upperdentry || d_inode(lowerdentry)->i_nlink == 1)
		return fallback;

	err = vfs_getxattr(upperdentry, OVL_XATTR_NLINK, &buf, sizeof(buf) - 1);
	if (err < 0)
		goto fail;

	buf[err] = '\0';
	if ((buf[0] != 'L' && buf[0] != 'U') ||
	    (buf[1] != '+' && buf[1] != '-'))
		goto fail;

	err = kstrtoint(buf + 1, 10, &nlink_diff);
	if (err < 0)
		goto fail;

	nlink = d_inode(buf[0] == 'L' ? lowerdentry : upperdentry)->i_nlink;
	nlink += nlink_diff;

	if (nlink <= 0)
		goto fail;

	return nlink;

fail:
	pr_warn_ratelimited("overlayfs: failed to get index nlink (%pd2, err=%i)\n",
			    upperdentry, err);
	return fallback;
}

struct inode *ovl_new_inode(struct super_block *sb, umode_t mode, dev_t rdev)
{
	struct inode *inode;

	inode = new_inode(sb);
	if (inode)
		ovl_fill_inode(inode, mode, rdev);

	return inode;
}

static int ovl_inode_test(struct inode *inode, void *data)
{
	return inode->i_private == data;
}

static int ovl_inode_set(struct inode *inode, void *data)
{
	inode->i_private = data;
	return 0;
}

static bool ovl_verify_inode(struct inode *inode, struct dentry *lowerdentry,
			     struct dentry *upperdentry)
{
	if (S_ISDIR(inode->i_mode)) {
		/* Real lower dir moved to upper layer under us? */
		if (!lowerdentry && ovl_inode_lower(inode))
			return false;

		/* Lookup of an uncovered redirect origin? */
		if (!upperdentry && ovl_inode_upper(inode))
			return false;
	}

	/*
	 * Allow non-NULL lower inode in ovl_inode even if lowerdentry is NULL.
	 * This happens when finding a copied up overlay inode for a renamed
	 * or hardlinked overlay dentry and lower dentry cannot be followed
	 * by origin because lower fs does not support file handles.
	 */
	if (lowerdentry && ovl_inode_lower(inode) != d_inode(lowerdentry))
		return false;

	/*
	 * Allow non-NULL __upperdentry in inode even if upperdentry is NULL.
	 * This happens when finding a lower alias for a copied up hard link.
	 */
	if (upperdentry && ovl_inode_upper(inode) != d_inode(upperdentry))
		return false;

	return true;
}

/*
 * Does overlay inode need to be hashed by lower inode?
 */
static bool ovl_hash_bylower(struct super_block *sb, struct dentry *upper,
			     struct dentry *lower, struct dentry *index)
{
	struct ovl_fs *ofs = sb->s_fs_info;

	/* No, if pure upper */
	if (!lower)
		return false;

	/* Yes, if already indexed */
	if (index)
		return true;

	/* Yes, if won't be copied up */
	if (!ofs->upper_mnt)
		return true;

	/* No, if lower hardlink is or will be broken on copy up */
	if ((upper || !ovl_indexdir(sb)) &&
	    !d_is_dir(lower) && d_inode(lower)->i_nlink > 1)
		return false;

	/* No, if non-indexed upper with NFS export */
	if (sb->s_export_op && upper)
		return false;

	/* Otherwise, hash by lower inode for fsnotify */
	return true;
}

struct inode *ovl_get_inode(struct dentry *dentry, struct dentry *upperdentry,
			    struct dentry *index)
{
	struct super_block *sb = dentry->d_sb;
	struct dentry *lowerdentry = ovl_dentry_lower(dentry);
	struct inode *realinode = upperdentry ? d_inode(upperdentry) : NULL;
	struct inode *inode;
<<<<<<< HEAD
	/* Already indexed or could be indexed on copy up? */
	bool indexed = (index || (ovl_indexdir(dentry->d_sb) && !upperdentry));
	struct dentry *origin = indexed ? lowerdentry : NULL;
	bool is_dir;

	if (WARN_ON(upperdentry && indexed && !lowerdentry))
		return ERR_PTR(-EIO);
=======
	bool bylower = ovl_hash_bylower(sb, upperdentry, lowerdentry, index);
	bool is_dir;
>>>>>>> 1ec8f1f0

	if (!realinode)
		realinode = d_inode(lowerdentry);

	/*
<<<<<<< HEAD
	 * Copy up origin (lower) may exist for non-indexed non-dir upper, but
	 * we must not use lower as hash key in that case.
	 * Hash non-dir that is or could be indexed by origin inode.
	 * Hash dir that is or could be merged by origin inode.
	 * Hash pure upper and non-indexed non-dir by upper inode.
	 */
	is_dir = S_ISDIR(realinode->i_mode);
	if (is_dir)
		origin = lowerdentry;

	if (upperdentry || origin) {
		struct inode *key = d_inode(origin ?: upperdentry);
=======
	 * Copy up origin (lower) may exist for non-indexed upper, but we must
	 * not use lower as hash key if this is a broken hardlink.
	 */
	is_dir = S_ISDIR(realinode->i_mode);
	if (upperdentry || bylower) {
		struct inode *key = d_inode(bylower ? lowerdentry :
						      upperdentry);
>>>>>>> 1ec8f1f0
		unsigned int nlink = is_dir ? 1 : realinode->i_nlink;

		inode = iget5_locked(sb, (unsigned long) key,
				     ovl_inode_test, ovl_inode_set, key);
		if (!inode)
			goto out_nomem;
		if (!(inode->i_state & I_NEW)) {
			/*
			 * Verify that the underlying files stored in the inode
			 * match those in the dentry.
			 */
			if (!ovl_verify_inode(inode, lowerdentry, upperdentry)) {
				iput(inode);
				inode = ERR_PTR(-ESTALE);
				goto out;
			}

			dput(upperdentry);
			goto out;
		}

		/* Recalculate nlink for non-dir due to indexing */
		if (!is_dir)
			nlink = ovl_get_nlink(lowerdentry, upperdentry, nlink);
		set_nlink(inode, nlink);
	} else {
		/* Lower hardlink that will be broken on copy up */
		inode = new_inode(sb);
		if (!inode)
			goto out_nomem;
	}
	ovl_fill_inode(inode, realinode->i_mode, realinode->i_rdev);
	ovl_inode_init(inode, upperdentry, lowerdentry);

	if (upperdentry && ovl_is_impuredir(upperdentry))
		ovl_set_flag(OVL_IMPURE, inode);

	if (inode->i_state & I_NEW)
		unlock_new_inode(inode);
out:
	return inode;

out_nomem:
	inode = ERR_PTR(-ENOMEM);
	goto out;
}<|MERGE_RESOLUTION|>--- conflicted
+++ resolved
@@ -649,37 +649,13 @@
 	struct dentry *lowerdentry = ovl_dentry_lower(dentry);
 	struct inode *realinode = upperdentry ? d_inode(upperdentry) : NULL;
 	struct inode *inode;
-<<<<<<< HEAD
-	/* Already indexed or could be indexed on copy up? */
-	bool indexed = (index || (ovl_indexdir(dentry->d_sb) && !upperdentry));
-	struct dentry *origin = indexed ? lowerdentry : NULL;
-	bool is_dir;
-
-	if (WARN_ON(upperdentry && indexed && !lowerdentry))
-		return ERR_PTR(-EIO);
-=======
 	bool bylower = ovl_hash_bylower(sb, upperdentry, lowerdentry, index);
 	bool is_dir;
->>>>>>> 1ec8f1f0
 
 	if (!realinode)
 		realinode = d_inode(lowerdentry);
 
 	/*
-<<<<<<< HEAD
-	 * Copy up origin (lower) may exist for non-indexed non-dir upper, but
-	 * we must not use lower as hash key in that case.
-	 * Hash non-dir that is or could be indexed by origin inode.
-	 * Hash dir that is or could be merged by origin inode.
-	 * Hash pure upper and non-indexed non-dir by upper inode.
-	 */
-	is_dir = S_ISDIR(realinode->i_mode);
-	if (is_dir)
-		origin = lowerdentry;
-
-	if (upperdentry || origin) {
-		struct inode *key = d_inode(origin ?: upperdentry);
-=======
 	 * Copy up origin (lower) may exist for non-indexed upper, but we must
 	 * not use lower as hash key if this is a broken hardlink.
 	 */
@@ -687,7 +663,6 @@
 	if (upperdentry || bylower) {
 		struct inode *key = d_inode(bylower ? lowerdentry :
 						      upperdentry);
->>>>>>> 1ec8f1f0
 		unsigned int nlink = is_dir ? 1 : realinode->i_nlink;
 
 		inode = iget5_locked(sb, (unsigned long) key,
