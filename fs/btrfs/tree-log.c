--- conflicted
+++ resolved
@@ -2421,21 +2421,8 @@
 					     root->fs_info->sectorsize);
 				ret = btrfs_drop_extents(wc->trans, root, inode,
 							 from, (u64)-1, 1);
-<<<<<<< HEAD
-				/*
-				 * If the nlink count is zero here, the iput
-				 * will free the inode.  We bump it to make
-				 * sure it doesn't get freed until the link
-				 * count fixup is done.
-				 */
-				if (!ret) {
-					if (inode->i_nlink == 0)
-						inc_nlink(inode);
-					/* Update link count and nbytes. */
-=======
 				if (!ret) {
 					/* Update the inode's nbytes. */
->>>>>>> 1ec8f1f0
 					ret = btrfs_update_inode(wc->trans,
 								 root, inode);
 				}
@@ -4449,31 +4436,6 @@
 		set_bit(EXTENT_FLAG_LOGGING, &em->flags);
 		list_add_tail(&em->list, &extents);
 		num++;
-	}
-
-	/*
-	 * Add all prealloc extents beyond the inode's i_size to make sure we
-	 * don't lose them after doing a fast fsync and replaying the log.
-	 */
-	if (inode->flags & BTRFS_INODE_PREALLOC) {
-		struct rb_node *node;
-
-		for (node = rb_last(&tree->map); node; node = rb_prev(node)) {
-			em = rb_entry(node, struct extent_map, rb_node);
-			if (em->start < i_size_read(&inode->vfs_inode))
-				break;
-			if (!list_empty(&em->list))
-				continue;
-			/* Same as above loop. */
-			if (++num > 32768) {
-				list_del_init(&tree->modified_extents);
-				ret = -EFBIG;
-				goto process;
-			}
-			refcount_inc(&em->refs);
-			set_bit(EXTENT_FLAG_LOGGING, &em->flags);
-			list_add_tail(&em->list, &extents);
-		}
 	}
 
 	list_sort(NULL, &extents, extent_cmp);
