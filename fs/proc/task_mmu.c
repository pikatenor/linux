--- conflicted
+++ resolved
@@ -1336,13 +1336,6 @@
 #ifdef CONFIG_ARCH_ENABLE_THP_MIGRATION
 		else if (is_swap_pmd(pmd)) {
 			swp_entry_t entry = pmd_to_swp_entry(pmd);
-<<<<<<< HEAD
-			unsigned long offset = swp_offset(entry);
-
-			offset += (addr & ~PMD_MASK) >> PAGE_SHIFT;
-			frame = swp_type(entry) |
-				(offset << MAX_SWAPFILES_SHIFT);
-=======
 			unsigned long offset;
 
 			if (pm->show_pfn) {
@@ -1351,7 +1344,6 @@
 				frame = swp_type(entry) |
 					(offset << MAX_SWAPFILES_SHIFT);
 			}
->>>>>>> 1ec8f1f0
 			flags |= PM_SWAP;
 			if (pmd_swp_soft_dirty(pmd))
 				flags |= PM_SOFT_DIRTY;
@@ -1369,19 +1361,12 @@
 			err = add_to_pagemap(addr, &pme, pm);
 			if (err)
 				break;
-<<<<<<< HEAD
-			if (pm->show_pfn && (flags & PM_PRESENT))
-				frame++;
-			else if (flags & PM_SWAP)
-				frame += (1 << MAX_SWAPFILES_SHIFT);
-=======
 			if (pm->show_pfn) {
 				if (flags & PM_PRESENT)
 					frame++;
 				else if (flags & PM_SWAP)
 					frame += (1 << MAX_SWAPFILES_SHIFT);
 			}
->>>>>>> 1ec8f1f0
 		}
 		spin_unlock(ptl);
 		return err;
