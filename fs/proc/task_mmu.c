--- conflicted
+++ resolved
@@ -306,7 +306,6 @@
 		    struct vm_area_struct *vma, int is_pid)
 {
 	int stack = 0;
-<<<<<<< HEAD
 
 	if (is_pid) {
 		stack = vma->vm_start <= vma->vm_mm->start_stack &&
@@ -315,16 +314,6 @@
 		struct inode *inode = priv->inode;
 		struct task_struct *task;
 
-=======
-
-	if (is_pid) {
-		stack = vma->vm_start <= vma->vm_mm->start_stack &&
-			vma->vm_end >= vma->vm_mm->start_stack;
-	} else {
-		struct inode *inode = priv->inode;
-		struct task_struct *task;
-
->>>>>>> 83fbd12c
 		rcu_read_lock();
 		task = pid_task(proc_pid(inode), PIDTYPE_PID);
 		if (task)
@@ -398,10 +387,6 @@
 			goto done;
 		}
 
-<<<<<<< HEAD
-		if (is_stack(priv, vma, is_pid))
-			name = "[stack]";
-=======
 		if (is_stack(priv, vma, is_pid)) {
 			name = "[stack]";
 			goto done;
@@ -411,7 +396,6 @@
 			seq_pad(m, ' ');
 			seq_print_vma_name(m, vma);
 		}
->>>>>>> 83fbd12c
 	}
 
 done:
