--- conflicted
+++ resolved
@@ -305,8 +305,5 @@
 
 extern bool arizona_input_analog(struct snd_soc_codec *codec, int shift);
 
-<<<<<<< HEAD
-=======
 extern const char *arizona_sample_rate_val_to_name(unsigned int rate_val);
->>>>>>> bb9a13a0
 #endif