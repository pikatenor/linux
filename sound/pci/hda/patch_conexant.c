--- conflicted
+++ resolved
@@ -961,22 +961,16 @@
 	SND_PCI_QUIRK(0x103c, 0x8079, "HP EliteBook 840 G3", CXT_FIXUP_HP_DOCK),
 	SND_PCI_QUIRK(0x103c, 0x807C, "HP EliteBook 820 G3", CXT_FIXUP_HP_DOCK),
 	SND_PCI_QUIRK(0x103c, 0x80FD, "HP ProBook 640 G2", CXT_FIXUP_HP_DOCK),
-<<<<<<< HEAD
-=======
 	SND_PCI_QUIRK(0x103c, 0x828c, "HP EliteBook 840 G4", CXT_FIXUP_HP_DOCK),
 	SND_PCI_QUIRK(0x103c, 0x83b2, "HP EliteBook 840 G5", CXT_FIXUP_HP_DOCK),
->>>>>>> 1ec8f1f0
 	SND_PCI_QUIRK(0x103c, 0x83b3, "HP EliteBook 830 G5", CXT_FIXUP_HP_DOCK),
 	SND_PCI_QUIRK(0x103c, 0x83d3, "HP ProBook 640 G4", CXT_FIXUP_HP_DOCK),
 	SND_PCI_QUIRK(0x103c, 0x8174, "HP Spectre x360", CXT_FIXUP_HP_SPECTRE),
 	SND_PCI_QUIRK(0x103c, 0x8115, "HP Z1 Gen3", CXT_FIXUP_HP_GATE_MIC),
 	SND_PCI_QUIRK(0x103c, 0x814f, "HP ZBook 15u G3", CXT_FIXUP_MUTE_LED_GPIO),
 	SND_PCI_QUIRK(0x103c, 0x822e, "HP ProBook 440 G4", CXT_FIXUP_MUTE_LED_GPIO),
-<<<<<<< HEAD
-=======
 	SND_PCI_QUIRK(0x103c, 0x836e, "HP ProBook 455 G5", CXT_FIXUP_MUTE_LED_GPIO),
 	SND_PCI_QUIRK(0x103c, 0x837f, "HP ProBook 470 G5", CXT_FIXUP_MUTE_LED_GPIO),
->>>>>>> 1ec8f1f0
 	SND_PCI_QUIRK(0x103c, 0x8299, "HP 800 G3 SFF", CXT_FIXUP_HP_MIC_NO_PRESENCE),
 	SND_PCI_QUIRK(0x103c, 0x829a, "HP 800 G3 DM", CXT_FIXUP_HP_MIC_NO_PRESENCE),
 	SND_PCI_QUIRK(0x103c, 0x8455, "HP Z2 G4", CXT_FIXUP_HP_MIC_NO_PRESENCE),
