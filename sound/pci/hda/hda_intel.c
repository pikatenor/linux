/*
 *
 *  hda_intel.c - Implementation of primary alsa driver code base
 *                for Intel HD Audio.
 *
 *  Copyright(c) 2004 Intel Corporation. All rights reserved.
 *
 *  Copyright (c) 2004 Takashi Iwai <tiwai@suse.de>
 *                     PeiSen Hou <pshou@realtek.com.tw>
 *
 *  This program is free software; you can redistribute it and/or modify it
 *  under the terms of the GNU General Public License as published by the Free
 *  Software Foundation; either version 2 of the License, or (at your option)
 *  any later version.
 *
 *  This program is distributed in the hope that it will be useful, but WITHOUT
 *  ANY WARRANTY; without even the implied warranty of MERCHANTABILITY or
 *  FITNESS FOR A PARTICULAR PURPOSE.  See the GNU General Public License for
 *  more details.
 *
 *  You should have received a copy of the GNU General Public License along with
 *  this program; if not, write to the Free Software Foundation, Inc., 59
 *  Temple Place - Suite 330, Boston, MA  02111-1307, USA.
 *
 *  CONTACTS:
 *
 *  Matt Jared		matt.jared@intel.com
 *  Andy Kopp		andy.kopp@intel.com
 *  Dan Kogan		dan.d.kogan@intel.com
 *
 *  CHANGES:
 *
 *  2004.12.01	Major rewrite by tiwai, merged the work of pshou
 * 
 */

#include <linux/delay.h>
#include <linux/interrupt.h>
#include <linux/kernel.h>
#include <linux/module.h>
#include <linux/dma-mapping.h>
#include <linux/moduleparam.h>
#include <linux/init.h>
#include <linux/slab.h>
#include <linux/pci.h>
#include <linux/mutex.h>
#include <linux/io.h>
#include <linux/pm_runtime.h>
#include <linux/clocksource.h>
#include <linux/time.h>
#include <linux/completion.h>

#ifdef CONFIG_X86
/* for snoop control */
#include <asm/pgtable.h>
#include <asm/set_memory.h>
#include <asm/cpufeature.h>
#endif
#include <sound/core.h>
#include <sound/initval.h>
#include <sound/hdaudio.h>
#include <sound/hda_i915.h>
#include <linux/vgaarb.h>
#include <linux/vga_switcheroo.h>
#include <linux/firmware.h>
#include "hda_codec.h"
#include "hda_controller.h"
#include "hda_intel.h"

#define CREATE_TRACE_POINTS
#include "hda_intel_trace.h"

/* position fix mode */
enum {
	POS_FIX_AUTO,
	POS_FIX_LPIB,
	POS_FIX_POSBUF,
	POS_FIX_VIACOMBO,
	POS_FIX_COMBO,
	POS_FIX_SKL,
};

/* Defines for ATI HD Audio support in SB450 south bridge */
#define ATI_SB450_HDAUDIO_MISC_CNTR2_ADDR   0x42
#define ATI_SB450_HDAUDIO_ENABLE_SNOOP      0x02

/* Defines for Nvidia HDA support */
#define NVIDIA_HDA_TRANSREG_ADDR      0x4e
#define NVIDIA_HDA_ENABLE_COHBITS     0x0f
#define NVIDIA_HDA_ISTRM_COH          0x4d
#define NVIDIA_HDA_OSTRM_COH          0x4c
#define NVIDIA_HDA_ENABLE_COHBIT      0x01

/* Defines for Intel SCH HDA snoop control */
#define INTEL_HDA_CGCTL	 0x48
#define INTEL_HDA_CGCTL_MISCBDCGE        (0x1 << 6)
#define INTEL_SCH_HDA_DEVC      0x78
#define INTEL_SCH_HDA_DEVC_NOSNOOP       (0x1<<11)

/* Define IN stream 0 FIFO size offset in VIA controller */
#define VIA_IN_STREAM0_FIFO_SIZE_OFFSET	0x90
/* Define VIA HD Audio Device ID*/
#define VIA_HDAC_DEVICE_ID		0x3288

/* max number of SDs */
/* ICH, ATI and VIA have 4 playback and 4 capture */
#define ICH6_NUM_CAPTURE	4
#define ICH6_NUM_PLAYBACK	4

/* ULI has 6 playback and 5 capture */
#define ULI_NUM_CAPTURE		5
#define ULI_NUM_PLAYBACK	6

/* ATI HDMI may have up to 8 playbacks and 0 capture */
#define ATIHDMI_NUM_CAPTURE	0
#define ATIHDMI_NUM_PLAYBACK	8

/* TERA has 4 playback and 3 capture */
#define TERA_NUM_CAPTURE	3
#define TERA_NUM_PLAYBACK	4


static int index[SNDRV_CARDS] = SNDRV_DEFAULT_IDX;
static char *id[SNDRV_CARDS] = SNDRV_DEFAULT_STR;
static bool enable[SNDRV_CARDS] = SNDRV_DEFAULT_ENABLE_PNP;
static char *model[SNDRV_CARDS];
static int position_fix[SNDRV_CARDS] = {[0 ... (SNDRV_CARDS-1)] = -1};
static int bdl_pos_adj[SNDRV_CARDS] = {[0 ... (SNDRV_CARDS-1)] = -1};
static int probe_mask[SNDRV_CARDS] = {[0 ... (SNDRV_CARDS-1)] = -1};
static int probe_only[SNDRV_CARDS];
static int jackpoll_ms[SNDRV_CARDS];
static int single_cmd = -1;
static int enable_msi = -1;
#ifdef CONFIG_SND_HDA_PATCH_LOADER
static char *patch[SNDRV_CARDS];
#endif
#ifdef CONFIG_SND_HDA_INPUT_BEEP
static bool beep_mode[SNDRV_CARDS] = {[0 ... (SNDRV_CARDS-1)] =
					CONFIG_SND_HDA_INPUT_BEEP_MODE};
#endif

module_param_array(index, int, NULL, 0444);
MODULE_PARM_DESC(index, "Index value for Intel HD audio interface.");
module_param_array(id, charp, NULL, 0444);
MODULE_PARM_DESC(id, "ID string for Intel HD audio interface.");
module_param_array(enable, bool, NULL, 0444);
MODULE_PARM_DESC(enable, "Enable Intel HD audio interface.");
module_param_array(model, charp, NULL, 0444);
MODULE_PARM_DESC(model, "Use the given board model.");
module_param_array(position_fix, int, NULL, 0444);
MODULE_PARM_DESC(position_fix, "DMA pointer read method."
		 "(-1 = system default, 0 = auto, 1 = LPIB, 2 = POSBUF, 3 = VIACOMBO, 4 = COMBO, 5 = SKL+).");
module_param_array(bdl_pos_adj, int, NULL, 0644);
MODULE_PARM_DESC(bdl_pos_adj, "BDL position adjustment offset.");
module_param_array(probe_mask, int, NULL, 0444);
MODULE_PARM_DESC(probe_mask, "Bitmask to probe codecs (default = -1).");
module_param_array(probe_only, int, NULL, 0444);
MODULE_PARM_DESC(probe_only, "Only probing and no codec initialization.");
module_param_array(jackpoll_ms, int, NULL, 0444);
MODULE_PARM_DESC(jackpoll_ms, "Ms between polling for jack events (default = 0, using unsol events only)");
module_param(single_cmd, bint, 0444);
MODULE_PARM_DESC(single_cmd, "Use single command to communicate with codecs "
		 "(for debugging only).");
module_param(enable_msi, bint, 0444);
MODULE_PARM_DESC(enable_msi, "Enable Message Signaled Interrupt (MSI)");
#ifdef CONFIG_SND_HDA_PATCH_LOADER
module_param_array(patch, charp, NULL, 0444);
MODULE_PARM_DESC(patch, "Patch file for Intel HD audio interface.");
#endif
#ifdef CONFIG_SND_HDA_INPUT_BEEP
module_param_array(beep_mode, bool, NULL, 0444);
MODULE_PARM_DESC(beep_mode, "Select HDA Beep registration mode "
			    "(0=off, 1=on) (default=1).");
#endif

#ifdef CONFIG_PM
static int param_set_xint(const char *val, const struct kernel_param *kp);
static const struct kernel_param_ops param_ops_xint = {
	.set = param_set_xint,
	.get = param_get_int,
};
#define param_check_xint param_check_int

static int power_save = CONFIG_SND_HDA_POWER_SAVE_DEFAULT;
module_param(power_save, xint, 0644);
MODULE_PARM_DESC(power_save, "Automatic power-saving timeout "
		 "(in second, 0 = disable).");

static bool pm_blacklist = true;
module_param(pm_blacklist, bool, 0644);
MODULE_PARM_DESC(pm_blacklist, "Enable power-management blacklist");

/* reset the HD-audio controller in power save mode.
 * this may give more power-saving, but will take longer time to
 * wake up.
 */
static bool power_save_controller = 1;
module_param(power_save_controller, bool, 0644);
MODULE_PARM_DESC(power_save_controller, "Reset controller in power save mode.");
#else
#define power_save	0
#endif /* CONFIG_PM */

static int align_buffer_size = -1;
module_param(align_buffer_size, bint, 0644);
MODULE_PARM_DESC(align_buffer_size,
		"Force buffer and period sizes to be multiple of 128 bytes.");

#ifdef CONFIG_X86
static int hda_snoop = -1;
module_param_named(snoop, hda_snoop, bint, 0444);
MODULE_PARM_DESC(snoop, "Enable/disable snooping");
#else
#define hda_snoop		true
#endif


MODULE_LICENSE("GPL");
MODULE_SUPPORTED_DEVICE("{{Intel, ICH6},"
			 "{Intel, ICH6M},"
			 "{Intel, ICH7},"
			 "{Intel, ESB2},"
			 "{Intel, ICH8},"
			 "{Intel, ICH9},"
			 "{Intel, ICH10},"
			 "{Intel, PCH},"
			 "{Intel, CPT},"
			 "{Intel, PPT},"
			 "{Intel, LPT},"
			 "{Intel, LPT_LP},"
			 "{Intel, WPT_LP},"
			 "{Intel, SPT},"
			 "{Intel, SPT_LP},"
			 "{Intel, HPT},"
			 "{Intel, PBG},"
			 "{Intel, SCH},"
			 "{ATI, SB450},"
			 "{ATI, SB600},"
			 "{ATI, RS600},"
			 "{ATI, RS690},"
			 "{ATI, RS780},"
			 "{ATI, R600},"
			 "{ATI, RV630},"
			 "{ATI, RV610},"
			 "{ATI, RV670},"
			 "{ATI, RV635},"
			 "{ATI, RV620},"
			 "{ATI, RV770},"
			 "{VIA, VT8251},"
			 "{VIA, VT8237A},"
			 "{SiS, SIS966},"
			 "{ULI, M5461}}");
MODULE_DESCRIPTION("Intel HDA driver");

#if defined(CONFIG_PM) && defined(CONFIG_VGA_SWITCHEROO)
#if IS_ENABLED(CONFIG_SND_HDA_CODEC_HDMI)
#define SUPPORT_VGA_SWITCHEROO
#endif
#endif


/*
 */

/* driver types */
enum {
	AZX_DRIVER_ICH,
	AZX_DRIVER_PCH,
	AZX_DRIVER_SCH,
	AZX_DRIVER_SKL,
	AZX_DRIVER_HDMI,
	AZX_DRIVER_ATI,
	AZX_DRIVER_ATIHDMI,
	AZX_DRIVER_ATIHDMI_NS,
	AZX_DRIVER_VIA,
	AZX_DRIVER_SIS,
	AZX_DRIVER_ULI,
	AZX_DRIVER_NVIDIA,
	AZX_DRIVER_TERA,
	AZX_DRIVER_CTX,
	AZX_DRIVER_CTHDA,
	AZX_DRIVER_CMEDIA,
	AZX_DRIVER_GENERIC,
	AZX_NUM_DRIVERS, /* keep this as last entry */
};

#define azx_get_snoop_type(chip) \
	(((chip)->driver_caps & AZX_DCAPS_SNOOP_MASK) >> 10)
#define AZX_DCAPS_SNOOP_TYPE(type) ((AZX_SNOOP_TYPE_ ## type) << 10)

/* quirks for old Intel chipsets */
#define AZX_DCAPS_INTEL_ICH \
	(AZX_DCAPS_OLD_SSYNC | AZX_DCAPS_NO_ALIGN_BUFSIZE)

/* quirks for Intel PCH */
#define AZX_DCAPS_INTEL_PCH_BASE \
	(AZX_DCAPS_NO_ALIGN_BUFSIZE | AZX_DCAPS_COUNT_LPIB_DELAY |\
	 AZX_DCAPS_SNOOP_TYPE(SCH))

/* PCH up to IVB; no runtime PM; bind with i915 gfx */
#define AZX_DCAPS_INTEL_PCH_NOPM \
	(AZX_DCAPS_INTEL_PCH_BASE | AZX_DCAPS_I915_COMPONENT)

/* PCH for HSW/BDW; with runtime PM */
/* no i915 binding for this as HSW/BDW has another controller for HDMI */
#define AZX_DCAPS_INTEL_PCH \
	(AZX_DCAPS_INTEL_PCH_BASE | AZX_DCAPS_PM_RUNTIME)

/* HSW HDMI */
#define AZX_DCAPS_INTEL_HASWELL \
	(/*AZX_DCAPS_ALIGN_BUFSIZE |*/ AZX_DCAPS_COUNT_LPIB_DELAY |\
	 AZX_DCAPS_PM_RUNTIME | AZX_DCAPS_I915_COMPONENT |\
	 AZX_DCAPS_I915_POWERWELL | AZX_DCAPS_SNOOP_TYPE(SCH))

/* Broadwell HDMI can't use position buffer reliably, force to use LPIB */
#define AZX_DCAPS_INTEL_BROADWELL \
	(/*AZX_DCAPS_ALIGN_BUFSIZE |*/ AZX_DCAPS_POSFIX_LPIB |\
	 AZX_DCAPS_PM_RUNTIME | AZX_DCAPS_I915_COMPONENT |\
	 AZX_DCAPS_I915_POWERWELL | AZX_DCAPS_SNOOP_TYPE(SCH))

#define AZX_DCAPS_INTEL_BAYTRAIL \
	(AZX_DCAPS_INTEL_PCH_BASE | AZX_DCAPS_I915_COMPONENT |\
	 AZX_DCAPS_I915_POWERWELL)

#define AZX_DCAPS_INTEL_BRASWELL \
	(AZX_DCAPS_INTEL_PCH_BASE | AZX_DCAPS_PM_RUNTIME |\
	 AZX_DCAPS_I915_COMPONENT | AZX_DCAPS_I915_POWERWELL)

#define AZX_DCAPS_INTEL_SKYLAKE \
	(AZX_DCAPS_INTEL_PCH_BASE | AZX_DCAPS_PM_RUNTIME |\
	 AZX_DCAPS_SEPARATE_STREAM_TAG | AZX_DCAPS_I915_COMPONENT |\
	 AZX_DCAPS_I915_POWERWELL)

#define AZX_DCAPS_INTEL_BROXTON \
	(AZX_DCAPS_INTEL_PCH_BASE | AZX_DCAPS_PM_RUNTIME |\
	 AZX_DCAPS_SEPARATE_STREAM_TAG | AZX_DCAPS_I915_COMPONENT |\
	 AZX_DCAPS_I915_POWERWELL)

/* quirks for ATI SB / AMD Hudson */
#define AZX_DCAPS_PRESET_ATI_SB \
	(AZX_DCAPS_NO_TCSEL | AZX_DCAPS_SYNC_WRITE | AZX_DCAPS_POSFIX_LPIB |\
	 AZX_DCAPS_SNOOP_TYPE(ATI))

/* quirks for ATI/AMD HDMI */
#define AZX_DCAPS_PRESET_ATI_HDMI \
	(AZX_DCAPS_NO_TCSEL | AZX_DCAPS_SYNC_WRITE | AZX_DCAPS_POSFIX_LPIB|\
	 AZX_DCAPS_NO_MSI64)

/* quirks for ATI HDMI with snoop off */
#define AZX_DCAPS_PRESET_ATI_HDMI_NS \
	(AZX_DCAPS_PRESET_ATI_HDMI | AZX_DCAPS_SNOOP_OFF)

/* quirks for Nvidia */
#define AZX_DCAPS_PRESET_NVIDIA \
	(AZX_DCAPS_NO_MSI | AZX_DCAPS_CORBRP_SELF_CLEAR |\
	 AZX_DCAPS_SNOOP_TYPE(NVIDIA))

#define AZX_DCAPS_PRESET_CTHDA \
	(AZX_DCAPS_NO_MSI | AZX_DCAPS_POSFIX_LPIB |\
	 AZX_DCAPS_NO_64BIT |\
	 AZX_DCAPS_4K_BDLE_BOUNDARY | AZX_DCAPS_SNOOP_OFF)

/*
 * vga_switcheroo support
 */
#ifdef SUPPORT_VGA_SWITCHEROO
#define use_vga_switcheroo(chip)	((chip)->use_vga_switcheroo)
#else
#define use_vga_switcheroo(chip)	0
#endif

#define CONTROLLER_IN_GPU(pci) (((pci)->device == 0x0a0c) || \
					((pci)->device == 0x0c0c) || \
					((pci)->device == 0x0d0c) || \
					((pci)->device == 0x160c))

#define IS_BXT(pci) ((pci)->vendor == 0x8086 && (pci)->device == 0x5a98)
#define IS_CFL(pci) ((pci)->vendor == 0x8086 && (pci)->device == 0xa348)

static char *driver_short_names[] = {
	[AZX_DRIVER_ICH] = "HDA Intel",
	[AZX_DRIVER_PCH] = "HDA Intel PCH",
	[AZX_DRIVER_SCH] = "HDA Intel MID",
	[AZX_DRIVER_SKL] = "HDA Intel PCH", /* kept old name for compatibility */
	[AZX_DRIVER_HDMI] = "HDA Intel HDMI",
	[AZX_DRIVER_ATI] = "HDA ATI SB",
	[AZX_DRIVER_ATIHDMI] = "HDA ATI HDMI",
	[AZX_DRIVER_ATIHDMI_NS] = "HDA ATI HDMI",
	[AZX_DRIVER_VIA] = "HDA VIA VT82xx",
	[AZX_DRIVER_SIS] = "HDA SIS966",
	[AZX_DRIVER_ULI] = "HDA ULI M5461",
	[AZX_DRIVER_NVIDIA] = "HDA NVidia",
	[AZX_DRIVER_TERA] = "HDA Teradici", 
	[AZX_DRIVER_CTX] = "HDA Creative", 
	[AZX_DRIVER_CTHDA] = "HDA Creative",
	[AZX_DRIVER_CMEDIA] = "HDA C-Media",
	[AZX_DRIVER_GENERIC] = "HD-Audio Generic",
};

#ifdef CONFIG_X86
static void __mark_pages_wc(struct azx *chip, struct snd_dma_buffer *dmab, bool on)
{
	int pages;

	if (azx_snoop(chip))
		return;
	if (!dmab || !dmab->area || !dmab->bytes)
		return;

#ifdef CONFIG_SND_DMA_SGBUF
	if (dmab->dev.type == SNDRV_DMA_TYPE_DEV_SG) {
		struct snd_sg_buf *sgbuf = dmab->private_data;
		if (!chip->uc_buffer)
			return; /* deal with only CORB/RIRB buffers */
		if (on)
			set_pages_array_wc(sgbuf->page_table, sgbuf->pages);
		else
			set_pages_array_wb(sgbuf->page_table, sgbuf->pages);
		return;
	}
#endif

	pages = (dmab->bytes + PAGE_SIZE - 1) >> PAGE_SHIFT;
	if (on)
		set_memory_wc((unsigned long)dmab->area, pages);
	else
		set_memory_wb((unsigned long)dmab->area, pages);
}

static inline void mark_pages_wc(struct azx *chip, struct snd_dma_buffer *buf,
				 bool on)
{
	__mark_pages_wc(chip, buf, on);
}
static inline void mark_runtime_wc(struct azx *chip, struct azx_dev *azx_dev,
				   struct snd_pcm_substream *substream, bool on)
{
	if (azx_dev->wc_marked != on) {
		__mark_pages_wc(chip, snd_pcm_get_dma_buf(substream), on);
		azx_dev->wc_marked = on;
	}
}
#else
/* NOP for other archs */
static inline void mark_pages_wc(struct azx *chip, struct snd_dma_buffer *buf,
				 bool on)
{
}
static inline void mark_runtime_wc(struct azx *chip, struct azx_dev *azx_dev,
				   struct snd_pcm_substream *substream, bool on)
{
}
#endif

static int azx_acquire_irq(struct azx *chip, int do_disconnect);

/*
 * initialize the PCI registers
 */
/* update bits in a PCI register byte */
static void update_pci_byte(struct pci_dev *pci, unsigned int reg,
			    unsigned char mask, unsigned char val)
{
	unsigned char data;

	pci_read_config_byte(pci, reg, &data);
	data &= ~mask;
	data |= (val & mask);
	pci_write_config_byte(pci, reg, data);
}

static void azx_init_pci(struct azx *chip)
{
	int snoop_type = azx_get_snoop_type(chip);

	/* Clear bits 0-2 of PCI register TCSEL (at offset 0x44)
	 * TCSEL == Traffic Class Select Register, which sets PCI express QOS
	 * Ensuring these bits are 0 clears playback static on some HD Audio
	 * codecs.
	 * The PCI register TCSEL is defined in the Intel manuals.
	 */
	if (!(chip->driver_caps & AZX_DCAPS_NO_TCSEL)) {
		dev_dbg(chip->card->dev, "Clearing TCSEL\n");
		update_pci_byte(chip->pci, AZX_PCIREG_TCSEL, 0x07, 0);
	}

	/* For ATI SB450/600/700/800/900 and AMD Hudson azalia HD audio,
	 * we need to enable snoop.
	 */
	if (snoop_type == AZX_SNOOP_TYPE_ATI) {
		dev_dbg(chip->card->dev, "Setting ATI snoop: %d\n",
			azx_snoop(chip));
		update_pci_byte(chip->pci,
				ATI_SB450_HDAUDIO_MISC_CNTR2_ADDR, 0x07,
				azx_snoop(chip) ? ATI_SB450_HDAUDIO_ENABLE_SNOOP : 0);
	}

	/* For NVIDIA HDA, enable snoop */
	if (snoop_type == AZX_SNOOP_TYPE_NVIDIA) {
		dev_dbg(chip->card->dev, "Setting Nvidia snoop: %d\n",
			azx_snoop(chip));
		update_pci_byte(chip->pci,
				NVIDIA_HDA_TRANSREG_ADDR,
				0x0f, NVIDIA_HDA_ENABLE_COHBITS);
		update_pci_byte(chip->pci,
				NVIDIA_HDA_ISTRM_COH,
				0x01, NVIDIA_HDA_ENABLE_COHBIT);
		update_pci_byte(chip->pci,
				NVIDIA_HDA_OSTRM_COH,
				0x01, NVIDIA_HDA_ENABLE_COHBIT);
	}

	/* Enable SCH/PCH snoop if needed */
	if (snoop_type == AZX_SNOOP_TYPE_SCH) {
		unsigned short snoop;
		pci_read_config_word(chip->pci, INTEL_SCH_HDA_DEVC, &snoop);
		if ((!azx_snoop(chip) && !(snoop & INTEL_SCH_HDA_DEVC_NOSNOOP)) ||
		    (azx_snoop(chip) && (snoop & INTEL_SCH_HDA_DEVC_NOSNOOP))) {
			snoop &= ~INTEL_SCH_HDA_DEVC_NOSNOOP;
			if (!azx_snoop(chip))
				snoop |= INTEL_SCH_HDA_DEVC_NOSNOOP;
			pci_write_config_word(chip->pci, INTEL_SCH_HDA_DEVC, snoop);
			pci_read_config_word(chip->pci,
				INTEL_SCH_HDA_DEVC, &snoop);
		}
		dev_dbg(chip->card->dev, "SCH snoop: %s\n",
			(snoop & INTEL_SCH_HDA_DEVC_NOSNOOP) ?
			"Disabled" : "Enabled");
        }
}

/*
 * In BXT-P A0, HD-Audio DMA requests is later than expected,
 * and makes an audio stream sensitive to system latencies when
 * 24/32 bits are playing.
 * Adjusting threshold of DMA fifo to force the DMA request
 * sooner to improve latency tolerance at the expense of power.
 */
static void bxt_reduce_dma_latency(struct azx *chip)
{
	u32 val;

	val = azx_readl(chip, VS_EM4L);
	val &= (0x3 << 20);
	azx_writel(chip, VS_EM4L, val);
}

/*
 * ML_LCAP bits:
 *  bit 0: 6 MHz Supported
 *  bit 1: 12 MHz Supported
 *  bit 2: 24 MHz Supported
 *  bit 3: 48 MHz Supported
 *  bit 4: 96 MHz Supported
 *  bit 5: 192 MHz Supported
 */
static int intel_get_lctl_scf(struct azx *chip)
{
	struct hdac_bus *bus = azx_bus(chip);
	static int preferred_bits[] = { 2, 3, 1, 4, 5 };
	u32 val, t;
	int i;

	val = readl(bus->mlcap + AZX_ML_BASE + AZX_REG_ML_LCAP);

	for (i = 0; i < ARRAY_SIZE(preferred_bits); i++) {
		t = preferred_bits[i];
		if (val & (1 << t))
			return t;
	}

	dev_warn(chip->card->dev, "set audio clock frequency to 6MHz");
	return 0;
}

static int intel_ml_lctl_set_power(struct azx *chip, int state)
{
	struct hdac_bus *bus = azx_bus(chip);
	u32 val;
	int timeout;

	/*
	 * the codecs are sharing the first link setting by default
	 * If other links are enabled for stream, they need similar fix
	 */
	val = readl(bus->mlcap + AZX_ML_BASE + AZX_REG_ML_LCTL);
	val &= ~AZX_MLCTL_SPA;
	val |= state << AZX_MLCTL_SPA_SHIFT;
	writel(val, bus->mlcap + AZX_ML_BASE + AZX_REG_ML_LCTL);
	/* wait for CPA */
	timeout = 50;
	while (timeout) {
		if (((readl(bus->mlcap + AZX_ML_BASE + AZX_REG_ML_LCTL)) &
		    AZX_MLCTL_CPA) == (state << AZX_MLCTL_CPA_SHIFT))
			return 0;
		timeout--;
		udelay(10);
	}

	return -1;
}

static void intel_init_lctl(struct azx *chip)
{
	struct hdac_bus *bus = azx_bus(chip);
	u32 val;
	int ret;

	/* 0. check lctl register value is correct or not */
	val = readl(bus->mlcap + AZX_ML_BASE + AZX_REG_ML_LCTL);
	/* if SCF is already set, let's use it */
	if ((val & ML_LCTL_SCF_MASK) != 0)
		return;

	/*
	 * Before operating on SPA, CPA must match SPA.
	 * Any deviation may result in undefined behavior.
	 */
	if (((val & AZX_MLCTL_SPA) >> AZX_MLCTL_SPA_SHIFT) !=
		((val & AZX_MLCTL_CPA) >> AZX_MLCTL_CPA_SHIFT))
		return;

	/* 1. turn link down: set SPA to 0 and wait CPA to 0 */
	ret = intel_ml_lctl_set_power(chip, 0);
	udelay(100);
	if (ret)
		goto set_spa;

	/* 2. update SCF to select a properly audio clock*/
	val &= ~ML_LCTL_SCF_MASK;
	val |= intel_get_lctl_scf(chip);
	writel(val, bus->mlcap + AZX_ML_BASE + AZX_REG_ML_LCTL);

set_spa:
	/* 4. turn link up: set SPA to 1 and wait CPA to 1 */
	intel_ml_lctl_set_power(chip, 1);
	udelay(100);
}

static void hda_intel_init_chip(struct azx *chip, bool full_reset)
{
	struct hdac_bus *bus = azx_bus(chip);
	struct pci_dev *pci = chip->pci;
	u32 val;

	if (chip->driver_caps & AZX_DCAPS_I915_POWERWELL)
		snd_hdac_set_codec_wakeup(bus, true);
	if (chip->driver_type == AZX_DRIVER_SKL) {
		pci_read_config_dword(pci, INTEL_HDA_CGCTL, &val);
		val = val & ~INTEL_HDA_CGCTL_MISCBDCGE;
		pci_write_config_dword(pci, INTEL_HDA_CGCTL, val);
	}
	azx_init_chip(chip, full_reset);
	if (chip->driver_type == AZX_DRIVER_SKL) {
		pci_read_config_dword(pci, INTEL_HDA_CGCTL, &val);
		val = val | INTEL_HDA_CGCTL_MISCBDCGE;
		pci_write_config_dword(pci, INTEL_HDA_CGCTL, val);
	}
	if (chip->driver_caps & AZX_DCAPS_I915_POWERWELL)
		snd_hdac_set_codec_wakeup(bus, false);

	/* reduce dma latency to avoid noise */
	if (IS_BXT(pci))
		bxt_reduce_dma_latency(chip);

	if (bus->mlcap != NULL)
		intel_init_lctl(chip);
}

/* calculate runtime delay from LPIB */
static int azx_get_delay_from_lpib(struct azx *chip, struct azx_dev *azx_dev,
				   unsigned int pos)
{
	struct snd_pcm_substream *substream = azx_dev->core.substream;
	int stream = substream->stream;
	unsigned int lpib_pos = azx_get_pos_lpib(chip, azx_dev);
	int delay;

	if (stream == SNDRV_PCM_STREAM_PLAYBACK)
		delay = pos - lpib_pos;
	else
		delay = lpib_pos - pos;
	if (delay < 0) {
		if (delay >= azx_dev->core.delay_negative_threshold)
			delay = 0;
		else
			delay += azx_dev->core.bufsize;
	}

	if (delay >= azx_dev->core.period_bytes) {
		dev_info(chip->card->dev,
			 "Unstable LPIB (%d >= %d); disabling LPIB delay counting\n",
			 delay, azx_dev->core.period_bytes);
		delay = 0;
		chip->driver_caps &= ~AZX_DCAPS_COUNT_LPIB_DELAY;
		chip->get_delay[stream] = NULL;
	}

	return bytes_to_frames(substream->runtime, delay);
}

static int azx_position_ok(struct azx *chip, struct azx_dev *azx_dev);

/* called from IRQ */
static int azx_position_check(struct azx *chip, struct azx_dev *azx_dev)
{
	struct hda_intel *hda = container_of(chip, struct hda_intel, chip);
	int ok;

	ok = azx_position_ok(chip, azx_dev);
	if (ok == 1) {
		azx_dev->irq_pending = 0;
		return ok;
	} else if (ok == 0) {
		/* bogus IRQ, process it later */
		azx_dev->irq_pending = 1;
		schedule_work(&hda->irq_pending_work);
	}
	return 0;
}

/* Enable/disable i915 display power for the link */
static int azx_intel_link_power(struct azx *chip, bool enable)
{
	struct hdac_bus *bus = azx_bus(chip);

	return snd_hdac_display_power(bus, enable);
}

/*
 * Check whether the current DMA position is acceptable for updating
 * periods.  Returns non-zero if it's OK.
 *
 * Many HD-audio controllers appear pretty inaccurate about
 * the update-IRQ timing.  The IRQ is issued before actually the
 * data is processed.  So, we need to process it afterwords in a
 * workqueue.
 */
static int azx_position_ok(struct azx *chip, struct azx_dev *azx_dev)
{
	struct snd_pcm_substream *substream = azx_dev->core.substream;
	int stream = substream->stream;
	u32 wallclk;
	unsigned int pos;

	wallclk = azx_readl(chip, WALLCLK) - azx_dev->core.start_wallclk;
	if (wallclk < (azx_dev->core.period_wallclk * 2) / 3)
		return -1;	/* bogus (too early) interrupt */

	if (chip->get_position[stream])
		pos = chip->get_position[stream](chip, azx_dev);
	else { /* use the position buffer as default */
		pos = azx_get_pos_posbuf(chip, azx_dev);
		if (!pos || pos == (u32)-1) {
			dev_info(chip->card->dev,
				 "Invalid position buffer, using LPIB read method instead.\n");
			chip->get_position[stream] = azx_get_pos_lpib;
			if (chip->get_position[0] == azx_get_pos_lpib &&
			    chip->get_position[1] == azx_get_pos_lpib)
				azx_bus(chip)->use_posbuf = false;
			pos = azx_get_pos_lpib(chip, azx_dev);
			chip->get_delay[stream] = NULL;
		} else {
			chip->get_position[stream] = azx_get_pos_posbuf;
			if (chip->driver_caps & AZX_DCAPS_COUNT_LPIB_DELAY)
				chip->get_delay[stream] = azx_get_delay_from_lpib;
		}
	}

	if (pos >= azx_dev->core.bufsize)
		pos = 0;

	if (WARN_ONCE(!azx_dev->core.period_bytes,
		      "hda-intel: zero azx_dev->period_bytes"))
		return -1; /* this shouldn't happen! */
	if (wallclk < (azx_dev->core.period_wallclk * 5) / 4 &&
	    pos % azx_dev->core.period_bytes > azx_dev->core.period_bytes / 2)
		/* NG - it's below the first next period boundary */
		return chip->bdl_pos_adj ? 0 : -1;
	azx_dev->core.start_wallclk += wallclk;
	return 1; /* OK, it's fine */
}

/*
 * The work for pending PCM period updates.
 */
static void azx_irq_pending_work(struct work_struct *work)
{
	struct hda_intel *hda = container_of(work, struct hda_intel, irq_pending_work);
	struct azx *chip = &hda->chip;
	struct hdac_bus *bus = azx_bus(chip);
	struct hdac_stream *s;
	int pending, ok;

	if (!hda->irq_pending_warned) {
		dev_info(chip->card->dev,
			 "IRQ timing workaround is activated for card #%d. Suggest a bigger bdl_pos_adj.\n",
			 chip->card->number);
		hda->irq_pending_warned = 1;
	}

	for (;;) {
		pending = 0;
		spin_lock_irq(&bus->reg_lock);
		list_for_each_entry(s, &bus->stream_list, list) {
			struct azx_dev *azx_dev = stream_to_azx_dev(s);
			if (!azx_dev->irq_pending ||
			    !s->substream ||
			    !s->running)
				continue;
			ok = azx_position_ok(chip, azx_dev);
			if (ok > 0) {
				azx_dev->irq_pending = 0;
				spin_unlock(&bus->reg_lock);
				snd_pcm_period_elapsed(s->substream);
				spin_lock(&bus->reg_lock);
			} else if (ok < 0) {
				pending = 0;	/* too early */
			} else
				pending++;
		}
		spin_unlock_irq(&bus->reg_lock);
		if (!pending)
			return;
		msleep(1);
	}
}

/* clear irq_pending flags and assure no on-going workq */
static void azx_clear_irq_pending(struct azx *chip)
{
	struct hdac_bus *bus = azx_bus(chip);
	struct hdac_stream *s;

	spin_lock_irq(&bus->reg_lock);
	list_for_each_entry(s, &bus->stream_list, list) {
		struct azx_dev *azx_dev = stream_to_azx_dev(s);
		azx_dev->irq_pending = 0;
	}
	spin_unlock_irq(&bus->reg_lock);
}

static int azx_acquire_irq(struct azx *chip, int do_disconnect)
{
	struct hdac_bus *bus = azx_bus(chip);

	if (request_irq(chip->pci->irq, azx_interrupt,
			chip->msi ? 0 : IRQF_SHARED,
			chip->card->irq_descr, chip)) {
		dev_err(chip->card->dev,
			"unable to grab IRQ %d, disabling device\n",
			chip->pci->irq);
		if (do_disconnect)
			snd_card_disconnect(chip->card);
		return -1;
	}
	bus->irq = chip->pci->irq;
	pci_intx(chip->pci, !chip->msi);
	return 0;
}

/* get the current DMA position with correction on VIA chips */
static unsigned int azx_via_get_position(struct azx *chip,
					 struct azx_dev *azx_dev)
{
	unsigned int link_pos, mini_pos, bound_pos;
	unsigned int mod_link_pos, mod_dma_pos, mod_mini_pos;
	unsigned int fifo_size;

	link_pos = snd_hdac_stream_get_pos_lpib(azx_stream(azx_dev));
	if (azx_dev->core.substream->stream == SNDRV_PCM_STREAM_PLAYBACK) {
		/* Playback, no problem using link position */
		return link_pos;
	}

	/* Capture */
	/* For new chipset,
	 * use mod to get the DMA position just like old chipset
	 */
	mod_dma_pos = le32_to_cpu(*azx_dev->core.posbuf);
	mod_dma_pos %= azx_dev->core.period_bytes;

	/* azx_dev->fifo_size can't get FIFO size of in stream.
	 * Get from base address + offset.
	 */
	fifo_size = readw(azx_bus(chip)->remap_addr +
			  VIA_IN_STREAM0_FIFO_SIZE_OFFSET);

	if (azx_dev->insufficient) {
		/* Link position never gather than FIFO size */
		if (link_pos <= fifo_size)
			return 0;

		azx_dev->insufficient = 0;
	}

	if (link_pos <= fifo_size)
		mini_pos = azx_dev->core.bufsize + link_pos - fifo_size;
	else
		mini_pos = link_pos - fifo_size;

	/* Find nearest previous boudary */
	mod_mini_pos = mini_pos % azx_dev->core.period_bytes;
	mod_link_pos = link_pos % azx_dev->core.period_bytes;
	if (mod_link_pos >= fifo_size)
		bound_pos = link_pos - mod_link_pos;
	else if (mod_dma_pos >= mod_mini_pos)
		bound_pos = mini_pos - mod_mini_pos;
	else {
		bound_pos = mini_pos - mod_mini_pos + azx_dev->core.period_bytes;
		if (bound_pos >= azx_dev->core.bufsize)
			bound_pos = 0;
	}

	/* Calculate real DMA position we want */
	return bound_pos + mod_dma_pos;
}

static unsigned int azx_skl_get_dpib_pos(struct azx *chip,
					 struct azx_dev *azx_dev)
{
	return _snd_hdac_chip_readl(azx_bus(chip),
				    AZX_REG_VS_SDXDPIB_XBASE +
				    (AZX_REG_VS_SDXDPIB_XINTERVAL *
				     azx_dev->core.index));
}

/* get the current DMA position with correction on SKL+ chips */
static unsigned int azx_get_pos_skl(struct azx *chip, struct azx_dev *azx_dev)
{
	/* DPIB register gives a more accurate position for playback */
	if (azx_dev->core.substream->stream == SNDRV_PCM_STREAM_PLAYBACK)
		return azx_skl_get_dpib_pos(chip, azx_dev);

	/* For capture, we need to read posbuf, but it requires a delay
	 * for the possible boundary overlap; the read of DPIB fetches the
	 * actual posbuf
	 */
	udelay(20);
	azx_skl_get_dpib_pos(chip, azx_dev);
	return azx_get_pos_posbuf(chip, azx_dev);
}

#ifdef CONFIG_PM
static DEFINE_MUTEX(card_list_lock);
static LIST_HEAD(card_list);

static void azx_add_card_list(struct azx *chip)
{
	struct hda_intel *hda = container_of(chip, struct hda_intel, chip);
	mutex_lock(&card_list_lock);
	list_add(&hda->list, &card_list);
	mutex_unlock(&card_list_lock);
}

static void azx_del_card_list(struct azx *chip)
{
	struct hda_intel *hda = container_of(chip, struct hda_intel, chip);
	mutex_lock(&card_list_lock);
	list_del_init(&hda->list);
	mutex_unlock(&card_list_lock);
}

/* trigger power-save check at writing parameter */
static int param_set_xint(const char *val, const struct kernel_param *kp)
{
	struct hda_intel *hda;
	struct azx *chip;
	int prev = power_save;
	int ret = param_set_int(val, kp);

	if (ret || prev == power_save)
		return ret;

	mutex_lock(&card_list_lock);
	list_for_each_entry(hda, &card_list, list) {
		chip = &hda->chip;
		if (!hda->probe_continued || chip->disabled)
			continue;
		snd_hda_set_power_save(&chip->bus, power_save * 1000);
	}
	mutex_unlock(&card_list_lock);
	return 0;
}
#else
#define azx_add_card_list(chip) /* NOP */
#define azx_del_card_list(chip) /* NOP */
#endif /* CONFIG_PM */

#if defined(CONFIG_PM_SLEEP) || defined(SUPPORT_VGA_SWITCHEROO)
/*
 * power management
 */
static int azx_suspend(struct device *dev)
{
	struct snd_card *card = dev_get_drvdata(dev);
	struct azx *chip;
	struct hda_intel *hda;
	struct hdac_bus *bus;

	if (!card)
		return 0;

	chip = card->private_data;
	hda = container_of(chip, struct hda_intel, chip);
	if (chip->disabled || hda->init_failed || !chip->running)
		return 0;

	bus = azx_bus(chip);
	snd_power_change_state(card, SNDRV_CTL_POWER_D3hot);
	azx_clear_irq_pending(chip);
	azx_stop_chip(chip);
	azx_enter_link_reset(chip);
	if (bus->irq >= 0) {
		free_irq(bus->irq, chip);
		bus->irq = -1;
	}

	if (chip->msi)
		pci_disable_msi(chip->pci);
	if ((chip->driver_caps & AZX_DCAPS_I915_POWERWELL)
		&& hda->need_i915_power)
		snd_hdac_display_power(bus, false);

	trace_azx_suspend(chip);
	return 0;
}

static int azx_resume(struct device *dev)
{
	struct pci_dev *pci = to_pci_dev(dev);
	struct snd_card *card = dev_get_drvdata(dev);
	struct azx *chip;
	struct hda_intel *hda;
	struct hdac_bus *bus;

	if (!card)
		return 0;

	chip = card->private_data;
	hda = container_of(chip, struct hda_intel, chip);
	bus = azx_bus(chip);
	if (chip->disabled || hda->init_failed || !chip->running)
		return 0;

	if (chip->driver_caps & AZX_DCAPS_I915_POWERWELL) {
		snd_hdac_display_power(bus, true);
		if (hda->need_i915_power)
			snd_hdac_i915_set_bclk(bus);
	}

	if (chip->msi)
		if (pci_enable_msi(pci) < 0)
			chip->msi = 0;
	if (azx_acquire_irq(chip, 1) < 0)
		return -EIO;
	azx_init_pci(chip);

	hda_intel_init_chip(chip, true);

	/* power down again for link-controlled chips */
	if ((chip->driver_caps & AZX_DCAPS_I915_POWERWELL) &&
	    !hda->need_i915_power)
		snd_hdac_display_power(bus, false);

	snd_power_change_state(card, SNDRV_CTL_POWER_D0);

	trace_azx_resume(chip);
	return 0;
}
#endif /* CONFIG_PM_SLEEP || SUPPORT_VGA_SWITCHEROO */

#ifdef CONFIG_PM_SLEEP
/* put codec down to D3 at hibernation for Intel SKL+;
 * otherwise BIOS may still access the codec and screw up the driver
 */
static int azx_freeze_noirq(struct device *dev)
{
	struct snd_card *card = dev_get_drvdata(dev);
	struct azx *chip = card->private_data;
	struct pci_dev *pci = to_pci_dev(dev);

	if (chip->driver_type == AZX_DRIVER_SKL)
		pci_set_power_state(pci, PCI_D3hot);

	return 0;
}

static int azx_thaw_noirq(struct device *dev)
{
	struct snd_card *card = dev_get_drvdata(dev);
	struct azx *chip = card->private_data;
	struct pci_dev *pci = to_pci_dev(dev);

	if (chip->driver_type == AZX_DRIVER_SKL)
		pci_set_power_state(pci, PCI_D0);

	return 0;
}
#endif /* CONFIG_PM_SLEEP */

#ifdef CONFIG_PM
static int azx_runtime_suspend(struct device *dev)
{
	struct snd_card *card = dev_get_drvdata(dev);
	struct azx *chip;
	struct hda_intel *hda;

	if (!card)
		return 0;

	chip = card->private_data;
	hda = container_of(chip, struct hda_intel, chip);
	if (chip->disabled || hda->init_failed)
		return 0;

	if (!azx_has_pm_runtime(chip))
		return 0;

	/* enable controller wake up event */
	azx_writew(chip, WAKEEN, azx_readw(chip, WAKEEN) |
		  STATESTS_INT_MASK);

	azx_stop_chip(chip);
	azx_enter_link_reset(chip);
	azx_clear_irq_pending(chip);
	if ((chip->driver_caps & AZX_DCAPS_I915_POWERWELL)
		&& hda->need_i915_power)
		snd_hdac_display_power(azx_bus(chip), false);

	trace_azx_runtime_suspend(chip);
	return 0;
}

static int azx_runtime_resume(struct device *dev)
{
	struct snd_card *card = dev_get_drvdata(dev);
	struct azx *chip;
	struct hda_intel *hda;
	struct hdac_bus *bus;
	struct hda_codec *codec;
	int status;

	if (!card)
		return 0;

	chip = card->private_data;
	hda = container_of(chip, struct hda_intel, chip);
	bus = azx_bus(chip);
	if (chip->disabled || hda->init_failed)
		return 0;

	if (!azx_has_pm_runtime(chip))
		return 0;

	if (chip->driver_caps & AZX_DCAPS_I915_POWERWELL) {
		snd_hdac_display_power(bus, true);
		if (hda->need_i915_power)
			snd_hdac_i915_set_bclk(bus);
	}

	/* Read STATESTS before controller reset */
	status = azx_readw(chip, STATESTS);

	azx_init_pci(chip);
	hda_intel_init_chip(chip, true);

	if (status) {
		list_for_each_codec(codec, &chip->bus)
			if (status & (1 << codec->addr))
				schedule_delayed_work(&codec->jackpoll_work,
						      codec->jackpoll_interval);
	}

	/* disable controller Wake Up event*/
	azx_writew(chip, WAKEEN, azx_readw(chip, WAKEEN) &
			~STATESTS_INT_MASK);

	/* power down again for link-controlled chips */
	if ((chip->driver_caps & AZX_DCAPS_I915_POWERWELL) &&
	    !hda->need_i915_power)
		snd_hdac_display_power(bus, false);

	trace_azx_runtime_resume(chip);
	return 0;
}

static int azx_runtime_idle(struct device *dev)
{
	struct snd_card *card = dev_get_drvdata(dev);
	struct azx *chip;
	struct hda_intel *hda;

	if (!card)
		return 0;

	chip = card->private_data;
	hda = container_of(chip, struct hda_intel, chip);
	if (chip->disabled || hda->init_failed)
		return 0;

	if (!power_save_controller || !azx_has_pm_runtime(chip) ||
	    azx_bus(chip)->codec_powered || !chip->running)
		return -EBUSY;

	return 0;
}

static const struct dev_pm_ops azx_pm = {
	SET_SYSTEM_SLEEP_PM_OPS(azx_suspend, azx_resume)
#ifdef CONFIG_PM_SLEEP
	.freeze_noirq = azx_freeze_noirq,
	.thaw_noirq = azx_thaw_noirq,
#endif
	SET_RUNTIME_PM_OPS(azx_runtime_suspend, azx_runtime_resume, azx_runtime_idle)
};

#define AZX_PM_OPS	&azx_pm
#else
#define AZX_PM_OPS	NULL
#endif /* CONFIG_PM */


static int azx_probe_continue(struct azx *chip);

#ifdef SUPPORT_VGA_SWITCHEROO
static struct pci_dev *get_bound_vga(struct pci_dev *pci);

static void azx_vs_set_state(struct pci_dev *pci,
			     enum vga_switcheroo_state state)
{
	struct snd_card *card = pci_get_drvdata(pci);
	struct azx *chip = card->private_data;
	struct hda_intel *hda = container_of(chip, struct hda_intel, chip);
	bool disabled;

	wait_for_completion(&hda->probe_wait);
	if (hda->init_failed)
		return;

	disabled = (state == VGA_SWITCHEROO_OFF);
	if (chip->disabled == disabled)
		return;

	if (!hda->probe_continued) {
		chip->disabled = disabled;
		if (!disabled) {
			dev_info(chip->card->dev,
				 "Start delayed initialization\n");
			if (azx_probe_continue(chip) < 0) {
				dev_err(chip->card->dev, "initialization error\n");
				hda->init_failed = true;
			}
		}
	} else {
		dev_info(chip->card->dev, "%s via vga_switcheroo\n",
			 disabled ? "Disabling" : "Enabling");
		if (disabled) {
			pm_runtime_put_sync_suspend(card->dev);
			azx_suspend(card->dev);
			/* when we get suspended by vga_switcheroo we end up in D3cold,
			 * however we have no ACPI handle, so pci/acpi can't put us there,
			 * put ourselves there */
			pci->current_state = PCI_D3cold;
			chip->disabled = true;
			if (snd_hda_lock_devices(&chip->bus))
				dev_warn(chip->card->dev,
					 "Cannot lock devices!\n");
		} else {
			snd_hda_unlock_devices(&chip->bus);
			pm_runtime_get_noresume(card->dev);
			chip->disabled = false;
			azx_resume(card->dev);
		}
	}
}

static bool azx_vs_can_switch(struct pci_dev *pci)
{
	struct snd_card *card = pci_get_drvdata(pci);
	struct azx *chip = card->private_data;
	struct hda_intel *hda = container_of(chip, struct hda_intel, chip);

	wait_for_completion(&hda->probe_wait);
	if (hda->init_failed)
		return false;
	if (chip->disabled || !hda->probe_continued)
		return true;
	if (snd_hda_lock_devices(&chip->bus))
		return false;
	snd_hda_unlock_devices(&chip->bus);
	return true;
}

static void init_vga_switcheroo(struct azx *chip)
{
	struct hda_intel *hda = container_of(chip, struct hda_intel, chip);
	struct pci_dev *p = get_bound_vga(chip->pci);
	if (p) {
		dev_info(chip->card->dev,
			 "Handle vga_switcheroo audio client\n");
		hda->use_vga_switcheroo = 1;
		pci_dev_put(p);
	}
}

static const struct vga_switcheroo_client_ops azx_vs_ops = {
	.set_gpu_state = azx_vs_set_state,
	.can_switch = azx_vs_can_switch,
};

static int register_vga_switcheroo(struct azx *chip)
{
	struct hda_intel *hda = container_of(chip, struct hda_intel, chip);
	int err;

	if (!hda->use_vga_switcheroo)
		return 0;
	/* FIXME: currently only handling DIS controller
	 * is there any machine with two switchable HDMI audio controllers?
	 */
	err = vga_switcheroo_register_audio_client(chip->pci, &azx_vs_ops,
						   VGA_SWITCHEROO_DIS);
	if (err < 0)
		return err;
	hda->vga_switcheroo_registered = 1;

	/* register as an optimus hdmi audio power domain */
	vga_switcheroo_init_domain_pm_optimus_hdmi_audio(chip->card->dev,
							 &hda->hdmi_pm_domain);
	return 0;
}
#else
#define init_vga_switcheroo(chip)		/* NOP */
#define register_vga_switcheroo(chip)		0
#define check_hdmi_disabled(pci)	false
#endif /* SUPPORT_VGA_SWITCHER */

/*
 * destructor
 */
static int azx_free(struct azx *chip)
{
	struct pci_dev *pci = chip->pci;
	struct hda_intel *hda = container_of(chip, struct hda_intel, chip);
	struct hdac_bus *bus = azx_bus(chip);

	if (azx_has_pm_runtime(chip) && chip->running)
		pm_runtime_get_noresume(&pci->dev);

	azx_del_card_list(chip);

	hda->init_failed = 1; /* to be sure */
	complete_all(&hda->probe_wait);

	if (use_vga_switcheroo(hda)) {
		if (chip->disabled && hda->probe_continued)
			snd_hda_unlock_devices(&chip->bus);
		if (hda->vga_switcheroo_registered) {
			vga_switcheroo_unregister_client(chip->pci);
			vga_switcheroo_fini_domain_pm_ops(chip->card->dev);
		}
	}

	if (bus->chip_init) {
		azx_clear_irq_pending(chip);
		azx_stop_all_streams(chip);
		azx_stop_chip(chip);
	}

	if (bus->irq >= 0)
		free_irq(bus->irq, (void*)chip);
	if (chip->msi)
		pci_disable_msi(chip->pci);
	iounmap(bus->remap_addr);

	azx_free_stream_pages(chip);
	azx_free_streams(chip);
	snd_hdac_bus_exit(bus);

	if (chip->region_requested)
		pci_release_regions(chip->pci);

	pci_disable_device(chip->pci);
#ifdef CONFIG_SND_HDA_PATCH_LOADER
	release_firmware(chip->fw);
#endif

	if (chip->driver_caps & AZX_DCAPS_I915_POWERWELL) {
		if (hda->need_i915_power)
			snd_hdac_display_power(bus, false);
	}
	if (chip->driver_caps & AZX_DCAPS_I915_COMPONENT)
		snd_hdac_i915_exit(bus);
	kfree(hda);

	return 0;
}

static int azx_dev_disconnect(struct snd_device *device)
{
	struct azx *chip = device->device_data;

	chip->bus.shutdown = 1;
	return 0;
}

static int azx_dev_free(struct snd_device *device)
{
	return azx_free(device->device_data);
}

#ifdef SUPPORT_VGA_SWITCHEROO
/*
 * Check of disabled HDMI controller by vga_switcheroo
 */
static struct pci_dev *get_bound_vga(struct pci_dev *pci)
{
	struct pci_dev *p;

	/* check only discrete GPU */
	switch (pci->vendor) {
	case PCI_VENDOR_ID_ATI:
	case PCI_VENDOR_ID_AMD:
	case PCI_VENDOR_ID_NVIDIA:
		if (pci->devfn == 1) {
			p = pci_get_domain_bus_and_slot(pci_domain_nr(pci->bus),
							pci->bus->number, 0);
			if (p) {
				if ((p->class >> 8) == PCI_CLASS_DISPLAY_VGA)
					return p;
				pci_dev_put(p);
			}
		}
		break;
	}
	return NULL;
}

static bool check_hdmi_disabled(struct pci_dev *pci)
{
	bool vga_inactive = false;
	struct pci_dev *p = get_bound_vga(pci);

	if (p) {
		if (vga_switcheroo_get_client_state(p) == VGA_SWITCHEROO_OFF)
			vga_inactive = true;
		pci_dev_put(p);
	}
	return vga_inactive;
}
#endif /* SUPPORT_VGA_SWITCHEROO */

/*
 * white/black-listing for position_fix
 */
static struct snd_pci_quirk position_fix_list[] = {
	SND_PCI_QUIRK(0x1028, 0x01cc, "Dell D820", POS_FIX_LPIB),
	SND_PCI_QUIRK(0x1028, 0x01de, "Dell Precision 390", POS_FIX_LPIB),
	SND_PCI_QUIRK(0x103c, 0x306d, "HP dv3", POS_FIX_LPIB),
	SND_PCI_QUIRK(0x1043, 0x813d, "ASUS P5AD2", POS_FIX_LPIB),
	SND_PCI_QUIRK(0x1043, 0x81b3, "ASUS", POS_FIX_LPIB),
	SND_PCI_QUIRK(0x1043, 0x81e7, "ASUS M2V", POS_FIX_LPIB),
	SND_PCI_QUIRK(0x104d, 0x9069, "Sony VPCS11V9E", POS_FIX_LPIB),
	SND_PCI_QUIRK(0x10de, 0xcb89, "Macbook Pro 7,1", POS_FIX_LPIB),
	SND_PCI_QUIRK(0x1297, 0x3166, "Shuttle", POS_FIX_LPIB),
	SND_PCI_QUIRK(0x1458, 0xa022, "ga-ma770-ud3", POS_FIX_LPIB),
	SND_PCI_QUIRK(0x1462, 0x1002, "MSI Wind U115", POS_FIX_LPIB),
	SND_PCI_QUIRK(0x1565, 0x8218, "Biostar Microtech", POS_FIX_LPIB),
	SND_PCI_QUIRK(0x1849, 0x0888, "775Dual-VSTA", POS_FIX_LPIB),
	SND_PCI_QUIRK(0x8086, 0x2503, "DG965OT AAD63733-203", POS_FIX_LPIB),
	{}
};

static int check_position_fix(struct azx *chip, int fix)
{
	const struct snd_pci_quirk *q;

	switch (fix) {
	case POS_FIX_AUTO:
	case POS_FIX_LPIB:
	case POS_FIX_POSBUF:
	case POS_FIX_VIACOMBO:
	case POS_FIX_COMBO:
	case POS_FIX_SKL:
		return fix;
	}

	q = snd_pci_quirk_lookup(chip->pci, position_fix_list);
	if (q) {
		dev_info(chip->card->dev,
			 "position_fix set to %d for device %04x:%04x\n",
			 q->value, q->subvendor, q->subdevice);
		return q->value;
	}

	/* Check VIA/ATI HD Audio Controller exist */
	if (chip->driver_type == AZX_DRIVER_VIA) {
		dev_dbg(chip->card->dev, "Using VIACOMBO position fix\n");
		return POS_FIX_VIACOMBO;
	}
	if (chip->driver_caps & AZX_DCAPS_POSFIX_LPIB) {
		dev_dbg(chip->card->dev, "Using LPIB position fix\n");
		return POS_FIX_LPIB;
	}
	if (chip->driver_type == AZX_DRIVER_SKL) {
		dev_dbg(chip->card->dev, "Using SKL position fix\n");
		return POS_FIX_SKL;
	}
	return POS_FIX_AUTO;
}

static void assign_position_fix(struct azx *chip, int fix)
{
	static azx_get_pos_callback_t callbacks[] = {
		[POS_FIX_AUTO] = NULL,
		[POS_FIX_LPIB] = azx_get_pos_lpib,
		[POS_FIX_POSBUF] = azx_get_pos_posbuf,
		[POS_FIX_VIACOMBO] = azx_via_get_position,
		[POS_FIX_COMBO] = azx_get_pos_lpib,
		[POS_FIX_SKL] = azx_get_pos_skl,
	};

	chip->get_position[0] = chip->get_position[1] = callbacks[fix];

	/* combo mode uses LPIB only for playback */
	if (fix == POS_FIX_COMBO)
		chip->get_position[1] = NULL;

	if ((fix == POS_FIX_POSBUF || fix == POS_FIX_SKL) &&
	    (chip->driver_caps & AZX_DCAPS_COUNT_LPIB_DELAY)) {
		chip->get_delay[0] = chip->get_delay[1] =
			azx_get_delay_from_lpib;
	}

}

/*
 * black-lists for probe_mask
 */
static struct snd_pci_quirk probe_mask_list[] = {
	/* Thinkpad often breaks the controller communication when accessing
	 * to the non-working (or non-existing) modem codec slot.
	 */
	SND_PCI_QUIRK(0x1014, 0x05b7, "Thinkpad Z60", 0x01),
	SND_PCI_QUIRK(0x17aa, 0x2010, "Thinkpad X/T/R60", 0x01),
	SND_PCI_QUIRK(0x17aa, 0x20ac, "Thinkpad X/T/R61", 0x01),
	/* broken BIOS */
	SND_PCI_QUIRK(0x1028, 0x20ac, "Dell Studio Desktop", 0x01),
	/* including bogus ALC268 in slot#2 that conflicts with ALC888 */
	SND_PCI_QUIRK(0x17c0, 0x4085, "Medion MD96630", 0x01),
	/* forced codec slots */
	SND_PCI_QUIRK(0x1043, 0x1262, "ASUS W5Fm", 0x103),
	SND_PCI_QUIRK(0x1046, 0x1262, "ASUS W5F", 0x103),
	/* WinFast VP200 H (Teradici) user reported broken communication */
	SND_PCI_QUIRK(0x3a21, 0x040d, "WinFast VP200 H", 0x101),
	{}
};

#define AZX_FORCE_CODEC_MASK	0x100

static void check_probe_mask(struct azx *chip, int dev)
{
	const struct snd_pci_quirk *q;

	chip->codec_probe_mask = probe_mask[dev];
	if (chip->codec_probe_mask == -1) {
		q = snd_pci_quirk_lookup(chip->pci, probe_mask_list);
		if (q) {
			dev_info(chip->card->dev,
				 "probe_mask set to 0x%x for device %04x:%04x\n",
				 q->value, q->subvendor, q->subdevice);
			chip->codec_probe_mask = q->value;
		}
	}

	/* check forced option */
	if (chip->codec_probe_mask != -1 &&
	    (chip->codec_probe_mask & AZX_FORCE_CODEC_MASK)) {
		azx_bus(chip)->codec_mask = chip->codec_probe_mask & 0xff;
		dev_info(chip->card->dev, "codec_mask forced to 0x%x\n",
			 (int)azx_bus(chip)->codec_mask);
	}
}

/*
 * white/black-list for enable_msi
 */
static struct snd_pci_quirk msi_black_list[] = {
	SND_PCI_QUIRK(0x103c, 0x2191, "HP", 0), /* AMD Hudson */
	SND_PCI_QUIRK(0x103c, 0x2192, "HP", 0), /* AMD Hudson */
	SND_PCI_QUIRK(0x103c, 0x21f7, "HP", 0), /* AMD Hudson */
	SND_PCI_QUIRK(0x103c, 0x21fa, "HP", 0), /* AMD Hudson */
	SND_PCI_QUIRK(0x1043, 0x81f2, "ASUS", 0), /* Athlon64 X2 + nvidia */
	SND_PCI_QUIRK(0x1043, 0x81f6, "ASUS", 0), /* nvidia */
	SND_PCI_QUIRK(0x1043, 0x822d, "ASUS", 0), /* Athlon64 X2 + nvidia MCP55 */
	SND_PCI_QUIRK(0x1179, 0xfb44, "Toshiba Satellite C870", 0), /* AMD Hudson */
	SND_PCI_QUIRK(0x1849, 0x0888, "ASRock", 0), /* Athlon64 X2 + nvidia */
	SND_PCI_QUIRK(0xa0a0, 0x0575, "Aopen MZ915-M", 0), /* ICH6 */
	{}
};

static void check_msi(struct azx *chip)
{
	const struct snd_pci_quirk *q;

	if (enable_msi >= 0) {
		chip->msi = !!enable_msi;
		return;
	}
	chip->msi = 1;	/* enable MSI as default */
	q = snd_pci_quirk_lookup(chip->pci, msi_black_list);
	if (q) {
		dev_info(chip->card->dev,
			 "msi for device %04x:%04x set to %d\n",
			 q->subvendor, q->subdevice, q->value);
		chip->msi = q->value;
		return;
	}

	/* NVidia chipsets seem to cause troubles with MSI */
	if (chip->driver_caps & AZX_DCAPS_NO_MSI) {
		dev_info(chip->card->dev, "Disabling MSI\n");
		chip->msi = 0;
	}
}

/* check the snoop mode availability */
static void azx_check_snoop_available(struct azx *chip)
{
	int snoop = hda_snoop;

	if (snoop >= 0) {
		dev_info(chip->card->dev, "Force to %s mode by module option\n",
			 snoop ? "snoop" : "non-snoop");
		chip->snoop = snoop;
		chip->uc_buffer = !snoop;
		return;
	}

	snoop = true;
	if (azx_get_snoop_type(chip) == AZX_SNOOP_TYPE_NONE &&
	    chip->driver_type == AZX_DRIVER_VIA) {
		/* force to non-snoop mode for a new VIA controller
		 * when BIOS is set
		 */
		u8 val;
		pci_read_config_byte(chip->pci, 0x42, &val);
		if (!(val & 0x80) && (chip->pci->revision == 0x30 ||
				      chip->pci->revision == 0x20))
			snoop = false;
	}

	if (chip->driver_caps & AZX_DCAPS_SNOOP_OFF)
		snoop = false;

	chip->snoop = snoop;
	if (!snoop) {
		dev_info(chip->card->dev, "Force to non-snoop mode\n");
		/* C-Media requires non-cached pages only for CORB/RIRB */
		if (chip->driver_type != AZX_DRIVER_CMEDIA)
			chip->uc_buffer = true;
	}
}

static void azx_probe_work(struct work_struct *work)
{
	struct hda_intel *hda = container_of(work, struct hda_intel, probe_work);
	azx_probe_continue(&hda->chip);
}

static int default_bdl_pos_adj(struct azx *chip)
{
	/* some exceptions: Atoms seem problematic with value 1 */
	if (chip->pci->vendor == PCI_VENDOR_ID_INTEL) {
		switch (chip->pci->device) {
		case 0x0f04: /* Baytrail */
		case 0x2284: /* Braswell */
			return 32;
		}
	}

	switch (chip->driver_type) {
	case AZX_DRIVER_ICH:
	case AZX_DRIVER_PCH:
		return 1;
	default:
		return 32;
	}
}

/*
 * constructor
 */
static const struct hdac_io_ops pci_hda_io_ops;
static const struct hda_controller_ops pci_hda_ops;

static int azx_create(struct snd_card *card, struct pci_dev *pci,
		      int dev, unsigned int driver_caps,
		      struct azx **rchip)
{
	static struct snd_device_ops ops = {
		.dev_disconnect = azx_dev_disconnect,
		.dev_free = azx_dev_free,
	};
	struct hda_intel *hda;
	struct azx *chip;
	int err;

	*rchip = NULL;

	err = pci_enable_device(pci);
	if (err < 0)
		return err;

	hda = kzalloc(sizeof(*hda), GFP_KERNEL);
	if (!hda) {
		pci_disable_device(pci);
		return -ENOMEM;
	}

	chip = &hda->chip;
	mutex_init(&chip->open_mutex);
	chip->card = card;
	chip->pci = pci;
	chip->ops = &pci_hda_ops;
	chip->driver_caps = driver_caps;
	chip->driver_type = driver_caps & 0xff;
	check_msi(chip);
	chip->dev_index = dev;
	chip->jackpoll_ms = jackpoll_ms;
	INIT_LIST_HEAD(&chip->pcm_list);
	INIT_WORK(&hda->irq_pending_work, azx_irq_pending_work);
	INIT_LIST_HEAD(&hda->list);
	init_vga_switcheroo(chip);
	init_completion(&hda->probe_wait);

	assign_position_fix(chip, check_position_fix(chip, position_fix[dev]));

	check_probe_mask(chip, dev);

	if (single_cmd < 0) /* allow fallback to single_cmd at errors */
		chip->fallback_to_single_cmd = 1;
	else /* explicitly set to single_cmd or not */
		chip->single_cmd = single_cmd;

	azx_check_snoop_available(chip);

	if (bdl_pos_adj[dev] < 0)
		chip->bdl_pos_adj = default_bdl_pos_adj(chip);
	else
		chip->bdl_pos_adj = bdl_pos_adj[dev];

	/* Workaround for a communication error on CFL (bko#199007) */
	if (IS_CFL(pci))
		chip->polling_mode = 1;

	err = azx_bus_init(chip, model[dev], &pci_hda_io_ops);
	if (err < 0) {
		kfree(hda);
		pci_disable_device(pci);
		return err;
	}

	if (chip->driver_type == AZX_DRIVER_NVIDIA) {
		dev_dbg(chip->card->dev, "Enable delay in RIRB handling\n");
		chip->bus.needs_damn_long_delay = 1;
	}

	err = snd_device_new(card, SNDRV_DEV_LOWLEVEL, chip, &ops);
	if (err < 0) {
		dev_err(card->dev, "Error creating device [card]!\n");
		azx_free(chip);
		return err;
	}

	/* continue probing in work context as may trigger request module */
	INIT_WORK(&hda->probe_work, azx_probe_work);

	*rchip = chip;

	return 0;
}

static int azx_first_init(struct azx *chip)
{
	int dev = chip->dev_index;
	struct pci_dev *pci = chip->pci;
	struct snd_card *card = chip->card;
	struct hdac_bus *bus = azx_bus(chip);
	int err;
	unsigned short gcap;
	unsigned int dma_bits = 64;

#if BITS_PER_LONG != 64
	/* Fix up base address on ULI M5461 */
	if (chip->driver_type == AZX_DRIVER_ULI) {
		u16 tmp3;
		pci_read_config_word(pci, 0x40, &tmp3);
		pci_write_config_word(pci, 0x40, tmp3 | 0x10);
		pci_write_config_dword(pci, PCI_BASE_ADDRESS_1, 0);
	}
#endif

	err = pci_request_regions(pci, "ICH HD audio");
	if (err < 0)
		return err;
	chip->region_requested = 1;

	bus->addr = pci_resource_start(pci, 0);
	bus->remap_addr = pci_ioremap_bar(pci, 0);
	if (bus->remap_addr == NULL) {
		dev_err(card->dev, "ioremap error\n");
		return -ENXIO;
	}

	if (chip->driver_type == AZX_DRIVER_SKL)
		snd_hdac_bus_parse_capabilities(bus);

	/*
	 * Some Intel CPUs has always running timer (ART) feature and
	 * controller may have Global time sync reporting capability, so
	 * check both of these before declaring synchronized time reporting
	 * capability SNDRV_PCM_INFO_HAS_LINK_SYNCHRONIZED_ATIME
	 */
	chip->gts_present = false;

#ifdef CONFIG_X86
	if (bus->ppcap && boot_cpu_has(X86_FEATURE_ART))
		chip->gts_present = true;
#endif

	if (chip->msi) {
		if (chip->driver_caps & AZX_DCAPS_NO_MSI64) {
			dev_dbg(card->dev, "Disabling 64bit MSI\n");
			pci->no_64bit_msi = true;
		}
		if (pci_enable_msi(pci) < 0)
			chip->msi = 0;
	}

	if (azx_acquire_irq(chip, 0) < 0)
		return -EBUSY;

	pci_set_master(pci);
	synchronize_irq(bus->irq);

	gcap = azx_readw(chip, GCAP);
	dev_dbg(card->dev, "chipset global capabilities = 0x%x\n", gcap);

	/* AMD devices support 40 or 48bit DMA, take the safe one */
	if (chip->pci->vendor == PCI_VENDOR_ID_AMD)
		dma_bits = 40;

	/* disable SB600 64bit support for safety */
	if (chip->pci->vendor == PCI_VENDOR_ID_ATI) {
		struct pci_dev *p_smbus;
		dma_bits = 40;
		p_smbus = pci_get_device(PCI_VENDOR_ID_ATI,
					 PCI_DEVICE_ID_ATI_SBX00_SMBUS,
					 NULL);
		if (p_smbus) {
			if (p_smbus->revision < 0x30)
				gcap &= ~AZX_GCAP_64OK;
			pci_dev_put(p_smbus);
		}
	}

	/* NVidia hardware normally only supports up to 40 bits of DMA */
	if (chip->pci->vendor == PCI_VENDOR_ID_NVIDIA)
		dma_bits = 40;

	/* disable 64bit DMA address on some devices */
	if (chip->driver_caps & AZX_DCAPS_NO_64BIT) {
		dev_dbg(card->dev, "Disabling 64bit DMA\n");
		gcap &= ~AZX_GCAP_64OK;
	}

	/* disable buffer size rounding to 128-byte multiples if supported */
	if (align_buffer_size >= 0)
		chip->align_buffer_size = !!align_buffer_size;
	else {
		if (chip->driver_caps & AZX_DCAPS_NO_ALIGN_BUFSIZE)
			chip->align_buffer_size = 0;
		else
			chip->align_buffer_size = 1;
	}

	/* allow 64bit DMA address if supported by H/W */
	if (!(gcap & AZX_GCAP_64OK))
		dma_bits = 32;
	if (!dma_set_mask(&pci->dev, DMA_BIT_MASK(dma_bits))) {
		dma_set_coherent_mask(&pci->dev, DMA_BIT_MASK(dma_bits));
	} else {
		dma_set_mask(&pci->dev, DMA_BIT_MASK(32));
		dma_set_coherent_mask(&pci->dev, DMA_BIT_MASK(32));
	}

	/* read number of streams from GCAP register instead of using
	 * hardcoded value
	 */
	chip->capture_streams = (gcap >> 8) & 0x0f;
	chip->playback_streams = (gcap >> 12) & 0x0f;
	if (!chip->playback_streams && !chip->capture_streams) {
		/* gcap didn't give any info, switching to old method */

		switch (chip->driver_type) {
		case AZX_DRIVER_ULI:
			chip->playback_streams = ULI_NUM_PLAYBACK;
			chip->capture_streams = ULI_NUM_CAPTURE;
			break;
		case AZX_DRIVER_ATIHDMI:
		case AZX_DRIVER_ATIHDMI_NS:
			chip->playback_streams = ATIHDMI_NUM_PLAYBACK;
			chip->capture_streams = ATIHDMI_NUM_CAPTURE;
			break;
		case AZX_DRIVER_GENERIC:
		default:
			chip->playback_streams = ICH6_NUM_PLAYBACK;
			chip->capture_streams = ICH6_NUM_CAPTURE;
			break;
		}
	}
	chip->capture_index_offset = 0;
	chip->playback_index_offset = chip->capture_streams;
	chip->num_streams = chip->playback_streams + chip->capture_streams;

	/* sanity check for the SDxCTL.STRM field overflow */
	if (chip->num_streams > 15 &&
	    (chip->driver_caps & AZX_DCAPS_SEPARATE_STREAM_TAG) == 0) {
		dev_warn(chip->card->dev, "number of I/O streams is %d, "
			 "forcing separate stream tags", chip->num_streams);
		chip->driver_caps |= AZX_DCAPS_SEPARATE_STREAM_TAG;
	}

	/* initialize streams */
	err = azx_init_streams(chip);
	if (err < 0)
		return err;

	err = azx_alloc_stream_pages(chip);
	if (err < 0)
		return err;

	/* initialize chip */
	azx_init_pci(chip);

	if (chip->driver_caps & AZX_DCAPS_I915_POWERWELL)
		snd_hdac_i915_set_bclk(bus);

	hda_intel_init_chip(chip, (probe_only[dev] & 2) == 0);

	/* codec detection */
	if (!azx_bus(chip)->codec_mask) {
		dev_err(card->dev, "no codecs found!\n");
		return -ENODEV;
	}

	strcpy(card->driver, "HDA-Intel");
	strlcpy(card->shortname, driver_short_names[chip->driver_type],
		sizeof(card->shortname));
	snprintf(card->longname, sizeof(card->longname),
		 "%s at 0x%lx irq %i",
		 card->shortname, bus->addr, bus->irq);

	return 0;
}

#ifdef CONFIG_SND_HDA_PATCH_LOADER
/* callback from request_firmware_nowait() */
static void azx_firmware_cb(const struct firmware *fw, void *context)
{
	struct snd_card *card = context;
	struct azx *chip = card->private_data;
	struct pci_dev *pci = chip->pci;

	if (!fw) {
		dev_err(card->dev, "Cannot load firmware, aborting\n");
		goto error;
	}

	chip->fw = fw;
	if (!chip->disabled) {
		/* continue probing */
		if (azx_probe_continue(chip))
			goto error;
	}
	return; /* OK */

 error:
	snd_card_free(card);
	pci_set_drvdata(pci, NULL);
}
#endif

/*
 * HDA controller ops.
 */

/* PCI register access. */
static void pci_azx_writel(u32 value, u32 __iomem *addr)
{
	writel(value, addr);
}

static u32 pci_azx_readl(u32 __iomem *addr)
{
	return readl(addr);
}

static void pci_azx_writew(u16 value, u16 __iomem *addr)
{
	writew(value, addr);
}

static u16 pci_azx_readw(u16 __iomem *addr)
{
	return readw(addr);
}

static void pci_azx_writeb(u8 value, u8 __iomem *addr)
{
	writeb(value, addr);
}

static u8 pci_azx_readb(u8 __iomem *addr)
{
	return readb(addr);
}

static int disable_msi_reset_irq(struct azx *chip)
{
	struct hdac_bus *bus = azx_bus(chip);
	int err;

	free_irq(bus->irq, chip);
	bus->irq = -1;
	pci_disable_msi(chip->pci);
	chip->msi = 0;
	err = azx_acquire_irq(chip, 1);
	if (err < 0)
		return err;

	return 0;
}

/* DMA page allocation helpers.  */
static int dma_alloc_pages(struct hdac_bus *bus,
			   int type,
			   size_t size,
			   struct snd_dma_buffer *buf)
{
	struct azx *chip = bus_to_azx(bus);
	int err;

	err = snd_dma_alloc_pages(type,
				  bus->dev,
				  size, buf);
	if (err < 0)
		return err;
	mark_pages_wc(chip, buf, true);
	return 0;
}

static void dma_free_pages(struct hdac_bus *bus, struct snd_dma_buffer *buf)
{
	struct azx *chip = bus_to_azx(bus);

	mark_pages_wc(chip, buf, false);
	snd_dma_free_pages(buf);
}

static int substream_alloc_pages(struct azx *chip,
				 struct snd_pcm_substream *substream,
				 size_t size)
{
	struct azx_dev *azx_dev = get_azx_dev(substream);
	int ret;

	mark_runtime_wc(chip, azx_dev, substream, false);
	ret = snd_pcm_lib_malloc_pages(substream, size);
	if (ret < 0)
		return ret;
	mark_runtime_wc(chip, azx_dev, substream, true);
	return 0;
}

static int substream_free_pages(struct azx *chip,
				struct snd_pcm_substream *substream)
{
	struct azx_dev *azx_dev = get_azx_dev(substream);
	mark_runtime_wc(chip, azx_dev, substream, false);
	return snd_pcm_lib_free_pages(substream);
}

static void pcm_mmap_prepare(struct snd_pcm_substream *substream,
			     struct vm_area_struct *area)
{
#ifdef CONFIG_X86
	struct azx_pcm *apcm = snd_pcm_substream_chip(substream);
	struct azx *chip = apcm->chip;
	if (chip->uc_buffer)
		area->vm_page_prot = pgprot_writecombine(area->vm_page_prot);
#endif
}

static const struct hdac_io_ops pci_hda_io_ops = {
	.reg_writel = pci_azx_writel,
	.reg_readl = pci_azx_readl,
	.reg_writew = pci_azx_writew,
	.reg_readw = pci_azx_readw,
	.reg_writeb = pci_azx_writeb,
	.reg_readb = pci_azx_readb,
	.dma_alloc_pages = dma_alloc_pages,
	.dma_free_pages = dma_free_pages,
};

static const struct hda_controller_ops pci_hda_ops = {
	.disable_msi_reset_irq = disable_msi_reset_irq,
	.substream_alloc_pages = substream_alloc_pages,
	.substream_free_pages = substream_free_pages,
	.pcm_mmap_prepare = pcm_mmap_prepare,
	.position_check = azx_position_check,
	.link_power = azx_intel_link_power,
};

static int azx_probe(struct pci_dev *pci,
		     const struct pci_device_id *pci_id)
{
	static int dev;
	struct snd_card *card;
	struct hda_intel *hda;
	struct azx *chip;
	bool schedule_probe;
	int err;

	if (dev >= SNDRV_CARDS)
		return -ENODEV;
	if (!enable[dev]) {
		dev++;
		return -ENOENT;
	}

	err = snd_card_new(&pci->dev, index[dev], id[dev], THIS_MODULE,
			   0, &card);
	if (err < 0) {
		dev_err(&pci->dev, "Error creating card!\n");
		return err;
	}

	err = azx_create(card, pci, dev, pci_id->driver_data, &chip);
	if (err < 0)
		goto out_free;
	card->private_data = chip;
	hda = container_of(chip, struct hda_intel, chip);

	pci_set_drvdata(pci, card);

	err = register_vga_switcheroo(chip);
	if (err < 0) {
		dev_err(card->dev, "Error registering vga_switcheroo client\n");
		goto out_free;
	}

	if (check_hdmi_disabled(pci)) {
		dev_info(card->dev, "VGA controller is disabled\n");
		dev_info(card->dev, "Delaying initialization\n");
		chip->disabled = true;
	}

	schedule_probe = !chip->disabled;

#ifdef CONFIG_SND_HDA_PATCH_LOADER
	if (patch[dev] && *patch[dev]) {
		dev_info(card->dev, "Applying patch firmware '%s'\n",
			 patch[dev]);
		err = request_firmware_nowait(THIS_MODULE, true, patch[dev],
					      &pci->dev, GFP_KERNEL, card,
					      azx_firmware_cb);
		if (err < 0)
			goto out_free;
		schedule_probe = false; /* continued in azx_firmware_cb() */
	}
#endif /* CONFIG_SND_HDA_PATCH_LOADER */

#ifndef CONFIG_SND_HDA_I915
	if (CONTROLLER_IN_GPU(pci))
		dev_err(card->dev, "Haswell/Broadwell HDMI/DP must build in CONFIG_SND_HDA_I915\n");
#endif

	if (schedule_probe)
		schedule_work(&hda->probe_work);

	dev++;
	if (chip->disabled)
		complete_all(&hda->probe_wait);
	return 0;

out_free:
	snd_card_free(card);
	return err;
}

#ifdef CONFIG_PM
/* On some boards setting power_save to a non 0 value leads to clicking /
 * popping sounds when ever we enter/leave powersaving mode. Ideally we would
 * figure out how to avoid these sounds, but that is not always feasible.
 * So we keep a list of devices where we disable powersaving as its known
 * to causes problems on these devices.
 */
static struct snd_pci_quirk power_save_blacklist[] = {
	/* https://bugzilla.redhat.com/show_bug.cgi?id=1525104 */
<<<<<<< HEAD
	SND_PCI_QUIRK(0x1849, 0x0c0c, "Asrock B85M-ITX", 0),
=======
	SND_PCI_QUIRK(0x1849, 0xc892, "Asrock B85M-ITX", 0),
>>>>>>> 1ec8f1f0
	/* https://bugzilla.redhat.com/show_bug.cgi?id=1525104 */
	SND_PCI_QUIRK(0x1043, 0x8733, "Asus Prime X370-Pro", 0),
	/* https://bugzilla.redhat.com/show_bug.cgi?id=1572975 */
	SND_PCI_QUIRK(0x17aa, 0x36a7, "Lenovo C50 All in one", 0),
	/* https://bugzilla.kernel.org/show_bug.cgi?id=198611 */
	SND_PCI_QUIRK(0x17aa, 0x2227, "Lenovo X1 Carbon 3rd Gen", 0),
	{}
};
#endif /* CONFIG_PM */

/* number of codec slots for each chipset: 0 = default slots (i.e. 4) */
static unsigned int azx_max_codecs[AZX_NUM_DRIVERS] = {
	[AZX_DRIVER_NVIDIA] = 8,
	[AZX_DRIVER_TERA] = 1,
};

static int azx_probe_continue(struct azx *chip)
{
	struct hda_intel *hda = container_of(chip, struct hda_intel, chip);
	struct hdac_bus *bus = azx_bus(chip);
	struct pci_dev *pci = chip->pci;
	int dev = chip->dev_index;
	int val;
	int err;

	to_hda_bus(bus)->bus_probing = 1;
	hda->probe_continued = 1;

	/* bind with i915 if needed */
	if (chip->driver_caps & AZX_DCAPS_I915_COMPONENT) {
		err = snd_hdac_i915_init(bus);
		if (err < 0) {
			/* if the controller is bound only with HDMI/DP
			 * (for HSW and BDW), we need to abort the probe;
			 * for other chips, still continue probing as other
			 * codecs can be on the same link.
			 */
			if (CONTROLLER_IN_GPU(pci)) {
				dev_err(chip->card->dev,
					"HSW/BDW HD-audio HDMI/DP requires binding with gfx driver\n");
				goto out_free;
			} else {
				/* don't bother any longer */
				chip->driver_caps &=
					~(AZX_DCAPS_I915_COMPONENT | AZX_DCAPS_I915_POWERWELL);
			}
		}
	}

	/* Request display power well for the HDA controller or codec. For
	 * Haswell/Broadwell, both the display HDA controller and codec need
	 * this power. For other platforms, like Baytrail/Braswell, only the
	 * display codec needs the power and it can be released after probe.
	 */
	if (chip->driver_caps & AZX_DCAPS_I915_POWERWELL) {
		/* HSW/BDW controllers need this power */
		if (CONTROLLER_IN_GPU(pci))
			hda->need_i915_power = 1;

		err = snd_hdac_display_power(bus, true);
		if (err < 0) {
			dev_err(chip->card->dev,
				"Cannot turn on display power on i915\n");
			goto i915_power_fail;
		}
	}

	err = azx_first_init(chip);
	if (err < 0)
		goto out_free;

#ifdef CONFIG_SND_HDA_INPUT_BEEP
	chip->beep_mode = beep_mode[dev];
#endif

	/* create codec instances */
	err = azx_probe_codecs(chip, azx_max_codecs[chip->driver_type]);
	if (err < 0)
		goto out_free;

#ifdef CONFIG_SND_HDA_PATCH_LOADER
	if (chip->fw) {
		err = snd_hda_load_patch(&chip->bus, chip->fw->size,
					 chip->fw->data);
		if (err < 0)
			goto out_free;
#ifndef CONFIG_PM
		release_firmware(chip->fw); /* no longer needed */
		chip->fw = NULL;
#endif
	}
#endif
	if ((probe_only[dev] & 1) == 0) {
		err = azx_codec_configure(chip);
		if (err < 0)
			goto out_free;
	}

	err = snd_card_register(chip->card);
	if (err < 0)
		goto out_free;

	chip->running = 1;
	azx_add_card_list(chip);

	val = power_save;
#ifdef CONFIG_PM
	if (pm_blacklist) {
		const struct snd_pci_quirk *q;

		q = snd_pci_quirk_lookup(chip->pci, power_save_blacklist);
		if (q && val) {
			dev_info(chip->card->dev, "device %04x:%04x is on the power_save blacklist, forcing power_save to 0\n",
				 q->subvendor, q->subdevice);
			val = 0;
		}
	}
#endif /* CONFIG_PM */
	snd_hda_set_power_save(&chip->bus, val * 1000);
	if (azx_has_pm_runtime(chip) || hda->use_vga_switcheroo)
		pm_runtime_put_autosuspend(&pci->dev);

out_free:
	if ((chip->driver_caps & AZX_DCAPS_I915_POWERWELL)
		&& !hda->need_i915_power)
		snd_hdac_display_power(bus, false);

i915_power_fail:
	if (err < 0)
		hda->init_failed = 1;
	complete_all(&hda->probe_wait);
	to_hda_bus(bus)->bus_probing = 0;
	return err;
}

static void azx_remove(struct pci_dev *pci)
{
	struct snd_card *card = pci_get_drvdata(pci);
	struct azx *chip;
	struct hda_intel *hda;

	if (card) {
		/* cancel the pending probing work */
		chip = card->private_data;
		hda = container_of(chip, struct hda_intel, chip);
		/* FIXME: below is an ugly workaround.
		 * Both device_release_driver() and driver_probe_device()
		 * take *both* the device's and its parent's lock before
		 * calling the remove() and probe() callbacks.  The codec
		 * probe takes the locks of both the codec itself and its
		 * parent, i.e. the PCI controller dev.  Meanwhile, when
		 * the PCI controller is unbound, it takes its lock, too
		 * ==> ouch, a deadlock!
		 * As a workaround, we unlock temporarily here the controller
		 * device during cancel_work_sync() call.
		 */
		device_unlock(&pci->dev);
		cancel_work_sync(&hda->probe_work);
		device_lock(&pci->dev);

		snd_card_free(card);
	}
}

static void azx_shutdown(struct pci_dev *pci)
{
	struct snd_card *card = pci_get_drvdata(pci);
	struct azx *chip;

	if (!card)
		return;
	chip = card->private_data;
	if (chip && chip->running)
		azx_stop_chip(chip);
}

/* PCI IDs */
static const struct pci_device_id azx_ids[] = {
	/* CPT */
	{ PCI_DEVICE(0x8086, 0x1c20),
	  .driver_data = AZX_DRIVER_PCH | AZX_DCAPS_INTEL_PCH_NOPM },
	/* PBG */
	{ PCI_DEVICE(0x8086, 0x1d20),
	  .driver_data = AZX_DRIVER_PCH | AZX_DCAPS_INTEL_PCH_NOPM },
	/* Panther Point */
	{ PCI_DEVICE(0x8086, 0x1e20),
	  .driver_data = AZX_DRIVER_PCH | AZX_DCAPS_INTEL_PCH_NOPM },
	/* Lynx Point */
	{ PCI_DEVICE(0x8086, 0x8c20),
	  .driver_data = AZX_DRIVER_PCH | AZX_DCAPS_INTEL_PCH },
	/* 9 Series */
	{ PCI_DEVICE(0x8086, 0x8ca0),
	  .driver_data = AZX_DRIVER_PCH | AZX_DCAPS_INTEL_PCH },
	/* Wellsburg */
	{ PCI_DEVICE(0x8086, 0x8d20),
	  .driver_data = AZX_DRIVER_PCH | AZX_DCAPS_INTEL_PCH },
	{ PCI_DEVICE(0x8086, 0x8d21),
	  .driver_data = AZX_DRIVER_PCH | AZX_DCAPS_INTEL_PCH },
	/* Lewisburg */
	{ PCI_DEVICE(0x8086, 0xa1f0),
	  .driver_data = AZX_DRIVER_PCH | AZX_DCAPS_INTEL_SKYLAKE },
	{ PCI_DEVICE(0x8086, 0xa270),
	  .driver_data = AZX_DRIVER_PCH | AZX_DCAPS_INTEL_SKYLAKE },
	/* Lynx Point-LP */
	{ PCI_DEVICE(0x8086, 0x9c20),
	  .driver_data = AZX_DRIVER_PCH | AZX_DCAPS_INTEL_PCH },
	/* Lynx Point-LP */
	{ PCI_DEVICE(0x8086, 0x9c21),
	  .driver_data = AZX_DRIVER_PCH | AZX_DCAPS_INTEL_PCH },
	/* Wildcat Point-LP */
	{ PCI_DEVICE(0x8086, 0x9ca0),
	  .driver_data = AZX_DRIVER_PCH | AZX_DCAPS_INTEL_PCH },
	/* Sunrise Point */
	{ PCI_DEVICE(0x8086, 0xa170),
	  .driver_data = AZX_DRIVER_SKL | AZX_DCAPS_INTEL_SKYLAKE },
	/* Sunrise Point-LP */
	{ PCI_DEVICE(0x8086, 0x9d70),
	  .driver_data = AZX_DRIVER_SKL | AZX_DCAPS_INTEL_SKYLAKE },
	/* Kabylake */
	{ PCI_DEVICE(0x8086, 0xa171),
	  .driver_data = AZX_DRIVER_SKL | AZX_DCAPS_INTEL_SKYLAKE },
	/* Kabylake-LP */
	{ PCI_DEVICE(0x8086, 0x9d71),
	  .driver_data = AZX_DRIVER_SKL | AZX_DCAPS_INTEL_SKYLAKE },
	/* Kabylake-H */
	{ PCI_DEVICE(0x8086, 0xa2f0),
	  .driver_data = AZX_DRIVER_SKL | AZX_DCAPS_INTEL_SKYLAKE },
	/* Coffelake */
	{ PCI_DEVICE(0x8086, 0xa348),
	  .driver_data = AZX_DRIVER_SKL | AZX_DCAPS_INTEL_SKYLAKE},
	/* Cannonlake */
	{ PCI_DEVICE(0x8086, 0x9dc8),
	  .driver_data = AZX_DRIVER_SKL | AZX_DCAPS_INTEL_SKYLAKE},
	/* Broxton-P(Apollolake) */
	{ PCI_DEVICE(0x8086, 0x5a98),
	  .driver_data = AZX_DRIVER_SKL | AZX_DCAPS_INTEL_BROXTON },
	/* Broxton-T */
	{ PCI_DEVICE(0x8086, 0x1a98),
	  .driver_data = AZX_DRIVER_SKL | AZX_DCAPS_INTEL_BROXTON },
	/* Gemini-Lake */
	{ PCI_DEVICE(0x8086, 0x3198),
	  .driver_data = AZX_DRIVER_SKL | AZX_DCAPS_INTEL_BROXTON },
	/* Haswell */
	{ PCI_DEVICE(0x8086, 0x0a0c),
	  .driver_data = AZX_DRIVER_HDMI | AZX_DCAPS_INTEL_HASWELL },
	{ PCI_DEVICE(0x8086, 0x0c0c),
	  .driver_data = AZX_DRIVER_HDMI | AZX_DCAPS_INTEL_HASWELL },
	{ PCI_DEVICE(0x8086, 0x0d0c),
	  .driver_data = AZX_DRIVER_HDMI | AZX_DCAPS_INTEL_HASWELL },
	/* Broadwell */
	{ PCI_DEVICE(0x8086, 0x160c),
	  .driver_data = AZX_DRIVER_HDMI | AZX_DCAPS_INTEL_BROADWELL },
	/* 5 Series/3400 */
	{ PCI_DEVICE(0x8086, 0x3b56),
	  .driver_data = AZX_DRIVER_SCH | AZX_DCAPS_INTEL_PCH_NOPM },
	/* Poulsbo */
	{ PCI_DEVICE(0x8086, 0x811b),
	  .driver_data = AZX_DRIVER_SCH | AZX_DCAPS_INTEL_PCH_BASE },
	/* Oaktrail */
	{ PCI_DEVICE(0x8086, 0x080a),
	  .driver_data = AZX_DRIVER_SCH | AZX_DCAPS_INTEL_PCH_BASE },
	/* BayTrail */
	{ PCI_DEVICE(0x8086, 0x0f04),
	  .driver_data = AZX_DRIVER_PCH | AZX_DCAPS_INTEL_BAYTRAIL },
	/* Braswell */
	{ PCI_DEVICE(0x8086, 0x2284),
	  .driver_data = AZX_DRIVER_PCH | AZX_DCAPS_INTEL_BRASWELL },
	/* ICH6 */
	{ PCI_DEVICE(0x8086, 0x2668),
	  .driver_data = AZX_DRIVER_ICH | AZX_DCAPS_INTEL_ICH },
	/* ICH7 */
	{ PCI_DEVICE(0x8086, 0x27d8),
	  .driver_data = AZX_DRIVER_ICH | AZX_DCAPS_INTEL_ICH },
	/* ESB2 */
	{ PCI_DEVICE(0x8086, 0x269a),
	  .driver_data = AZX_DRIVER_ICH | AZX_DCAPS_INTEL_ICH },
	/* ICH8 */
	{ PCI_DEVICE(0x8086, 0x284b),
	  .driver_data = AZX_DRIVER_ICH | AZX_DCAPS_INTEL_ICH },
	/* ICH9 */
	{ PCI_DEVICE(0x8086, 0x293e),
	  .driver_data = AZX_DRIVER_ICH | AZX_DCAPS_INTEL_ICH },
	/* ICH9 */
	{ PCI_DEVICE(0x8086, 0x293f),
	  .driver_data = AZX_DRIVER_ICH | AZX_DCAPS_INTEL_ICH },
	/* ICH10 */
	{ PCI_DEVICE(0x8086, 0x3a3e),
	  .driver_data = AZX_DRIVER_ICH | AZX_DCAPS_INTEL_ICH },
	/* ICH10 */
	{ PCI_DEVICE(0x8086, 0x3a6e),
	  .driver_data = AZX_DRIVER_ICH | AZX_DCAPS_INTEL_ICH },
	/* Generic Intel */
	{ PCI_DEVICE(PCI_VENDOR_ID_INTEL, PCI_ANY_ID),
	  .class = PCI_CLASS_MULTIMEDIA_HD_AUDIO << 8,
	  .class_mask = 0xffffff,
	  .driver_data = AZX_DRIVER_ICH | AZX_DCAPS_NO_ALIGN_BUFSIZE },
	/* ATI SB 450/600/700/800/900 */
	{ PCI_DEVICE(0x1002, 0x437b),
	  .driver_data = AZX_DRIVER_ATI | AZX_DCAPS_PRESET_ATI_SB },
	{ PCI_DEVICE(0x1002, 0x4383),
	  .driver_data = AZX_DRIVER_ATI | AZX_DCAPS_PRESET_ATI_SB },
	/* AMD Hudson */
	{ PCI_DEVICE(0x1022, 0x780d),
	  .driver_data = AZX_DRIVER_GENERIC | AZX_DCAPS_PRESET_ATI_SB },
<<<<<<< HEAD
	/* AMD Raven */
	{ PCI_DEVICE(0x1022, 0x15e3),
	  .driver_data = AZX_DRIVER_GENERIC | AZX_DCAPS_PRESET_ATI_SB },
=======
	/* AMD Stoney */
	{ PCI_DEVICE(0x1022, 0x157a),
	  .driver_data = AZX_DRIVER_GENERIC | AZX_DCAPS_PRESET_ATI_SB |
			 AZX_DCAPS_PM_RUNTIME },
	/* AMD Raven */
	{ PCI_DEVICE(0x1022, 0x15e3),
	  .driver_data = AZX_DRIVER_GENERIC | AZX_DCAPS_PRESET_ATI_SB |
			 AZX_DCAPS_PM_RUNTIME },
>>>>>>> 1ec8f1f0
	/* ATI HDMI */
	{ PCI_DEVICE(0x1002, 0x0002),
	  .driver_data = AZX_DRIVER_ATIHDMI_NS | AZX_DCAPS_PRESET_ATI_HDMI_NS },
	{ PCI_DEVICE(0x1002, 0x1308),
	  .driver_data = AZX_DRIVER_ATIHDMI_NS | AZX_DCAPS_PRESET_ATI_HDMI_NS },
	{ PCI_DEVICE(0x1002, 0x157a),
	  .driver_data = AZX_DRIVER_ATIHDMI_NS | AZX_DCAPS_PRESET_ATI_HDMI_NS },
	{ PCI_DEVICE(0x1002, 0x15b3),
	  .driver_data = AZX_DRIVER_ATIHDMI_NS | AZX_DCAPS_PRESET_ATI_HDMI_NS },
	{ PCI_DEVICE(0x1002, 0x793b),
	  .driver_data = AZX_DRIVER_ATIHDMI | AZX_DCAPS_PRESET_ATI_HDMI },
	{ PCI_DEVICE(0x1002, 0x7919),
	  .driver_data = AZX_DRIVER_ATIHDMI | AZX_DCAPS_PRESET_ATI_HDMI },
	{ PCI_DEVICE(0x1002, 0x960f),
	  .driver_data = AZX_DRIVER_ATIHDMI | AZX_DCAPS_PRESET_ATI_HDMI },
	{ PCI_DEVICE(0x1002, 0x970f),
	  .driver_data = AZX_DRIVER_ATIHDMI | AZX_DCAPS_PRESET_ATI_HDMI },
	{ PCI_DEVICE(0x1002, 0x9840),
	  .driver_data = AZX_DRIVER_ATIHDMI_NS | AZX_DCAPS_PRESET_ATI_HDMI_NS },
	{ PCI_DEVICE(0x1002, 0xaa00),
	  .driver_data = AZX_DRIVER_ATIHDMI | AZX_DCAPS_PRESET_ATI_HDMI },
	{ PCI_DEVICE(0x1002, 0xaa08),
	  .driver_data = AZX_DRIVER_ATIHDMI | AZX_DCAPS_PRESET_ATI_HDMI },
	{ PCI_DEVICE(0x1002, 0xaa10),
	  .driver_data = AZX_DRIVER_ATIHDMI | AZX_DCAPS_PRESET_ATI_HDMI },
	{ PCI_DEVICE(0x1002, 0xaa18),
	  .driver_data = AZX_DRIVER_ATIHDMI | AZX_DCAPS_PRESET_ATI_HDMI },
	{ PCI_DEVICE(0x1002, 0xaa20),
	  .driver_data = AZX_DRIVER_ATIHDMI | AZX_DCAPS_PRESET_ATI_HDMI },
	{ PCI_DEVICE(0x1002, 0xaa28),
	  .driver_data = AZX_DRIVER_ATIHDMI | AZX_DCAPS_PRESET_ATI_HDMI },
	{ PCI_DEVICE(0x1002, 0xaa30),
	  .driver_data = AZX_DRIVER_ATIHDMI | AZX_DCAPS_PRESET_ATI_HDMI },
	{ PCI_DEVICE(0x1002, 0xaa38),
	  .driver_data = AZX_DRIVER_ATIHDMI | AZX_DCAPS_PRESET_ATI_HDMI },
	{ PCI_DEVICE(0x1002, 0xaa40),
	  .driver_data = AZX_DRIVER_ATIHDMI | AZX_DCAPS_PRESET_ATI_HDMI },
	{ PCI_DEVICE(0x1002, 0xaa48),
	  .driver_data = AZX_DRIVER_ATIHDMI | AZX_DCAPS_PRESET_ATI_HDMI },
	{ PCI_DEVICE(0x1002, 0xaa50),
	  .driver_data = AZX_DRIVER_ATIHDMI | AZX_DCAPS_PRESET_ATI_HDMI },
	{ PCI_DEVICE(0x1002, 0xaa58),
	  .driver_data = AZX_DRIVER_ATIHDMI | AZX_DCAPS_PRESET_ATI_HDMI },
	{ PCI_DEVICE(0x1002, 0xaa60),
	  .driver_data = AZX_DRIVER_ATIHDMI | AZX_DCAPS_PRESET_ATI_HDMI },
	{ PCI_DEVICE(0x1002, 0xaa68),
	  .driver_data = AZX_DRIVER_ATIHDMI | AZX_DCAPS_PRESET_ATI_HDMI },
	{ PCI_DEVICE(0x1002, 0xaa80),
	  .driver_data = AZX_DRIVER_ATIHDMI | AZX_DCAPS_PRESET_ATI_HDMI },
	{ PCI_DEVICE(0x1002, 0xaa88),
	  .driver_data = AZX_DRIVER_ATIHDMI | AZX_DCAPS_PRESET_ATI_HDMI },
	{ PCI_DEVICE(0x1002, 0xaa90),
	  .driver_data = AZX_DRIVER_ATIHDMI | AZX_DCAPS_PRESET_ATI_HDMI },
	{ PCI_DEVICE(0x1002, 0xaa98),
	  .driver_data = AZX_DRIVER_ATIHDMI | AZX_DCAPS_PRESET_ATI_HDMI },
	{ PCI_DEVICE(0x1002, 0x9902),
	  .driver_data = AZX_DRIVER_ATIHDMI_NS | AZX_DCAPS_PRESET_ATI_HDMI_NS },
	{ PCI_DEVICE(0x1002, 0xaaa0),
	  .driver_data = AZX_DRIVER_ATIHDMI_NS | AZX_DCAPS_PRESET_ATI_HDMI_NS },
	{ PCI_DEVICE(0x1002, 0xaaa8),
	  .driver_data = AZX_DRIVER_ATIHDMI_NS | AZX_DCAPS_PRESET_ATI_HDMI_NS },
	{ PCI_DEVICE(0x1002, 0xaab0),
	  .driver_data = AZX_DRIVER_ATIHDMI_NS | AZX_DCAPS_PRESET_ATI_HDMI_NS },
	{ PCI_DEVICE(0x1002, 0xaac0),
	  .driver_data = AZX_DRIVER_ATIHDMI_NS | AZX_DCAPS_PRESET_ATI_HDMI_NS },
	{ PCI_DEVICE(0x1002, 0xaac8),
	  .driver_data = AZX_DRIVER_ATIHDMI_NS | AZX_DCAPS_PRESET_ATI_HDMI_NS },
	{ PCI_DEVICE(0x1002, 0xaad8),
	  .driver_data = AZX_DRIVER_ATIHDMI_NS | AZX_DCAPS_PRESET_ATI_HDMI_NS },
	{ PCI_DEVICE(0x1002, 0xaae8),
	  .driver_data = AZX_DRIVER_ATIHDMI_NS | AZX_DCAPS_PRESET_ATI_HDMI_NS },
	{ PCI_DEVICE(0x1002, 0xaae0),
	  .driver_data = AZX_DRIVER_ATIHDMI_NS | AZX_DCAPS_PRESET_ATI_HDMI_NS },
	{ PCI_DEVICE(0x1002, 0xaaf0),
	  .driver_data = AZX_DRIVER_ATIHDMI_NS | AZX_DCAPS_PRESET_ATI_HDMI_NS },
	/* VIA VT8251/VT8237A */
	{ PCI_DEVICE(0x1106, 0x3288), .driver_data = AZX_DRIVER_VIA },
	/* VIA GFX VT7122/VX900 */
	{ PCI_DEVICE(0x1106, 0x9170), .driver_data = AZX_DRIVER_GENERIC },
	/* VIA GFX VT6122/VX11 */
	{ PCI_DEVICE(0x1106, 0x9140), .driver_data = AZX_DRIVER_GENERIC },
	/* SIS966 */
	{ PCI_DEVICE(0x1039, 0x7502), .driver_data = AZX_DRIVER_SIS },
	/* ULI M5461 */
	{ PCI_DEVICE(0x10b9, 0x5461), .driver_data = AZX_DRIVER_ULI },
	/* NVIDIA MCP */
	{ PCI_DEVICE(PCI_VENDOR_ID_NVIDIA, PCI_ANY_ID),
	  .class = PCI_CLASS_MULTIMEDIA_HD_AUDIO << 8,
	  .class_mask = 0xffffff,
	  .driver_data = AZX_DRIVER_NVIDIA | AZX_DCAPS_PRESET_NVIDIA },
	/* Teradici */
	{ PCI_DEVICE(0x6549, 0x1200),
	  .driver_data = AZX_DRIVER_TERA | AZX_DCAPS_NO_64BIT },
	{ PCI_DEVICE(0x6549, 0x2200),
	  .driver_data = AZX_DRIVER_TERA | AZX_DCAPS_NO_64BIT },
	/* Creative X-Fi (CA0110-IBG) */
	/* CTHDA chips */
	{ PCI_DEVICE(0x1102, 0x0010),
	  .driver_data = AZX_DRIVER_CTHDA | AZX_DCAPS_PRESET_CTHDA },
	{ PCI_DEVICE(0x1102, 0x0012),
	  .driver_data = AZX_DRIVER_CTHDA | AZX_DCAPS_PRESET_CTHDA },
#if !IS_ENABLED(CONFIG_SND_CTXFI)
	/* the following entry conflicts with snd-ctxfi driver,
	 * as ctxfi driver mutates from HD-audio to native mode with
	 * a special command sequence.
	 */
	{ PCI_DEVICE(PCI_VENDOR_ID_CREATIVE, PCI_ANY_ID),
	  .class = PCI_CLASS_MULTIMEDIA_HD_AUDIO << 8,
	  .class_mask = 0xffffff,
	  .driver_data = AZX_DRIVER_CTX | AZX_DCAPS_CTX_WORKAROUND |
	  AZX_DCAPS_NO_64BIT | AZX_DCAPS_POSFIX_LPIB },
#else
	/* this entry seems still valid -- i.e. without emu20kx chip */
	{ PCI_DEVICE(0x1102, 0x0009),
	  .driver_data = AZX_DRIVER_CTX | AZX_DCAPS_CTX_WORKAROUND |
	  AZX_DCAPS_NO_64BIT | AZX_DCAPS_POSFIX_LPIB },
#endif
	/* CM8888 */
	{ PCI_DEVICE(0x13f6, 0x5011),
	  .driver_data = AZX_DRIVER_CMEDIA |
	  AZX_DCAPS_NO_MSI | AZX_DCAPS_POSFIX_LPIB | AZX_DCAPS_SNOOP_OFF },
	/* Vortex86MX */
	{ PCI_DEVICE(0x17f3, 0x3010), .driver_data = AZX_DRIVER_GENERIC },
	/* VMware HDAudio */
	{ PCI_DEVICE(0x15ad, 0x1977), .driver_data = AZX_DRIVER_GENERIC },
	/* AMD/ATI Generic, PCI class code and Vendor ID for HD Audio */
	{ PCI_DEVICE(PCI_VENDOR_ID_ATI, PCI_ANY_ID),
	  .class = PCI_CLASS_MULTIMEDIA_HD_AUDIO << 8,
	  .class_mask = 0xffffff,
	  .driver_data = AZX_DRIVER_GENERIC | AZX_DCAPS_PRESET_ATI_HDMI },
	{ PCI_DEVICE(PCI_VENDOR_ID_AMD, PCI_ANY_ID),
	  .class = PCI_CLASS_MULTIMEDIA_HD_AUDIO << 8,
	  .class_mask = 0xffffff,
	  .driver_data = AZX_DRIVER_GENERIC | AZX_DCAPS_PRESET_ATI_HDMI },
	{ 0, }
};
MODULE_DEVICE_TABLE(pci, azx_ids);

/* pci_driver definition */
static struct pci_driver azx_driver = {
	.name = KBUILD_MODNAME,
	.id_table = azx_ids,
	.probe = azx_probe,
	.remove = azx_remove,
	.shutdown = azx_shutdown,
	.driver = {
		.pm = AZX_PM_OPS,
	},
};

module_pci_driver(azx_driver);<|MERGE_RESOLUTION|>--- conflicted
+++ resolved
@@ -2210,11 +2210,7 @@
  */
 static struct snd_pci_quirk power_save_blacklist[] = {
 	/* https://bugzilla.redhat.com/show_bug.cgi?id=1525104 */
-<<<<<<< HEAD
-	SND_PCI_QUIRK(0x1849, 0x0c0c, "Asrock B85M-ITX", 0),
-=======
 	SND_PCI_QUIRK(0x1849, 0xc892, "Asrock B85M-ITX", 0),
->>>>>>> 1ec8f1f0
 	/* https://bugzilla.redhat.com/show_bug.cgi?id=1525104 */
 	SND_PCI_QUIRK(0x1043, 0x8733, "Asus Prime X370-Pro", 0),
 	/* https://bugzilla.redhat.com/show_bug.cgi?id=1572975 */
@@ -2519,11 +2515,6 @@
 	/* AMD Hudson */
 	{ PCI_DEVICE(0x1022, 0x780d),
 	  .driver_data = AZX_DRIVER_GENERIC | AZX_DCAPS_PRESET_ATI_SB },
-<<<<<<< HEAD
-	/* AMD Raven */
-	{ PCI_DEVICE(0x1022, 0x15e3),
-	  .driver_data = AZX_DRIVER_GENERIC | AZX_DCAPS_PRESET_ATI_SB },
-=======
 	/* AMD Stoney */
 	{ PCI_DEVICE(0x1022, 0x157a),
 	  .driver_data = AZX_DRIVER_GENERIC | AZX_DCAPS_PRESET_ATI_SB |
@@ -2532,7 +2523,6 @@
 	{ PCI_DEVICE(0x1022, 0x15e3),
 	  .driver_data = AZX_DRIVER_GENERIC | AZX_DCAPS_PRESET_ATI_SB |
 			 AZX_DCAPS_PM_RUNTIME },
->>>>>>> 1ec8f1f0
 	/* ATI HDMI */
 	{ PCI_DEVICE(0x1002, 0x0002),
 	  .driver_data = AZX_DRIVER_ATIHDMI_NS | AZX_DCAPS_PRESET_ATI_HDMI_NS },
