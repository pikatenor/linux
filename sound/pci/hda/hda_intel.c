/*
 *
 *  hda_intel.c - Implementation of primary alsa driver code base
 *                for Intel HD Audio.
 *
 *  Copyright(c) 2004 Intel Corporation. All rights reserved.
 *
 *  Copyright (c) 2004 Takashi Iwai <tiwai@suse.de>
 *                     PeiSen Hou <pshou@realtek.com.tw>
 *
 *  This program is free software; you can redistribute it and/or modify it
 *  under the terms of the GNU General Public License as published by the Free
 *  Software Foundation; either version 2 of the License, or (at your option)
 *  any later version.
 *
 *  This program is distributed in the hope that it will be useful, but WITHOUT
 *  ANY WARRANTY; without even the implied warranty of MERCHANTABILITY or
 *  FITNESS FOR A PARTICULAR PURPOSE.  See the GNU General Public License for
 *  more details.
 *
 *  You should have received a copy of the GNU General Public License along with
 *  this program; if not, write to the Free Software Foundation, Inc., 59
 *  Temple Place - Suite 330, Boston, MA  02111-1307, USA.
 *
 *  CONTACTS:
 *
 *  Matt Jared		matt.jared@intel.com
 *  Andy Kopp		andy.kopp@intel.com
 *  Dan Kogan		dan.d.kogan@intel.com
 *
 *  CHANGES:
 *
 *  2004.12.01	Major rewrite by tiwai, merged the work of pshou
 * 
 */

#include <linux/delay.h>
#include <linux/interrupt.h>
#include <linux/kernel.h>
#include <linux/module.h>
#include <linux/dma-mapping.h>
#include <linux/moduleparam.h>
#include <linux/init.h>
#include <linux/slab.h>
#include <linux/pci.h>
#include <linux/mutex.h>
#include <linux/io.h>
#include <linux/pm_runtime.h>
#include <linux/clocksource.h>
#include <linux/time.h>
#include <linux/completion.h>

#ifdef CONFIG_X86
/* for snoop control */
#include <asm/pgtable.h>
#include <asm/cacheflush.h>
#endif
#include <sound/core.h>
#include <sound/initval.h>
#include <sound/hdaudio.h>
#include <sound/hda_i915.h>
#include <linux/vgaarb.h>
#include <linux/vga_switcheroo.h>
#include <linux/firmware.h>
#include "hda_codec.h"
#include "hda_controller.h"
#include "hda_intel.h"

#define CREATE_TRACE_POINTS
#include "hda_intel_trace.h"

/* position fix mode */
enum {
	POS_FIX_AUTO,
	POS_FIX_LPIB,
	POS_FIX_POSBUF,
	POS_FIX_VIACOMBO,
	POS_FIX_COMBO,
};

/* Defines for ATI HD Audio support in SB450 south bridge */
#define ATI_SB450_HDAUDIO_MISC_CNTR2_ADDR   0x42
#define ATI_SB450_HDAUDIO_ENABLE_SNOOP      0x02

/* Defines for Nvidia HDA support */
#define NVIDIA_HDA_TRANSREG_ADDR      0x4e
#define NVIDIA_HDA_ENABLE_COHBITS     0x0f
#define NVIDIA_HDA_ISTRM_COH          0x4d
#define NVIDIA_HDA_OSTRM_COH          0x4c
#define NVIDIA_HDA_ENABLE_COHBIT      0x01

/* Defines for Intel SCH HDA snoop control */
#define INTEL_HDA_CGCTL	 0x48
#define INTEL_HDA_CGCTL_MISCBDCGE        (0x1 << 6)
#define INTEL_SCH_HDA_DEVC      0x78
#define INTEL_SCH_HDA_DEVC_NOSNOOP       (0x1<<11)

/* Define IN stream 0 FIFO size offset in VIA controller */
#define VIA_IN_STREAM0_FIFO_SIZE_OFFSET	0x90
/* Define VIA HD Audio Device ID*/
#define VIA_HDAC_DEVICE_ID		0x3288

/* max number of SDs */
/* ICH, ATI and VIA have 4 playback and 4 capture */
#define ICH6_NUM_CAPTURE	4
#define ICH6_NUM_PLAYBACK	4

/* ULI has 6 playback and 5 capture */
#define ULI_NUM_CAPTURE		5
#define ULI_NUM_PLAYBACK	6

/* ATI HDMI may have up to 8 playbacks and 0 capture */
#define ATIHDMI_NUM_CAPTURE	0
#define ATIHDMI_NUM_PLAYBACK	8

/* TERA has 4 playback and 3 capture */
#define TERA_NUM_CAPTURE	3
#define TERA_NUM_PLAYBACK	4


static int index[SNDRV_CARDS] = SNDRV_DEFAULT_IDX;
static char *id[SNDRV_CARDS] = SNDRV_DEFAULT_STR;
static bool enable[SNDRV_CARDS] = SNDRV_DEFAULT_ENABLE_PNP;
static char *model[SNDRV_CARDS];
static int position_fix[SNDRV_CARDS] = {[0 ... (SNDRV_CARDS-1)] = -1};
static int bdl_pos_adj[SNDRV_CARDS] = {[0 ... (SNDRV_CARDS-1)] = -1};
static int probe_mask[SNDRV_CARDS] = {[0 ... (SNDRV_CARDS-1)] = -1};
static int probe_only[SNDRV_CARDS];
static int jackpoll_ms[SNDRV_CARDS];
static bool single_cmd;
static int enable_msi = -1;
#ifdef CONFIG_SND_HDA_PATCH_LOADER
static char *patch[SNDRV_CARDS];
#endif
#ifdef CONFIG_SND_HDA_INPUT_BEEP
static bool beep_mode[SNDRV_CARDS] = {[0 ... (SNDRV_CARDS-1)] =
					CONFIG_SND_HDA_INPUT_BEEP_MODE};
#endif

module_param_array(index, int, NULL, 0444);
MODULE_PARM_DESC(index, "Index value for Intel HD audio interface.");
module_param_array(id, charp, NULL, 0444);
MODULE_PARM_DESC(id, "ID string for Intel HD audio interface.");
module_param_array(enable, bool, NULL, 0444);
MODULE_PARM_DESC(enable, "Enable Intel HD audio interface.");
module_param_array(model, charp, NULL, 0444);
MODULE_PARM_DESC(model, "Use the given board model.");
module_param_array(position_fix, int, NULL, 0444);
MODULE_PARM_DESC(position_fix, "DMA pointer read method."
		 "(-1 = system default, 0 = auto, 1 = LPIB, 2 = POSBUF, 3 = VIACOMBO, 4 = COMBO).");
module_param_array(bdl_pos_adj, int, NULL, 0644);
MODULE_PARM_DESC(bdl_pos_adj, "BDL position adjustment offset.");
module_param_array(probe_mask, int, NULL, 0444);
MODULE_PARM_DESC(probe_mask, "Bitmask to probe codecs (default = -1).");
module_param_array(probe_only, int, NULL, 0444);
MODULE_PARM_DESC(probe_only, "Only probing and no codec initialization.");
module_param_array(jackpoll_ms, int, NULL, 0444);
MODULE_PARM_DESC(jackpoll_ms, "Ms between polling for jack events (default = 0, using unsol events only)");
module_param(single_cmd, bool, 0444);
MODULE_PARM_DESC(single_cmd, "Use single command to communicate with codecs "
		 "(for debugging only).");
module_param(enable_msi, bint, 0444);
MODULE_PARM_DESC(enable_msi, "Enable Message Signaled Interrupt (MSI)");
#ifdef CONFIG_SND_HDA_PATCH_LOADER
module_param_array(patch, charp, NULL, 0444);
MODULE_PARM_DESC(patch, "Patch file for Intel HD audio interface.");
#endif
#ifdef CONFIG_SND_HDA_INPUT_BEEP
module_param_array(beep_mode, bool, NULL, 0444);
MODULE_PARM_DESC(beep_mode, "Select HDA Beep registration mode "
			    "(0=off, 1=on) (default=1).");
#endif

#ifdef CONFIG_PM
static int param_set_xint(const char *val, const struct kernel_param *kp);
static const struct kernel_param_ops param_ops_xint = {
	.set = param_set_xint,
	.get = param_get_int,
};
#define param_check_xint param_check_int

static int power_save = CONFIG_SND_HDA_POWER_SAVE_DEFAULT;
module_param(power_save, xint, 0644);
MODULE_PARM_DESC(power_save, "Automatic power-saving timeout "
		 "(in second, 0 = disable).");

/* reset the HD-audio controller in power save mode.
 * this may give more power-saving, but will take longer time to
 * wake up.
 */
static bool power_save_controller = 1;
module_param(power_save_controller, bool, 0644);
MODULE_PARM_DESC(power_save_controller, "Reset controller in power save mode.");
#else
#define power_save	0
#endif /* CONFIG_PM */

static int align_buffer_size = -1;
module_param(align_buffer_size, bint, 0644);
MODULE_PARM_DESC(align_buffer_size,
		"Force buffer and period sizes to be multiple of 128 bytes.");

#ifdef CONFIG_X86
static int hda_snoop = -1;
module_param_named(snoop, hda_snoop, bint, 0444);
MODULE_PARM_DESC(snoop, "Enable/disable snooping");
#else
#define hda_snoop		true
#endif


MODULE_LICENSE("GPL");
MODULE_SUPPORTED_DEVICE("{{Intel, ICH6},"
			 "{Intel, ICH6M},"
			 "{Intel, ICH7},"
			 "{Intel, ESB2},"
			 "{Intel, ICH8},"
			 "{Intel, ICH9},"
			 "{Intel, ICH10},"
			 "{Intel, PCH},"
			 "{Intel, CPT},"
			 "{Intel, PPT},"
			 "{Intel, LPT},"
			 "{Intel, LPT_LP},"
			 "{Intel, WPT_LP},"
			 "{Intel, SPT},"
			 "{Intel, SPT_LP},"
			 "{Intel, HPT},"
			 "{Intel, PBG},"
			 "{Intel, SCH},"
			 "{ATI, SB450},"
			 "{ATI, SB600},"
			 "{ATI, RS600},"
			 "{ATI, RS690},"
			 "{ATI, RS780},"
			 "{ATI, R600},"
			 "{ATI, RV630},"
			 "{ATI, RV610},"
			 "{ATI, RV670},"
			 "{ATI, RV635},"
			 "{ATI, RV620},"
			 "{ATI, RV770},"
			 "{VIA, VT8251},"
			 "{VIA, VT8237A},"
			 "{SiS, SIS966},"
			 "{ULI, M5461}}");
MODULE_DESCRIPTION("Intel HDA driver");

#if defined(CONFIG_PM) && defined(CONFIG_VGA_SWITCHEROO)
#if IS_ENABLED(CONFIG_SND_HDA_CODEC_HDMI)
#define SUPPORT_VGA_SWITCHEROO
#endif
#endif


/*
 */

/* driver types */
enum {
	AZX_DRIVER_ICH,
	AZX_DRIVER_PCH,
	AZX_DRIVER_SCH,
	AZX_DRIVER_HDMI,
	AZX_DRIVER_ATI,
	AZX_DRIVER_ATIHDMI,
	AZX_DRIVER_ATIHDMI_NS,
	AZX_DRIVER_VIA,
	AZX_DRIVER_SIS,
	AZX_DRIVER_ULI,
	AZX_DRIVER_NVIDIA,
	AZX_DRIVER_TERA,
	AZX_DRIVER_CTX,
	AZX_DRIVER_CTHDA,
	AZX_DRIVER_CMEDIA,
	AZX_DRIVER_GENERIC,
	AZX_NUM_DRIVERS, /* keep this as last entry */
};

#define azx_get_snoop_type(chip) \
	(((chip)->driver_caps & AZX_DCAPS_SNOOP_MASK) >> 10)
#define AZX_DCAPS_SNOOP_TYPE(type) ((AZX_SNOOP_TYPE_ ## type) << 10)

/* quirks for old Intel chipsets */
#define AZX_DCAPS_INTEL_ICH \
	(AZX_DCAPS_OLD_SSYNC | AZX_DCAPS_NO_ALIGN_BUFSIZE)

/* quirks for Intel PCH */
#define AZX_DCAPS_INTEL_PCH_NOPM \
	(AZX_DCAPS_NO_ALIGN_BUFSIZE | AZX_DCAPS_COUNT_LPIB_DELAY |\
	 AZX_DCAPS_REVERSE_ASSIGN | AZX_DCAPS_SNOOP_TYPE(SCH))

#define AZX_DCAPS_INTEL_PCH \
	(AZX_DCAPS_INTEL_PCH_NOPM | AZX_DCAPS_PM_RUNTIME)

#define AZX_DCAPS_INTEL_HASWELL \
	(/*AZX_DCAPS_ALIGN_BUFSIZE |*/ AZX_DCAPS_COUNT_LPIB_DELAY |\
	 AZX_DCAPS_PM_RUNTIME | AZX_DCAPS_I915_POWERWELL |\
	 AZX_DCAPS_SNOOP_TYPE(SCH))

/* Broadwell HDMI can't use position buffer reliably, force to use LPIB */
#define AZX_DCAPS_INTEL_BROADWELL \
	(/*AZX_DCAPS_ALIGN_BUFSIZE |*/ AZX_DCAPS_POSFIX_LPIB |\
	 AZX_DCAPS_PM_RUNTIME | AZX_DCAPS_I915_POWERWELL |\
	 AZX_DCAPS_SNOOP_TYPE(SCH))

#define AZX_DCAPS_INTEL_BAYTRAIL \
	(AZX_DCAPS_INTEL_PCH_NOPM | AZX_DCAPS_I915_POWERWELL)

#define AZX_DCAPS_INTEL_BRASWELL \
	(AZX_DCAPS_INTEL_PCH | AZX_DCAPS_I915_POWERWELL)

#define AZX_DCAPS_INTEL_SKYLAKE \
	(AZX_DCAPS_INTEL_PCH | AZX_DCAPS_SEPARATE_STREAM_TAG |\
	 AZX_DCAPS_I915_POWERWELL)

#define AZX_DCAPS_INTEL_BROXTON \
	(AZX_DCAPS_INTEL_PCH | AZX_DCAPS_SEPARATE_STREAM_TAG |\
	 AZX_DCAPS_I915_POWERWELL)

/* quirks for ATI SB / AMD Hudson */
#define AZX_DCAPS_PRESET_ATI_SB \
	(AZX_DCAPS_NO_TCSEL | AZX_DCAPS_SYNC_WRITE | AZX_DCAPS_POSFIX_LPIB |\
	 AZX_DCAPS_SNOOP_TYPE(ATI))

/* quirks for ATI/AMD HDMI */
#define AZX_DCAPS_PRESET_ATI_HDMI \
	(AZX_DCAPS_NO_TCSEL | AZX_DCAPS_SYNC_WRITE | AZX_DCAPS_POSFIX_LPIB|\
	 AZX_DCAPS_NO_MSI64)

/* quirks for ATI HDMI with snoop off */
#define AZX_DCAPS_PRESET_ATI_HDMI_NS \
	(AZX_DCAPS_PRESET_ATI_HDMI | AZX_DCAPS_SNOOP_OFF)

/* quirks for Nvidia */
#define AZX_DCAPS_PRESET_NVIDIA \
	(AZX_DCAPS_NO_MSI | AZX_DCAPS_CORBRP_SELF_CLEAR |\
	 AZX_DCAPS_SNOOP_TYPE(NVIDIA))

#define AZX_DCAPS_PRESET_CTHDA \
	(AZX_DCAPS_NO_MSI | AZX_DCAPS_POSFIX_LPIB |\
	 AZX_DCAPS_NO_64BIT |\
	 AZX_DCAPS_4K_BDLE_BOUNDARY | AZX_DCAPS_SNOOP_OFF)

/*
 * vga_switcheroo support
 */
#ifdef SUPPORT_VGA_SWITCHEROO
#define use_vga_switcheroo(chip)	((chip)->use_vga_switcheroo)
#else
#define use_vga_switcheroo(chip)	0
#endif

#define CONTROLLER_IN_GPU(pci) (((pci)->device == 0x0a0c) || \
					((pci)->device == 0x0c0c) || \
					((pci)->device == 0x0d0c) || \
					((pci)->device == 0x160c))

#define IS_SKL(pci) ((pci)->vendor == 0x8086 && (pci)->device == 0xa170)
#define IS_SKL_LP(pci) ((pci)->vendor == 0x8086 && (pci)->device == 0x9d70)
#define IS_KBL(pci) ((pci)->vendor == 0x8086 && (pci)->device == 0xa171)
#define IS_KBL_LP(pci) ((pci)->vendor == 0x8086 && (pci)->device == 0x9d71)
#define IS_KBL_H(pci) ((pci)->vendor == 0x8086 && (pci)->device == 0xa2f0)
#define IS_BXT(pci) ((pci)->vendor == 0x8086 && (pci)->device == 0x5a98)
#define IS_SKL_PLUS(pci) (IS_SKL(pci) || IS_SKL_LP(pci) || IS_BXT(pci)) || \
			IS_KBL(pci) || IS_KBL_LP(pci) || IS_KBL_H(pci)

static char *driver_short_names[] = {
	[AZX_DRIVER_ICH] = "HDA Intel",
	[AZX_DRIVER_PCH] = "HDA Intel PCH",
	[AZX_DRIVER_SCH] = "HDA Intel MID",
	[AZX_DRIVER_HDMI] = "HDA Intel HDMI",
	[AZX_DRIVER_ATI] = "HDA ATI SB",
	[AZX_DRIVER_ATIHDMI] = "HDA ATI HDMI",
	[AZX_DRIVER_ATIHDMI_NS] = "HDA ATI HDMI",
	[AZX_DRIVER_VIA] = "HDA VIA VT82xx",
	[AZX_DRIVER_SIS] = "HDA SIS966",
	[AZX_DRIVER_ULI] = "HDA ULI M5461",
	[AZX_DRIVER_NVIDIA] = "HDA NVidia",
	[AZX_DRIVER_TERA] = "HDA Teradici", 
	[AZX_DRIVER_CTX] = "HDA Creative", 
	[AZX_DRIVER_CTHDA] = "HDA Creative",
	[AZX_DRIVER_CMEDIA] = "HDA C-Media",
	[AZX_DRIVER_GENERIC] = "HD-Audio Generic",
};

#ifdef CONFIG_X86
static void __mark_pages_wc(struct azx *chip, struct snd_dma_buffer *dmab, bool on)
{
	int pages;

	if (azx_snoop(chip))
		return;
	if (!dmab || !dmab->area || !dmab->bytes)
		return;

#ifdef CONFIG_SND_DMA_SGBUF
	if (dmab->dev.type == SNDRV_DMA_TYPE_DEV_SG) {
		struct snd_sg_buf *sgbuf = dmab->private_data;
		if (chip->driver_type == AZX_DRIVER_CMEDIA)
			return; /* deal with only CORB/RIRB buffers */
		if (on)
			set_pages_array_wc(sgbuf->page_table, sgbuf->pages);
		else
			set_pages_array_wb(sgbuf->page_table, sgbuf->pages);
		return;
	}
#endif

	pages = (dmab->bytes + PAGE_SIZE - 1) >> PAGE_SHIFT;
	if (on)
		set_memory_wc((unsigned long)dmab->area, pages);
	else
		set_memory_wb((unsigned long)dmab->area, pages);
}

static inline void mark_pages_wc(struct azx *chip, struct snd_dma_buffer *buf,
				 bool on)
{
	__mark_pages_wc(chip, buf, on);
}
static inline void mark_runtime_wc(struct azx *chip, struct azx_dev *azx_dev,
				   struct snd_pcm_substream *substream, bool on)
{
	if (azx_dev->wc_marked != on) {
		__mark_pages_wc(chip, snd_pcm_get_dma_buf(substream), on);
		azx_dev->wc_marked = on;
	}
}
#else
/* NOP for other archs */
static inline void mark_pages_wc(struct azx *chip, struct snd_dma_buffer *buf,
				 bool on)
{
}
static inline void mark_runtime_wc(struct azx *chip, struct azx_dev *azx_dev,
				   struct snd_pcm_substream *substream, bool on)
{
}
#endif

static int azx_acquire_irq(struct azx *chip, int do_disconnect);

/*
 * initialize the PCI registers
 */
/* update bits in a PCI register byte */
static void update_pci_byte(struct pci_dev *pci, unsigned int reg,
			    unsigned char mask, unsigned char val)
{
	unsigned char data;

	pci_read_config_byte(pci, reg, &data);
	data &= ~mask;
	data |= (val & mask);
	pci_write_config_byte(pci, reg, data);
}

static void azx_init_pci(struct azx *chip)
{
	int snoop_type = azx_get_snoop_type(chip);

	/* Clear bits 0-2 of PCI register TCSEL (at offset 0x44)
	 * TCSEL == Traffic Class Select Register, which sets PCI express QOS
	 * Ensuring these bits are 0 clears playback static on some HD Audio
	 * codecs.
	 * The PCI register TCSEL is defined in the Intel manuals.
	 */
	if (!(chip->driver_caps & AZX_DCAPS_NO_TCSEL)) {
		dev_dbg(chip->card->dev, "Clearing TCSEL\n");
		update_pci_byte(chip->pci, AZX_PCIREG_TCSEL, 0x07, 0);
	}

	/* For ATI SB450/600/700/800/900 and AMD Hudson azalia HD audio,
	 * we need to enable snoop.
	 */
	if (snoop_type == AZX_SNOOP_TYPE_ATI) {
		dev_dbg(chip->card->dev, "Setting ATI snoop: %d\n",
			azx_snoop(chip));
		update_pci_byte(chip->pci,
				ATI_SB450_HDAUDIO_MISC_CNTR2_ADDR, 0x07,
				azx_snoop(chip) ? ATI_SB450_HDAUDIO_ENABLE_SNOOP : 0);
	}

	/* For NVIDIA HDA, enable snoop */
	if (snoop_type == AZX_SNOOP_TYPE_NVIDIA) {
		dev_dbg(chip->card->dev, "Setting Nvidia snoop: %d\n",
			azx_snoop(chip));
		update_pci_byte(chip->pci,
				NVIDIA_HDA_TRANSREG_ADDR,
				0x0f, NVIDIA_HDA_ENABLE_COHBITS);
		update_pci_byte(chip->pci,
				NVIDIA_HDA_ISTRM_COH,
				0x01, NVIDIA_HDA_ENABLE_COHBIT);
		update_pci_byte(chip->pci,
				NVIDIA_HDA_OSTRM_COH,
				0x01, NVIDIA_HDA_ENABLE_COHBIT);
	}

	/* Enable SCH/PCH snoop if needed */
	if (snoop_type == AZX_SNOOP_TYPE_SCH) {
		unsigned short snoop;
		pci_read_config_word(chip->pci, INTEL_SCH_HDA_DEVC, &snoop);
		if ((!azx_snoop(chip) && !(snoop & INTEL_SCH_HDA_DEVC_NOSNOOP)) ||
		    (azx_snoop(chip) && (snoop & INTEL_SCH_HDA_DEVC_NOSNOOP))) {
			snoop &= ~INTEL_SCH_HDA_DEVC_NOSNOOP;
			if (!azx_snoop(chip))
				snoop |= INTEL_SCH_HDA_DEVC_NOSNOOP;
			pci_write_config_word(chip->pci, INTEL_SCH_HDA_DEVC, snoop);
			pci_read_config_word(chip->pci,
				INTEL_SCH_HDA_DEVC, &snoop);
		}
		dev_dbg(chip->card->dev, "SCH snoop: %s\n",
			(snoop & INTEL_SCH_HDA_DEVC_NOSNOOP) ?
			"Disabled" : "Enabled");
        }
}

/*
 * In BXT-P A0, HD-Audio DMA requests is later than expected,
 * and makes an audio stream sensitive to system latencies when
 * 24/32 bits are playing.
 * Adjusting threshold of DMA fifo to force the DMA request
 * sooner to improve latency tolerance at the expense of power.
 */
static void bxt_reduce_dma_latency(struct azx *chip)
{
	u32 val;

	val = azx_readl(chip, SKL_EM4L);
	val &= (0x3 << 20);
	azx_writel(chip, SKL_EM4L, val);
}

static void hda_intel_init_chip(struct azx *chip, bool full_reset)
{
	struct hdac_bus *bus = azx_bus(chip);
	struct pci_dev *pci = chip->pci;
	u32 val;

	if (chip->driver_caps & AZX_DCAPS_I915_POWERWELL)
		snd_hdac_set_codec_wakeup(bus, true);
	if (IS_SKL_PLUS(pci)) {
		pci_read_config_dword(pci, INTEL_HDA_CGCTL, &val);
		val = val & ~INTEL_HDA_CGCTL_MISCBDCGE;
		pci_write_config_dword(pci, INTEL_HDA_CGCTL, val);
	}
	azx_init_chip(chip, full_reset);
	if (IS_SKL_PLUS(pci)) {
		pci_read_config_dword(pci, INTEL_HDA_CGCTL, &val);
		val = val | INTEL_HDA_CGCTL_MISCBDCGE;
		pci_write_config_dword(pci, INTEL_HDA_CGCTL, val);
	}
	if (chip->driver_caps & AZX_DCAPS_I915_POWERWELL)
		snd_hdac_set_codec_wakeup(bus, false);

	/* reduce dma latency to avoid noise */
	if (IS_BXT(pci))
		bxt_reduce_dma_latency(chip);
}

/* calculate runtime delay from LPIB */
static int azx_get_delay_from_lpib(struct azx *chip, struct azx_dev *azx_dev,
				   unsigned int pos)
{
	struct snd_pcm_substream *substream = azx_dev->core.substream;
	int stream = substream->stream;
	unsigned int lpib_pos = azx_get_pos_lpib(chip, azx_dev);
	int delay;

	if (stream == SNDRV_PCM_STREAM_PLAYBACK)
		delay = pos - lpib_pos;
	else
		delay = lpib_pos - pos;
	if (delay < 0) {
		if (delay >= azx_dev->core.delay_negative_threshold)
			delay = 0;
		else
			delay += azx_dev->core.bufsize;
	}

	if (delay >= azx_dev->core.period_bytes) {
		dev_info(chip->card->dev,
			 "Unstable LPIB (%d >= %d); disabling LPIB delay counting\n",
			 delay, azx_dev->core.period_bytes);
		delay = 0;
		chip->driver_caps &= ~AZX_DCAPS_COUNT_LPIB_DELAY;
		chip->get_delay[stream] = NULL;
	}

	return bytes_to_frames(substream->runtime, delay);
}

static int azx_position_ok(struct azx *chip, struct azx_dev *azx_dev);

/* called from IRQ */
static int azx_position_check(struct azx *chip, struct azx_dev *azx_dev)
{
	struct hda_intel *hda = container_of(chip, struct hda_intel, chip);
	int ok;

	ok = azx_position_ok(chip, azx_dev);
	if (ok == 1) {
		azx_dev->irq_pending = 0;
		return ok;
	} else if (ok == 0) {
		/* bogus IRQ, process it later */
		azx_dev->irq_pending = 1;
		schedule_work(&hda->irq_pending_work);
	}
	return 0;
}

/* Enable/disable i915 display power for the link */
static int azx_intel_link_power(struct azx *chip, bool enable)
{
	struct hdac_bus *bus = azx_bus(chip);

	return snd_hdac_display_power(bus, enable);
}

/*
 * Check whether the current DMA position is acceptable for updating
 * periods.  Returns non-zero if it's OK.
 *
 * Many HD-audio controllers appear pretty inaccurate about
 * the update-IRQ timing.  The IRQ is issued before actually the
 * data is processed.  So, we need to process it afterwords in a
 * workqueue.
 */
static int azx_position_ok(struct azx *chip, struct azx_dev *azx_dev)
{
	struct snd_pcm_substream *substream = azx_dev->core.substream;
	int stream = substream->stream;
	u32 wallclk;
	unsigned int pos;

	wallclk = azx_readl(chip, WALLCLK) - azx_dev->core.start_wallclk;
	if (wallclk < (azx_dev->core.period_wallclk * 2) / 3)
		return -1;	/* bogus (too early) interrupt */

	if (chip->get_position[stream])
		pos = chip->get_position[stream](chip, azx_dev);
	else { /* use the position buffer as default */
		pos = azx_get_pos_posbuf(chip, azx_dev);
		if (!pos || pos == (u32)-1) {
			dev_info(chip->card->dev,
				 "Invalid position buffer, using LPIB read method instead.\n");
			chip->get_position[stream] = azx_get_pos_lpib;
			if (chip->get_position[0] == azx_get_pos_lpib &&
			    chip->get_position[1] == azx_get_pos_lpib)
				azx_bus(chip)->use_posbuf = false;
			pos = azx_get_pos_lpib(chip, azx_dev);
			chip->get_delay[stream] = NULL;
		} else {
			chip->get_position[stream] = azx_get_pos_posbuf;
			if (chip->driver_caps & AZX_DCAPS_COUNT_LPIB_DELAY)
				chip->get_delay[stream] = azx_get_delay_from_lpib;
		}
	}

	if (pos >= azx_dev->core.bufsize)
		pos = 0;

	if (WARN_ONCE(!azx_dev->core.period_bytes,
		      "hda-intel: zero azx_dev->period_bytes"))
		return -1; /* this shouldn't happen! */
	if (wallclk < (azx_dev->core.period_wallclk * 5) / 4 &&
	    pos % azx_dev->core.period_bytes > azx_dev->core.period_bytes / 2)
		/* NG - it's below the first next period boundary */
		return chip->bdl_pos_adj[chip->dev_index] ? 0 : -1;
	azx_dev->core.start_wallclk += wallclk;
	return 1; /* OK, it's fine */
}

/*
 * The work for pending PCM period updates.
 */
static void azx_irq_pending_work(struct work_struct *work)
{
	struct hda_intel *hda = container_of(work, struct hda_intel, irq_pending_work);
	struct azx *chip = &hda->chip;
	struct hdac_bus *bus = azx_bus(chip);
	struct hdac_stream *s;
	int pending, ok;

	if (!hda->irq_pending_warned) {
		dev_info(chip->card->dev,
			 "IRQ timing workaround is activated for card #%d. Suggest a bigger bdl_pos_adj.\n",
			 chip->card->number);
		hda->irq_pending_warned = 1;
	}

	for (;;) {
		pending = 0;
		spin_lock_irq(&bus->reg_lock);
		list_for_each_entry(s, &bus->stream_list, list) {
			struct azx_dev *azx_dev = stream_to_azx_dev(s);
			if (!azx_dev->irq_pending ||
			    !s->substream ||
			    !s->running)
				continue;
			ok = azx_position_ok(chip, azx_dev);
			if (ok > 0) {
				azx_dev->irq_pending = 0;
				spin_unlock(&bus->reg_lock);
				snd_pcm_period_elapsed(s->substream);
				spin_lock(&bus->reg_lock);
			} else if (ok < 0) {
				pending = 0;	/* too early */
			} else
				pending++;
		}
		spin_unlock_irq(&bus->reg_lock);
		if (!pending)
			return;
		msleep(1);
	}
}

/* clear irq_pending flags and assure no on-going workq */
static void azx_clear_irq_pending(struct azx *chip)
{
	struct hdac_bus *bus = azx_bus(chip);
	struct hdac_stream *s;

	spin_lock_irq(&bus->reg_lock);
	list_for_each_entry(s, &bus->stream_list, list) {
		struct azx_dev *azx_dev = stream_to_azx_dev(s);
		azx_dev->irq_pending = 0;
	}
	spin_unlock_irq(&bus->reg_lock);
}

static int azx_acquire_irq(struct azx *chip, int do_disconnect)
{
	struct hdac_bus *bus = azx_bus(chip);

	if (request_irq(chip->pci->irq, azx_interrupt,
			chip->msi ? 0 : IRQF_SHARED,
			KBUILD_MODNAME, chip)) {
		dev_err(chip->card->dev,
			"unable to grab IRQ %d, disabling device\n",
			chip->pci->irq);
		if (do_disconnect)
			snd_card_disconnect(chip->card);
		return -1;
	}
	bus->irq = chip->pci->irq;
	pci_intx(chip->pci, !chip->msi);
	return 0;
}

/* get the current DMA position with correction on VIA chips */
static unsigned int azx_via_get_position(struct azx *chip,
					 struct azx_dev *azx_dev)
{
	unsigned int link_pos, mini_pos, bound_pos;
	unsigned int mod_link_pos, mod_dma_pos, mod_mini_pos;
	unsigned int fifo_size;

	link_pos = snd_hdac_stream_get_pos_lpib(azx_stream(azx_dev));
	if (azx_dev->core.substream->stream == SNDRV_PCM_STREAM_PLAYBACK) {
		/* Playback, no problem using link position */
		return link_pos;
	}

	/* Capture */
	/* For new chipset,
	 * use mod to get the DMA position just like old chipset
	 */
	mod_dma_pos = le32_to_cpu(*azx_dev->core.posbuf);
	mod_dma_pos %= azx_dev->core.period_bytes;

	/* azx_dev->fifo_size can't get FIFO size of in stream.
	 * Get from base address + offset.
	 */
	fifo_size = readw(azx_bus(chip)->remap_addr +
			  VIA_IN_STREAM0_FIFO_SIZE_OFFSET);

	if (azx_dev->insufficient) {
		/* Link position never gather than FIFO size */
		if (link_pos <= fifo_size)
			return 0;

		azx_dev->insufficient = 0;
	}

	if (link_pos <= fifo_size)
		mini_pos = azx_dev->core.bufsize + link_pos - fifo_size;
	else
		mini_pos = link_pos - fifo_size;

	/* Find nearest previous boudary */
	mod_mini_pos = mini_pos % azx_dev->core.period_bytes;
	mod_link_pos = link_pos % azx_dev->core.period_bytes;
	if (mod_link_pos >= fifo_size)
		bound_pos = link_pos - mod_link_pos;
	else if (mod_dma_pos >= mod_mini_pos)
		bound_pos = mini_pos - mod_mini_pos;
	else {
		bound_pos = mini_pos - mod_mini_pos + azx_dev->core.period_bytes;
		if (bound_pos >= azx_dev->core.bufsize)
			bound_pos = 0;
	}

	/* Calculate real DMA position we want */
	return bound_pos + mod_dma_pos;
}

#ifdef CONFIG_PM
static DEFINE_MUTEX(card_list_lock);
static LIST_HEAD(card_list);

static void azx_add_card_list(struct azx *chip)
{
	struct hda_intel *hda = container_of(chip, struct hda_intel, chip);
	mutex_lock(&card_list_lock);
	list_add(&hda->list, &card_list);
	mutex_unlock(&card_list_lock);
}

static void azx_del_card_list(struct azx *chip)
{
	struct hda_intel *hda = container_of(chip, struct hda_intel, chip);
	mutex_lock(&card_list_lock);
	list_del_init(&hda->list);
	mutex_unlock(&card_list_lock);
}

/* trigger power-save check at writing parameter */
static int param_set_xint(const char *val, const struct kernel_param *kp)
{
	struct hda_intel *hda;
	struct azx *chip;
	int prev = power_save;
	int ret = param_set_int(val, kp);

	if (ret || prev == power_save)
		return ret;

	mutex_lock(&card_list_lock);
	list_for_each_entry(hda, &card_list, list) {
		chip = &hda->chip;
		if (!hda->probe_continued || chip->disabled)
			continue;
		snd_hda_set_power_save(&chip->bus, power_save * 1000);
	}
	mutex_unlock(&card_list_lock);
	return 0;
}
#else
#define azx_add_card_list(chip) /* NOP */
#define azx_del_card_list(chip) /* NOP */
#endif /* CONFIG_PM */

/* Intel HSW/BDW display HDA controller is in GPU. Both its power and link BCLK
 * depends on GPU. Two Extended Mode registers EM4 (M value) and EM5 (N Value)
 * are used to convert CDClk (Core Display Clock) to 24MHz BCLK:
 * BCLK = CDCLK * M / N
 * The values will be lost when the display power well is disabled and need to
 * be restored to avoid abnormal playback speed.
 */
static void haswell_set_bclk(struct hda_intel *hda)
{
	struct azx *chip = &hda->chip;
	int cdclk_freq;
	unsigned int bclk_m, bclk_n;

	if (!hda->need_i915_power)
		return;

	cdclk_freq = snd_hdac_get_display_clk(azx_bus(chip));
	switch (cdclk_freq) {
	case 337500:
		bclk_m = 16;
		bclk_n = 225;
		break;

	case 450000:
	default: /* default CDCLK 450MHz */
		bclk_m = 4;
		bclk_n = 75;
		break;

	case 540000:
		bclk_m = 4;
		bclk_n = 90;
		break;

	case 675000:
		bclk_m = 8;
		bclk_n = 225;
		break;
	}

	azx_writew(chip, HSW_EM4, bclk_m);
	azx_writew(chip, HSW_EM5, bclk_n);
}

#if defined(CONFIG_PM_SLEEP) || defined(SUPPORT_VGA_SWITCHEROO)
/*
 * power management
 */
static int azx_suspend(struct device *dev)
{
	struct snd_card *card = dev_get_drvdata(dev);
	struct azx *chip;
	struct hda_intel *hda;
	struct hdac_bus *bus;

	if (!card)
		return 0;

	chip = card->private_data;
	hda = container_of(chip, struct hda_intel, chip);
	if (chip->disabled || hda->init_failed || !chip->running)
		return 0;

	bus = azx_bus(chip);
	snd_power_change_state(card, SNDRV_CTL_POWER_D3hot);
	azx_clear_irq_pending(chip);
	azx_stop_chip(chip);
	azx_enter_link_reset(chip);
	if (bus->irq >= 0) {
		free_irq(bus->irq, chip);
		bus->irq = -1;
	}

	if (chip->msi)
		pci_disable_msi(chip->pci);
	if (chip->driver_caps & AZX_DCAPS_I915_POWERWELL
		&& hda->need_i915_power)
		snd_hdac_display_power(bus, false);

	trace_azx_suspend(chip);
	return 0;
}

static int azx_resume(struct device *dev)
{
	struct pci_dev *pci = to_pci_dev(dev);
	struct snd_card *card = dev_get_drvdata(dev);
	struct azx *chip;
	struct hda_intel *hda;
	struct hdac_bus *bus;

	if (!card)
		return 0;

	chip = card->private_data;
	hda = container_of(chip, struct hda_intel, chip);
	bus = azx_bus(chip);
	if (chip->disabled || hda->init_failed || !chip->running)
		return 0;

	if (chip->driver_caps & AZX_DCAPS_I915_POWERWELL) {
		snd_hdac_display_power(bus, true);
		if (hda->need_i915_power)
			haswell_set_bclk(hda);
	}

	if (chip->msi)
		if (pci_enable_msi(pci) < 0)
			chip->msi = 0;
	if (azx_acquire_irq(chip, 1) < 0)
		return -EIO;
	azx_init_pci(chip);

	hda_intel_init_chip(chip, true);

	/* power down again for link-controlled chips */
	if ((chip->driver_caps & AZX_DCAPS_I915_POWERWELL) &&
	    !hda->need_i915_power)
		snd_hdac_display_power(bus, false);

	snd_power_change_state(card, SNDRV_CTL_POWER_D0);

	trace_azx_resume(chip);
	return 0;
}
#endif /* CONFIG_PM_SLEEP || SUPPORT_VGA_SWITCHEROO */

#ifdef CONFIG_PM_SLEEP
/* put codec down to D3 at hibernation for Intel SKL+;
 * otherwise BIOS may still access the codec and screw up the driver
 */
static int azx_freeze_noirq(struct device *dev)
{
	struct pci_dev *pci = to_pci_dev(dev);

	if (IS_SKL_PLUS(pci))
		pci_set_power_state(pci, PCI_D3hot);

	return 0;
}

static int azx_thaw_noirq(struct device *dev)
{
	struct pci_dev *pci = to_pci_dev(dev);

	if (IS_SKL_PLUS(pci))
		pci_set_power_state(pci, PCI_D0);

	return 0;
}
#endif /* CONFIG_PM_SLEEP */

#ifdef CONFIG_PM
static int azx_runtime_suspend(struct device *dev)
{
	struct snd_card *card = dev_get_drvdata(dev);
	struct azx *chip;
	struct hda_intel *hda;

	if (!card)
		return 0;

	chip = card->private_data;
	hda = container_of(chip, struct hda_intel, chip);
	if (chip->disabled || hda->init_failed)
		return 0;

	if (!azx_has_pm_runtime(chip))
		return 0;

	/* enable controller wake up event */
	azx_writew(chip, WAKEEN, azx_readw(chip, WAKEEN) |
		  STATESTS_INT_MASK);

	azx_stop_chip(chip);
	azx_enter_link_reset(chip);
	azx_clear_irq_pending(chip);
	if (chip->driver_caps & AZX_DCAPS_I915_POWERWELL
		&& hda->need_i915_power)
		snd_hdac_display_power(azx_bus(chip), false);

	trace_azx_runtime_suspend(chip);
	return 0;
}

static int azx_runtime_resume(struct device *dev)
{
	struct snd_card *card = dev_get_drvdata(dev);
	struct azx *chip;
	struct hda_intel *hda;
	struct hdac_bus *bus;
	struct hda_codec *codec;
	int status;

	if (!card)
		return 0;

	chip = card->private_data;
	hda = container_of(chip, struct hda_intel, chip);
	bus = azx_bus(chip);
	if (chip->disabled || hda->init_failed)
		return 0;

	if (!azx_has_pm_runtime(chip))
		return 0;

	if (chip->driver_caps & AZX_DCAPS_I915_POWERWELL) {
		snd_hdac_display_power(bus, true);
		if (hda->need_i915_power)
			haswell_set_bclk(hda);
	}

	/* Read STATESTS before controller reset */
	status = azx_readw(chip, STATESTS);

	azx_init_pci(chip);
	hda_intel_init_chip(chip, true);

	if (status) {
		list_for_each_codec(codec, &chip->bus)
			if (status & (1 << codec->addr))
				schedule_delayed_work(&codec->jackpoll_work,
						      codec->jackpoll_interval);
	}

	/* disable controller Wake Up event*/
	azx_writew(chip, WAKEEN, azx_readw(chip, WAKEEN) &
			~STATESTS_INT_MASK);

	/* power down again for link-controlled chips */
	if ((chip->driver_caps & AZX_DCAPS_I915_POWERWELL) &&
	    !hda->need_i915_power)
		snd_hdac_display_power(bus, false);

	trace_azx_runtime_resume(chip);
	return 0;
}

static int azx_runtime_idle(struct device *dev)
{
	struct snd_card *card = dev_get_drvdata(dev);
	struct azx *chip;
	struct hda_intel *hda;

	if (!card)
		return 0;

	chip = card->private_data;
	hda = container_of(chip, struct hda_intel, chip);
	if (chip->disabled || hda->init_failed)
		return 0;

	if (!power_save_controller || !azx_has_pm_runtime(chip) ||
	    azx_bus(chip)->codec_powered || !chip->running)
		return -EBUSY;

	return 0;
}

static const struct dev_pm_ops azx_pm = {
	SET_SYSTEM_SLEEP_PM_OPS(azx_suspend, azx_resume)
#ifdef CONFIG_PM_SLEEP
	.freeze_noirq = azx_freeze_noirq,
	.thaw_noirq = azx_thaw_noirq,
#endif
	SET_RUNTIME_PM_OPS(azx_runtime_suspend, azx_runtime_resume, azx_runtime_idle)
};

#define AZX_PM_OPS	&azx_pm
#else
#define AZX_PM_OPS	NULL
#endif /* CONFIG_PM */


static int azx_probe_continue(struct azx *chip);

#ifdef SUPPORT_VGA_SWITCHEROO
static struct pci_dev *get_bound_vga(struct pci_dev *pci);

static void azx_vs_set_state(struct pci_dev *pci,
			     enum vga_switcheroo_state state)
{
	struct snd_card *card = pci_get_drvdata(pci);
	struct azx *chip = card->private_data;
	struct hda_intel *hda = container_of(chip, struct hda_intel, chip);
	bool disabled;

	wait_for_completion(&hda->probe_wait);
	if (hda->init_failed)
		return;

	disabled = (state == VGA_SWITCHEROO_OFF);
	if (chip->disabled == disabled)
		return;

	if (!hda->probe_continued) {
		chip->disabled = disabled;
		if (!disabled) {
			dev_info(chip->card->dev,
				 "Start delayed initialization\n");
			if (azx_probe_continue(chip) < 0) {
				dev_err(chip->card->dev, "initialization error\n");
				hda->init_failed = true;
			}
		}
	} else {
		dev_info(chip->card->dev, "%s via vga_switcheroo\n",
			 disabled ? "Disabling" : "Enabling");
		if (disabled) {
			pm_runtime_put_sync_suspend(card->dev);
			azx_suspend(card->dev);
			/* when we get suspended by vga_switcheroo we end up in D3cold,
			 * however we have no ACPI handle, so pci/acpi can't put us there,
			 * put ourselves there */
			pci->current_state = PCI_D3cold;
			chip->disabled = true;
			if (snd_hda_lock_devices(&chip->bus))
				dev_warn(chip->card->dev,
					 "Cannot lock devices!\n");
		} else {
			snd_hda_unlock_devices(&chip->bus);
			pm_runtime_get_noresume(card->dev);
			chip->disabled = false;
			azx_resume(card->dev);
		}
	}
}

static bool azx_vs_can_switch(struct pci_dev *pci)
{
	struct snd_card *card = pci_get_drvdata(pci);
	struct azx *chip = card->private_data;
	struct hda_intel *hda = container_of(chip, struct hda_intel, chip);

	wait_for_completion(&hda->probe_wait);
	if (hda->init_failed)
		return false;
	if (chip->disabled || !hda->probe_continued)
		return true;
	if (snd_hda_lock_devices(&chip->bus))
		return false;
	snd_hda_unlock_devices(&chip->bus);
	return true;
}

static void init_vga_switcheroo(struct azx *chip)
{
	struct hda_intel *hda = container_of(chip, struct hda_intel, chip);
	struct pci_dev *p = get_bound_vga(chip->pci);
	if (p) {
		dev_info(chip->card->dev,
			 "Handle vga_switcheroo audio client\n");
		hda->use_vga_switcheroo = 1;
		pci_dev_put(p);
	}
}

static const struct vga_switcheroo_client_ops azx_vs_ops = {
	.set_gpu_state = azx_vs_set_state,
	.can_switch = azx_vs_can_switch,
};

static int register_vga_switcheroo(struct azx *chip)
{
	struct hda_intel *hda = container_of(chip, struct hda_intel, chip);
	int err;

	if (!hda->use_vga_switcheroo)
		return 0;
	/* FIXME: currently only handling DIS controller
	 * is there any machine with two switchable HDMI audio controllers?
	 */
	err = vga_switcheroo_register_audio_client(chip->pci, &azx_vs_ops,
						   VGA_SWITCHEROO_DIS);
	if (err < 0)
		return err;
	hda->vga_switcheroo_registered = 1;

	/* register as an optimus hdmi audio power domain */
	vga_switcheroo_init_domain_pm_optimus_hdmi_audio(chip->card->dev,
							 &hda->hdmi_pm_domain);
	return 0;
}
#else
#define init_vga_switcheroo(chip)		/* NOP */
#define register_vga_switcheroo(chip)		0
#define check_hdmi_disabled(pci)	false
#endif /* SUPPORT_VGA_SWITCHER */

/*
 * destructor
 */
static int azx_free(struct azx *chip)
{
	struct pci_dev *pci = chip->pci;
	struct hda_intel *hda = container_of(chip, struct hda_intel, chip);
	struct hdac_bus *bus = azx_bus(chip);

	if (azx_has_pm_runtime(chip) && chip->running)
		pm_runtime_get_noresume(&pci->dev);

	azx_del_card_list(chip);

	hda->init_failed = 1; /* to be sure */
	complete_all(&hda->probe_wait);

	if (use_vga_switcheroo(hda)) {
		if (chip->disabled && hda->probe_continued)
			snd_hda_unlock_devices(&chip->bus);
		if (hda->vga_switcheroo_registered) {
			vga_switcheroo_unregister_client(chip->pci);
			vga_switcheroo_fini_domain_pm_ops(chip->card->dev);
		}
	}

	if (bus->chip_init) {
		azx_clear_irq_pending(chip);
		azx_stop_all_streams(chip);
		azx_stop_chip(chip);
	}

	if (bus->irq >= 0)
		free_irq(bus->irq, (void*)chip);
	if (chip->msi)
		pci_disable_msi(chip->pci);
	iounmap(bus->remap_addr);

	azx_free_stream_pages(chip);
	azx_free_streams(chip);
	snd_hdac_bus_exit(bus);

	if (chip->region_requested)
		pci_release_regions(chip->pci);

	pci_disable_device(chip->pci);
#ifdef CONFIG_SND_HDA_PATCH_LOADER
	release_firmware(chip->fw);
#endif

	if (chip->driver_caps & AZX_DCAPS_I915_POWERWELL) {
		if (hda->need_i915_power)
			snd_hdac_display_power(bus, false);
		snd_hdac_i915_exit(bus);
	}
	kfree(hda);

	return 0;
}

static int azx_dev_disconnect(struct snd_device *device)
{
	struct azx *chip = device->device_data;

	chip->bus.shutdown = 1;
	return 0;
}

static int azx_dev_free(struct snd_device *device)
{
	return azx_free(device->device_data);
}

#ifdef SUPPORT_VGA_SWITCHEROO
/*
 * Check of disabled HDMI controller by vga_switcheroo
 */
static struct pci_dev *get_bound_vga(struct pci_dev *pci)
{
	struct pci_dev *p;

	/* check only discrete GPU */
	switch (pci->vendor) {
	case PCI_VENDOR_ID_ATI:
	case PCI_VENDOR_ID_AMD:
	case PCI_VENDOR_ID_NVIDIA:
		if (pci->devfn == 1) {
			p = pci_get_domain_bus_and_slot(pci_domain_nr(pci->bus),
							pci->bus->number, 0);
			if (p) {
				if ((p->class >> 8) == PCI_CLASS_DISPLAY_VGA)
					return p;
				pci_dev_put(p);
			}
		}
		break;
	}
	return NULL;
}

static bool check_hdmi_disabled(struct pci_dev *pci)
{
	bool vga_inactive = false;
	struct pci_dev *p = get_bound_vga(pci);

	if (p) {
		if (vga_switcheroo_get_client_state(p) == VGA_SWITCHEROO_OFF)
			vga_inactive = true;
		pci_dev_put(p);
	}
	return vga_inactive;
}
#endif /* SUPPORT_VGA_SWITCHEROO */

/*
 * white/black-listing for position_fix
 */
static struct snd_pci_quirk position_fix_list[] = {
	SND_PCI_QUIRK(0x1028, 0x01cc, "Dell D820", POS_FIX_LPIB),
	SND_PCI_QUIRK(0x1028, 0x01de, "Dell Precision 390", POS_FIX_LPIB),
	SND_PCI_QUIRK(0x103c, 0x306d, "HP dv3", POS_FIX_LPIB),
	SND_PCI_QUIRK(0x1043, 0x813d, "ASUS P5AD2", POS_FIX_LPIB),
	SND_PCI_QUIRK(0x1043, 0x81b3, "ASUS", POS_FIX_LPIB),
	SND_PCI_QUIRK(0x1043, 0x81e7, "ASUS M2V", POS_FIX_LPIB),
	SND_PCI_QUIRK(0x104d, 0x9069, "Sony VPCS11V9E", POS_FIX_LPIB),
	SND_PCI_QUIRK(0x10de, 0xcb89, "Macbook Pro 7,1", POS_FIX_LPIB),
	SND_PCI_QUIRK(0x1297, 0x3166, "Shuttle", POS_FIX_LPIB),
	SND_PCI_QUIRK(0x1458, 0xa022, "ga-ma770-ud3", POS_FIX_LPIB),
	SND_PCI_QUIRK(0x1462, 0x1002, "MSI Wind U115", POS_FIX_LPIB),
	SND_PCI_QUIRK(0x1565, 0x8218, "Biostar Microtech", POS_FIX_LPIB),
	SND_PCI_QUIRK(0x1849, 0x0888, "775Dual-VSTA", POS_FIX_LPIB),
	SND_PCI_QUIRK(0x8086, 0x2503, "DG965OT AAD63733-203", POS_FIX_LPIB),
	{}
};

static int check_position_fix(struct azx *chip, int fix)
{
	const struct snd_pci_quirk *q;

	switch (fix) {
	case POS_FIX_AUTO:
	case POS_FIX_LPIB:
	case POS_FIX_POSBUF:
	case POS_FIX_VIACOMBO:
	case POS_FIX_COMBO:
		return fix;
	}

	q = snd_pci_quirk_lookup(chip->pci, position_fix_list);
	if (q) {
		dev_info(chip->card->dev,
			 "position_fix set to %d for device %04x:%04x\n",
			 q->value, q->subvendor, q->subdevice);
		return q->value;
	}

	/* Check VIA/ATI HD Audio Controller exist */
	if (chip->driver_caps & AZX_DCAPS_POSFIX_VIA) {
		dev_dbg(chip->card->dev, "Using VIACOMBO position fix\n");
		return POS_FIX_VIACOMBO;
	}
	if (chip->driver_caps & AZX_DCAPS_POSFIX_LPIB) {
		dev_dbg(chip->card->dev, "Using LPIB position fix\n");
		return POS_FIX_LPIB;
	}
	return POS_FIX_AUTO;
}

static void assign_position_fix(struct azx *chip, int fix)
{
	static azx_get_pos_callback_t callbacks[] = {
		[POS_FIX_AUTO] = NULL,
		[POS_FIX_LPIB] = azx_get_pos_lpib,
		[POS_FIX_POSBUF] = azx_get_pos_posbuf,
		[POS_FIX_VIACOMBO] = azx_via_get_position,
		[POS_FIX_COMBO] = azx_get_pos_lpib,
	};

	chip->get_position[0] = chip->get_position[1] = callbacks[fix];

	/* combo mode uses LPIB only for playback */
	if (fix == POS_FIX_COMBO)
		chip->get_position[1] = NULL;

	if (fix == POS_FIX_POSBUF &&
	    (chip->driver_caps & AZX_DCAPS_COUNT_LPIB_DELAY)) {
		chip->get_delay[0] = chip->get_delay[1] =
			azx_get_delay_from_lpib;
	}

}

/*
 * black-lists for probe_mask
 */
static struct snd_pci_quirk probe_mask_list[] = {
	/* Thinkpad often breaks the controller communication when accessing
	 * to the non-working (or non-existing) modem codec slot.
	 */
	SND_PCI_QUIRK(0x1014, 0x05b7, "Thinkpad Z60", 0x01),
	SND_PCI_QUIRK(0x17aa, 0x2010, "Thinkpad X/T/R60", 0x01),
	SND_PCI_QUIRK(0x17aa, 0x20ac, "Thinkpad X/T/R61", 0x01),
	/* broken BIOS */
	SND_PCI_QUIRK(0x1028, 0x20ac, "Dell Studio Desktop", 0x01),
	/* including bogus ALC268 in slot#2 that conflicts with ALC888 */
	SND_PCI_QUIRK(0x17c0, 0x4085, "Medion MD96630", 0x01),
	/* forced codec slots */
	SND_PCI_QUIRK(0x1043, 0x1262, "ASUS W5Fm", 0x103),
	SND_PCI_QUIRK(0x1046, 0x1262, "ASUS W5F", 0x103),
	/* WinFast VP200 H (Teradici) user reported broken communication */
	SND_PCI_QUIRK(0x3a21, 0x040d, "WinFast VP200 H", 0x101),
	{}
};

#define AZX_FORCE_CODEC_MASK	0x100

static void check_probe_mask(struct azx *chip, int dev)
{
	const struct snd_pci_quirk *q;

	chip->codec_probe_mask = probe_mask[dev];
	if (chip->codec_probe_mask == -1) {
		q = snd_pci_quirk_lookup(chip->pci, probe_mask_list);
		if (q) {
			dev_info(chip->card->dev,
				 "probe_mask set to 0x%x for device %04x:%04x\n",
				 q->value, q->subvendor, q->subdevice);
			chip->codec_probe_mask = q->value;
		}
	}

	/* check forced option */
	if (chip->codec_probe_mask != -1 &&
	    (chip->codec_probe_mask & AZX_FORCE_CODEC_MASK)) {
		azx_bus(chip)->codec_mask = chip->codec_probe_mask & 0xff;
		dev_info(chip->card->dev, "codec_mask forced to 0x%x\n",
			 (int)azx_bus(chip)->codec_mask);
	}
}

/*
 * white/black-list for enable_msi
 */
static struct snd_pci_quirk msi_black_list[] = {
	SND_PCI_QUIRK(0x103c, 0x2191, "HP", 0), /* AMD Hudson */
	SND_PCI_QUIRK(0x103c, 0x2192, "HP", 0), /* AMD Hudson */
	SND_PCI_QUIRK(0x103c, 0x21f7, "HP", 0), /* AMD Hudson */
	SND_PCI_QUIRK(0x103c, 0x21fa, "HP", 0), /* AMD Hudson */
	SND_PCI_QUIRK(0x1043, 0x81f2, "ASUS", 0), /* Athlon64 X2 + nvidia */
	SND_PCI_QUIRK(0x1043, 0x81f6, "ASUS", 0), /* nvidia */
	SND_PCI_QUIRK(0x1043, 0x822d, "ASUS", 0), /* Athlon64 X2 + nvidia MCP55 */
	SND_PCI_QUIRK(0x1179, 0xfb44, "Toshiba Satellite C870", 0), /* AMD Hudson */
	SND_PCI_QUIRK(0x1849, 0x0888, "ASRock", 0), /* Athlon64 X2 + nvidia */
	SND_PCI_QUIRK(0xa0a0, 0x0575, "Aopen MZ915-M", 0), /* ICH6 */
	{}
};

static void check_msi(struct azx *chip)
{
	const struct snd_pci_quirk *q;

	if (enable_msi >= 0) {
		chip->msi = !!enable_msi;
		return;
	}
	chip->msi = 1;	/* enable MSI as default */
	q = snd_pci_quirk_lookup(chip->pci, msi_black_list);
	if (q) {
		dev_info(chip->card->dev,
			 "msi for device %04x:%04x set to %d\n",
			 q->subvendor, q->subdevice, q->value);
		chip->msi = q->value;
		return;
	}

	/* NVidia chipsets seem to cause troubles with MSI */
	if (chip->driver_caps & AZX_DCAPS_NO_MSI) {
		dev_info(chip->card->dev, "Disabling MSI\n");
		chip->msi = 0;
	}
}

/* check the snoop mode availability */
static void azx_check_snoop_available(struct azx *chip)
{
	int snoop = hda_snoop;

	if (snoop >= 0) {
		dev_info(chip->card->dev, "Force to %s mode by module option\n",
			 snoop ? "snoop" : "non-snoop");
		chip->snoop = snoop;
		return;
	}

	snoop = true;
	if (azx_get_snoop_type(chip) == AZX_SNOOP_TYPE_NONE &&
	    chip->driver_type == AZX_DRIVER_VIA) {
		/* force to non-snoop mode for a new VIA controller
		 * when BIOS is set
		 */
		u8 val;
		pci_read_config_byte(chip->pci, 0x42, &val);
		if (!(val & 0x80) && chip->pci->revision == 0x30)
			snoop = false;
	}

	if (chip->driver_caps & AZX_DCAPS_SNOOP_OFF)
		snoop = false;

	chip->snoop = snoop;
	if (!snoop)
		dev_info(chip->card->dev, "Force to non-snoop mode\n");
}

static void azx_probe_work(struct work_struct *work)
{
	struct hda_intel *hda = container_of(work, struct hda_intel, probe_work);
	azx_probe_continue(&hda->chip);
}

/*
 * constructor
 */
static const struct hdac_io_ops pci_hda_io_ops;
static const struct hda_controller_ops pci_hda_ops;

static int azx_create(struct snd_card *card, struct pci_dev *pci,
		      int dev, unsigned int driver_caps,
		      struct azx **rchip)
{
	static struct snd_device_ops ops = {
		.dev_disconnect = azx_dev_disconnect,
		.dev_free = azx_dev_free,
	};
	struct hda_intel *hda;
	struct azx *chip;
	int err;

	*rchip = NULL;

	err = pci_enable_device(pci);
	if (err < 0)
		return err;

	hda = kzalloc(sizeof(*hda), GFP_KERNEL);
	if (!hda) {
		pci_disable_device(pci);
		return -ENOMEM;
	}

	chip = &hda->chip;
	mutex_init(&chip->open_mutex);
	chip->card = card;
	chip->pci = pci;
	chip->ops = &pci_hda_ops;
	chip->driver_caps = driver_caps;
	chip->driver_type = driver_caps & 0xff;
	check_msi(chip);
	chip->dev_index = dev;
	chip->jackpoll_ms = jackpoll_ms;
	INIT_LIST_HEAD(&chip->pcm_list);
	INIT_WORK(&hda->irq_pending_work, azx_irq_pending_work);
	INIT_LIST_HEAD(&hda->list);
	init_vga_switcheroo(chip);
	init_completion(&hda->probe_wait);

	assign_position_fix(chip, check_position_fix(chip, position_fix[dev]));

	check_probe_mask(chip, dev);

	chip->single_cmd = single_cmd;
	azx_check_snoop_available(chip);

	if (bdl_pos_adj[dev] < 0) {
		switch (chip->driver_type) {
		case AZX_DRIVER_ICH:
		case AZX_DRIVER_PCH:
			bdl_pos_adj[dev] = 1;
			break;
		default:
			bdl_pos_adj[dev] = 32;
			break;
		}
	}
	chip->bdl_pos_adj = bdl_pos_adj;

	err = azx_bus_init(chip, model[dev], &pci_hda_io_ops);
	if (err < 0) {
		kfree(hda);
		pci_disable_device(pci);
		return err;
	}

	if (chip->driver_type == AZX_DRIVER_NVIDIA) {
		dev_dbg(chip->card->dev, "Enable delay in RIRB handling\n");
		chip->bus.needs_damn_long_delay = 1;
	}

	err = snd_device_new(card, SNDRV_DEV_LOWLEVEL, chip, &ops);
	if (err < 0) {
		dev_err(card->dev, "Error creating device [card]!\n");
		azx_free(chip);
		return err;
	}

	/* continue probing in work context as may trigger request module */
	INIT_WORK(&hda->probe_work, azx_probe_work);

	*rchip = chip;

	return 0;
}

static int azx_first_init(struct azx *chip)
{
	int dev = chip->dev_index;
	struct pci_dev *pci = chip->pci;
	struct snd_card *card = chip->card;
	struct hdac_bus *bus = azx_bus(chip);
	int err;
	unsigned short gcap;
	unsigned int dma_bits = 64;

#if BITS_PER_LONG != 64
	/* Fix up base address on ULI M5461 */
	if (chip->driver_type == AZX_DRIVER_ULI) {
		u16 tmp3;
		pci_read_config_word(pci, 0x40, &tmp3);
		pci_write_config_word(pci, 0x40, tmp3 | 0x10);
		pci_write_config_dword(pci, PCI_BASE_ADDRESS_1, 0);
	}
#endif

	err = pci_request_regions(pci, "ICH HD audio");
	if (err < 0)
		return err;
	chip->region_requested = 1;

	bus->addr = pci_resource_start(pci, 0);
	bus->remap_addr = pci_ioremap_bar(pci, 0);
	if (bus->remap_addr == NULL) {
		dev_err(card->dev, "ioremap error\n");
		return -ENXIO;
	}

	if (chip->msi) {
		if (chip->driver_caps & AZX_DCAPS_NO_MSI64) {
			dev_dbg(card->dev, "Disabling 64bit MSI\n");
			pci->no_64bit_msi = true;
		}
		if (pci_enable_msi(pci) < 0)
			chip->msi = 0;
	}

	if (azx_acquire_irq(chip, 0) < 0)
		return -EBUSY;

	pci_set_master(pci);
	synchronize_irq(bus->irq);

	gcap = azx_readw(chip, GCAP);
	dev_dbg(card->dev, "chipset global capabilities = 0x%x\n", gcap);

	/* AMD devices support 40 or 48bit DMA, take the safe one */
	if (chip->pci->vendor == PCI_VENDOR_ID_AMD)
		dma_bits = 40;

	/* disable SB600 64bit support for safety */
	if (chip->pci->vendor == PCI_VENDOR_ID_ATI) {
		struct pci_dev *p_smbus;
		dma_bits = 40;
		p_smbus = pci_get_device(PCI_VENDOR_ID_ATI,
					 PCI_DEVICE_ID_ATI_SBX00_SMBUS,
					 NULL);
		if (p_smbus) {
			if (p_smbus->revision < 0x30)
				gcap &= ~AZX_GCAP_64OK;
			pci_dev_put(p_smbus);
		}
	}

	/* NVidia hardware normally only supports up to 40 bits of DMA */
	if (chip->pci->vendor == PCI_VENDOR_ID_NVIDIA)
		dma_bits = 40;

	/* disable 64bit DMA address on some devices */
	if (chip->driver_caps & AZX_DCAPS_NO_64BIT) {
		dev_dbg(card->dev, "Disabling 64bit DMA\n");
		gcap &= ~AZX_GCAP_64OK;
	}

	/* disable buffer size rounding to 128-byte multiples if supported */
	if (align_buffer_size >= 0)
		chip->align_buffer_size = !!align_buffer_size;
	else {
		if (chip->driver_caps & AZX_DCAPS_NO_ALIGN_BUFSIZE)
			chip->align_buffer_size = 0;
		else
			chip->align_buffer_size = 1;
	}

	/* allow 64bit DMA address if supported by H/W */
	if (!(gcap & AZX_GCAP_64OK))
		dma_bits = 32;
	if (!dma_set_mask(&pci->dev, DMA_BIT_MASK(dma_bits))) {
		dma_set_coherent_mask(&pci->dev, DMA_BIT_MASK(dma_bits));
	} else {
		dma_set_mask(&pci->dev, DMA_BIT_MASK(32));
		dma_set_coherent_mask(&pci->dev, DMA_BIT_MASK(32));
	}

	/* read number of streams from GCAP register instead of using
	 * hardcoded value
	 */
	chip->capture_streams = (gcap >> 8) & 0x0f;
	chip->playback_streams = (gcap >> 12) & 0x0f;
	if (!chip->playback_streams && !chip->capture_streams) {
		/* gcap didn't give any info, switching to old method */

		switch (chip->driver_type) {
		case AZX_DRIVER_ULI:
			chip->playback_streams = ULI_NUM_PLAYBACK;
			chip->capture_streams = ULI_NUM_CAPTURE;
			break;
		case AZX_DRIVER_ATIHDMI:
		case AZX_DRIVER_ATIHDMI_NS:
			chip->playback_streams = ATIHDMI_NUM_PLAYBACK;
			chip->capture_streams = ATIHDMI_NUM_CAPTURE;
			break;
		case AZX_DRIVER_GENERIC:
		default:
			chip->playback_streams = ICH6_NUM_PLAYBACK;
			chip->capture_streams = ICH6_NUM_CAPTURE;
			break;
		}
	}
	chip->capture_index_offset = 0;
	chip->playback_index_offset = chip->capture_streams;
	chip->num_streams = chip->playback_streams + chip->capture_streams;

	/* initialize streams */
	err = azx_init_streams(chip);
	if (err < 0)
		return err;

	err = azx_alloc_stream_pages(chip);
	if (err < 0)
		return err;

	/* initialize chip */
	azx_init_pci(chip);

	if (chip->driver_caps & AZX_DCAPS_I915_POWERWELL) {
		struct hda_intel *hda;

		hda = container_of(chip, struct hda_intel, chip);
		haswell_set_bclk(hda);
	}

	hda_intel_init_chip(chip, (probe_only[dev] & 2) == 0);

	/* codec detection */
	if (!azx_bus(chip)->codec_mask) {
		dev_err(card->dev, "no codecs found!\n");
		return -ENODEV;
	}

	strcpy(card->driver, "HDA-Intel");
	strlcpy(card->shortname, driver_short_names[chip->driver_type],
		sizeof(card->shortname));
	snprintf(card->longname, sizeof(card->longname),
		 "%s at 0x%lx irq %i",
		 card->shortname, bus->addr, bus->irq);

	return 0;
}

#ifdef CONFIG_SND_HDA_PATCH_LOADER
/* callback from request_firmware_nowait() */
static void azx_firmware_cb(const struct firmware *fw, void *context)
{
	struct snd_card *card = context;
	struct azx *chip = card->private_data;
	struct pci_dev *pci = chip->pci;

	if (!fw) {
		dev_err(card->dev, "Cannot load firmware, aborting\n");
		goto error;
	}

	chip->fw = fw;
	if (!chip->disabled) {
		/* continue probing */
		if (azx_probe_continue(chip))
			goto error;
	}
	return; /* OK */

 error:
	snd_card_free(card);
	pci_set_drvdata(pci, NULL);
}
#endif

/*
 * HDA controller ops.
 */

/* PCI register access. */
static void pci_azx_writel(u32 value, u32 __iomem *addr)
{
	writel(value, addr);
}

static u32 pci_azx_readl(u32 __iomem *addr)
{
	return readl(addr);
}

static void pci_azx_writew(u16 value, u16 __iomem *addr)
{
	writew(value, addr);
}

static u16 pci_azx_readw(u16 __iomem *addr)
{
	return readw(addr);
}

static void pci_azx_writeb(u8 value, u8 __iomem *addr)
{
	writeb(value, addr);
}

static u8 pci_azx_readb(u8 __iomem *addr)
{
	return readb(addr);
}

static int disable_msi_reset_irq(struct azx *chip)
{
	struct hdac_bus *bus = azx_bus(chip);
	int err;

	free_irq(bus->irq, chip);
	bus->irq = -1;
	pci_disable_msi(chip->pci);
	chip->msi = 0;
	err = azx_acquire_irq(chip, 1);
	if (err < 0)
		return err;

	return 0;
}

/* DMA page allocation helpers.  */
static int dma_alloc_pages(struct hdac_bus *bus,
			   int type,
			   size_t size,
			   struct snd_dma_buffer *buf)
{
	struct azx *chip = bus_to_azx(bus);
	int err;

	err = snd_dma_alloc_pages(type,
				  bus->dev,
				  size, buf);
	if (err < 0)
		return err;
	mark_pages_wc(chip, buf, true);
	return 0;
}

static void dma_free_pages(struct hdac_bus *bus, struct snd_dma_buffer *buf)
{
	struct azx *chip = bus_to_azx(bus);

	mark_pages_wc(chip, buf, false);
	snd_dma_free_pages(buf);
}

static int substream_alloc_pages(struct azx *chip,
				 struct snd_pcm_substream *substream,
				 size_t size)
{
	struct azx_dev *azx_dev = get_azx_dev(substream);
	int ret;

	mark_runtime_wc(chip, azx_dev, substream, false);
	ret = snd_pcm_lib_malloc_pages(substream, size);
	if (ret < 0)
		return ret;
	mark_runtime_wc(chip, azx_dev, substream, true);
	return 0;
}

static int substream_free_pages(struct azx *chip,
				struct snd_pcm_substream *substream)
{
	struct azx_dev *azx_dev = get_azx_dev(substream);
	mark_runtime_wc(chip, azx_dev, substream, false);
	return snd_pcm_lib_free_pages(substream);
}

static void pcm_mmap_prepare(struct snd_pcm_substream *substream,
			     struct vm_area_struct *area)
{
#ifdef CONFIG_X86
	struct azx_pcm *apcm = snd_pcm_substream_chip(substream);
	struct azx *chip = apcm->chip;
	if (!azx_snoop(chip) && chip->driver_type != AZX_DRIVER_CMEDIA)
		area->vm_page_prot = pgprot_writecombine(area->vm_page_prot);
#endif
}

static const struct hdac_io_ops pci_hda_io_ops = {
	.reg_writel = pci_azx_writel,
	.reg_readl = pci_azx_readl,
	.reg_writew = pci_azx_writew,
	.reg_readw = pci_azx_readw,
	.reg_writeb = pci_azx_writeb,
	.reg_readb = pci_azx_readb,
	.dma_alloc_pages = dma_alloc_pages,
	.dma_free_pages = dma_free_pages,
};

static const struct hda_controller_ops pci_hda_ops = {
	.disable_msi_reset_irq = disable_msi_reset_irq,
	.substream_alloc_pages = substream_alloc_pages,
	.substream_free_pages = substream_free_pages,
	.pcm_mmap_prepare = pcm_mmap_prepare,
	.position_check = azx_position_check,
	.link_power = azx_intel_link_power,
};

static int azx_probe(struct pci_dev *pci,
		     const struct pci_device_id *pci_id)
{
	static int dev;
	struct snd_card *card;
	struct hda_intel *hda;
	struct azx *chip;
	bool schedule_probe;
	int err;

	if (dev >= SNDRV_CARDS)
		return -ENODEV;
	if (!enable[dev]) {
		dev++;
		return -ENOENT;
	}

	err = snd_card_new(&pci->dev, index[dev], id[dev], THIS_MODULE,
			   0, &card);
	if (err < 0) {
		dev_err(&pci->dev, "Error creating card!\n");
		return err;
	}

	err = azx_create(card, pci, dev, pci_id->driver_data, &chip);
	if (err < 0)
		goto out_free;
	card->private_data = chip;
	hda = container_of(chip, struct hda_intel, chip);

	pci_set_drvdata(pci, card);

	err = register_vga_switcheroo(chip);
	if (err < 0) {
		dev_err(card->dev, "Error registering vga_switcheroo client\n");
		goto out_free;
	}

	if (check_hdmi_disabled(pci)) {
		dev_info(card->dev, "VGA controller is disabled\n");
		dev_info(card->dev, "Delaying initialization\n");
		chip->disabled = true;
	}

	schedule_probe = !chip->disabled;

#ifdef CONFIG_SND_HDA_PATCH_LOADER
	if (patch[dev] && *patch[dev]) {
		dev_info(card->dev, "Applying patch firmware '%s'\n",
			 patch[dev]);
		err = request_firmware_nowait(THIS_MODULE, true, patch[dev],
					      &pci->dev, GFP_KERNEL, card,
					      azx_firmware_cb);
		if (err < 0)
			goto out_free;
		schedule_probe = false; /* continued in azx_firmware_cb() */
	}
#endif /* CONFIG_SND_HDA_PATCH_LOADER */

#ifndef CONFIG_SND_HDA_I915
	if (chip->driver_caps & AZX_DCAPS_I915_POWERWELL)
		dev_err(card->dev, "Haswell must build in CONFIG_SND_HDA_I915\n");
#endif

	if (schedule_probe)
		schedule_work(&hda->probe_work);

	dev++;
	if (chip->disabled)
		complete_all(&hda->probe_wait);
	return 0;

out_free:
	snd_card_free(card);
	return err;
}

/* number of codec slots for each chipset: 0 = default slots (i.e. 4) */
static unsigned int azx_max_codecs[AZX_NUM_DRIVERS] = {
	[AZX_DRIVER_NVIDIA] = 8,
	[AZX_DRIVER_TERA] = 1,
};

static int azx_probe_continue(struct azx *chip)
{
	struct hda_intel *hda = container_of(chip, struct hda_intel, chip);
	struct hdac_bus *bus = azx_bus(chip);
	struct pci_dev *pci = chip->pci;
	int dev = chip->dev_index;
	int err;

	hda->probe_continued = 1;

	/* Request display power well for the HDA controller or codec. For
	 * Haswell/Broadwell, both the display HDA controller and codec need
	 * this power. For other platforms, like Baytrail/Braswell, only the
	 * display codec needs the power and it can be released after probe.
	 */
	if (chip->driver_caps & AZX_DCAPS_I915_POWERWELL) {
		/* HSW/BDW controllers need this power */
		if (CONTROLLER_IN_GPU(pci))
			hda->need_i915_power = 1;

		err = snd_hdac_i915_init(bus);
		if (err < 0) {
			/* if the controller is bound only with HDMI/DP
			 * (for HSW and BDW), we need to abort the probe;
			 * for other chips, still continue probing as other
			 * codecs can be on the same link.
			 */
			if (CONTROLLER_IN_GPU(pci))
				goto out_free;
			else
				goto skip_i915;
		}

		err = snd_hdac_display_power(bus, true);
		if (err < 0) {
			dev_err(chip->card->dev,
				"Cannot turn on display power on i915\n");
			goto i915_power_fail;
		}
	}

 skip_i915:
	err = azx_first_init(chip);
	if (err < 0)
		goto out_free;

#ifdef CONFIG_SND_HDA_INPUT_BEEP
	chip->beep_mode = beep_mode[dev];
#endif

	/* create codec instances */
	err = azx_probe_codecs(chip, azx_max_codecs[chip->driver_type]);
	if (err < 0)
		goto out_free;

#ifdef CONFIG_SND_HDA_PATCH_LOADER
	if (chip->fw) {
		err = snd_hda_load_patch(&chip->bus, chip->fw->size,
					 chip->fw->data);
		if (err < 0)
			goto out_free;
#ifndef CONFIG_PM
		release_firmware(chip->fw); /* no longer needed */
		chip->fw = NULL;
#endif
	}
#endif
	if ((probe_only[dev] & 1) == 0) {
		err = azx_codec_configure(chip);
		if (err < 0)
			goto out_free;
	}

	err = snd_card_register(chip->card);
	if (err < 0)
		goto out_free;

	chip->running = 1;
	azx_add_card_list(chip);
	snd_hda_set_power_save(&chip->bus, power_save * 1000);
	if (azx_has_pm_runtime(chip) || hda->use_vga_switcheroo)
		pm_runtime_put_noidle(&pci->dev);

out_free:
	if (chip->driver_caps & AZX_DCAPS_I915_POWERWELL
		&& !hda->need_i915_power)
		snd_hdac_display_power(bus, false);

i915_power_fail:
	if (err < 0)
		hda->init_failed = 1;
	complete_all(&hda->probe_wait);
	return err;
}

static void azx_remove(struct pci_dev *pci)
{
	struct snd_card *card = pci_get_drvdata(pci);
	struct azx *chip;
	struct hda_intel *hda;

	if (card) {
		/* cancel the pending probing work */
		chip = card->private_data;
		hda = container_of(chip, struct hda_intel, chip);
<<<<<<< HEAD
		cancel_work_sync(&hda->probe_work);
=======
		/* FIXME: below is an ugly workaround.
		 * Both device_release_driver() and driver_probe_device()
		 * take *both* the device's and its parent's lock before
		 * calling the remove() and probe() callbacks.  The codec
		 * probe takes the locks of both the codec itself and its
		 * parent, i.e. the PCI controller dev.  Meanwhile, when
		 * the PCI controller is unbound, it takes its lock, too
		 * ==> ouch, a deadlock!
		 * As a workaround, we unlock temporarily here the controller
		 * device during cancel_work_sync() call.
		 */
		device_unlock(&pci->dev);
		cancel_work_sync(&hda->probe_work);
		device_lock(&pci->dev);
>>>>>>> 83fbd12c

		snd_card_free(card);
	}
}

static void azx_shutdown(struct pci_dev *pci)
{
	struct snd_card *card = pci_get_drvdata(pci);
	struct azx *chip;

	if (!card)
		return;
	chip = card->private_data;
	if (chip && chip->running)
		azx_stop_chip(chip);
}

/* PCI IDs */
static const struct pci_device_id azx_ids[] = {
	/* CPT */
	{ PCI_DEVICE(0x8086, 0x1c20),
	  .driver_data = AZX_DRIVER_PCH | AZX_DCAPS_INTEL_PCH_NOPM },
	/* PBG */
	{ PCI_DEVICE(0x8086, 0x1d20),
	  .driver_data = AZX_DRIVER_PCH | AZX_DCAPS_INTEL_PCH_NOPM },
	/* Panther Point */
	{ PCI_DEVICE(0x8086, 0x1e20),
	  .driver_data = AZX_DRIVER_PCH | AZX_DCAPS_INTEL_PCH_NOPM },
	/* Lynx Point */
	{ PCI_DEVICE(0x8086, 0x8c20),
	  .driver_data = AZX_DRIVER_PCH | AZX_DCAPS_INTEL_PCH },
	/* 9 Series */
	{ PCI_DEVICE(0x8086, 0x8ca0),
	  .driver_data = AZX_DRIVER_PCH | AZX_DCAPS_INTEL_PCH },
	/* Wellsburg */
	{ PCI_DEVICE(0x8086, 0x8d20),
	  .driver_data = AZX_DRIVER_PCH | AZX_DCAPS_INTEL_PCH },
	{ PCI_DEVICE(0x8086, 0x8d21),
	  .driver_data = AZX_DRIVER_PCH | AZX_DCAPS_INTEL_PCH },
	/* Lewisburg */
	{ PCI_DEVICE(0x8086, 0xa1f0),
	  .driver_data = AZX_DRIVER_PCH | AZX_DCAPS_INTEL_SKYLAKE },
	{ PCI_DEVICE(0x8086, 0xa270),
	  .driver_data = AZX_DRIVER_PCH | AZX_DCAPS_INTEL_SKYLAKE },
	/* Lynx Point-LP */
	{ PCI_DEVICE(0x8086, 0x9c20),
	  .driver_data = AZX_DRIVER_PCH | AZX_DCAPS_INTEL_PCH },
	/* Lynx Point-LP */
	{ PCI_DEVICE(0x8086, 0x9c21),
	  .driver_data = AZX_DRIVER_PCH | AZX_DCAPS_INTEL_PCH },
	/* Wildcat Point-LP */
	{ PCI_DEVICE(0x8086, 0x9ca0),
	  .driver_data = AZX_DRIVER_PCH | AZX_DCAPS_INTEL_PCH },
	/* Sunrise Point */
	{ PCI_DEVICE(0x8086, 0xa170),
	  .driver_data = AZX_DRIVER_PCH | AZX_DCAPS_INTEL_SKYLAKE },
	/* Sunrise Point-LP */
	{ PCI_DEVICE(0x8086, 0x9d70),
	  .driver_data = AZX_DRIVER_PCH | AZX_DCAPS_INTEL_SKYLAKE },
	/* Kabylake */
	{ PCI_DEVICE(0x8086, 0xa171),
	  .driver_data = AZX_DRIVER_PCH | AZX_DCAPS_INTEL_SKYLAKE },
	/* Kabylake-LP */
	{ PCI_DEVICE(0x8086, 0x9d71),
	  .driver_data = AZX_DRIVER_PCH | AZX_DCAPS_INTEL_SKYLAKE },
	/* Kabylake-H */
	{ PCI_DEVICE(0x8086, 0xa2f0),
	  .driver_data = AZX_DRIVER_PCH | AZX_DCAPS_INTEL_SKYLAKE },
	/* Broxton-P(Apollolake) */
	{ PCI_DEVICE(0x8086, 0x5a98),
	  .driver_data = AZX_DRIVER_PCH | AZX_DCAPS_INTEL_BROXTON },
	/* Broxton-T */
	{ PCI_DEVICE(0x8086, 0x1a98),
	  .driver_data = AZX_DRIVER_PCH | AZX_DCAPS_INTEL_BROXTON },
	/* Haswell */
	{ PCI_DEVICE(0x8086, 0x0a0c),
	  .driver_data = AZX_DRIVER_HDMI | AZX_DCAPS_INTEL_HASWELL },
	{ PCI_DEVICE(0x8086, 0x0c0c),
	  .driver_data = AZX_DRIVER_HDMI | AZX_DCAPS_INTEL_HASWELL },
	{ PCI_DEVICE(0x8086, 0x0d0c),
	  .driver_data = AZX_DRIVER_HDMI | AZX_DCAPS_INTEL_HASWELL },
	/* Broadwell */
	{ PCI_DEVICE(0x8086, 0x160c),
	  .driver_data = AZX_DRIVER_HDMI | AZX_DCAPS_INTEL_BROADWELL },
	/* 5 Series/3400 */
	{ PCI_DEVICE(0x8086, 0x3b56),
	  .driver_data = AZX_DRIVER_SCH | AZX_DCAPS_INTEL_PCH_NOPM },
	/* Poulsbo */
	{ PCI_DEVICE(0x8086, 0x811b),
	  .driver_data = AZX_DRIVER_SCH | AZX_DCAPS_INTEL_PCH_NOPM },
	/* Oaktrail */
	{ PCI_DEVICE(0x8086, 0x080a),
	  .driver_data = AZX_DRIVER_SCH | AZX_DCAPS_INTEL_PCH_NOPM },
	/* BayTrail */
	{ PCI_DEVICE(0x8086, 0x0f04),
	  .driver_data = AZX_DRIVER_PCH | AZX_DCAPS_INTEL_BAYTRAIL },
	/* Braswell */
	{ PCI_DEVICE(0x8086, 0x2284),
	  .driver_data = AZX_DRIVER_PCH | AZX_DCAPS_INTEL_BRASWELL },
	/* ICH6 */
	{ PCI_DEVICE(0x8086, 0x2668),
	  .driver_data = AZX_DRIVER_ICH | AZX_DCAPS_INTEL_ICH },
	/* ICH7 */
	{ PCI_DEVICE(0x8086, 0x27d8),
	  .driver_data = AZX_DRIVER_ICH | AZX_DCAPS_INTEL_ICH },
	/* ESB2 */
	{ PCI_DEVICE(0x8086, 0x269a),
	  .driver_data = AZX_DRIVER_ICH | AZX_DCAPS_INTEL_ICH },
	/* ICH8 */
	{ PCI_DEVICE(0x8086, 0x284b),
	  .driver_data = AZX_DRIVER_ICH | AZX_DCAPS_INTEL_ICH },
	/* ICH9 */
	{ PCI_DEVICE(0x8086, 0x293e),
	  .driver_data = AZX_DRIVER_ICH | AZX_DCAPS_INTEL_ICH },
	/* ICH9 */
	{ PCI_DEVICE(0x8086, 0x293f),
	  .driver_data = AZX_DRIVER_ICH | AZX_DCAPS_INTEL_ICH },
	/* ICH10 */
	{ PCI_DEVICE(0x8086, 0x3a3e),
	  .driver_data = AZX_DRIVER_ICH | AZX_DCAPS_INTEL_ICH },
	/* ICH10 */
	{ PCI_DEVICE(0x8086, 0x3a6e),
	  .driver_data = AZX_DRIVER_ICH | AZX_DCAPS_INTEL_ICH },
	/* Generic Intel */
	{ PCI_DEVICE(PCI_VENDOR_ID_INTEL, PCI_ANY_ID),
	  .class = PCI_CLASS_MULTIMEDIA_HD_AUDIO << 8,
	  .class_mask = 0xffffff,
	  .driver_data = AZX_DRIVER_ICH | AZX_DCAPS_NO_ALIGN_BUFSIZE },
	/* ATI SB 450/600/700/800/900 */
	{ PCI_DEVICE(0x1002, 0x437b),
	  .driver_data = AZX_DRIVER_ATI | AZX_DCAPS_PRESET_ATI_SB },
	{ PCI_DEVICE(0x1002, 0x4383),
	  .driver_data = AZX_DRIVER_ATI | AZX_DCAPS_PRESET_ATI_SB },
	/* AMD Hudson */
	{ PCI_DEVICE(0x1022, 0x780d),
	  .driver_data = AZX_DRIVER_GENERIC | AZX_DCAPS_PRESET_ATI_SB },
	/* ATI HDMI */
	{ PCI_DEVICE(0x1002, 0x0002),
	  .driver_data = AZX_DRIVER_ATIHDMI_NS | AZX_DCAPS_PRESET_ATI_HDMI_NS },
	{ PCI_DEVICE(0x1002, 0x1308),
	  .driver_data = AZX_DRIVER_ATIHDMI_NS | AZX_DCAPS_PRESET_ATI_HDMI_NS },
	{ PCI_DEVICE(0x1002, 0x157a),
	  .driver_data = AZX_DRIVER_ATIHDMI_NS | AZX_DCAPS_PRESET_ATI_HDMI_NS },
	{ PCI_DEVICE(0x1002, 0x15b3),
	  .driver_data = AZX_DRIVER_ATIHDMI_NS | AZX_DCAPS_PRESET_ATI_HDMI_NS },
	{ PCI_DEVICE(0x1002, 0x793b),
	  .driver_data = AZX_DRIVER_ATIHDMI | AZX_DCAPS_PRESET_ATI_HDMI },
	{ PCI_DEVICE(0x1002, 0x7919),
	  .driver_data = AZX_DRIVER_ATIHDMI | AZX_DCAPS_PRESET_ATI_HDMI },
	{ PCI_DEVICE(0x1002, 0x960f),
	  .driver_data = AZX_DRIVER_ATIHDMI | AZX_DCAPS_PRESET_ATI_HDMI },
	{ PCI_DEVICE(0x1002, 0x970f),
	  .driver_data = AZX_DRIVER_ATIHDMI | AZX_DCAPS_PRESET_ATI_HDMI },
	{ PCI_DEVICE(0x1002, 0x9840),
	  .driver_data = AZX_DRIVER_ATIHDMI_NS | AZX_DCAPS_PRESET_ATI_HDMI_NS },
	{ PCI_DEVICE(0x1002, 0xaa00),
	  .driver_data = AZX_DRIVER_ATIHDMI | AZX_DCAPS_PRESET_ATI_HDMI },
	{ PCI_DEVICE(0x1002, 0xaa08),
	  .driver_data = AZX_DRIVER_ATIHDMI | AZX_DCAPS_PRESET_ATI_HDMI },
	{ PCI_DEVICE(0x1002, 0xaa10),
	  .driver_data = AZX_DRIVER_ATIHDMI | AZX_DCAPS_PRESET_ATI_HDMI },
	{ PCI_DEVICE(0x1002, 0xaa18),
	  .driver_data = AZX_DRIVER_ATIHDMI | AZX_DCAPS_PRESET_ATI_HDMI },
	{ PCI_DEVICE(0x1002, 0xaa20),
	  .driver_data = AZX_DRIVER_ATIHDMI | AZX_DCAPS_PRESET_ATI_HDMI },
	{ PCI_DEVICE(0x1002, 0xaa28),
	  .driver_data = AZX_DRIVER_ATIHDMI | AZX_DCAPS_PRESET_ATI_HDMI },
	{ PCI_DEVICE(0x1002, 0xaa30),
	  .driver_data = AZX_DRIVER_ATIHDMI | AZX_DCAPS_PRESET_ATI_HDMI },
	{ PCI_DEVICE(0x1002, 0xaa38),
	  .driver_data = AZX_DRIVER_ATIHDMI | AZX_DCAPS_PRESET_ATI_HDMI },
	{ PCI_DEVICE(0x1002, 0xaa40),
	  .driver_data = AZX_DRIVER_ATIHDMI | AZX_DCAPS_PRESET_ATI_HDMI },
	{ PCI_DEVICE(0x1002, 0xaa48),
	  .driver_data = AZX_DRIVER_ATIHDMI | AZX_DCAPS_PRESET_ATI_HDMI },
	{ PCI_DEVICE(0x1002, 0xaa50),
	  .driver_data = AZX_DRIVER_ATIHDMI | AZX_DCAPS_PRESET_ATI_HDMI },
	{ PCI_DEVICE(0x1002, 0xaa58),
	  .driver_data = AZX_DRIVER_ATIHDMI | AZX_DCAPS_PRESET_ATI_HDMI },
	{ PCI_DEVICE(0x1002, 0xaa60),
	  .driver_data = AZX_DRIVER_ATIHDMI | AZX_DCAPS_PRESET_ATI_HDMI },
	{ PCI_DEVICE(0x1002, 0xaa68),
	  .driver_data = AZX_DRIVER_ATIHDMI | AZX_DCAPS_PRESET_ATI_HDMI },
	{ PCI_DEVICE(0x1002, 0xaa80),
	  .driver_data = AZX_DRIVER_ATIHDMI | AZX_DCAPS_PRESET_ATI_HDMI },
	{ PCI_DEVICE(0x1002, 0xaa88),
	  .driver_data = AZX_DRIVER_ATIHDMI | AZX_DCAPS_PRESET_ATI_HDMI },
	{ PCI_DEVICE(0x1002, 0xaa90),
	  .driver_data = AZX_DRIVER_ATIHDMI | AZX_DCAPS_PRESET_ATI_HDMI },
	{ PCI_DEVICE(0x1002, 0xaa98),
	  .driver_data = AZX_DRIVER_ATIHDMI | AZX_DCAPS_PRESET_ATI_HDMI },
	{ PCI_DEVICE(0x1002, 0x9902),
	  .driver_data = AZX_DRIVER_ATIHDMI_NS | AZX_DCAPS_PRESET_ATI_HDMI_NS },
	{ PCI_DEVICE(0x1002, 0xaaa0),
	  .driver_data = AZX_DRIVER_ATIHDMI_NS | AZX_DCAPS_PRESET_ATI_HDMI_NS },
	{ PCI_DEVICE(0x1002, 0xaaa8),
	  .driver_data = AZX_DRIVER_ATIHDMI_NS | AZX_DCAPS_PRESET_ATI_HDMI_NS },
	{ PCI_DEVICE(0x1002, 0xaab0),
	  .driver_data = AZX_DRIVER_ATIHDMI_NS | AZX_DCAPS_PRESET_ATI_HDMI_NS },
	{ PCI_DEVICE(0x1002, 0xaac0),
	  .driver_data = AZX_DRIVER_ATIHDMI_NS | AZX_DCAPS_PRESET_ATI_HDMI_NS },
	{ PCI_DEVICE(0x1002, 0xaac8),
	  .driver_data = AZX_DRIVER_ATIHDMI_NS | AZX_DCAPS_PRESET_ATI_HDMI_NS },
	{ PCI_DEVICE(0x1002, 0xaad8),
	  .driver_data = AZX_DRIVER_ATIHDMI_NS | AZX_DCAPS_PRESET_ATI_HDMI_NS },
	{ PCI_DEVICE(0x1002, 0xaae8),
	  .driver_data = AZX_DRIVER_ATIHDMI_NS | AZX_DCAPS_PRESET_ATI_HDMI_NS },
	{ PCI_DEVICE(0x1002, 0xaae0),
	  .driver_data = AZX_DRIVER_ATIHDMI_NS | AZX_DCAPS_PRESET_ATI_HDMI_NS },
	{ PCI_DEVICE(0x1002, 0xaaf0),
	  .driver_data = AZX_DRIVER_ATIHDMI_NS | AZX_DCAPS_PRESET_ATI_HDMI_NS },
	/* VIA VT8251/VT8237A */
	{ PCI_DEVICE(0x1106, 0x3288),
	  .driver_data = AZX_DRIVER_VIA | AZX_DCAPS_POSFIX_VIA },
	/* VIA GFX VT7122/VX900 */
	{ PCI_DEVICE(0x1106, 0x9170), .driver_data = AZX_DRIVER_GENERIC },
	/* VIA GFX VT6122/VX11 */
	{ PCI_DEVICE(0x1106, 0x9140), .driver_data = AZX_DRIVER_GENERIC },
	/* SIS966 */
	{ PCI_DEVICE(0x1039, 0x7502), .driver_data = AZX_DRIVER_SIS },
	/* ULI M5461 */
	{ PCI_DEVICE(0x10b9, 0x5461), .driver_data = AZX_DRIVER_ULI },
	/* NVIDIA MCP */
	{ PCI_DEVICE(PCI_VENDOR_ID_NVIDIA, PCI_ANY_ID),
	  .class = PCI_CLASS_MULTIMEDIA_HD_AUDIO << 8,
	  .class_mask = 0xffffff,
	  .driver_data = AZX_DRIVER_NVIDIA | AZX_DCAPS_PRESET_NVIDIA },
	/* Teradici */
	{ PCI_DEVICE(0x6549, 0x1200),
	  .driver_data = AZX_DRIVER_TERA | AZX_DCAPS_NO_64BIT },
	{ PCI_DEVICE(0x6549, 0x2200),
	  .driver_data = AZX_DRIVER_TERA | AZX_DCAPS_NO_64BIT },
	/* Creative X-Fi (CA0110-IBG) */
	/* CTHDA chips */
	{ PCI_DEVICE(0x1102, 0x0010),
	  .driver_data = AZX_DRIVER_CTHDA | AZX_DCAPS_PRESET_CTHDA },
	{ PCI_DEVICE(0x1102, 0x0012),
	  .driver_data = AZX_DRIVER_CTHDA | AZX_DCAPS_PRESET_CTHDA },
#if !IS_ENABLED(CONFIG_SND_CTXFI)
	/* the following entry conflicts with snd-ctxfi driver,
	 * as ctxfi driver mutates from HD-audio to native mode with
	 * a special command sequence.
	 */
	{ PCI_DEVICE(PCI_VENDOR_ID_CREATIVE, PCI_ANY_ID),
	  .class = PCI_CLASS_MULTIMEDIA_HD_AUDIO << 8,
	  .class_mask = 0xffffff,
	  .driver_data = AZX_DRIVER_CTX | AZX_DCAPS_CTX_WORKAROUND |
	  AZX_DCAPS_NO_64BIT | AZX_DCAPS_POSFIX_LPIB },
#else
	/* this entry seems still valid -- i.e. without emu20kx chip */
	{ PCI_DEVICE(0x1102, 0x0009),
	  .driver_data = AZX_DRIVER_CTX | AZX_DCAPS_CTX_WORKAROUND |
	  AZX_DCAPS_NO_64BIT | AZX_DCAPS_POSFIX_LPIB },
#endif
	/* CM8888 */
	{ PCI_DEVICE(0x13f6, 0x5011),
	  .driver_data = AZX_DRIVER_CMEDIA |
	  AZX_DCAPS_NO_MSI | AZX_DCAPS_POSFIX_LPIB | AZX_DCAPS_SNOOP_OFF },
	/* Vortex86MX */
	{ PCI_DEVICE(0x17f3, 0x3010), .driver_data = AZX_DRIVER_GENERIC },
	/* VMware HDAudio */
	{ PCI_DEVICE(0x15ad, 0x1977), .driver_data = AZX_DRIVER_GENERIC },
	/* AMD/ATI Generic, PCI class code and Vendor ID for HD Audio */
	{ PCI_DEVICE(PCI_VENDOR_ID_ATI, PCI_ANY_ID),
	  .class = PCI_CLASS_MULTIMEDIA_HD_AUDIO << 8,
	  .class_mask = 0xffffff,
	  .driver_data = AZX_DRIVER_GENERIC | AZX_DCAPS_PRESET_ATI_HDMI },
	{ PCI_DEVICE(PCI_VENDOR_ID_AMD, PCI_ANY_ID),
	  .class = PCI_CLASS_MULTIMEDIA_HD_AUDIO << 8,
	  .class_mask = 0xffffff,
	  .driver_data = AZX_DRIVER_GENERIC | AZX_DCAPS_PRESET_ATI_HDMI },
	{ 0, }
};
MODULE_DEVICE_TABLE(pci, azx_ids);

/* pci_driver definition */
static struct pci_driver azx_driver = {
	.name = KBUILD_MODNAME,
	.id_table = azx_ids,
	.probe = azx_probe,
	.remove = azx_remove,
	.shutdown = azx_shutdown,
	.driver = {
		.pm = AZX_PM_OPS,
	},
};

module_pci_driver(azx_driver);<|MERGE_RESOLUTION|>--- conflicted
+++ resolved
@@ -2166,9 +2166,6 @@
 		/* cancel the pending probing work */
 		chip = card->private_data;
 		hda = container_of(chip, struct hda_intel, chip);
-<<<<<<< HEAD
-		cancel_work_sync(&hda->probe_work);
-=======
 		/* FIXME: below is an ugly workaround.
 		 * Both device_release_driver() and driver_probe_device()
 		 * take *both* the device's and its parent's lock before
@@ -2183,7 +2180,6 @@
 		device_unlock(&pci->dev);
 		cancel_work_sync(&hda->probe_work);
 		device_lock(&pci->dev);
->>>>>>> 83fbd12c
 
 		snd_card_free(card);
 	}
