--- conflicted
+++ resolved
@@ -31,14 +31,9 @@
 0000000000000000 - 00ffffffffffffff (=56 bits) user space, different per mm
 hole caused by [56:63] sign extension
 ff00000000000000 - ff0fffffffffffff (=52 bits) guard hole, reserved for hypervisor
-<<<<<<< HEAD
-ff10000000000000 - ff8fffffffffffff (=55 bits) direct mapping of all phys. memory
-ff90000000000000 - ff9fffffffffffff (=52 bits) LDT remap for PTI
-=======
 ff10000000000000 - ff10ffffffffffff (=48 bits) LDT remap for PTI
 ff11000000000000 - ff90ffffffffffff (=55 bits) direct mapping of all phys. memory
 ff91000000000000 - ff9fffffffffffff (=3840 TB) hole
->>>>>>> 1ec8f1f0
 ffa0000000000000 - ffd1ffffffffffff (=54 bits) vmalloc/ioremap space (12800 TB)
 ffd2000000000000 - ffd3ffffffffffff (=49 bits) hole
 ffd4000000000000 - ffd5ffffffffffff (=49 bits) virtual memory map (512TB)
