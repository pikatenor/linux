--- conflicted
+++ resolved
@@ -379,10 +379,7 @@
 		/sys/devices/system/cpu/vulnerabilities/spectre_v1
 		/sys/devices/system/cpu/vulnerabilities/spectre_v2
 		/sys/devices/system/cpu/vulnerabilities/spec_store_bypass
-<<<<<<< HEAD
-=======
 		/sys/devices/system/cpu/vulnerabilities/l1tf
->>>>>>> 1ec8f1f0
 Date:		January 2018
 Contact:	Linux kernel mailing list <linux-kernel@vger.kernel.org>
 Description:	Information about CPU vulnerabilities
@@ -393,9 +390,6 @@
 
 		"Not affected"	  CPU is not affected by the vulnerability
 		"Vulnerable"	  CPU is affected and no mitigation in effect
-<<<<<<< HEAD
-		"Mitigation: $M"  CPU is affected and mitigation $M is in effect
-=======
 		"Mitigation: $M"  CPU is affected and mitigation $M is in effect
 
 		Details about the l1tf file can be found in
@@ -419,5 +413,4 @@
 			 "notsupported" SMT is not supported by the CPU
 
 			 If control status is "forceoff" or "notsupported" writes
-			 are rejected.
->>>>>>> 1ec8f1f0
+			 are rejected.