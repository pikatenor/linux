--- conflicted
+++ resolved
@@ -1,12 +1,7 @@
 		     ThinkPad ACPI Extras Driver
 
-<<<<<<< HEAD
-                            Version 0.22
-                        November 23rd,  2008
-=======
                             Version 0.23
                           April 10th, 2009
->>>>>>> 6574612f
 
                Borislav Deianov <borislav@users.sf.net>
              Henrique de Moraes Holschuh <hmh@hmh.eng.br>
