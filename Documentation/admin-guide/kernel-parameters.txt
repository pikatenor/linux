--- conflicted
+++ resolved
@@ -2676,13 +2676,10 @@
 	nosmt		[KNL,S390] Disable symmetric multithreading (SMT).
 			Equivalent to smt=1.
 
-<<<<<<< HEAD
-=======
 			[KNL,x86] Disable symmetric multithreading (SMT).
 			nosmt=force: Force disable SMT, cannot be undone
 				     via the sysfs control file.
 
->>>>>>> 1ec8f1f0
 	nospectre_v2	[X86] Disable all mitigations for the Spectre variant 2
 			(indirect branch prediction) vulnerability. System may
 			allow data leaks with this option, which is equivalent
@@ -4000,11 +3997,6 @@
 
 	spectre_v2=	[X86] Control mitigation of Spectre variant 2
 			(indirect branch speculation) vulnerability.
-<<<<<<< HEAD
-
-			on   - unconditionally enable
-			off  - unconditionally disable
-=======
 			The default operation protects the kernel from
 			user space attacks.
 
@@ -4012,7 +4004,6 @@
 			       spectre_v2_user=on
 			off  - unconditionally disable, implies
 			       spectre_v2_user=off
->>>>>>> 1ec8f1f0
 			auto - kernel detects whether your CPU model is
 			       vulnerable
 
@@ -4022,15 +4013,12 @@
 			CONFIG_RETPOLINE configuration option, and the
 			compiler with which the kernel was built.
 
-<<<<<<< HEAD
-=======
 			Selecting 'on' will also enable the mitigation
 			against user space to user space task attacks.
 
 			Selecting 'off' will disable both the kernel and
 			the user space protections.
 
->>>>>>> 1ec8f1f0
 			Specific mitigations can also be selected manually:
 
 			retpoline	  - replace indirect branches
@@ -4040,8 +4028,6 @@
 			Not specifying this option is equivalent to
 			spectre_v2=auto.
 
-<<<<<<< HEAD
-=======
 	spectre_v2_user=
 			[X86] Control mitigation of Spectre variant 2
 		        (indirect branch speculation) vulnerability between
@@ -4084,7 +4070,6 @@
 			Not specifying this option is equivalent to
 			spectre_v2_user=auto.
 
->>>>>>> 1ec8f1f0
 	spec_store_bypass_disable=
 			[HW] Control Speculative Store Bypass (SSB) Disable mitigation
 			(Speculative Store Bypass vulnerability)
