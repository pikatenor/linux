Allwinner Clock Control Unit Binding
------------------------------------

Required properties :
- compatible: must contain one of the following compatibles:
		- "allwinner,sun4i-a10-ccu"
		- "allwinner,sun5i-a10s-ccu"
		- "allwinner,sun5i-a13-ccu"
		- "allwinner,sun6i-a31-ccu"
		- "allwinner,sun7i-a20-ccu"
		- "allwinner,sun8i-a23-ccu"
		- "allwinner,sun8i-a33-ccu"
		- "allwinner,sun8i-a83t-ccu"
		- "allwinner,sun8i-a83t-r-ccu"
		- "allwinner,sun8i-h3-ccu"
		- "allwinner,sun8i-h3-r-ccu"
+		- "allwinner,sun8i-r40-ccu"
		- "allwinner,sun8i-v3s-ccu"
		- "allwinner,sun9i-a80-ccu"
		- "allwinner,sun50i-a64-ccu"
<<<<<<< HEAD
		- "allwinner,sun50i-h5-ccu"
=======
		- "allwinner,sun50i-a64-r-ccu"
		- "allwinner,sun50i-h5-ccu"
		- "nextthing,gr8-ccu"
>>>>>>> cb313370

- reg: Must contain the registers base address and length
- clocks: phandle to the oscillators feeding the CCU. Two are needed:
  - "hosc": the high frequency oscillator (usually at 24MHz)
  - "losc": the low frequency oscillator (usually at 32kHz)
	    On the A83T, this is the internal 16MHz oscillator divided by 512
- clock-names: Must contain the clock names described just above
- #clock-cells : must contain 1
- #reset-cells : must contain 1

For the PRCM CCUs on A83T/H3/A64, two more clocks are needed:
- "pll-periph": the SoC's peripheral PLL from the main CCU
- "iosc": the SoC's internal frequency oscillator

Example for generic CCU:
ccu: clock@01c20000 {
	compatible = "allwinner,sun8i-h3-ccu";
	reg = <0x01c20000 0x400>;
	clocks = <&osc24M>, <&osc32k>;
	clock-names = "hosc", "losc";
	#clock-cells = <1>;
	#reset-cells = <1>;
};

Example for PRCM CCU:
r_ccu: clock@01f01400 {
	compatible = "allwinner,sun50i-a64-r-ccu";
	reg = <0x01f01400 0x100>;
	clocks = <&osc24M>, <&osc32k>, <&iosc>, <&ccu CLK_PLL_PERIPH0>;
	clock-names = "hosc", "losc", "iosc", "pll-periph";
	#clock-cells = <1>;
	#reset-cells = <1>;
};<|MERGE_RESOLUTION|>--- conflicted
+++ resolved
@@ -18,13 +18,9 @@
 		- "allwinner,sun8i-v3s-ccu"
 		- "allwinner,sun9i-a80-ccu"
 		- "allwinner,sun50i-a64-ccu"
-<<<<<<< HEAD
-		- "allwinner,sun50i-h5-ccu"
-=======
 		- "allwinner,sun50i-a64-r-ccu"
 		- "allwinner,sun50i-h5-ccu"
 		- "nextthing,gr8-ccu"
->>>>>>> cb313370
 
 - reg: Must contain the registers base address and length
 - clocks: phandle to the oscillators feeding the CCU. Two are needed:
