#include <linux/bitmap.h>
#include <linux/kernel.h>
#include <linux/module.h>
#include <linux/interrupt.h>
#include <linux/irq.h>
#include <linux/spinlock.h>
#include <linux/list.h>
#include <linux/device.h>
#include <linux/err.h>
#include <linux/debugfs.h>
#include <linux/seq_file.h>
#include <linux/gpio.h>
#include <linux/of_gpio.h>
#include <linux/idr.h>
#include <linux/slab.h>
#include <linux/acpi.h>
#include <linux/gpio/driver.h>
#include <linux/gpio/machine.h>
#include <linux/pinctrl/consumer.h>
#include <linux/cdev.h>
#include <linux/fs.h>
#include <linux/uaccess.h>
#include <linux/compat.h>
#include <linux/anon_inodes.h>
#include <linux/file.h>
#include <linux/kfifo.h>
#include <linux/poll.h>
#include <linux/timekeeping.h>
#include <uapi/linux/gpio.h>

#include "gpiolib.h"

#define CREATE_TRACE_POINTS
#include <trace/events/gpio.h>

/* Implementation infrastructure for GPIO interfaces.
 *
 * The GPIO programming interface allows for inlining speed-critical
 * get/set operations for common cases, so that access to SOC-integrated
 * GPIOs can sometimes cost only an instruction or two per bit.
 */


/* When debugging, extend minimal trust to callers and platform code.
 * Also emit diagnostic messages that may help initial bringup, when
 * board setup or driver bugs are most common.
 *
 * Otherwise, minimize overhead in what may be bitbanging codepaths.
 */
#ifdef	DEBUG
#define	extra_checks	1
#else
#define	extra_checks	0
#endif

/* Device and char device-related information */
static DEFINE_IDA(gpio_ida);
static dev_t gpio_devt;
#define GPIO_DEV_MAX 256 /* 256 GPIO chip devices supported */
static struct bus_type gpio_bus_type = {
	.name = "gpio",
};

/* gpio_lock prevents conflicts during gpio_desc[] table updates.
 * While any GPIO is requested, its gpio_chip is not removable;
 * each GPIO's "requested" flag serves as a lock and refcount.
 */
DEFINE_SPINLOCK(gpio_lock);

static DEFINE_MUTEX(gpio_lookup_lock);
static LIST_HEAD(gpio_lookup_list);
LIST_HEAD(gpio_devices);

static void gpiochip_free_hogs(struct gpio_chip *chip);
static void gpiochip_irqchip_remove(struct gpio_chip *gpiochip);
static int gpiochip_irqchip_init_valid_mask(struct gpio_chip *gpiochip);
static void gpiochip_irqchip_free_valid_mask(struct gpio_chip *gpiochip);

static bool gpiolib_initialized;

static inline void desc_set_label(struct gpio_desc *d, const char *label)
{
	d->label = label;
}

/**
 * gpio_to_desc - Convert a GPIO number to its descriptor
 * @gpio: global GPIO number
 *
 * Returns:
 * The GPIO descriptor associated with the given GPIO, or %NULL if no GPIO
 * with the given number exists in the system.
 */
struct gpio_desc *gpio_to_desc(unsigned gpio)
{
	struct gpio_device *gdev;
	unsigned long flags;

	spin_lock_irqsave(&gpio_lock, flags);

	list_for_each_entry(gdev, &gpio_devices, list) {
		if (gdev->base <= gpio &&
		    gdev->base + gdev->ngpio > gpio) {
			spin_unlock_irqrestore(&gpio_lock, flags);
			return &gdev->descs[gpio - gdev->base];
		}
	}

	spin_unlock_irqrestore(&gpio_lock, flags);

	if (!gpio_is_valid(gpio))
		WARN(1, "invalid GPIO %d\n", gpio);

	return NULL;
}
EXPORT_SYMBOL_GPL(gpio_to_desc);

/**
 * gpiochip_get_desc - get the GPIO descriptor corresponding to the given
 *                     hardware number for this chip
 * @chip: GPIO chip
 * @hwnum: hardware number of the GPIO for this chip
 *
 * Returns:
 * A pointer to the GPIO descriptor or %ERR_PTR(-EINVAL) if no GPIO exists
 * in the given chip for the specified hardware number.
 */
struct gpio_desc *gpiochip_get_desc(struct gpio_chip *chip,
				    u16 hwnum)
{
	struct gpio_device *gdev = chip->gpiodev;

	if (hwnum >= gdev->ngpio)
		return ERR_PTR(-EINVAL);

	return &gdev->descs[hwnum];
}

/**
 * desc_to_gpio - convert a GPIO descriptor to the integer namespace
 * @desc: GPIO descriptor
 *
 * This should disappear in the future but is needed since we still
 * use GPIO numbers for error messages and sysfs nodes.
 *
 * Returns:
 * The global GPIO number for the GPIO specified by its descriptor.
 */
int desc_to_gpio(const struct gpio_desc *desc)
{
	return desc->gdev->base + (desc - &desc->gdev->descs[0]);
}
EXPORT_SYMBOL_GPL(desc_to_gpio);


/**
 * gpiod_to_chip - Return the GPIO chip to which a GPIO descriptor belongs
 * @desc:	descriptor to return the chip of
 */
struct gpio_chip *gpiod_to_chip(const struct gpio_desc *desc)
{
	if (!desc || !desc->gdev || !desc->gdev->chip)
		return NULL;
	return desc->gdev->chip;
}
EXPORT_SYMBOL_GPL(gpiod_to_chip);

/* dynamic allocation of GPIOs, e.g. on a hotplugged device */
static int gpiochip_find_base(int ngpio)
{
	struct gpio_device *gdev;
	int base = ARCH_NR_GPIOS - ngpio;

	list_for_each_entry_reverse(gdev, &gpio_devices, list) {
		/* found a free space? */
		if (gdev->base + gdev->ngpio <= base)
			break;
		else
			/* nope, check the space right before the chip */
			base = gdev->base - ngpio;
	}

	if (gpio_is_valid(base)) {
		pr_debug("%s: found new base at %d\n", __func__, base);
		return base;
	} else {
		pr_err("%s: cannot find free range\n", __func__);
		return -ENOSPC;
	}
}

/**
 * gpiod_get_direction - return the current direction of a GPIO
 * @desc:	GPIO to get the direction of
 *
 * Return GPIOF_DIR_IN or GPIOF_DIR_OUT, or an error code in case of error.
 *
 * This function may sleep if gpiod_cansleep() is true.
 */
int gpiod_get_direction(struct gpio_desc *desc)
{
	struct gpio_chip	*chip;
	unsigned		offset;
	int			status = -EINVAL;

	chip = gpiod_to_chip(desc);
	offset = gpio_chip_hwgpio(desc);

	if (!chip->get_direction)
		return status;

	status = chip->get_direction(chip, offset);
	if (status > 0) {
		/* GPIOF_DIR_IN, or other positive */
		status = 1;
		clear_bit(FLAG_IS_OUT, &desc->flags);
	}
	if (status == 0) {
		/* GPIOF_DIR_OUT */
		set_bit(FLAG_IS_OUT, &desc->flags);
	}
	return status;
}
EXPORT_SYMBOL_GPL(gpiod_get_direction);

/*
 * Add a new chip to the global chips list, keeping the list of chips sorted
 * by range(means [base, base + ngpio - 1]) order.
 *
 * Return -EBUSY if the new chip overlaps with some other chip's integer
 * space.
 */
static int gpiodev_add_to_list(struct gpio_device *gdev)
{
	struct gpio_device *prev, *next;

	if (list_empty(&gpio_devices)) {
		/* initial entry in list */
		list_add_tail(&gdev->list, &gpio_devices);
		return 0;
	}

	next = list_entry(gpio_devices.next, struct gpio_device, list);
	if (gdev->base + gdev->ngpio <= next->base) {
		/* add before first entry */
		list_add(&gdev->list, &gpio_devices);
		return 0;
	}

	prev = list_entry(gpio_devices.prev, struct gpio_device, list);
	if (prev->base + prev->ngpio <= gdev->base) {
		/* add behind last entry */
		list_add_tail(&gdev->list, &gpio_devices);
		return 0;
	}

	list_for_each_entry_safe(prev, next, &gpio_devices, list) {
		/* at the end of the list */
		if (&next->list == &gpio_devices)
			break;

		/* add between prev and next */
		if (prev->base + prev->ngpio <= gdev->base
				&& gdev->base + gdev->ngpio <= next->base) {
			list_add(&gdev->list, &prev->list);
			return 0;
		}
	}

	dev_err(&gdev->dev, "GPIO integer space overlap, cannot add chip\n");
	return -EBUSY;
}

/*
 * Convert a GPIO name to its descriptor
 */
static struct gpio_desc *gpio_name_to_desc(const char * const name)
{
	struct gpio_device *gdev;
	unsigned long flags;

	spin_lock_irqsave(&gpio_lock, flags);

	list_for_each_entry(gdev, &gpio_devices, list) {
		int i;

		for (i = 0; i != gdev->ngpio; ++i) {
			struct gpio_desc *desc = &gdev->descs[i];

			if (!desc->name || !name)
				continue;

			if (!strcmp(desc->name, name)) {
				spin_unlock_irqrestore(&gpio_lock, flags);
				return desc;
			}
		}
	}

	spin_unlock_irqrestore(&gpio_lock, flags);

	return NULL;
}

/*
 * Takes the names from gc->names and checks if they are all unique. If they
 * are, they are assigned to their gpio descriptors.
 *
 * Warning if one of the names is already used for a different GPIO.
 */
static int gpiochip_set_desc_names(struct gpio_chip *gc)
{
	struct gpio_device *gdev = gc->gpiodev;
	int i;

	if (!gc->names)
		return 0;

	/* First check all names if they are unique */
	for (i = 0; i != gc->ngpio; ++i) {
		struct gpio_desc *gpio;

		gpio = gpio_name_to_desc(gc->names[i]);
		if (gpio)
			dev_warn(&gdev->dev,
				 "Detected name collision for GPIO name '%s'\n",
				 gc->names[i]);
	}

	/* Then add all names to the GPIO descriptors */
	for (i = 0; i != gc->ngpio; ++i)
		gdev->descs[i].name = gc->names[i];

	return 0;
}

/*
 * GPIO line handle management
 */

/**
 * struct linehandle_state - contains the state of a userspace handle
 * @gdev: the GPIO device the handle pertains to
 * @label: consumer label used to tag descriptors
 * @descs: the GPIO descriptors held by this handle
 * @numdescs: the number of descriptors held in the descs array
 */
struct linehandle_state {
	struct gpio_device *gdev;
	const char *label;
	struct gpio_desc *descs[GPIOHANDLES_MAX];
	u32 numdescs;
};

#define GPIOHANDLE_REQUEST_VALID_FLAGS \
	(GPIOHANDLE_REQUEST_INPUT | \
	GPIOHANDLE_REQUEST_OUTPUT | \
	GPIOHANDLE_REQUEST_ACTIVE_LOW | \
	GPIOHANDLE_REQUEST_OPEN_DRAIN | \
	GPIOHANDLE_REQUEST_OPEN_SOURCE)

static long linehandle_ioctl(struct file *filep, unsigned int cmd,
			     unsigned long arg)
{
	struct linehandle_state *lh = filep->private_data;
	void __user *ip = (void __user *)arg;
	struct gpiohandle_data ghd;
	int i;

	if (cmd == GPIOHANDLE_GET_LINE_VALUES_IOCTL) {
		int val;

		memset(&ghd, 0, sizeof(ghd));

		/* TODO: check if descriptors are really input */
		for (i = 0; i < lh->numdescs; i++) {
			val = gpiod_get_value_cansleep(lh->descs[i]);
			if (val < 0)
				return val;
			ghd.values[i] = val;
		}

		if (copy_to_user(ip, &ghd, sizeof(ghd)))
			return -EFAULT;

		return 0;
	} else if (cmd == GPIOHANDLE_SET_LINE_VALUES_IOCTL) {
		int vals[GPIOHANDLES_MAX];

		/* TODO: check if descriptors are really output */
		if (copy_from_user(&ghd, ip, sizeof(ghd)))
			return -EFAULT;

		/* Clamp all values to [0,1] */
		for (i = 0; i < lh->numdescs; i++)
			vals[i] = !!ghd.values[i];

		/* Reuse the array setting function */
		gpiod_set_array_value_complex(false,
					      true,
					      lh->numdescs,
					      lh->descs,
					      vals);
		return 0;
	}
	return -EINVAL;
}

#ifdef CONFIG_COMPAT
static long linehandle_ioctl_compat(struct file *filep, unsigned int cmd,
			     unsigned long arg)
{
	return linehandle_ioctl(filep, cmd, (unsigned long)compat_ptr(arg));
}
#endif

static int linehandle_release(struct inode *inode, struct file *filep)
{
	struct linehandle_state *lh = filep->private_data;
	struct gpio_device *gdev = lh->gdev;
	int i;

	for (i = 0; i < lh->numdescs; i++)
		gpiod_free(lh->descs[i]);
	kfree(lh->label);
	kfree(lh);
	put_device(&gdev->dev);
	return 0;
}

static const struct file_operations linehandle_fileops = {
	.release = linehandle_release,
	.owner = THIS_MODULE,
	.llseek = noop_llseek,
	.unlocked_ioctl = linehandle_ioctl,
#ifdef CONFIG_COMPAT
	.compat_ioctl = linehandle_ioctl_compat,
#endif
};

static int linehandle_create(struct gpio_device *gdev, void __user *ip)
{
	struct gpiohandle_request handlereq;
	struct linehandle_state *lh;
	struct file *file;
	int fd, i, count = 0, ret;

	if (copy_from_user(&handlereq, ip, sizeof(handlereq)))
		return -EFAULT;
	if ((handlereq.lines == 0) || (handlereq.lines > GPIOHANDLES_MAX))
		return -EINVAL;

	lh = kzalloc(sizeof(*lh), GFP_KERNEL);
	if (!lh)
		return -ENOMEM;
	lh->gdev = gdev;
	get_device(&gdev->dev);

	/* Make sure this is terminated */
	handlereq.consumer_label[sizeof(handlereq.consumer_label)-1] = '\0';
	if (strlen(handlereq.consumer_label)) {
		lh->label = kstrdup(handlereq.consumer_label,
				    GFP_KERNEL);
		if (!lh->label) {
			ret = -ENOMEM;
			goto out_free_lh;
		}
	}

	/* Request each GPIO */
	for (i = 0; i < handlereq.lines; i++) {
		u32 offset = handlereq.lineoffsets[i];
		u32 lflags = handlereq.flags;
		struct gpio_desc *desc;

		if (offset >= gdev->ngpio) {
			ret = -EINVAL;
			goto out_free_descs;
		}

		/* Return an error if a unknown flag is set */
		if (lflags & ~GPIOHANDLE_REQUEST_VALID_FLAGS) {
			ret = -EINVAL;
			goto out_free_descs;
		}

		desc = &gdev->descs[offset];
		ret = gpiod_request(desc, lh->label);
		if (ret)
			goto out_free_descs;
		lh->descs[i] = desc;
<<<<<<< HEAD
		count = i;
=======
		count = i + 1;
>>>>>>> 1ec8f1f0

		if (lflags & GPIOHANDLE_REQUEST_ACTIVE_LOW)
			set_bit(FLAG_ACTIVE_LOW, &desc->flags);
		if (lflags & GPIOHANDLE_REQUEST_OPEN_DRAIN)
			set_bit(FLAG_OPEN_DRAIN, &desc->flags);
		if (lflags & GPIOHANDLE_REQUEST_OPEN_SOURCE)
			set_bit(FLAG_OPEN_SOURCE, &desc->flags);

		/*
		 * Lines have to be requested explicitly for input
		 * or output, else the line will be treated "as is".
		 */
		if (lflags & GPIOHANDLE_REQUEST_OUTPUT) {
			int val = !!handlereq.default_values[i];

			ret = gpiod_direction_output(desc, val);
			if (ret)
				goto out_free_descs;
		} else if (lflags & GPIOHANDLE_REQUEST_INPUT) {
			ret = gpiod_direction_input(desc);
			if (ret)
				goto out_free_descs;
		}
		dev_dbg(&gdev->dev, "registered chardev handle for line %d\n",
			offset);
	}
	/* Let i point at the last handle */
	i--;
	lh->numdescs = handlereq.lines;

	fd = get_unused_fd_flags(O_RDONLY | O_CLOEXEC);
	if (fd < 0) {
		ret = fd;
		goto out_free_descs;
	}

	file = anon_inode_getfile("gpio-linehandle",
				  &linehandle_fileops,
				  lh,
				  O_RDONLY | O_CLOEXEC);
	if (IS_ERR(file)) {
		ret = PTR_ERR(file);
		goto out_put_unused_fd;
	}

	handlereq.fd = fd;
	if (copy_to_user(ip, &handlereq, sizeof(handlereq))) {
		/*
		 * fput() will trigger the release() callback, so do not go onto
		 * the regular error cleanup path here.
		 */
		fput(file);
		put_unused_fd(fd);
		return -EFAULT;
	}

	fd_install(fd, file);

	dev_dbg(&gdev->dev, "registered chardev handle for %d lines\n",
		lh->numdescs);

	return 0;

out_put_unused_fd:
	put_unused_fd(fd);
out_free_descs:
	for (i = 0; i < count; i++)
		gpiod_free(lh->descs[i]);
	kfree(lh->label);
out_free_lh:
	kfree(lh);
	put_device(&gdev->dev);
	return ret;
}

/*
 * GPIO line event management
 */

/**
 * struct lineevent_state - contains the state of a userspace event
 * @gdev: the GPIO device the event pertains to
 * @label: consumer label used to tag descriptors
 * @desc: the GPIO descriptor held by this event
 * @eflags: the event flags this line was requested with
 * @irq: the interrupt that trigger in response to events on this GPIO
 * @wait: wait queue that handles blocking reads of events
 * @events: KFIFO for the GPIO events
 * @read_lock: mutex lock to protect reads from colliding with adding
 * new events to the FIFO
 */
struct lineevent_state {
	struct gpio_device *gdev;
	const char *label;
	struct gpio_desc *desc;
	u32 eflags;
	int irq;
	wait_queue_head_t wait;
	DECLARE_KFIFO(events, struct gpioevent_data, 16);
	struct mutex read_lock;
};

#define GPIOEVENT_REQUEST_VALID_FLAGS \
	(GPIOEVENT_REQUEST_RISING_EDGE | \
	GPIOEVENT_REQUEST_FALLING_EDGE)

static unsigned int lineevent_poll(struct file *filep,
				   struct poll_table_struct *wait)
{
	struct lineevent_state *le = filep->private_data;
	unsigned int events = 0;

	poll_wait(filep, &le->wait, wait);

	if (!kfifo_is_empty(&le->events))
		events = POLLIN | POLLRDNORM;

	return events;
}


static ssize_t lineevent_read(struct file *filep,
			      char __user *buf,
			      size_t count,
			      loff_t *f_ps)
{
	struct lineevent_state *le = filep->private_data;
	unsigned int copied;
	int ret;

	if (count < sizeof(struct gpioevent_data))
		return -EINVAL;

	do {
		if (kfifo_is_empty(&le->events)) {
			if (filep->f_flags & O_NONBLOCK)
				return -EAGAIN;

			ret = wait_event_interruptible(le->wait,
					!kfifo_is_empty(&le->events));
			if (ret)
				return ret;
		}

		if (mutex_lock_interruptible(&le->read_lock))
			return -ERESTARTSYS;
		ret = kfifo_to_user(&le->events, buf, count, &copied);
		mutex_unlock(&le->read_lock);

		if (ret)
			return ret;

		/*
		 * If we couldn't read anything from the fifo (a different
		 * thread might have been faster) we either return -EAGAIN if
		 * the file descriptor is non-blocking, otherwise we go back to
		 * sleep and wait for more data to arrive.
		 */
		if (copied == 0 && (filep->f_flags & O_NONBLOCK))
			return -EAGAIN;

	} while (copied == 0);

	return copied;
}

static int lineevent_release(struct inode *inode, struct file *filep)
{
	struct lineevent_state *le = filep->private_data;
	struct gpio_device *gdev = le->gdev;

	free_irq(le->irq, le);
	gpiod_free(le->desc);
	kfree(le->label);
	kfree(le);
	put_device(&gdev->dev);
	return 0;
}

static long lineevent_ioctl(struct file *filep, unsigned int cmd,
			    unsigned long arg)
{
	struct lineevent_state *le = filep->private_data;
	void __user *ip = (void __user *)arg;
	struct gpiohandle_data ghd;

	/*
	 * We can get the value for an event line but not set it,
	 * because it is input by definition.
	 */
	if (cmd == GPIOHANDLE_GET_LINE_VALUES_IOCTL) {
		int val;

		memset(&ghd, 0, sizeof(ghd));

		val = gpiod_get_value_cansleep(le->desc);
		if (val < 0)
			return val;
		ghd.values[0] = val;

		if (copy_to_user(ip, &ghd, sizeof(ghd)))
			return -EFAULT;

		return 0;
	}
	return -EINVAL;
}

#ifdef CONFIG_COMPAT
static long lineevent_ioctl_compat(struct file *filep, unsigned int cmd,
				   unsigned long arg)
{
	return lineevent_ioctl(filep, cmd, (unsigned long)compat_ptr(arg));
}
#endif

static const struct file_operations lineevent_fileops = {
	.release = lineevent_release,
	.read = lineevent_read,
	.poll = lineevent_poll,
	.owner = THIS_MODULE,
	.llseek = noop_llseek,
	.unlocked_ioctl = lineevent_ioctl,
#ifdef CONFIG_COMPAT
	.compat_ioctl = lineevent_ioctl_compat,
#endif
};

static irqreturn_t lineevent_irq_thread(int irq, void *p)
{
	struct lineevent_state *le = p;
	struct gpioevent_data ge;
	int ret, level;

	/* Do not leak kernel stack to userspace */
	memset(&ge, 0, sizeof(ge));

	ge.timestamp = ktime_get_real_ns();
	level = gpiod_get_value_cansleep(le->desc);

	if (le->eflags & GPIOEVENT_REQUEST_RISING_EDGE
	    && le->eflags & GPIOEVENT_REQUEST_FALLING_EDGE) {
		if (level)
			/* Emit low-to-high event */
			ge.id = GPIOEVENT_EVENT_RISING_EDGE;
		else
			/* Emit high-to-low event */
			ge.id = GPIOEVENT_EVENT_FALLING_EDGE;
	} else if (le->eflags & GPIOEVENT_REQUEST_RISING_EDGE && level) {
		/* Emit low-to-high event */
		ge.id = GPIOEVENT_EVENT_RISING_EDGE;
	} else if (le->eflags & GPIOEVENT_REQUEST_FALLING_EDGE && !level) {
		/* Emit high-to-low event */
		ge.id = GPIOEVENT_EVENT_FALLING_EDGE;
	} else {
		return IRQ_NONE;
	}

	ret = kfifo_put(&le->events, ge);
	if (ret != 0)
		wake_up_poll(&le->wait, POLLIN);

	return IRQ_HANDLED;
}

static int lineevent_create(struct gpio_device *gdev, void __user *ip)
{
	struct gpioevent_request eventreq;
	struct lineevent_state *le;
	struct gpio_desc *desc;
	struct file *file;
	u32 offset;
	u32 lflags;
	u32 eflags;
	int fd;
	int ret;
	int irqflags = 0;

	if (copy_from_user(&eventreq, ip, sizeof(eventreq)))
		return -EFAULT;

	le = kzalloc(sizeof(*le), GFP_KERNEL);
	if (!le)
		return -ENOMEM;
	le->gdev = gdev;
	get_device(&gdev->dev);

	/* Make sure this is terminated */
	eventreq.consumer_label[sizeof(eventreq.consumer_label)-1] = '\0';
	if (strlen(eventreq.consumer_label)) {
		le->label = kstrdup(eventreq.consumer_label,
				    GFP_KERNEL);
		if (!le->label) {
			ret = -ENOMEM;
			goto out_free_le;
		}
	}

	offset = eventreq.lineoffset;
	lflags = eventreq.handleflags;
	eflags = eventreq.eventflags;

	if (offset >= gdev->ngpio) {
		ret = -EINVAL;
		goto out_free_label;
	}

	/* Return an error if a unknown flag is set */
	if ((lflags & ~GPIOHANDLE_REQUEST_VALID_FLAGS) ||
	    (eflags & ~GPIOEVENT_REQUEST_VALID_FLAGS)) {
		ret = -EINVAL;
		goto out_free_label;
	}

	/* This is just wrong: we don't look for events on output lines */
	if (lflags & GPIOHANDLE_REQUEST_OUTPUT) {
		ret = -EINVAL;
		goto out_free_label;
	}

	desc = &gdev->descs[offset];
	ret = gpiod_request(desc, le->label);
	if (ret)
		goto out_free_label;
	le->desc = desc;
	le->eflags = eflags;

	if (lflags & GPIOHANDLE_REQUEST_ACTIVE_LOW)
		set_bit(FLAG_ACTIVE_LOW, &desc->flags);
	if (lflags & GPIOHANDLE_REQUEST_OPEN_DRAIN)
		set_bit(FLAG_OPEN_DRAIN, &desc->flags);
	if (lflags & GPIOHANDLE_REQUEST_OPEN_SOURCE)
		set_bit(FLAG_OPEN_SOURCE, &desc->flags);

	ret = gpiod_direction_input(desc);
	if (ret)
		goto out_free_desc;

	le->irq = gpiod_to_irq(desc);
	if (le->irq <= 0) {
		ret = -ENODEV;
		goto out_free_desc;
	}

	if (eflags & GPIOEVENT_REQUEST_RISING_EDGE)
		irqflags |= IRQF_TRIGGER_RISING;
	if (eflags & GPIOEVENT_REQUEST_FALLING_EDGE)
		irqflags |= IRQF_TRIGGER_FALLING;
	irqflags |= IRQF_ONESHOT;
	irqflags |= IRQF_SHARED;

	INIT_KFIFO(le->events);
	init_waitqueue_head(&le->wait);
	mutex_init(&le->read_lock);

	/* Request a thread to read the events */
	ret = request_threaded_irq(le->irq,
			NULL,
			lineevent_irq_thread,
			irqflags,
			le->label,
			le);
	if (ret)
		goto out_free_desc;

	fd = get_unused_fd_flags(O_RDONLY | O_CLOEXEC);
	if (fd < 0) {
		ret = fd;
		goto out_free_irq;
	}

	file = anon_inode_getfile("gpio-event",
				  &lineevent_fileops,
				  le,
				  O_RDONLY | O_CLOEXEC);
	if (IS_ERR(file)) {
		ret = PTR_ERR(file);
		goto out_put_unused_fd;
	}

	eventreq.fd = fd;
	if (copy_to_user(ip, &eventreq, sizeof(eventreq))) {
		/*
		 * fput() will trigger the release() callback, so do not go onto
		 * the regular error cleanup path here.
		 */
		fput(file);
		put_unused_fd(fd);
		return -EFAULT;
	}

	fd_install(fd, file);

	return 0;

out_put_unused_fd:
	put_unused_fd(fd);
out_free_irq:
	free_irq(le->irq, le);
out_free_desc:
	gpiod_free(le->desc);
out_free_label:
	kfree(le->label);
out_free_le:
	kfree(le);
	put_device(&gdev->dev);
	return ret;
}

/*
 * gpio_ioctl() - ioctl handler for the GPIO chardev
 */
static long gpio_ioctl(struct file *filp, unsigned int cmd, unsigned long arg)
{
	struct gpio_device *gdev = filp->private_data;
	struct gpio_chip *chip = gdev->chip;
	void __user *ip = (void __user *)arg;

	/* We fail any subsequent ioctl():s when the chip is gone */
	if (!chip)
		return -ENODEV;

	/* Fill in the struct and pass to userspace */
	if (cmd == GPIO_GET_CHIPINFO_IOCTL) {
		struct gpiochip_info chipinfo;

		memset(&chipinfo, 0, sizeof(chipinfo));

		strncpy(chipinfo.name, dev_name(&gdev->dev),
			sizeof(chipinfo.name));
		chipinfo.name[sizeof(chipinfo.name)-1] = '\0';
		strncpy(chipinfo.label, gdev->label,
			sizeof(chipinfo.label));
		chipinfo.label[sizeof(chipinfo.label)-1] = '\0';
		chipinfo.lines = gdev->ngpio;
		if (copy_to_user(ip, &chipinfo, sizeof(chipinfo)))
			return -EFAULT;
		return 0;
	} else if (cmd == GPIO_GET_LINEINFO_IOCTL) {
		struct gpioline_info lineinfo;
		struct gpio_desc *desc;

		if (copy_from_user(&lineinfo, ip, sizeof(lineinfo)))
			return -EFAULT;
		if (lineinfo.line_offset >= gdev->ngpio)
			return -EINVAL;

		desc = &gdev->descs[lineinfo.line_offset];
		if (desc->name) {
			strncpy(lineinfo.name, desc->name,
				sizeof(lineinfo.name));
			lineinfo.name[sizeof(lineinfo.name)-1] = '\0';
		} else {
			lineinfo.name[0] = '\0';
		}
		if (desc->label) {
			strncpy(lineinfo.consumer, desc->label,
				sizeof(lineinfo.consumer));
			lineinfo.consumer[sizeof(lineinfo.consumer)-1] = '\0';
		} else {
			lineinfo.consumer[0] = '\0';
		}

		/*
		 * Userspace only need to know that the kernel is using
		 * this GPIO so it can't use it.
		 */
		lineinfo.flags = 0;
		if (test_bit(FLAG_REQUESTED, &desc->flags) ||
		    test_bit(FLAG_IS_HOGGED, &desc->flags) ||
		    test_bit(FLAG_USED_AS_IRQ, &desc->flags) ||
		    test_bit(FLAG_EXPORT, &desc->flags) ||
		    test_bit(FLAG_SYSFS, &desc->flags))
			lineinfo.flags |= GPIOLINE_FLAG_KERNEL;
		if (test_bit(FLAG_IS_OUT, &desc->flags))
			lineinfo.flags |= GPIOLINE_FLAG_IS_OUT;
		if (test_bit(FLAG_ACTIVE_LOW, &desc->flags))
			lineinfo.flags |= GPIOLINE_FLAG_ACTIVE_LOW;
		if (test_bit(FLAG_OPEN_DRAIN, &desc->flags))
			lineinfo.flags |= GPIOLINE_FLAG_OPEN_DRAIN;
		if (test_bit(FLAG_OPEN_SOURCE, &desc->flags))
			lineinfo.flags |= GPIOLINE_FLAG_OPEN_SOURCE;

		if (copy_to_user(ip, &lineinfo, sizeof(lineinfo)))
			return -EFAULT;
		return 0;
	} else if (cmd == GPIO_GET_LINEHANDLE_IOCTL) {
		return linehandle_create(gdev, ip);
	} else if (cmd == GPIO_GET_LINEEVENT_IOCTL) {
		return lineevent_create(gdev, ip);
	}
	return -EINVAL;
}

#ifdef CONFIG_COMPAT
static long gpio_ioctl_compat(struct file *filp, unsigned int cmd,
			      unsigned long arg)
{
	return gpio_ioctl(filp, cmd, (unsigned long)compat_ptr(arg));
}
#endif

/**
 * gpio_chrdev_open() - open the chardev for ioctl operations
 * @inode: inode for this chardev
 * @filp: file struct for storing private data
 * Returns 0 on success
 */
static int gpio_chrdev_open(struct inode *inode, struct file *filp)
{
	struct gpio_device *gdev = container_of(inode->i_cdev,
					      struct gpio_device, chrdev);

	/* Fail on open if the backing gpiochip is gone */
	if (!gdev->chip)
		return -ENODEV;
	get_device(&gdev->dev);
	filp->private_data = gdev;

	return nonseekable_open(inode, filp);
}

/**
 * gpio_chrdev_release() - close chardev after ioctl operations
 * @inode: inode for this chardev
 * @filp: file struct for storing private data
 * Returns 0 on success
 */
static int gpio_chrdev_release(struct inode *inode, struct file *filp)
{
	struct gpio_device *gdev = container_of(inode->i_cdev,
					      struct gpio_device, chrdev);

	put_device(&gdev->dev);
	return 0;
}


static const struct file_operations gpio_fileops = {
	.release = gpio_chrdev_release,
	.open = gpio_chrdev_open,
	.owner = THIS_MODULE,
	.llseek = no_llseek,
	.unlocked_ioctl = gpio_ioctl,
#ifdef CONFIG_COMPAT
	.compat_ioctl = gpio_ioctl_compat,
#endif
};

static void gpiodevice_release(struct device *dev)
{
	struct gpio_device *gdev = dev_get_drvdata(dev);

	list_del(&gdev->list);
	ida_simple_remove(&gpio_ida, gdev->id);
	kfree(gdev->label);
	kfree(gdev->descs);
	kfree(gdev);
}

static int gpiochip_setup_dev(struct gpio_device *gdev)
{
	int status;

	cdev_init(&gdev->chrdev, &gpio_fileops);
	gdev->chrdev.owner = THIS_MODULE;
	gdev->dev.devt = MKDEV(MAJOR(gpio_devt), gdev->id);

	status = cdev_device_add(&gdev->chrdev, &gdev->dev);
	if (status)
		return status;

	chip_dbg(gdev->chip, "added GPIO chardev (%d:%d)\n",
		 MAJOR(gpio_devt), gdev->id);

	status = gpiochip_sysfs_register(gdev);
	if (status)
		goto err_remove_device;

	/* From this point, the .release() function cleans up gpio_device */
	gdev->dev.release = gpiodevice_release;
	pr_debug("%s: registered GPIOs %d to %d on device: %s (%s)\n",
		 __func__, gdev->base, gdev->base + gdev->ngpio - 1,
		 dev_name(&gdev->dev), gdev->chip->label ? : "generic");

	return 0;

err_remove_device:
	cdev_device_del(&gdev->chrdev, &gdev->dev);
	return status;
}

static void gpiochip_setup_devs(void)
{
	struct gpio_device *gdev;
	int err;

	list_for_each_entry(gdev, &gpio_devices, list) {
		err = gpiochip_setup_dev(gdev);
		if (err)
			pr_err("%s: Failed to initialize gpio device (%d)\n",
			       dev_name(&gdev->dev), err);
	}
}

/**
 * gpiochip_add_data() - register a gpio_chip
 * @chip: the chip to register, with chip->base initialized
 * @data: driver-private data associated with this chip
 *
 * Context: potentially before irqs will work
 *
 * When gpiochip_add_data() is called very early during boot, so that GPIOs
 * can be freely used, the chip->parent device must be registered before
 * the gpio framework's arch_initcall().  Otherwise sysfs initialization
 * for GPIOs will fail rudely.
 *
 * gpiochip_add_data() must only be called after gpiolib initialization,
 * ie after core_initcall().
 *
 * If chip->base is negative, this requests dynamic assignment of
 * a range of valid GPIOs.
 *
 * Returns:
 * A negative errno if the chip can't be registered, such as because the
 * chip->base is invalid or already associated with a different chip.
 * Otherwise it returns zero as a success code.
 */
int gpiochip_add_data(struct gpio_chip *chip, void *data)
{
	unsigned long	flags;
	int		status = 0;
	unsigned	i;
	int		base = chip->base;
	struct gpio_device *gdev;

	/*
	 * First: allocate and populate the internal stat container, and
	 * set up the struct device.
	 */
	gdev = kzalloc(sizeof(*gdev), GFP_KERNEL);
	if (!gdev)
		return -ENOMEM;
	gdev->dev.bus = &gpio_bus_type;
	gdev->chip = chip;
	chip->gpiodev = gdev;
	if (chip->parent) {
		gdev->dev.parent = chip->parent;
		gdev->dev.of_node = chip->parent->of_node;
	}

#ifdef CONFIG_OF_GPIO
	/* If the gpiochip has an assigned OF node this takes precedence */
	if (chip->of_node)
		gdev->dev.of_node = chip->of_node;
#endif

	gdev->id = ida_simple_get(&gpio_ida, 0, 0, GFP_KERNEL);
	if (gdev->id < 0) {
		status = gdev->id;
		goto err_free_gdev;
	}
	dev_set_name(&gdev->dev, "gpiochip%d", gdev->id);
	device_initialize(&gdev->dev);
	dev_set_drvdata(&gdev->dev, gdev);
	if (chip->parent && chip->parent->driver)
		gdev->owner = chip->parent->driver->owner;
	else if (chip->owner)
		/* TODO: remove chip->owner */
		gdev->owner = chip->owner;
	else
		gdev->owner = THIS_MODULE;

	gdev->descs = kcalloc(chip->ngpio, sizeof(gdev->descs[0]), GFP_KERNEL);
	if (!gdev->descs) {
		status = -ENOMEM;
		goto err_free_ida;
	}

	if (chip->ngpio == 0) {
		chip_err(chip, "tried to insert a GPIO chip with zero lines\n");
		status = -EINVAL;
		goto err_free_descs;
	}

	if (chip->label)
		gdev->label = kstrdup(chip->label, GFP_KERNEL);
	else
		gdev->label = kstrdup("unknown", GFP_KERNEL);
	if (!gdev->label) {
		status = -ENOMEM;
		goto err_free_descs;
	}

	gdev->ngpio = chip->ngpio;
	gdev->data = data;

	spin_lock_irqsave(&gpio_lock, flags);

	/*
	 * TODO: this allocates a Linux GPIO number base in the global
	 * GPIO numberspace for this chip. In the long run we want to
	 * get *rid* of this numberspace and use only descriptors, but
	 * it may be a pipe dream. It will not happen before we get rid
	 * of the sysfs interface anyways.
	 */
	if (base < 0) {
		base = gpiochip_find_base(chip->ngpio);
		if (base < 0) {
			status = base;
			spin_unlock_irqrestore(&gpio_lock, flags);
			goto err_free_label;
		}
		/*
		 * TODO: it should not be necessary to reflect the assigned
		 * base outside of the GPIO subsystem. Go over drivers and
		 * see if anyone makes use of this, else drop this and assign
		 * a poison instead.
		 */
		chip->base = base;
	}
	gdev->base = base;

	status = gpiodev_add_to_list(gdev);
	if (status) {
		spin_unlock_irqrestore(&gpio_lock, flags);
		goto err_free_label;
	}

	spin_unlock_irqrestore(&gpio_lock, flags);

	for (i = 0; i < chip->ngpio; i++) {
		struct gpio_desc *desc = &gdev->descs[i];

		desc->gdev = gdev;
		/*
		 * REVISIT: most hardware initializes GPIOs as inputs
		 * (often with pullups enabled) so power usage is
		 * minimized. Linux code should set the gpio direction
		 * first thing; but until it does, and in case
		 * chip->get_direction is not set, we may expose the
		 * wrong direction in sysfs.
		 */

		if (chip->get_direction) {
			/*
			 * If we have .get_direction, set up the initial
			 * direction flag from the hardware.
			 */
			int dir = chip->get_direction(chip, i);

			if (!dir)
				set_bit(FLAG_IS_OUT, &desc->flags);
		} else if (!chip->direction_input) {
			/*
			 * If the chip lacks the .direction_input callback
			 * we logically assume all lines are outputs.
			 */
			set_bit(FLAG_IS_OUT, &desc->flags);
		}
	}

#ifdef CONFIG_PINCTRL
	INIT_LIST_HEAD(&gdev->pin_ranges);
#endif

	status = gpiochip_set_desc_names(chip);
	if (status)
		goto err_remove_from_list;

	status = gpiochip_irqchip_init_valid_mask(chip);
	if (status)
		goto err_remove_from_list;

	status = of_gpiochip_add(chip);
	if (status)
		goto err_remove_chip;

	acpi_gpiochip_add(chip);

	/*
	 * By first adding the chardev, and then adding the device,
	 * we get a device node entry in sysfs under
	 * /sys/bus/gpio/devices/gpiochipN/dev that can be used for
	 * coldplug of device nodes and other udev business.
	 * We can do this only if gpiolib has been initialized.
	 * Otherwise, defer until later.
	 */
	if (gpiolib_initialized) {
		status = gpiochip_setup_dev(gdev);
		if (status)
			goto err_remove_chip;
	}
	return 0;

err_remove_chip:
	acpi_gpiochip_remove(chip);
	gpiochip_free_hogs(chip);
	of_gpiochip_remove(chip);
	gpiochip_irqchip_free_valid_mask(chip);
err_remove_from_list:
	spin_lock_irqsave(&gpio_lock, flags);
	list_del(&gdev->list);
	spin_unlock_irqrestore(&gpio_lock, flags);
err_free_label:
	kfree(gdev->label);
err_free_descs:
	kfree(gdev->descs);
err_free_ida:
	ida_simple_remove(&gpio_ida, gdev->id);
err_free_gdev:
	/* failures here can mean systems won't boot... */
	pr_err("%s: GPIOs %d..%d (%s) failed to register\n", __func__,
	       gdev->base, gdev->base + gdev->ngpio - 1,
	       chip->label ? : "generic");
	kfree(gdev);
	return status;
}
EXPORT_SYMBOL_GPL(gpiochip_add_data);

/**
 * gpiochip_get_data() - get per-subdriver data for the chip
 * @chip: GPIO chip
 *
 * Returns:
 * The per-subdriver data for the chip.
 */
void *gpiochip_get_data(struct gpio_chip *chip)
{
	return chip->gpiodev->data;
}
EXPORT_SYMBOL_GPL(gpiochip_get_data);

/**
 * gpiochip_remove() - unregister a gpio_chip
 * @chip: the chip to unregister
 *
 * A gpio_chip with any GPIOs still requested may not be removed.
 */
void gpiochip_remove(struct gpio_chip *chip)
{
	struct gpio_device *gdev = chip->gpiodev;
	struct gpio_desc *desc;
	unsigned long	flags;
	unsigned	i;
	bool		requested = false;

	/* FIXME: should the legacy sysfs handling be moved to gpio_device? */
	gpiochip_sysfs_unregister(gdev);
	gpiochip_free_hogs(chip);
	/* Numb the device, cancelling all outstanding operations */
	gdev->chip = NULL;
	gpiochip_irqchip_remove(chip);
	acpi_gpiochip_remove(chip);
	gpiochip_remove_pin_ranges(chip);
	of_gpiochip_remove(chip);
	/*
	 * We accept no more calls into the driver from this point, so
	 * NULL the driver data pointer
	 */
	gdev->data = NULL;

	spin_lock_irqsave(&gpio_lock, flags);
	for (i = 0; i < gdev->ngpio; i++) {
		desc = &gdev->descs[i];
		if (test_bit(FLAG_REQUESTED, &desc->flags))
			requested = true;
	}
	spin_unlock_irqrestore(&gpio_lock, flags);

	if (requested)
		dev_crit(&gdev->dev,
			 "REMOVING GPIOCHIP WITH GPIOS STILL REQUESTED\n");

	/*
	 * The gpiochip side puts its use of the device to rest here:
	 * if there are no userspace clients, the chardev and device will
	 * be removed, else it will be dangling until the last user is
	 * gone.
	 */
	cdev_device_del(&gdev->chrdev, &gdev->dev);
	put_device(&gdev->dev);
}
EXPORT_SYMBOL_GPL(gpiochip_remove);

static void devm_gpio_chip_release(struct device *dev, void *res)
{
	struct gpio_chip *chip = *(struct gpio_chip **)res;

	gpiochip_remove(chip);
}

static int devm_gpio_chip_match(struct device *dev, void *res, void *data)

{
	struct gpio_chip **r = res;

	if (!r || !*r) {
		WARN_ON(!r || !*r);
		return 0;
	}

	return *r == data;
}

/**
 * devm_gpiochip_add_data() - Resource manager piochip_add_data()
 * @dev: the device pointer on which irq_chip belongs to.
 * @chip: the chip to register, with chip->base initialized
 * @data: driver-private data associated with this chip
 *
 * Context: potentially before irqs will work
 *
 * The gpio chip automatically be released when the device is unbound.
 *
 * Returns:
 * A negative errno if the chip can't be registered, such as because the
 * chip->base is invalid or already associated with a different chip.
 * Otherwise it returns zero as a success code.
 */
int devm_gpiochip_add_data(struct device *dev, struct gpio_chip *chip,
			   void *data)
{
	struct gpio_chip **ptr;
	int ret;

	ptr = devres_alloc(devm_gpio_chip_release, sizeof(*ptr),
			     GFP_KERNEL);
	if (!ptr)
		return -ENOMEM;

	ret = gpiochip_add_data(chip, data);
	if (ret < 0) {
		devres_free(ptr);
		return ret;
	}

	*ptr = chip;
	devres_add(dev, ptr);

	return 0;
}
EXPORT_SYMBOL_GPL(devm_gpiochip_add_data);

/**
 * devm_gpiochip_remove() - Resource manager of gpiochip_remove()
 * @dev: device for which which resource was allocated
 * @chip: the chip to remove
 *
 * A gpio_chip with any GPIOs still requested may not be removed.
 */
void devm_gpiochip_remove(struct device *dev, struct gpio_chip *chip)
{
	int ret;

	ret = devres_release(dev, devm_gpio_chip_release,
			     devm_gpio_chip_match, chip);
	WARN_ON(ret);
}
EXPORT_SYMBOL_GPL(devm_gpiochip_remove);

/**
 * gpiochip_find() - iterator for locating a specific gpio_chip
 * @data: data to pass to match function
 * @match: Callback function to check gpio_chip
 *
 * Similar to bus_find_device.  It returns a reference to a gpio_chip as
 * determined by a user supplied @match callback.  The callback should return
 * 0 if the device doesn't match and non-zero if it does.  If the callback is
 * non-zero, this function will return to the caller and not iterate over any
 * more gpio_chips.
 */
struct gpio_chip *gpiochip_find(void *data,
				int (*match)(struct gpio_chip *chip,
					     void *data))
{
	struct gpio_device *gdev;
	struct gpio_chip *chip = NULL;
	unsigned long flags;

	spin_lock_irqsave(&gpio_lock, flags);
	list_for_each_entry(gdev, &gpio_devices, list)
		if (gdev->chip && match(gdev->chip, data)) {
			chip = gdev->chip;
			break;
		}

	spin_unlock_irqrestore(&gpio_lock, flags);

	return chip;
}
EXPORT_SYMBOL_GPL(gpiochip_find);

static int gpiochip_match_name(struct gpio_chip *chip, void *data)
{
	const char *name = data;

	return !strcmp(chip->label, name);
}

static struct gpio_chip *find_chip_by_name(const char *name)
{
	return gpiochip_find((void *)name, gpiochip_match_name);
}

#ifdef CONFIG_GPIOLIB_IRQCHIP

/*
 * The following is irqchip helper code for gpiochips.
 */

static int gpiochip_irqchip_init_valid_mask(struct gpio_chip *gpiochip)
{
	if (!gpiochip->irq_need_valid_mask)
		return 0;

	gpiochip->irq_valid_mask = kcalloc(BITS_TO_LONGS(gpiochip->ngpio),
					   sizeof(long), GFP_KERNEL);
	if (!gpiochip->irq_valid_mask)
		return -ENOMEM;

	/* Assume by default all GPIOs are valid */
	bitmap_fill(gpiochip->irq_valid_mask, gpiochip->ngpio);

	return 0;
}

static void gpiochip_irqchip_free_valid_mask(struct gpio_chip *gpiochip)
{
	kfree(gpiochip->irq_valid_mask);
	gpiochip->irq_valid_mask = NULL;
}

static bool gpiochip_irqchip_irq_valid(const struct gpio_chip *gpiochip,
				       unsigned int offset)
{
	/* No mask means all valid */
	if (likely(!gpiochip->irq_valid_mask))
		return true;
	return test_bit(offset, gpiochip->irq_valid_mask);
}

/**
 * gpiochip_set_cascaded_irqchip() - connects a cascaded irqchip to a gpiochip
 * @gpiochip: the gpiochip to set the irqchip chain to
 * @irqchip: the irqchip to chain to the gpiochip
 * @parent_irq: the irq number corresponding to the parent IRQ for this
 * chained irqchip
 * @parent_handler: the parent interrupt handler for the accumulated IRQ
 * coming out of the gpiochip. If the interrupt is nested rather than
 * cascaded, pass NULL in this handler argument
 */
static void gpiochip_set_cascaded_irqchip(struct gpio_chip *gpiochip,
					  struct irq_chip *irqchip,
					  unsigned int parent_irq,
					  irq_flow_handler_t parent_handler)
{
	unsigned int offset;

	if (!gpiochip->irqdomain) {
		chip_err(gpiochip, "called %s before setting up irqchip\n",
			 __func__);
		return;
	}

	if (parent_handler) {
		if (gpiochip->can_sleep) {
			chip_err(gpiochip,
				 "you cannot have chained interrupts on a "
				 "chip that may sleep\n");
			return;
		}
		/*
		 * The parent irqchip is already using the chip_data for this
		 * irqchip, so our callbacks simply use the handler_data.
		 */
		irq_set_chained_handler_and_data(parent_irq, parent_handler,
						 gpiochip);

		gpiochip->irq_chained_parent = parent_irq;
	}

	/* Set the parent IRQ for all affected IRQs */
	for (offset = 0; offset < gpiochip->ngpio; offset++) {
		if (!gpiochip_irqchip_irq_valid(gpiochip, offset))
			continue;
		irq_set_parent(irq_find_mapping(gpiochip->irqdomain, offset),
			       parent_irq);
	}
}

/**
 * gpiochip_set_chained_irqchip() - connects a chained irqchip to a gpiochip
 * @gpiochip: the gpiochip to set the irqchip chain to
 * @irqchip: the irqchip to chain to the gpiochip
 * @parent_irq: the irq number corresponding to the parent IRQ for this
 * chained irqchip
 * @parent_handler: the parent interrupt handler for the accumulated IRQ
 * coming out of the gpiochip. If the interrupt is nested rather than
 * cascaded, pass NULL in this handler argument
 */
void gpiochip_set_chained_irqchip(struct gpio_chip *gpiochip,
				  struct irq_chip *irqchip,
				  unsigned int parent_irq,
				  irq_flow_handler_t parent_handler)
{
	gpiochip_set_cascaded_irqchip(gpiochip, irqchip, parent_irq,
				      parent_handler);
}
EXPORT_SYMBOL_GPL(gpiochip_set_chained_irqchip);

/**
 * gpiochip_set_nested_irqchip() - connects a nested irqchip to a gpiochip
 * @gpiochip: the gpiochip to set the irqchip nested handler to
 * @irqchip: the irqchip to nest to the gpiochip
 * @parent_irq: the irq number corresponding to the parent IRQ for this
 * nested irqchip
 */
void gpiochip_set_nested_irqchip(struct gpio_chip *gpiochip,
				 struct irq_chip *irqchip,
				 unsigned int parent_irq)
{
	if (!gpiochip->irq_nested) {
		chip_err(gpiochip, "tried to nest a chained gpiochip\n");
		return;
	}
	gpiochip_set_cascaded_irqchip(gpiochip, irqchip, parent_irq,
				      NULL);
}
EXPORT_SYMBOL_GPL(gpiochip_set_nested_irqchip);

/**
 * gpiochip_irq_map() - maps an IRQ into a GPIO irqchip
 * @d: the irqdomain used by this irqchip
 * @irq: the global irq number used by this GPIO irqchip irq
 * @hwirq: the local IRQ/GPIO line offset on this gpiochip
 *
 * This function will set up the mapping for a certain IRQ line on a
 * gpiochip by assigning the gpiochip as chip data, and using the irqchip
 * stored inside the gpiochip.
 */
static int gpiochip_irq_map(struct irq_domain *d, unsigned int irq,
			    irq_hw_number_t hwirq)
{
	struct gpio_chip *chip = d->host_data;

	if (!gpiochip_irqchip_irq_valid(chip, hwirq))
		return -ENXIO;

	irq_set_chip_data(irq, chip);
	/*
	 * This lock class tells lockdep that GPIO irqs are in a different
	 * category than their parents, so it won't report false recursion.
	 */
	irq_set_lockdep_class(irq, chip->lock_key);
	irq_set_chip_and_handler(irq, chip->irqchip, chip->irq_handler);
	/* Chips that use nested thread handlers have them marked */
	if (chip->irq_nested)
		irq_set_nested_thread(irq, 1);
	irq_set_noprobe(irq);

	/*
	 * No set-up of the hardware will happen if IRQ_TYPE_NONE
	 * is passed as default type.
	 */
	if (chip->irq_default_type != IRQ_TYPE_NONE)
		irq_set_irq_type(irq, chip->irq_default_type);

	return 0;
}

static void gpiochip_irq_unmap(struct irq_domain *d, unsigned int irq)
{
	struct gpio_chip *chip = d->host_data;

	if (chip->irq_nested)
		irq_set_nested_thread(irq, 0);
	irq_set_chip_and_handler(irq, NULL, NULL);
	irq_set_chip_data(irq, NULL);
}

static const struct irq_domain_ops gpiochip_domain_ops = {
	.map	= gpiochip_irq_map,
	.unmap	= gpiochip_irq_unmap,
	/* Virtually all GPIO irqchips are twocell:ed */
	.xlate	= irq_domain_xlate_twocell,
};

static int gpiochip_irq_reqres(struct irq_data *d)
{
	struct gpio_chip *chip = irq_data_get_irq_chip_data(d);

	if (!try_module_get(chip->gpiodev->owner))
		return -ENODEV;

	if (gpiochip_lock_as_irq(chip, d->hwirq)) {
		chip_err(chip,
			"unable to lock HW IRQ %lu for IRQ\n",
			d->hwirq);
		module_put(chip->gpiodev->owner);
		return -EINVAL;
	}
	return 0;
}

static void gpiochip_irq_relres(struct irq_data *d)
{
	struct gpio_chip *chip = irq_data_get_irq_chip_data(d);

	gpiochip_unlock_as_irq(chip, d->hwirq);
	module_put(chip->gpiodev->owner);
}

static int gpiochip_to_irq(struct gpio_chip *chip, unsigned offset)
{
	if (!gpiochip_irqchip_irq_valid(chip, offset))
		return -ENXIO;
	return irq_create_mapping(chip->irqdomain, offset);
}

/**
 * gpiochip_irqchip_remove() - removes an irqchip added to a gpiochip
 * @gpiochip: the gpiochip to remove the irqchip from
 *
 * This is called only from gpiochip_remove()
 */
static void gpiochip_irqchip_remove(struct gpio_chip *gpiochip)
{
	unsigned int offset;

	acpi_gpiochip_free_interrupts(gpiochip);

	if (gpiochip->irq_chained_parent) {
		irq_set_chained_handler(gpiochip->irq_chained_parent, NULL);
		irq_set_handler_data(gpiochip->irq_chained_parent, NULL);
	}

	/* Remove all IRQ mappings and delete the domain */
	if (gpiochip->irqdomain) {
		for (offset = 0; offset < gpiochip->ngpio; offset++) {
			if (!gpiochip_irqchip_irq_valid(gpiochip, offset))
				continue;
			irq_dispose_mapping(
				irq_find_mapping(gpiochip->irqdomain, offset));
		}
		irq_domain_remove(gpiochip->irqdomain);
	}

	if (gpiochip->irqchip) {
		gpiochip->irqchip->irq_request_resources = NULL;
		gpiochip->irqchip->irq_release_resources = NULL;
		gpiochip->irqchip = NULL;
	}

	gpiochip_irqchip_free_valid_mask(gpiochip);
}

/**
 * gpiochip_irqchip_add_key() - adds an irqchip to a gpiochip
 * @gpiochip: the gpiochip to add the irqchip to
 * @irqchip: the irqchip to add to the gpiochip
 * @first_irq: if not dynamically assigned, the base (first) IRQ to
 * allocate gpiochip irqs from
 * @handler: the irq handler to use (often a predefined irq core function)
 * @type: the default type for IRQs on this irqchip, pass IRQ_TYPE_NONE
 * to have the core avoid setting up any default type in the hardware.
 * @nested: whether this is a nested irqchip calling handle_nested_irq()
 * in its IRQ handler
 * @lock_key: lockdep class
 *
 * This function closely associates a certain irqchip with a certain
 * gpiochip, providing an irq domain to translate the local IRQs to
 * global irqs in the gpiolib core, and making sure that the gpiochip
 * is passed as chip data to all related functions. Driver callbacks
 * need to use gpiochip_get_data() to get their local state containers back
 * from the gpiochip passed as chip data. An irqdomain will be stored
 * in the gpiochip that shall be used by the driver to handle IRQ number
 * translation. The gpiochip will need to be initialized and registered
 * before calling this function.
 *
 * This function will handle two cell:ed simple IRQs and assumes all
 * the pins on the gpiochip can generate a unique IRQ. Everything else
 * need to be open coded.
 */
int gpiochip_irqchip_add_key(struct gpio_chip *gpiochip,
			     struct irq_chip *irqchip,
			     unsigned int first_irq,
			     irq_flow_handler_t handler,
			     unsigned int type,
			     bool nested,
			     struct lock_class_key *lock_key)
{
	struct device_node *of_node;

	if (!gpiochip || !irqchip)
		return -EINVAL;

	if (!gpiochip->parent) {
		pr_err("missing gpiochip .dev parent pointer\n");
		return -EINVAL;
	}
	gpiochip->irq_nested = nested;
	of_node = gpiochip->parent->of_node;
#ifdef CONFIG_OF_GPIO
	/*
	 * If the gpiochip has an assigned OF node this takes precedence
	 * FIXME: get rid of this and use gpiochip->parent->of_node
	 * everywhere
	 */
	if (gpiochip->of_node)
		of_node = gpiochip->of_node;
#endif
	/*
	 * Specifying a default trigger is a terrible idea if DT or ACPI is
	 * used to configure the interrupts, as you may end-up with
	 * conflicting triggers. Tell the user, and reset to NONE.
	 */
	if (WARN(of_node && type != IRQ_TYPE_NONE,
		 "%pOF: Ignoring %d default trigger\n", of_node, type))
		type = IRQ_TYPE_NONE;
	if (has_acpi_companion(gpiochip->parent) && type != IRQ_TYPE_NONE) {
		acpi_handle_warn(ACPI_HANDLE(gpiochip->parent),
				 "Ignoring %d default trigger\n", type);
		type = IRQ_TYPE_NONE;
	}

	gpiochip->irqchip = irqchip;
	gpiochip->irq_handler = handler;
	gpiochip->irq_default_type = type;
	gpiochip->to_irq = gpiochip_to_irq;
	gpiochip->lock_key = lock_key;
	gpiochip->irqdomain = irq_domain_add_simple(of_node,
					gpiochip->ngpio, first_irq,
					&gpiochip_domain_ops, gpiochip);
	if (!gpiochip->irqdomain) {
		gpiochip->irqchip = NULL;
		return -EINVAL;
	}

	/*
	 * It is possible for a driver to override this, but only if the
	 * alternative functions are both implemented.
	 */
	if (!irqchip->irq_request_resources &&
	    !irqchip->irq_release_resources) {
		irqchip->irq_request_resources = gpiochip_irq_reqres;
		irqchip->irq_release_resources = gpiochip_irq_relres;
	}

	acpi_gpiochip_request_interrupts(gpiochip);

	return 0;
}
EXPORT_SYMBOL_GPL(gpiochip_irqchip_add_key);

#else /* CONFIG_GPIOLIB_IRQCHIP */

static void gpiochip_irqchip_remove(struct gpio_chip *gpiochip) {}
static inline int gpiochip_irqchip_init_valid_mask(struct gpio_chip *gpiochip)
{
	return 0;
}
static inline void gpiochip_irqchip_free_valid_mask(struct gpio_chip *gpiochip)
{ }

#endif /* CONFIG_GPIOLIB_IRQCHIP */

/**
 * gpiochip_generic_request() - request the gpio function for a pin
 * @chip: the gpiochip owning the GPIO
 * @offset: the offset of the GPIO to request for GPIO function
 */
int gpiochip_generic_request(struct gpio_chip *chip, unsigned offset)
{
	return pinctrl_request_gpio(chip->gpiodev->base + offset);
}
EXPORT_SYMBOL_GPL(gpiochip_generic_request);

/**
 * gpiochip_generic_free() - free the gpio function from a pin
 * @chip: the gpiochip to request the gpio function for
 * @offset: the offset of the GPIO to free from GPIO function
 */
void gpiochip_generic_free(struct gpio_chip *chip, unsigned offset)
{
	pinctrl_free_gpio(chip->gpiodev->base + offset);
}
EXPORT_SYMBOL_GPL(gpiochip_generic_free);

/**
 * gpiochip_generic_config() - apply configuration for a pin
 * @chip: the gpiochip owning the GPIO
 * @offset: the offset of the GPIO to apply the configuration
 * @config: the configuration to be applied
 */
int gpiochip_generic_config(struct gpio_chip *chip, unsigned offset,
			    unsigned long config)
{
	return pinctrl_gpio_set_config(chip->gpiodev->base + offset, config);
}
EXPORT_SYMBOL_GPL(gpiochip_generic_config);

#ifdef CONFIG_PINCTRL

/**
 * gpiochip_add_pingroup_range() - add a range for GPIO <-> pin mapping
 * @chip: the gpiochip to add the range for
 * @pctldev: the pin controller to map to
 * @gpio_offset: the start offset in the current gpio_chip number space
 * @pin_group: name of the pin group inside the pin controller
 */
int gpiochip_add_pingroup_range(struct gpio_chip *chip,
			struct pinctrl_dev *pctldev,
			unsigned int gpio_offset, const char *pin_group)
{
	struct gpio_pin_range *pin_range;
	struct gpio_device *gdev = chip->gpiodev;
	int ret;

	pin_range = kzalloc(sizeof(*pin_range), GFP_KERNEL);
	if (!pin_range) {
		chip_err(chip, "failed to allocate pin ranges\n");
		return -ENOMEM;
	}

	/* Use local offset as range ID */
	pin_range->range.id = gpio_offset;
	pin_range->range.gc = chip;
	pin_range->range.name = chip->label;
	pin_range->range.base = gdev->base + gpio_offset;
	pin_range->pctldev = pctldev;

	ret = pinctrl_get_group_pins(pctldev, pin_group,
					&pin_range->range.pins,
					&pin_range->range.npins);
	if (ret < 0) {
		kfree(pin_range);
		return ret;
	}

	pinctrl_add_gpio_range(pctldev, &pin_range->range);

	chip_dbg(chip, "created GPIO range %d->%d ==> %s PINGRP %s\n",
		 gpio_offset, gpio_offset + pin_range->range.npins - 1,
		 pinctrl_dev_get_devname(pctldev), pin_group);

	list_add_tail(&pin_range->node, &gdev->pin_ranges);

	return 0;
}
EXPORT_SYMBOL_GPL(gpiochip_add_pingroup_range);

/**
 * gpiochip_add_pin_range() - add a range for GPIO <-> pin mapping
 * @chip: the gpiochip to add the range for
 * @pinctl_name: the dev_name() of the pin controller to map to
 * @gpio_offset: the start offset in the current gpio_chip number space
 * @pin_offset: the start offset in the pin controller number space
 * @npins: the number of pins from the offset of each pin space (GPIO and
 *	pin controller) to accumulate in this range
 *
 * Returns:
 * 0 on success, or a negative error-code on failure.
 */
int gpiochip_add_pin_range(struct gpio_chip *chip, const char *pinctl_name,
			   unsigned int gpio_offset, unsigned int pin_offset,
			   unsigned int npins)
{
	struct gpio_pin_range *pin_range;
	struct gpio_device *gdev = chip->gpiodev;
	int ret;

	pin_range = kzalloc(sizeof(*pin_range), GFP_KERNEL);
	if (!pin_range) {
		chip_err(chip, "failed to allocate pin ranges\n");
		return -ENOMEM;
	}

	/* Use local offset as range ID */
	pin_range->range.id = gpio_offset;
	pin_range->range.gc = chip;
	pin_range->range.name = chip->label;
	pin_range->range.base = gdev->base + gpio_offset;
	pin_range->range.pin_base = pin_offset;
	pin_range->range.npins = npins;
	pin_range->pctldev = pinctrl_find_and_add_gpio_range(pinctl_name,
			&pin_range->range);
	if (IS_ERR(pin_range->pctldev)) {
		ret = PTR_ERR(pin_range->pctldev);
		chip_err(chip, "could not create pin range\n");
		kfree(pin_range);
		return ret;
	}
	chip_dbg(chip, "created GPIO range %d->%d ==> %s PIN %d->%d\n",
		 gpio_offset, gpio_offset + npins - 1,
		 pinctl_name,
		 pin_offset, pin_offset + npins - 1);

	list_add_tail(&pin_range->node, &gdev->pin_ranges);

	return 0;
}
EXPORT_SYMBOL_GPL(gpiochip_add_pin_range);

/**
 * gpiochip_remove_pin_ranges() - remove all the GPIO <-> pin mappings
 * @chip: the chip to remove all the mappings for
 */
void gpiochip_remove_pin_ranges(struct gpio_chip *chip)
{
	struct gpio_pin_range *pin_range, *tmp;
	struct gpio_device *gdev = chip->gpiodev;

	list_for_each_entry_safe(pin_range, tmp, &gdev->pin_ranges, node) {
		list_del(&pin_range->node);
		pinctrl_remove_gpio_range(pin_range->pctldev,
				&pin_range->range);
		kfree(pin_range);
	}
}
EXPORT_SYMBOL_GPL(gpiochip_remove_pin_ranges);

#endif /* CONFIG_PINCTRL */

/* These "optional" allocation calls help prevent drivers from stomping
 * on each other, and help provide better diagnostics in debugfs.
 * They're called even less than the "set direction" calls.
 */
static int __gpiod_request(struct gpio_desc *desc, const char *label)
{
	struct gpio_chip	*chip = desc->gdev->chip;
	int			status;
	unsigned long		flags;

	spin_lock_irqsave(&gpio_lock, flags);

	/* NOTE:  gpio_request() can be called in early boot,
	 * before IRQs are enabled, for non-sleeping (SOC) GPIOs.
	 */

	if (test_and_set_bit(FLAG_REQUESTED, &desc->flags) == 0) {
		desc_set_label(desc, label ? : "?");
		status = 0;
	} else {
		status = -EBUSY;
		goto done;
	}

	if (chip->request) {
		/* chip->request may sleep */
		spin_unlock_irqrestore(&gpio_lock, flags);
		status = chip->request(chip, gpio_chip_hwgpio(desc));
		spin_lock_irqsave(&gpio_lock, flags);

		if (status < 0) {
			desc_set_label(desc, NULL);
			clear_bit(FLAG_REQUESTED, &desc->flags);
			goto done;
		}
	}
	if (chip->get_direction) {
		/* chip->get_direction may sleep */
		spin_unlock_irqrestore(&gpio_lock, flags);
		gpiod_get_direction(desc);
		spin_lock_irqsave(&gpio_lock, flags);
	}
done:
	spin_unlock_irqrestore(&gpio_lock, flags);
	return status;
}

/*
 * This descriptor validation needs to be inserted verbatim into each
 * function taking a descriptor, so we need to use a preprocessor
 * macro to avoid endless duplication. If the desc is NULL it is an
 * optional GPIO and calls should just bail out.
 */
#define VALIDATE_DESC(desc) do { \
	if (!desc) \
		return 0; \
	if (IS_ERR(desc)) {						\
		pr_warn("%s: invalid GPIO (errorpointer)\n", __func__); \
		return PTR_ERR(desc); \
	} \
	if (!desc->gdev) { \
		pr_warn("%s: invalid GPIO (no device)\n", __func__); \
		return -EINVAL; \
	} \
	if ( !desc->gdev->chip ) { \
		dev_warn(&desc->gdev->dev, \
			 "%s: backing chip is gone\n", __func__); \
		return 0; \
	} } while (0)

#define VALIDATE_DESC_VOID(desc) do { \
	if (!desc) \
		return; \
	if (IS_ERR(desc)) {						\
		pr_warn("%s: invalid GPIO (errorpointer)\n", __func__); \
		return; \
	} \
	if (!desc->gdev) { \
		pr_warn("%s: invalid GPIO (no device)\n", __func__); \
		return; \
	} \
	if (!desc->gdev->chip) { \
		dev_warn(&desc->gdev->dev, \
			 "%s: backing chip is gone\n", __func__); \
		return; \
	} } while (0)


int gpiod_request(struct gpio_desc *desc, const char *label)
{
	int status = -EPROBE_DEFER;
	struct gpio_device *gdev;

	VALIDATE_DESC(desc);
	gdev = desc->gdev;

	if (try_module_get(gdev->owner)) {
		status = __gpiod_request(desc, label);
		if (status < 0)
			module_put(gdev->owner);
		else
			get_device(&gdev->dev);
	}

	if (status)
		gpiod_dbg(desc, "%s: status %d\n", __func__, status);

	return status;
}

static bool __gpiod_free(struct gpio_desc *desc)
{
	bool			ret = false;
	unsigned long		flags;
	struct gpio_chip	*chip;

	might_sleep();

	gpiod_unexport(desc);

	spin_lock_irqsave(&gpio_lock, flags);

	chip = desc->gdev->chip;
	if (chip && test_bit(FLAG_REQUESTED, &desc->flags)) {
		if (chip->free) {
			spin_unlock_irqrestore(&gpio_lock, flags);
			might_sleep_if(chip->can_sleep);
			chip->free(chip, gpio_chip_hwgpio(desc));
			spin_lock_irqsave(&gpio_lock, flags);
		}
		desc_set_label(desc, NULL);
		clear_bit(FLAG_ACTIVE_LOW, &desc->flags);
		clear_bit(FLAG_REQUESTED, &desc->flags);
		clear_bit(FLAG_OPEN_DRAIN, &desc->flags);
		clear_bit(FLAG_OPEN_SOURCE, &desc->flags);
		clear_bit(FLAG_IS_HOGGED, &desc->flags);
		ret = true;
	}

	spin_unlock_irqrestore(&gpio_lock, flags);
	return ret;
}

void gpiod_free(struct gpio_desc *desc)
{
	if (desc && desc->gdev && __gpiod_free(desc)) {
		module_put(desc->gdev->owner);
		put_device(&desc->gdev->dev);
	} else {
		WARN_ON(extra_checks);
	}
}

/**
 * gpiochip_is_requested - return string iff signal was requested
 * @chip: controller managing the signal
 * @offset: of signal within controller's 0..(ngpio - 1) range
 *
 * Returns NULL if the GPIO is not currently requested, else a string.
 * The string returned is the label passed to gpio_request(); if none has been
 * passed it is a meaningless, non-NULL constant.
 *
 * This function is for use by GPIO controller drivers.  The label can
 * help with diagnostics, and knowing that the signal is used as a GPIO
 * can help avoid accidentally multiplexing it to another controller.
 */
const char *gpiochip_is_requested(struct gpio_chip *chip, unsigned offset)
{
	struct gpio_desc *desc;

	if (offset >= chip->ngpio)
		return NULL;

	desc = &chip->gpiodev->descs[offset];

	if (test_bit(FLAG_REQUESTED, &desc->flags) == 0)
		return NULL;
	return desc->label;
}
EXPORT_SYMBOL_GPL(gpiochip_is_requested);

/**
 * gpiochip_request_own_desc - Allow GPIO chip to request its own descriptor
 * @chip: GPIO chip
 * @hwnum: hardware number of the GPIO for which to request the descriptor
 * @label: label for the GPIO
 *
 * Function allows GPIO chip drivers to request and use their own GPIO
 * descriptors via gpiolib API. Difference to gpiod_request() is that this
 * function will not increase reference count of the GPIO chip module. This
 * allows the GPIO chip module to be unloaded as needed (we assume that the
 * GPIO chip driver handles freeing the GPIOs it has requested).
 *
 * Returns:
 * A pointer to the GPIO descriptor, or an ERR_PTR()-encoded negative error
 * code on failure.
 */
struct gpio_desc *gpiochip_request_own_desc(struct gpio_chip *chip, u16 hwnum,
					    const char *label)
{
	struct gpio_desc *desc = gpiochip_get_desc(chip, hwnum);
	int err;

	if (IS_ERR(desc)) {
		chip_err(chip, "failed to get GPIO descriptor\n");
		return desc;
	}

	err = __gpiod_request(desc, label);
	if (err < 0)
		return ERR_PTR(err);

	return desc;
}
EXPORT_SYMBOL_GPL(gpiochip_request_own_desc);

/**
 * gpiochip_free_own_desc - Free GPIO requested by the chip driver
 * @desc: GPIO descriptor to free
 *
 * Function frees the given GPIO requested previously with
 * gpiochip_request_own_desc().
 */
void gpiochip_free_own_desc(struct gpio_desc *desc)
{
	if (desc)
		__gpiod_free(desc);
}
EXPORT_SYMBOL_GPL(gpiochip_free_own_desc);

/*
 * Drivers MUST set GPIO direction before making get/set calls.  In
 * some cases this is done in early boot, before IRQs are enabled.
 *
 * As a rule these aren't called more than once (except for drivers
 * using the open-drain emulation idiom) so these are natural places
 * to accumulate extra debugging checks.  Note that we can't (yet)
 * rely on gpio_request() having been called beforehand.
 */

/**
 * gpiod_direction_input - set the GPIO direction to input
 * @desc:	GPIO to set to input
 *
 * Set the direction of the passed GPIO to input, such as gpiod_get_value() can
 * be called safely on it.
 *
 * Return 0 in case of success, else an error code.
 */
int gpiod_direction_input(struct gpio_desc *desc)
{
	struct gpio_chip	*chip;
	int			status = -EINVAL;

	VALIDATE_DESC(desc);
	chip = desc->gdev->chip;

	if (!chip->get || !chip->direction_input) {
		gpiod_warn(desc,
			"%s: missing get() or direction_input() operations\n",
			__func__);
		return -EIO;
	}

	status = chip->direction_input(chip, gpio_chip_hwgpio(desc));
	if (status == 0)
		clear_bit(FLAG_IS_OUT, &desc->flags);

	trace_gpio_direction(desc_to_gpio(desc), 1, status);

	return status;
}
EXPORT_SYMBOL_GPL(gpiod_direction_input);

static int gpio_set_drive_single_ended(struct gpio_chip *gc, unsigned offset,
				       enum pin_config_param mode)
{
	unsigned long config = { PIN_CONF_PACKED(mode, 0) };

	return gc->set_config ? gc->set_config(gc, offset, config) : -ENOTSUPP;
}

static int _gpiod_direction_output_raw(struct gpio_desc *desc, int value)
{
	struct gpio_chip *gc = desc->gdev->chip;
	int val = !!value;
	int ret;

	/* GPIOs used for IRQs shall not be set as output */
	if (test_bit(FLAG_USED_AS_IRQ, &desc->flags)) {
		gpiod_err(desc,
			  "%s: tried to set a GPIO tied to an IRQ as output\n",
			  __func__);
		return -EIO;
	}

	if (test_bit(FLAG_OPEN_DRAIN, &desc->flags)) {
		/* First see if we can enable open drain in hardware */
		ret = gpio_set_drive_single_ended(gc, gpio_chip_hwgpio(desc),
						  PIN_CONFIG_DRIVE_OPEN_DRAIN);
		if (!ret)
			goto set_output_value;
		/* Emulate open drain by not actively driving the line high */
		if (val)
			return gpiod_direction_input(desc);
	}
	else if (test_bit(FLAG_OPEN_SOURCE, &desc->flags)) {
		ret = gpio_set_drive_single_ended(gc, gpio_chip_hwgpio(desc),
						  PIN_CONFIG_DRIVE_OPEN_SOURCE);
		if (!ret)
			goto set_output_value;
		/* Emulate open source by not actively driving the line low */
		if (!val)
			return gpiod_direction_input(desc);
	} else {
		gpio_set_drive_single_ended(gc, gpio_chip_hwgpio(desc),
					    PIN_CONFIG_DRIVE_PUSH_PULL);
	}

set_output_value:
	if (!gc->set || !gc->direction_output) {
		gpiod_warn(desc,
		       "%s: missing set() or direction_output() operations\n",
		       __func__);
		return -EIO;
	}

	ret = gc->direction_output(gc, gpio_chip_hwgpio(desc), val);
	if (!ret)
		set_bit(FLAG_IS_OUT, &desc->flags);
	trace_gpio_value(desc_to_gpio(desc), 0, val);
	trace_gpio_direction(desc_to_gpio(desc), 0, ret);
	return ret;
}

/**
 * gpiod_direction_output_raw - set the GPIO direction to output
 * @desc:	GPIO to set to output
 * @value:	initial output value of the GPIO
 *
 * Set the direction of the passed GPIO to output, such as gpiod_set_value() can
 * be called safely on it. The initial value of the output must be specified
 * as raw value on the physical line without regard for the ACTIVE_LOW status.
 *
 * Return 0 in case of success, else an error code.
 */
int gpiod_direction_output_raw(struct gpio_desc *desc, int value)
{
	VALIDATE_DESC(desc);
	return _gpiod_direction_output_raw(desc, value);
}
EXPORT_SYMBOL_GPL(gpiod_direction_output_raw);

/**
 * gpiod_direction_output - set the GPIO direction to output
 * @desc:	GPIO to set to output
 * @value:	initial output value of the GPIO
 *
 * Set the direction of the passed GPIO to output, such as gpiod_set_value() can
 * be called safely on it. The initial value of the output must be specified
 * as the logical value of the GPIO, i.e. taking its ACTIVE_LOW status into
 * account.
 *
 * Return 0 in case of success, else an error code.
 */
int gpiod_direction_output(struct gpio_desc *desc, int value)
{
	VALIDATE_DESC(desc);
	if (test_bit(FLAG_ACTIVE_LOW, &desc->flags))
		value = !value;
	else
		value = !!value;
	return _gpiod_direction_output_raw(desc, value);
}
EXPORT_SYMBOL_GPL(gpiod_direction_output);

/**
 * gpiod_set_debounce - sets @debounce time for a GPIO
 * @desc: descriptor of the GPIO for which to set debounce time
 * @debounce: debounce time in microseconds
 *
 * Returns:
 * 0 on success, %-ENOTSUPP if the controller doesn't support setting the
 * debounce time.
 */
int gpiod_set_debounce(struct gpio_desc *desc, unsigned debounce)
{
	struct gpio_chip	*chip;
	unsigned long		config;

	VALIDATE_DESC(desc);
	chip = desc->gdev->chip;
	if (!chip->set || !chip->set_config) {
		gpiod_dbg(desc,
			  "%s: missing set() or set_config() operations\n",
			  __func__);
		return -ENOTSUPP;
	}

	config = pinconf_to_config_packed(PIN_CONFIG_INPUT_DEBOUNCE, debounce);
	return chip->set_config(chip, gpio_chip_hwgpio(desc), config);
}
EXPORT_SYMBOL_GPL(gpiod_set_debounce);

/**
 * gpiod_is_active_low - test whether a GPIO is active-low or not
 * @desc: the gpio descriptor to test
 *
 * Returns 1 if the GPIO is active-low, 0 otherwise.
 */
int gpiod_is_active_low(const struct gpio_desc *desc)
{
	VALIDATE_DESC(desc);
	return test_bit(FLAG_ACTIVE_LOW, &desc->flags);
}
EXPORT_SYMBOL_GPL(gpiod_is_active_low);

/* I/O calls are only valid after configuration completed; the relevant
 * "is this a valid GPIO" error checks should already have been done.
 *
 * "Get" operations are often inlinable as reading a pin value register,
 * and masking the relevant bit in that register.
 *
 * When "set" operations are inlinable, they involve writing that mask to
 * one register to set a low value, or a different register to set it high.
 * Otherwise locking is needed, so there may be little value to inlining.
 *
 *------------------------------------------------------------------------
 *
 * IMPORTANT!!!  The hot paths -- get/set value -- assume that callers
 * have requested the GPIO.  That can include implicit requesting by
 * a direction setting call.  Marking a gpio as requested locks its chip
 * in memory, guaranteeing that these table lookups need no more locking
 * and that gpiochip_remove() will fail.
 *
 * REVISIT when debugging, consider adding some instrumentation to ensure
 * that the GPIO was actually requested.
 */

static int _gpiod_get_raw_value(const struct gpio_desc *desc)
{
	struct gpio_chip	*chip;
	int offset;
	int value;

	chip = desc->gdev->chip;
	offset = gpio_chip_hwgpio(desc);
	value = chip->get ? chip->get(chip, offset) : -EIO;
	value = value < 0 ? value : !!value;
	trace_gpio_value(desc_to_gpio(desc), 1, value);
	return value;
}

/**
 * gpiod_get_raw_value() - return a gpio's raw value
 * @desc: gpio whose value will be returned
 *
 * Return the GPIO's raw value, i.e. the value of the physical line disregarding
 * its ACTIVE_LOW status, or negative errno on failure.
 *
 * This function should be called from contexts where we cannot sleep, and will
 * complain if the GPIO chip functions potentially sleep.
 */
int gpiod_get_raw_value(const struct gpio_desc *desc)
{
	VALIDATE_DESC(desc);
	/* Should be using gpio_get_value_cansleep() */
	WARN_ON(desc->gdev->chip->can_sleep);
	return _gpiod_get_raw_value(desc);
}
EXPORT_SYMBOL_GPL(gpiod_get_raw_value);

/**
 * gpiod_get_value() - return a gpio's value
 * @desc: gpio whose value will be returned
 *
 * Return the GPIO's logical value, i.e. taking the ACTIVE_LOW status into
 * account, or negative errno on failure.
 *
 * This function should be called from contexts where we cannot sleep, and will
 * complain if the GPIO chip functions potentially sleep.
 */
int gpiod_get_value(const struct gpio_desc *desc)
{
	int value;

	VALIDATE_DESC(desc);
	/* Should be using gpio_get_value_cansleep() */
	WARN_ON(desc->gdev->chip->can_sleep);

	value = _gpiod_get_raw_value(desc);
	if (value < 0)
		return value;

	if (test_bit(FLAG_ACTIVE_LOW, &desc->flags))
		value = !value;

	return value;
}
EXPORT_SYMBOL_GPL(gpiod_get_value);

/*
 *  _gpio_set_open_drain_value() - Set the open drain gpio's value.
 * @desc: gpio descriptor whose state need to be set.
 * @value: Non-zero for setting it HIGH otherwise it will set to LOW.
 */
static void _gpio_set_open_drain_value(struct gpio_desc *desc, bool value)
{
	int err = 0;
	struct gpio_chip *chip = desc->gdev->chip;
	int offset = gpio_chip_hwgpio(desc);

	if (value) {
		err = chip->direction_input(chip, offset);
		if (!err)
			clear_bit(FLAG_IS_OUT, &desc->flags);
	} else {
		err = chip->direction_output(chip, offset, 0);
		if (!err)
			set_bit(FLAG_IS_OUT, &desc->flags);
	}
	trace_gpio_direction(desc_to_gpio(desc), value, err);
	if (err < 0)
		gpiod_err(desc,
			  "%s: Error in set_value for open drain err %d\n",
			  __func__, err);
}

/*
 *  _gpio_set_open_source_value() - Set the open source gpio's value.
 * @desc: gpio descriptor whose state need to be set.
 * @value: Non-zero for setting it HIGH otherwise it will set to LOW.
 */
static void _gpio_set_open_source_value(struct gpio_desc *desc, bool value)
{
	int err = 0;
	struct gpio_chip *chip = desc->gdev->chip;
	int offset = gpio_chip_hwgpio(desc);

	if (value) {
		err = chip->direction_output(chip, offset, 1);
		if (!err)
			set_bit(FLAG_IS_OUT, &desc->flags);
	} else {
		err = chip->direction_input(chip, offset);
		if (!err)
			clear_bit(FLAG_IS_OUT, &desc->flags);
	}
	trace_gpio_direction(desc_to_gpio(desc), !value, err);
	if (err < 0)
		gpiod_err(desc,
			  "%s: Error in set_value for open source err %d\n",
			  __func__, err);
}

static void _gpiod_set_raw_value(struct gpio_desc *desc, bool value)
{
	struct gpio_chip	*chip;

	chip = desc->gdev->chip;
	trace_gpio_value(desc_to_gpio(desc), 0, value);
	if (test_bit(FLAG_OPEN_DRAIN, &desc->flags))
		_gpio_set_open_drain_value(desc, value);
	else if (test_bit(FLAG_OPEN_SOURCE, &desc->flags))
		_gpio_set_open_source_value(desc, value);
	else
		chip->set(chip, gpio_chip_hwgpio(desc), value);
}

/*
 * set multiple outputs on the same chip;
 * use the chip's set_multiple function if available;
 * otherwise set the outputs sequentially;
 * @mask: bit mask array; one bit per output; BITS_PER_LONG bits per word
 *        defines which outputs are to be changed
 * @bits: bit value array; one bit per output; BITS_PER_LONG bits per word
 *        defines the values the outputs specified by mask are to be set to
 */
static void gpio_chip_set_multiple(struct gpio_chip *chip,
				   unsigned long *mask, unsigned long *bits)
{
	if (chip->set_multiple) {
		chip->set_multiple(chip, mask, bits);
	} else {
		unsigned int i;

		/* set outputs if the corresponding mask bit is set */
		for_each_set_bit(i, mask, chip->ngpio)
			chip->set(chip, i, test_bit(i, bits));
	}
}

void gpiod_set_array_value_complex(bool raw, bool can_sleep,
				   unsigned int array_size,
				   struct gpio_desc **desc_array,
				   int *value_array)
{
	int i = 0;

	while (i < array_size) {
		struct gpio_chip *chip = desc_array[i]->gdev->chip;
		unsigned long mask[BITS_TO_LONGS(chip->ngpio)];
		unsigned long bits[BITS_TO_LONGS(chip->ngpio)];
		int count = 0;

		if (!can_sleep)
			WARN_ON(chip->can_sleep);

		memset(mask, 0, sizeof(mask));
		do {
			struct gpio_desc *desc = desc_array[i];
			int hwgpio = gpio_chip_hwgpio(desc);
			int value = value_array[i];

			if (!raw && test_bit(FLAG_ACTIVE_LOW, &desc->flags))
				value = !value;
			trace_gpio_value(desc_to_gpio(desc), 0, value);
			/*
			 * collect all normal outputs belonging to the same chip
			 * open drain and open source outputs are set individually
			 */
			if (test_bit(FLAG_OPEN_DRAIN, &desc->flags)) {
				_gpio_set_open_drain_value(desc, value);
			} else if (test_bit(FLAG_OPEN_SOURCE, &desc->flags)) {
				_gpio_set_open_source_value(desc, value);
			} else {
				__set_bit(hwgpio, mask);
				if (value)
					__set_bit(hwgpio, bits);
				else
					__clear_bit(hwgpio, bits);
				count++;
			}
			i++;
		} while ((i < array_size) &&
			 (desc_array[i]->gdev->chip == chip));
		/* push collected bits to outputs */
		if (count != 0)
			gpio_chip_set_multiple(chip, mask, bits);
	}
}

/**
 * gpiod_set_raw_value() - assign a gpio's raw value
 * @desc: gpio whose value will be assigned
 * @value: value to assign
 *
 * Set the raw value of the GPIO, i.e. the value of its physical line without
 * regard for its ACTIVE_LOW status.
 *
 * This function should be called from contexts where we cannot sleep, and will
 * complain if the GPIO chip functions potentially sleep.
 */
void gpiod_set_raw_value(struct gpio_desc *desc, int value)
{
	VALIDATE_DESC_VOID(desc);
	/* Should be using gpiod_set_value_cansleep() */
	WARN_ON(desc->gdev->chip->can_sleep);
	_gpiod_set_raw_value(desc, value);
}
EXPORT_SYMBOL_GPL(gpiod_set_raw_value);

/**
 * gpiod_set_value() - assign a gpio's value
 * @desc: gpio whose value will be assigned
 * @value: value to assign
 *
 * Set the logical value of the GPIO, i.e. taking its ACTIVE_LOW status into
 * account
 *
 * This function should be called from contexts where we cannot sleep, and will
 * complain if the GPIO chip functions potentially sleep.
 */
void gpiod_set_value(struct gpio_desc *desc, int value)
{
	VALIDATE_DESC_VOID(desc);
	/* Should be using gpiod_set_value_cansleep() */
	WARN_ON(desc->gdev->chip->can_sleep);
	if (test_bit(FLAG_ACTIVE_LOW, &desc->flags))
		value = !value;
	_gpiod_set_raw_value(desc, value);
}
EXPORT_SYMBOL_GPL(gpiod_set_value);

/**
 * gpiod_set_raw_array_value() - assign values to an array of GPIOs
 * @array_size: number of elements in the descriptor / value arrays
 * @desc_array: array of GPIO descriptors whose values will be assigned
 * @value_array: array of values to assign
 *
 * Set the raw values of the GPIOs, i.e. the values of the physical lines
 * without regard for their ACTIVE_LOW status.
 *
 * This function should be called from contexts where we cannot sleep, and will
 * complain if the GPIO chip functions potentially sleep.
 */
void gpiod_set_raw_array_value(unsigned int array_size,
			 struct gpio_desc **desc_array, int *value_array)
{
	if (!desc_array)
		return;
	gpiod_set_array_value_complex(true, false, array_size, desc_array,
				      value_array);
}
EXPORT_SYMBOL_GPL(gpiod_set_raw_array_value);

/**
 * gpiod_set_array_value() - assign values to an array of GPIOs
 * @array_size: number of elements in the descriptor / value arrays
 * @desc_array: array of GPIO descriptors whose values will be assigned
 * @value_array: array of values to assign
 *
 * Set the logical values of the GPIOs, i.e. taking their ACTIVE_LOW status
 * into account.
 *
 * This function should be called from contexts where we cannot sleep, and will
 * complain if the GPIO chip functions potentially sleep.
 */
void gpiod_set_array_value(unsigned int array_size,
			   struct gpio_desc **desc_array, int *value_array)
{
	if (!desc_array)
		return;
	gpiod_set_array_value_complex(false, false, array_size, desc_array,
				      value_array);
}
EXPORT_SYMBOL_GPL(gpiod_set_array_value);

/**
 * gpiod_cansleep() - report whether gpio value access may sleep
 * @desc: gpio to check
 *
 */
int gpiod_cansleep(const struct gpio_desc *desc)
{
	VALIDATE_DESC(desc);
	return desc->gdev->chip->can_sleep;
}
EXPORT_SYMBOL_GPL(gpiod_cansleep);

/**
 * gpiod_to_irq() - return the IRQ corresponding to a GPIO
 * @desc: gpio whose IRQ will be returned (already requested)
 *
 * Return the IRQ corresponding to the passed GPIO, or an error code in case of
 * error.
 */
int gpiod_to_irq(const struct gpio_desc *desc)
{
	struct gpio_chip *chip;
	int offset;

	/*
	 * Cannot VALIDATE_DESC() here as gpiod_to_irq() consumer semantics
	 * requires this function to not return zero on an invalid descriptor
	 * but rather a negative error number.
	 */
	if (!desc || IS_ERR(desc) || !desc->gdev || !desc->gdev->chip)
		return -EINVAL;

	chip = desc->gdev->chip;
	offset = gpio_chip_hwgpio(desc);
	if (chip->to_irq) {
		int retirq = chip->to_irq(chip, offset);

		/* Zero means NO_IRQ */
		if (!retirq)
			return -ENXIO;

		return retirq;
	}
	return -ENXIO;
}
EXPORT_SYMBOL_GPL(gpiod_to_irq);

/**
 * gpiochip_lock_as_irq() - lock a GPIO to be used as IRQ
 * @chip: the chip the GPIO to lock belongs to
 * @offset: the offset of the GPIO to lock as IRQ
 *
 * This is used directly by GPIO drivers that want to lock down
 * a certain GPIO line to be used for IRQs.
 */
int gpiochip_lock_as_irq(struct gpio_chip *chip, unsigned int offset)
{
	struct gpio_desc *desc;

	desc = gpiochip_get_desc(chip, offset);
	if (IS_ERR(desc))
		return PTR_ERR(desc);

	/*
	 * If it's fast: flush the direction setting if something changed
	 * behind our back
	 */
	if (!chip->can_sleep && chip->get_direction) {
		int dir = chip->get_direction(chip, offset);

		if (dir)
			clear_bit(FLAG_IS_OUT, &desc->flags);
		else
			set_bit(FLAG_IS_OUT, &desc->flags);
	}

	if (test_bit(FLAG_IS_OUT, &desc->flags)) {
		chip_err(chip,
			  "%s: tried to flag a GPIO set as output for IRQ\n",
			  __func__);
		return -EIO;
	}

	set_bit(FLAG_USED_AS_IRQ, &desc->flags);

	/*
	 * If the consumer has not set up a label (such as when the
	 * IRQ is referenced from .to_irq()) we set up a label here
	 * so it is clear this is used as an interrupt.
	 */
	if (!desc->label)
		desc_set_label(desc, "interrupt");

	return 0;
}
EXPORT_SYMBOL_GPL(gpiochip_lock_as_irq);

/**
 * gpiochip_unlock_as_irq() - unlock a GPIO used as IRQ
 * @chip: the chip the GPIO to lock belongs to
 * @offset: the offset of the GPIO to lock as IRQ
 *
 * This is used directly by GPIO drivers that want to indicate
 * that a certain GPIO is no longer used exclusively for IRQ.
 */
void gpiochip_unlock_as_irq(struct gpio_chip *chip, unsigned int offset)
{
	struct gpio_desc *desc;

	desc = gpiochip_get_desc(chip, offset);
	if (IS_ERR(desc))
		return;

	clear_bit(FLAG_USED_AS_IRQ, &desc->flags);

	/* If we only had this marking, erase it */
	if (desc->label && !strcmp(desc->label, "interrupt"))
		desc_set_label(desc, NULL);
}
EXPORT_SYMBOL_GPL(gpiochip_unlock_as_irq);

bool gpiochip_line_is_irq(struct gpio_chip *chip, unsigned int offset)
{
	if (offset >= chip->ngpio)
		return false;

	return test_bit(FLAG_USED_AS_IRQ, &chip->gpiodev->descs[offset].flags);
}
EXPORT_SYMBOL_GPL(gpiochip_line_is_irq);

bool gpiochip_line_is_open_drain(struct gpio_chip *chip, unsigned int offset)
{
	if (offset >= chip->ngpio)
		return false;

	return test_bit(FLAG_OPEN_DRAIN, &chip->gpiodev->descs[offset].flags);
}
EXPORT_SYMBOL_GPL(gpiochip_line_is_open_drain);

bool gpiochip_line_is_open_source(struct gpio_chip *chip, unsigned int offset)
{
	if (offset >= chip->ngpio)
		return false;

	return test_bit(FLAG_OPEN_SOURCE, &chip->gpiodev->descs[offset].flags);
}
EXPORT_SYMBOL_GPL(gpiochip_line_is_open_source);

bool gpiochip_line_is_persistent(struct gpio_chip *chip, unsigned int offset)
{
	if (offset >= chip->ngpio)
		return false;

	return !test_bit(FLAG_SLEEP_MAY_LOOSE_VALUE,
			 &chip->gpiodev->descs[offset].flags);
}
EXPORT_SYMBOL_GPL(gpiochip_line_is_persistent);

/**
 * gpiod_get_raw_value_cansleep() - return a gpio's raw value
 * @desc: gpio whose value will be returned
 *
 * Return the GPIO's raw value, i.e. the value of the physical line disregarding
 * its ACTIVE_LOW status, or negative errno on failure.
 *
 * This function is to be called from contexts that can sleep.
 */
int gpiod_get_raw_value_cansleep(const struct gpio_desc *desc)
{
	might_sleep_if(extra_checks);
	VALIDATE_DESC(desc);
	return _gpiod_get_raw_value(desc);
}
EXPORT_SYMBOL_GPL(gpiod_get_raw_value_cansleep);

/**
 * gpiod_get_value_cansleep() - return a gpio's value
 * @desc: gpio whose value will be returned
 *
 * Return the GPIO's logical value, i.e. taking the ACTIVE_LOW status into
 * account, or negative errno on failure.
 *
 * This function is to be called from contexts that can sleep.
 */
int gpiod_get_value_cansleep(const struct gpio_desc *desc)
{
	int value;

	might_sleep_if(extra_checks);
	VALIDATE_DESC(desc);
	value = _gpiod_get_raw_value(desc);
	if (value < 0)
		return value;

	if (test_bit(FLAG_ACTIVE_LOW, &desc->flags))
		value = !value;

	return value;
}
EXPORT_SYMBOL_GPL(gpiod_get_value_cansleep);

/**
 * gpiod_set_raw_value_cansleep() - assign a gpio's raw value
 * @desc: gpio whose value will be assigned
 * @value: value to assign
 *
 * Set the raw value of the GPIO, i.e. the value of its physical line without
 * regard for its ACTIVE_LOW status.
 *
 * This function is to be called from contexts that can sleep.
 */
void gpiod_set_raw_value_cansleep(struct gpio_desc *desc, int value)
{
	might_sleep_if(extra_checks);
	VALIDATE_DESC_VOID(desc);
	_gpiod_set_raw_value(desc, value);
}
EXPORT_SYMBOL_GPL(gpiod_set_raw_value_cansleep);

/**
 * gpiod_set_value_cansleep() - assign a gpio's value
 * @desc: gpio whose value will be assigned
 * @value: value to assign
 *
 * Set the logical value of the GPIO, i.e. taking its ACTIVE_LOW status into
 * account
 *
 * This function is to be called from contexts that can sleep.
 */
void gpiod_set_value_cansleep(struct gpio_desc *desc, int value)
{
	might_sleep_if(extra_checks);
	VALIDATE_DESC_VOID(desc);
	if (test_bit(FLAG_ACTIVE_LOW, &desc->flags))
		value = !value;
	_gpiod_set_raw_value(desc, value);
}
EXPORT_SYMBOL_GPL(gpiod_set_value_cansleep);

/**
 * gpiod_set_raw_array_value_cansleep() - assign values to an array of GPIOs
 * @array_size: number of elements in the descriptor / value arrays
 * @desc_array: array of GPIO descriptors whose values will be assigned
 * @value_array: array of values to assign
 *
 * Set the raw values of the GPIOs, i.e. the values of the physical lines
 * without regard for their ACTIVE_LOW status.
 *
 * This function is to be called from contexts that can sleep.
 */
void gpiod_set_raw_array_value_cansleep(unsigned int array_size,
					struct gpio_desc **desc_array,
					int *value_array)
{
	might_sleep_if(extra_checks);
	if (!desc_array)
		return;
	gpiod_set_array_value_complex(true, true, array_size, desc_array,
				      value_array);
}
EXPORT_SYMBOL_GPL(gpiod_set_raw_array_value_cansleep);

/**
 * gpiod_add_lookup_tables() - register GPIO device consumers
 * @tables: list of tables of consumers to register
 * @n: number of tables in the list
 */
void gpiod_add_lookup_tables(struct gpiod_lookup_table **tables, size_t n)
{
	unsigned int i;

	mutex_lock(&gpio_lookup_lock);

	for (i = 0; i < n; i++)
		list_add_tail(&tables[i]->list, &gpio_lookup_list);

	mutex_unlock(&gpio_lookup_lock);
}

/**
 * gpiod_set_array_value_cansleep() - assign values to an array of GPIOs
 * @array_size: number of elements in the descriptor / value arrays
 * @desc_array: array of GPIO descriptors whose values will be assigned
 * @value_array: array of values to assign
 *
 * Set the logical values of the GPIOs, i.e. taking their ACTIVE_LOW status
 * into account.
 *
 * This function is to be called from contexts that can sleep.
 */
void gpiod_set_array_value_cansleep(unsigned int array_size,
				    struct gpio_desc **desc_array,
				    int *value_array)
{
	might_sleep_if(extra_checks);
	if (!desc_array)
		return;
	gpiod_set_array_value_complex(false, true, array_size, desc_array,
				      value_array);
}
EXPORT_SYMBOL_GPL(gpiod_set_array_value_cansleep);

/**
 * gpiod_add_lookup_table() - register GPIO device consumers
 * @table: table of consumers to register
 */
void gpiod_add_lookup_table(struct gpiod_lookup_table *table)
{
	mutex_lock(&gpio_lookup_lock);

	list_add_tail(&table->list, &gpio_lookup_list);

	mutex_unlock(&gpio_lookup_lock);
}
EXPORT_SYMBOL_GPL(gpiod_add_lookup_table);

/**
 * gpiod_remove_lookup_table() - unregister GPIO device consumers
 * @table: table of consumers to unregister
 */
void gpiod_remove_lookup_table(struct gpiod_lookup_table *table)
{
	mutex_lock(&gpio_lookup_lock);

	list_del(&table->list);

	mutex_unlock(&gpio_lookup_lock);
}
EXPORT_SYMBOL_GPL(gpiod_remove_lookup_table);

static struct gpiod_lookup_table *gpiod_find_lookup_table(struct device *dev)
{
	const char *dev_id = dev ? dev_name(dev) : NULL;
	struct gpiod_lookup_table *table;

	mutex_lock(&gpio_lookup_lock);

	list_for_each_entry(table, &gpio_lookup_list, list) {
		if (table->dev_id && dev_id) {
			/*
			 * Valid strings on both ends, must be identical to have
			 * a match
			 */
			if (!strcmp(table->dev_id, dev_id))
				goto found;
		} else {
			/*
			 * One of the pointers is NULL, so both must be to have
			 * a match
			 */
			if (dev_id == table->dev_id)
				goto found;
		}
	}
	table = NULL;

found:
	mutex_unlock(&gpio_lookup_lock);
	return table;
}

static struct gpio_desc *gpiod_find(struct device *dev, const char *con_id,
				    unsigned int idx,
				    enum gpio_lookup_flags *flags)
{
	struct gpio_desc *desc = ERR_PTR(-ENOENT);
	struct gpiod_lookup_table *table;
	struct gpiod_lookup *p;

	table = gpiod_find_lookup_table(dev);
	if (!table)
		return desc;

	for (p = &table->table[0]; p->chip_label; p++) {
		struct gpio_chip *chip;

		/* idx must always match exactly */
		if (p->idx != idx)
			continue;

		/* If the lookup entry has a con_id, require exact match */
		if (p->con_id && (!con_id || strcmp(p->con_id, con_id)))
			continue;

		chip = find_chip_by_name(p->chip_label);

		if (!chip) {
			dev_err(dev, "cannot find GPIO chip %s\n",
				p->chip_label);
			return ERR_PTR(-ENODEV);
		}

		if (chip->ngpio <= p->chip_hwnum) {
			dev_err(dev,
				"requested GPIO %d is out of range [0..%d] for chip %s\n",
				idx, chip->ngpio, chip->label);
			return ERR_PTR(-EINVAL);
		}

		desc = gpiochip_get_desc(chip, p->chip_hwnum);
		*flags = p->flags;

		return desc;
	}

	return desc;
}

static int dt_gpio_count(struct device *dev, const char *con_id)
{
	int ret;
	char propname[32];
	unsigned int i;

	for (i = 0; i < ARRAY_SIZE(gpio_suffixes); i++) {
		if (con_id)
			snprintf(propname, sizeof(propname), "%s-%s",
				 con_id, gpio_suffixes[i]);
		else
			snprintf(propname, sizeof(propname), "%s",
				 gpio_suffixes[i]);

		ret = of_gpio_named_count(dev->of_node, propname);
		if (ret > 0)
			break;
	}
	return ret ? ret : -ENOENT;
}

static int platform_gpio_count(struct device *dev, const char *con_id)
{
	struct gpiod_lookup_table *table;
	struct gpiod_lookup *p;
	unsigned int count = 0;

	table = gpiod_find_lookup_table(dev);
	if (!table)
		return -ENOENT;

	for (p = &table->table[0]; p->chip_label; p++) {
		if ((con_id && p->con_id && !strcmp(con_id, p->con_id)) ||
		    (!con_id && !p->con_id))
			count++;
	}
	if (!count)
		return -ENOENT;

	return count;
}

/**
 * gpiod_count - return the number of GPIOs associated with a device / function
 *		or -ENOENT if no GPIO has been assigned to the requested function
 * @dev:	GPIO consumer, can be NULL for system-global GPIOs
 * @con_id:	function within the GPIO consumer
 */
int gpiod_count(struct device *dev, const char *con_id)
{
	int count = -ENOENT;

	if (IS_ENABLED(CONFIG_OF) && dev && dev->of_node)
		count = dt_gpio_count(dev, con_id);
	else if (IS_ENABLED(CONFIG_ACPI) && dev && ACPI_HANDLE(dev))
		count = acpi_gpio_count(dev, con_id);

	if (count < 0)
		count = platform_gpio_count(dev, con_id);

	return count;
}
EXPORT_SYMBOL_GPL(gpiod_count);

/**
 * gpiod_get - obtain a GPIO for a given GPIO function
 * @dev:	GPIO consumer, can be NULL for system-global GPIOs
 * @con_id:	function within the GPIO consumer
 * @flags:	optional GPIO initialization flags
 *
 * Return the GPIO descriptor corresponding to the function con_id of device
 * dev, -ENOENT if no GPIO has been assigned to the requested function, or
 * another IS_ERR() code if an error occurred while trying to acquire the GPIO.
 */
struct gpio_desc *__must_check gpiod_get(struct device *dev, const char *con_id,
					 enum gpiod_flags flags)
{
	return gpiod_get_index(dev, con_id, 0, flags);
}
EXPORT_SYMBOL_GPL(gpiod_get);

/**
 * gpiod_get_optional - obtain an optional GPIO for a given GPIO function
 * @dev: GPIO consumer, can be NULL for system-global GPIOs
 * @con_id: function within the GPIO consumer
 * @flags: optional GPIO initialization flags
 *
 * This is equivalent to gpiod_get(), except that when no GPIO was assigned to
 * the requested function it will return NULL. This is convenient for drivers
 * that need to handle optional GPIOs.
 */
struct gpio_desc *__must_check gpiod_get_optional(struct device *dev,
						  const char *con_id,
						  enum gpiod_flags flags)
{
	return gpiod_get_index_optional(dev, con_id, 0, flags);
}
EXPORT_SYMBOL_GPL(gpiod_get_optional);


/**
 * gpiod_configure_flags - helper function to configure a given GPIO
 * @desc:	gpio whose value will be assigned
 * @con_id:	function within the GPIO consumer
 * @lflags:	gpio_lookup_flags - returned from of_find_gpio() or
 *		of_get_gpio_hog()
 * @dflags:	gpiod_flags - optional GPIO initialization flags
 *
 * Return 0 on success, -ENOENT if no GPIO has been assigned to the
 * requested function and/or index, or another IS_ERR() code if an error
 * occurred while trying to acquire the GPIO.
 */
int gpiod_configure_flags(struct gpio_desc *desc, const char *con_id,
		unsigned long lflags, enum gpiod_flags dflags)
{
	int status;

	if (lflags & GPIO_ACTIVE_LOW)
		set_bit(FLAG_ACTIVE_LOW, &desc->flags);
	if (lflags & GPIO_OPEN_DRAIN)
		set_bit(FLAG_OPEN_DRAIN, &desc->flags);
	if (lflags & GPIO_OPEN_SOURCE)
		set_bit(FLAG_OPEN_SOURCE, &desc->flags);
	if (lflags & GPIO_SLEEP_MAY_LOOSE_VALUE)
		set_bit(FLAG_SLEEP_MAY_LOOSE_VALUE, &desc->flags);

	/* No particular flag request, return here... */
	if (!(dflags & GPIOD_FLAGS_BIT_DIR_SET)) {
		pr_debug("no flags found for %s\n", con_id);
		return 0;
	}

	/* Process flags */
	if (dflags & GPIOD_FLAGS_BIT_DIR_OUT)
		status = gpiod_direction_output(desc,
				!!(dflags & GPIOD_FLAGS_BIT_DIR_VAL));
	else
		status = gpiod_direction_input(desc);

	return status;
}

/**
 * gpiod_get_index - obtain a GPIO from a multi-index GPIO function
 * @dev:	GPIO consumer, can be NULL for system-global GPIOs
 * @con_id:	function within the GPIO consumer
 * @idx:	index of the GPIO to obtain in the consumer
 * @flags:	optional GPIO initialization flags
 *
 * This variant of gpiod_get() allows to access GPIOs other than the first
 * defined one for functions that define several GPIOs.
 *
 * Return a valid GPIO descriptor, -ENOENT if no GPIO has been assigned to the
 * requested function and/or index, or another IS_ERR() code if an error
 * occurred while trying to acquire the GPIO.
 */
struct gpio_desc *__must_check gpiod_get_index(struct device *dev,
					       const char *con_id,
					       unsigned int idx,
					       enum gpiod_flags flags)
{
	struct gpio_desc *desc = NULL;
	int status;
	enum gpio_lookup_flags lookupflags = 0;
	/* Maybe we have a device name, maybe not */
	const char *devname = dev ? dev_name(dev) : "?";

	dev_dbg(dev, "GPIO lookup for consumer %s\n", con_id);

	if (dev) {
		/* Using device tree? */
		if (IS_ENABLED(CONFIG_OF) && dev->of_node) {
			dev_dbg(dev, "using device tree for GPIO lookup\n");
			desc = of_find_gpio(dev, con_id, idx, &lookupflags);
		} else if (ACPI_COMPANION(dev)) {
			dev_dbg(dev, "using ACPI for GPIO lookup\n");
			desc = acpi_find_gpio(dev, con_id, idx, &flags, &lookupflags);
		}
	}

	/*
	 * Either we are not using DT or ACPI, or their lookup did not return
	 * a result. In that case, use platform lookup as a fallback.
	 */
	if (!desc || desc == ERR_PTR(-ENOENT)) {
		dev_dbg(dev, "using lookup tables for GPIO lookup\n");
		desc = gpiod_find(dev, con_id, idx, &lookupflags);
	}

	if (IS_ERR(desc)) {
		dev_dbg(dev, "lookup for GPIO %s failed\n", con_id);
		return desc;
	}

	/*
	 * If a connection label was passed use that, else attempt to use
	 * the device name as label
	 */
	status = gpiod_request(desc, con_id ? con_id : devname);
	if (status < 0)
		return ERR_PTR(status);

	status = gpiod_configure_flags(desc, con_id, lookupflags, flags);
	if (status < 0) {
		dev_dbg(dev, "setup of GPIO %s failed\n", con_id);
		gpiod_put(desc);
		return ERR_PTR(status);
	}

	return desc;
}
EXPORT_SYMBOL_GPL(gpiod_get_index);

/**
 * fwnode_get_named_gpiod - obtain a GPIO from firmware node
 * @fwnode:	handle of the firmware node
 * @propname:	name of the firmware property representing the GPIO
 * @index:	index of the GPIO to obtain in the consumer
 * @dflags:	GPIO initialization flags
 * @label:	label to attach to the requested GPIO
 *
 * This function can be used for drivers that get their configuration
 * from firmware.
 *
 * Function properly finds the corresponding GPIO using whatever is the
 * underlying firmware interface and then makes sure that the GPIO
 * descriptor is requested before it is returned to the caller.
 *
 * Returns:
 * On successful request the GPIO pin is configured in accordance with
 * provided @dflags.
 *
 * In case of error an ERR_PTR() is returned.
 */
struct gpio_desc *fwnode_get_named_gpiod(struct fwnode_handle *fwnode,
					 const char *propname, int index,
					 enum gpiod_flags dflags,
					 const char *label)
{
	struct gpio_desc *desc = ERR_PTR(-ENODEV);
	unsigned long lflags = 0;
	bool active_low = false;
	bool single_ended = false;
	bool open_drain = false;
	int ret;

	if (!fwnode)
		return ERR_PTR(-EINVAL);

	if (is_of_node(fwnode)) {
		enum of_gpio_flags flags;

		desc = of_get_named_gpiod_flags(to_of_node(fwnode), propname,
						index, &flags);
		if (!IS_ERR(desc)) {
			active_low = flags & OF_GPIO_ACTIVE_LOW;
			single_ended = flags & OF_GPIO_SINGLE_ENDED;
			open_drain = flags & OF_GPIO_OPEN_DRAIN;
		}
	} else if (is_acpi_node(fwnode)) {
		struct acpi_gpio_info info;

		desc = acpi_node_get_gpiod(fwnode, propname, index, &info);
		if (!IS_ERR(desc)) {
			active_low = info.polarity == GPIO_ACTIVE_LOW;
			ret = acpi_gpio_update_gpiod_flags(&dflags, info.flags);
			if (ret)
				pr_debug("Override GPIO initialization flags\n");
		}
	}

	if (IS_ERR(desc))
		return desc;

	ret = gpiod_request(desc, label);
	if (ret)
		return ERR_PTR(ret);

	if (active_low)
		lflags |= GPIO_ACTIVE_LOW;

	if (single_ended) {
		if (open_drain)
			lflags |= GPIO_OPEN_DRAIN;
		else
			lflags |= GPIO_OPEN_SOURCE;
	}

	ret = gpiod_configure_flags(desc, propname, lflags, dflags);
	if (ret < 0) {
		gpiod_put(desc);
		return ERR_PTR(ret);
	}

	return desc;
}
EXPORT_SYMBOL_GPL(fwnode_get_named_gpiod);

/**
 * gpiod_get_index_optional - obtain an optional GPIO from a multi-index GPIO
 *                            function
 * @dev: GPIO consumer, can be NULL for system-global GPIOs
 * @con_id: function within the GPIO consumer
 * @index: index of the GPIO to obtain in the consumer
 * @flags: optional GPIO initialization flags
 *
 * This is equivalent to gpiod_get_index(), except that when no GPIO with the
 * specified index was assigned to the requested function it will return NULL.
 * This is convenient for drivers that need to handle optional GPIOs.
 */
struct gpio_desc *__must_check gpiod_get_index_optional(struct device *dev,
							const char *con_id,
							unsigned int index,
							enum gpiod_flags flags)
{
	struct gpio_desc *desc;

	desc = gpiod_get_index(dev, con_id, index, flags);
	if (IS_ERR(desc)) {
		if (PTR_ERR(desc) == -ENOENT)
			return NULL;
	}

	return desc;
}
EXPORT_SYMBOL_GPL(gpiod_get_index_optional);

/**
 * gpiod_hog - Hog the specified GPIO desc given the provided flags
 * @desc:	gpio whose value will be assigned
 * @name:	gpio line name
 * @lflags:	gpio_lookup_flags - returned from of_find_gpio() or
 *		of_get_gpio_hog()
 * @dflags:	gpiod_flags - optional GPIO initialization flags
 */
int gpiod_hog(struct gpio_desc *desc, const char *name,
	      unsigned long lflags, enum gpiod_flags dflags)
{
	struct gpio_chip *chip;
	struct gpio_desc *local_desc;
	int hwnum;
	int status;

	chip = gpiod_to_chip(desc);
	hwnum = gpio_chip_hwgpio(desc);

	local_desc = gpiochip_request_own_desc(chip, hwnum, name);
	if (IS_ERR(local_desc)) {
		status = PTR_ERR(local_desc);
		pr_err("requesting hog GPIO %s (chip %s, offset %d) failed, %d\n",
		       name, chip->label, hwnum, status);
		return status;
	}

	status = gpiod_configure_flags(desc, name, lflags, dflags);
	if (status < 0) {
		pr_err("setup of hog GPIO %s (chip %s, offset %d) failed, %d\n",
		       name, chip->label, hwnum, status);
		gpiochip_free_own_desc(desc);
		return status;
	}

	/* Mark GPIO as hogged so it can be identified and removed later */
	set_bit(FLAG_IS_HOGGED, &desc->flags);

	pr_info("GPIO line %d (%s) hogged as %s%s\n",
		desc_to_gpio(desc), name,
		(dflags&GPIOD_FLAGS_BIT_DIR_OUT) ? "output" : "input",
		(dflags&GPIOD_FLAGS_BIT_DIR_OUT) ?
		  (dflags&GPIOD_FLAGS_BIT_DIR_VAL) ? "/high" : "/low":"");

	return 0;
}

/**
 * gpiochip_free_hogs - Scan gpio-controller chip and release GPIO hog
 * @chip:	gpio chip to act on
 *
 * This is only used by of_gpiochip_remove to free hogged gpios
 */
static void gpiochip_free_hogs(struct gpio_chip *chip)
{
	int id;

	for (id = 0; id < chip->ngpio; id++) {
		if (test_bit(FLAG_IS_HOGGED, &chip->gpiodev->descs[id].flags))
			gpiochip_free_own_desc(&chip->gpiodev->descs[id]);
	}
}

/**
 * gpiod_get_array - obtain multiple GPIOs from a multi-index GPIO function
 * @dev:	GPIO consumer, can be NULL for system-global GPIOs
 * @con_id:	function within the GPIO consumer
 * @flags:	optional GPIO initialization flags
 *
 * This function acquires all the GPIOs defined under a given function.
 *
 * Return a struct gpio_descs containing an array of descriptors, -ENOENT if
 * no GPIO has been assigned to the requested function, or another IS_ERR()
 * code if an error occurred while trying to acquire the GPIOs.
 */
struct gpio_descs *__must_check gpiod_get_array(struct device *dev,
						const char *con_id,
						enum gpiod_flags flags)
{
	struct gpio_desc *desc;
	struct gpio_descs *descs;
	int count;

	count = gpiod_count(dev, con_id);
	if (count < 0)
		return ERR_PTR(count);

	descs = kzalloc(sizeof(*descs) + sizeof(descs->desc[0]) * count,
			GFP_KERNEL);
	if (!descs)
		return ERR_PTR(-ENOMEM);

	for (descs->ndescs = 0; descs->ndescs < count; ) {
		desc = gpiod_get_index(dev, con_id, descs->ndescs, flags);
		if (IS_ERR(desc)) {
			gpiod_put_array(descs);
			return ERR_CAST(desc);
		}
		descs->desc[descs->ndescs] = desc;
		descs->ndescs++;
	}
	return descs;
}
EXPORT_SYMBOL_GPL(gpiod_get_array);

/**
 * gpiod_get_array_optional - obtain multiple GPIOs from a multi-index GPIO
 *                            function
 * @dev:	GPIO consumer, can be NULL for system-global GPIOs
 * @con_id:	function within the GPIO consumer
 * @flags:	optional GPIO initialization flags
 *
 * This is equivalent to gpiod_get_array(), except that when no GPIO was
 * assigned to the requested function it will return NULL.
 */
struct gpio_descs *__must_check gpiod_get_array_optional(struct device *dev,
							const char *con_id,
							enum gpiod_flags flags)
{
	struct gpio_descs *descs;

	descs = gpiod_get_array(dev, con_id, flags);
	if (IS_ERR(descs) && (PTR_ERR(descs) == -ENOENT))
		return NULL;

	return descs;
}
EXPORT_SYMBOL_GPL(gpiod_get_array_optional);

/**
 * gpiod_put - dispose of a GPIO descriptor
 * @desc:	GPIO descriptor to dispose of
 *
 * No descriptor can be used after gpiod_put() has been called on it.
 */
void gpiod_put(struct gpio_desc *desc)
{
	gpiod_free(desc);
}
EXPORT_SYMBOL_GPL(gpiod_put);

/**
 * gpiod_put_array - dispose of multiple GPIO descriptors
 * @descs:	struct gpio_descs containing an array of descriptors
 */
void gpiod_put_array(struct gpio_descs *descs)
{
	unsigned int i;

	for (i = 0; i < descs->ndescs; i++)
		gpiod_put(descs->desc[i]);

	kfree(descs);
}
EXPORT_SYMBOL_GPL(gpiod_put_array);

static int __init gpiolib_dev_init(void)
{
	int ret;

	/* Register GPIO sysfs bus */
	ret  = bus_register(&gpio_bus_type);
	if (ret < 0) {
		pr_err("gpiolib: could not register GPIO bus type\n");
		return ret;
	}

	ret = alloc_chrdev_region(&gpio_devt, 0, GPIO_DEV_MAX, "gpiochip");
	if (ret < 0) {
		pr_err("gpiolib: failed to allocate char dev region\n");
		bus_unregister(&gpio_bus_type);
	} else {
		gpiolib_initialized = true;
		gpiochip_setup_devs();
	}
	return ret;
}
core_initcall(gpiolib_dev_init);

#ifdef CONFIG_DEBUG_FS

static void gpiolib_dbg_show(struct seq_file *s, struct gpio_device *gdev)
{
	unsigned		i;
	struct gpio_chip	*chip = gdev->chip;
	unsigned		gpio = gdev->base;
	struct gpio_desc	*gdesc = &gdev->descs[0];
	int			is_out;
	int			is_irq;

	for (i = 0; i < gdev->ngpio; i++, gpio++, gdesc++) {
		if (!test_bit(FLAG_REQUESTED, &gdesc->flags)) {
			if (gdesc->name) {
				seq_printf(s, " gpio-%-3d (%-20.20s)\n",
					   gpio, gdesc->name);
			}
			continue;
		}

		gpiod_get_direction(gdesc);
		is_out = test_bit(FLAG_IS_OUT, &gdesc->flags);
		is_irq = test_bit(FLAG_USED_AS_IRQ, &gdesc->flags);
		seq_printf(s, " gpio-%-3d (%-20.20s|%-20.20s) %s %s %s",
			gpio, gdesc->name ? gdesc->name : "", gdesc->label,
			is_out ? "out" : "in ",
			chip->get
				? (chip->get(chip, i) ? "hi" : "lo")
				: "?  ",
			is_irq ? "IRQ" : "   ");
		seq_printf(s, "\n");
	}
}

static void *gpiolib_seq_start(struct seq_file *s, loff_t *pos)
{
	unsigned long flags;
	struct gpio_device *gdev = NULL;
	loff_t index = *pos;

	s->private = "";

	spin_lock_irqsave(&gpio_lock, flags);
	list_for_each_entry(gdev, &gpio_devices, list)
		if (index-- == 0) {
			spin_unlock_irqrestore(&gpio_lock, flags);
			return gdev;
		}
	spin_unlock_irqrestore(&gpio_lock, flags);

	return NULL;
}

static void *gpiolib_seq_next(struct seq_file *s, void *v, loff_t *pos)
{
	unsigned long flags;
	struct gpio_device *gdev = v;
	void *ret = NULL;

	spin_lock_irqsave(&gpio_lock, flags);
	if (list_is_last(&gdev->list, &gpio_devices))
		ret = NULL;
	else
		ret = list_entry(gdev->list.next, struct gpio_device, list);
	spin_unlock_irqrestore(&gpio_lock, flags);

	s->private = "\n";
	++*pos;

	return ret;
}

static void gpiolib_seq_stop(struct seq_file *s, void *v)
{
}

static int gpiolib_seq_show(struct seq_file *s, void *v)
{
	struct gpio_device *gdev = v;
	struct gpio_chip *chip = gdev->chip;
	struct device *parent;

	if (!chip) {
		seq_printf(s, "%s%s: (dangling chip)", (char *)s->private,
			   dev_name(&gdev->dev));
		return 0;
	}

	seq_printf(s, "%s%s: GPIOs %d-%d", (char *)s->private,
		   dev_name(&gdev->dev),
		   gdev->base, gdev->base + gdev->ngpio - 1);
	parent = chip->parent;
	if (parent)
		seq_printf(s, ", parent: %s/%s",
			   parent->bus ? parent->bus->name : "no-bus",
			   dev_name(parent));
	if (chip->label)
		seq_printf(s, ", %s", chip->label);
	if (chip->can_sleep)
		seq_printf(s, ", can sleep");
	seq_printf(s, ":\n");

	if (chip->dbg_show)
		chip->dbg_show(s, chip);
	else
		gpiolib_dbg_show(s, gdev);

	return 0;
}

static const struct seq_operations gpiolib_seq_ops = {
	.start = gpiolib_seq_start,
	.next = gpiolib_seq_next,
	.stop = gpiolib_seq_stop,
	.show = gpiolib_seq_show,
};

static int gpiolib_open(struct inode *inode, struct file *file)
{
	return seq_open(file, &gpiolib_seq_ops);
}

static const struct file_operations gpiolib_operations = {
	.owner		= THIS_MODULE,
	.open		= gpiolib_open,
	.read		= seq_read,
	.llseek		= seq_lseek,
	.release	= seq_release,
};

static int __init gpiolib_debugfs_init(void)
{
	/* /sys/kernel/debug/gpio */
	(void) debugfs_create_file("gpio", S_IFREG | S_IRUGO,
				NULL, NULL, &gpiolib_operations);
	return 0;
}
subsys_initcall(gpiolib_debugfs_init);

#endif	/* DEBUG_FS */<|MERGE_RESOLUTION|>--- conflicted
+++ resolved
@@ -489,11 +489,7 @@
 		if (ret)
 			goto out_free_descs;
 		lh->descs[i] = desc;
-<<<<<<< HEAD
-		count = i;
-=======
 		count = i + 1;
->>>>>>> 1ec8f1f0
 
 		if (lflags & GPIOHANDLE_REQUEST_ACTIVE_LOW)
 			set_bit(FLAG_ACTIVE_LOW, &desc->flags);
