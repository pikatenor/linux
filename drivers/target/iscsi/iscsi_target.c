--- conflicted
+++ resolved
@@ -4235,17 +4235,10 @@
 	 */
 	spin_lock_bh(&conn->cmd_lock);
 	list_splice_init(&conn->conn_cmd_list, &tmp_list);
-<<<<<<< HEAD
 
 	list_for_each_entry(cmd, &tmp_list, i_conn_node) {
 		struct se_cmd *se_cmd = &cmd->se_cmd;
 
-=======
-
-	list_for_each_entry(cmd, &tmp_list, i_conn_node) {
-		struct se_cmd *se_cmd = &cmd->se_cmd;
-
->>>>>>> 83fbd12c
 		if (se_cmd->se_tfo != NULL) {
 			spin_lock(&se_cmd->t_state_lock);
 			se_cmd->transport_state |= CMD_T_FABRIC_STOP;
