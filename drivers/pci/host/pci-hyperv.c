/*
 * Copyright (c) Microsoft Corporation.
 *
 * Author:
 *   Jake Oshins <jakeo@microsoft.com>
 *
 * This driver acts as a paravirtual front-end for PCI Express root buses.
 * When a PCI Express function (either an entire device or an SR-IOV
 * Virtual Function) is being passed through to the VM, this driver exposes
 * a new bus to the guest VM.  This is modeled as a root PCI bus because
 * no bridges are being exposed to the VM.  In fact, with a "Generation 2"
 * VM within Hyper-V, there may seem to be no PCI bus at all in the VM
 * until a device as been exposed using this driver.
 *
 * Each root PCI bus has its own PCI domain, which is called "Segment" in
 * the PCI Firmware Specifications.  Thus while each device passed through
 * to the VM using this front-end will appear at "device 0", the domain will
 * be unique.  Typically, each bus will have one PCI function on it, though
 * this driver does support more than one.
 *
 * In order to map the interrupts from the device through to the guest VM,
 * this driver also implements an IRQ Domain, which handles interrupts (either
 * MSI or MSI-X) associated with the functions on the bus.  As interrupts are
 * set up, torn down, or reaffined, this driver communicates with the
 * underlying hypervisor to adjust the mappings in the I/O MMU so that each
 * interrupt will be delivered to the correct virtual processor at the right
 * vector.  This driver does not support level-triggered (line-based)
 * interrupts, and will report that the Interrupt Line register in the
 * function's configuration space is zero.
 *
 * The rest of this driver mostly maps PCI concepts onto underlying Hyper-V
 * facilities.  For instance, the configuration space of a function exposed
 * by Hyper-V is mapped into a single page of memory space, and the
 * read and write handlers for config space must be aware of this mechanism.
 * Similarly, device setup and teardown involves messages sent to and from
 * the PCI back-end driver in Hyper-V.
 *
 * This program is free software; you can redistribute it and/or modify it
 * under the terms of the GNU General Public License version 2 as published
 * by the Free Software Foundation.
 *
 * This program is distributed in the hope that it will be useful, but
 * WITHOUT ANY WARRANTY; without even the implied warranty of
 * MERCHANTABILITY OR FITNESS FOR A PARTICULAR PURPOSE, GOOD TITLE or
 * NON INFRINGEMENT.  See the GNU General Public License for more
 * details.
 *
 */

#include <linux/kernel.h>
#include <linux/module.h>
#include <linux/pci.h>
#include <linux/delay.h>
#include <linux/semaphore.h>
#include <linux/irqdomain.h>
#include <linux/irq.h>

#include <asm/irqdomain.h>
#include <asm/apic.h>
#include <linux/msi.h>
#include <linux/hyperv.h>
#include <linux/refcount.h>
#include <asm/mshyperv.h>

/*
 * Protocol versions. The low word is the minor version, the high word the
 * major version.
 */

#define PCI_MAKE_VERSION(major, minor) ((u32)(((major) << 16) | (minor)))
#define PCI_MAJOR_VERSION(version) ((u32)(version) >> 16)
#define PCI_MINOR_VERSION(version) ((u32)(version) & 0xff)

enum pci_protocol_version_t {
	PCI_PROTOCOL_VERSION_1_1 = PCI_MAKE_VERSION(1, 1),	/* Win10 */
	PCI_PROTOCOL_VERSION_1_2 = PCI_MAKE_VERSION(1, 2),	/* RS1 */
};

#define CPU_AFFINITY_ALL	-1ULL

/*
 * Supported protocol versions in the order of probing - highest go
 * first.
 */
static enum pci_protocol_version_t pci_protocol_versions[] = {
	PCI_PROTOCOL_VERSION_1_2,
	PCI_PROTOCOL_VERSION_1_1,
};

/*
 * Protocol version negotiated by hv_pci_protocol_negotiation().
 */
static enum pci_protocol_version_t pci_protocol_version;

#define PCI_CONFIG_MMIO_LENGTH	0x2000
#define CFG_PAGE_OFFSET 0x1000
#define CFG_PAGE_SIZE (PCI_CONFIG_MMIO_LENGTH - CFG_PAGE_OFFSET)

#define MAX_SUPPORTED_MSI_MESSAGES 0x400

#define STATUS_REVISION_MISMATCH 0xC0000059

/* space for 32bit serial number as string */
#define SLOT_NAME_SIZE 11

/*
 * Message Types
 */

enum pci_message_type {
	/*
	 * Version 1.1
	 */
	PCI_MESSAGE_BASE                = 0x42490000,
	PCI_BUS_RELATIONS               = PCI_MESSAGE_BASE + 0,
	PCI_QUERY_BUS_RELATIONS         = PCI_MESSAGE_BASE + 1,
	PCI_POWER_STATE_CHANGE          = PCI_MESSAGE_BASE + 4,
	PCI_QUERY_RESOURCE_REQUIREMENTS = PCI_MESSAGE_BASE + 5,
	PCI_QUERY_RESOURCE_RESOURCES    = PCI_MESSAGE_BASE + 6,
	PCI_BUS_D0ENTRY                 = PCI_MESSAGE_BASE + 7,
	PCI_BUS_D0EXIT                  = PCI_MESSAGE_BASE + 8,
	PCI_READ_BLOCK                  = PCI_MESSAGE_BASE + 9,
	PCI_WRITE_BLOCK                 = PCI_MESSAGE_BASE + 0xA,
	PCI_EJECT                       = PCI_MESSAGE_BASE + 0xB,
	PCI_QUERY_STOP                  = PCI_MESSAGE_BASE + 0xC,
	PCI_REENABLE                    = PCI_MESSAGE_BASE + 0xD,
	PCI_QUERY_STOP_FAILED           = PCI_MESSAGE_BASE + 0xE,
	PCI_EJECTION_COMPLETE           = PCI_MESSAGE_BASE + 0xF,
	PCI_RESOURCES_ASSIGNED          = PCI_MESSAGE_BASE + 0x10,
	PCI_RESOURCES_RELEASED          = PCI_MESSAGE_BASE + 0x11,
	PCI_INVALIDATE_BLOCK            = PCI_MESSAGE_BASE + 0x12,
	PCI_QUERY_PROTOCOL_VERSION      = PCI_MESSAGE_BASE + 0x13,
	PCI_CREATE_INTERRUPT_MESSAGE    = PCI_MESSAGE_BASE + 0x14,
	PCI_DELETE_INTERRUPT_MESSAGE    = PCI_MESSAGE_BASE + 0x15,
	PCI_RESOURCES_ASSIGNED2		= PCI_MESSAGE_BASE + 0x16,
	PCI_CREATE_INTERRUPT_MESSAGE2	= PCI_MESSAGE_BASE + 0x17,
	PCI_DELETE_INTERRUPT_MESSAGE2	= PCI_MESSAGE_BASE + 0x18, /* unused */
	PCI_MESSAGE_MAXIMUM
};

/*
 * Structures defining the virtual PCI Express protocol.
 */

union pci_version {
	struct {
		u16 minor_version;
		u16 major_version;
	} parts;
	u32 version;
} __packed;

/*
 * Function numbers are 8-bits wide on Express, as interpreted through ARI,
 * which is all this driver does.  This representation is the one used in
 * Windows, which is what is expected when sending this back and forth with
 * the Hyper-V parent partition.
 */
union win_slot_encoding {
	struct {
		u32	dev:5;
		u32	func:3;
		u32	reserved:24;
	} bits;
	u32 slot;
} __packed;

/*
 * Pretty much as defined in the PCI Specifications.
 */
struct pci_function_description {
	u16	v_id;	/* vendor ID */
	u16	d_id;	/* device ID */
	u8	rev;
	u8	prog_intf;
	u8	subclass;
	u8	base_class;
	u32	subsystem_id;
	union win_slot_encoding win_slot;
	u32	ser;	/* serial number */
} __packed;

/**
 * struct hv_msi_desc
 * @vector:		IDT entry
 * @delivery_mode:	As defined in Intel's Programmer's
 *			Reference Manual, Volume 3, Chapter 8.
 * @vector_count:	Number of contiguous entries in the
 *			Interrupt Descriptor Table that are
 *			occupied by this Message-Signaled
 *			Interrupt. For "MSI", as first defined
 *			in PCI 2.2, this can be between 1 and
 *			32. For "MSI-X," as first defined in PCI
 *			3.0, this must be 1, as each MSI-X table
 *			entry would have its own descriptor.
 * @reserved:		Empty space
 * @cpu_mask:		All the target virtual processors.
 */
struct hv_msi_desc {
	u8	vector;
	u8	delivery_mode;
	u16	vector_count;
	u32	reserved;
	u64	cpu_mask;
} __packed;

/**
 * struct hv_msi_desc2 - 1.2 version of hv_msi_desc
 * @vector:		IDT entry
 * @delivery_mode:	As defined in Intel's Programmer's
 *			Reference Manual, Volume 3, Chapter 8.
 * @vector_count:	Number of contiguous entries in the
 *			Interrupt Descriptor Table that are
 *			occupied by this Message-Signaled
 *			Interrupt. For "MSI", as first defined
 *			in PCI 2.2, this can be between 1 and
 *			32. For "MSI-X," as first defined in PCI
 *			3.0, this must be 1, as each MSI-X table
 *			entry would have its own descriptor.
 * @processor_count:	number of bits enabled in array.
 * @processor_array:	All the target virtual processors.
 */
struct hv_msi_desc2 {
	u8	vector;
	u8	delivery_mode;
	u16	vector_count;
	u16	processor_count;
	u16	processor_array[32];
} __packed;

/**
 * struct tran_int_desc
 * @reserved:		unused, padding
 * @vector_count:	same as in hv_msi_desc
 * @data:		This is the "data payload" value that is
 *			written by the device when it generates
 *			a message-signaled interrupt, either MSI
 *			or MSI-X.
 * @address:		This is the address to which the data
 *			payload is written on interrupt
 *			generation.
 */
struct tran_int_desc {
	u16	reserved;
	u16	vector_count;
	u32	data;
	u64	address;
} __packed;

/*
 * A generic message format for virtual PCI.
 * Specific message formats are defined later in the file.
 */

struct pci_message {
	u32 type;
} __packed;

struct pci_child_message {
	struct pci_message message_type;
	union win_slot_encoding wslot;
} __packed;

struct pci_incoming_message {
	struct vmpacket_descriptor hdr;
	struct pci_message message_type;
} __packed;

struct pci_response {
	struct vmpacket_descriptor hdr;
	s32 status;			/* negative values are failures */
} __packed;

struct pci_packet {
	void (*completion_func)(void *context, struct pci_response *resp,
				int resp_packet_size);
	void *compl_ctxt;

	struct pci_message message[0];
};

/*
 * Specific message types supporting the PCI protocol.
 */

/*
 * Version negotiation message. Sent from the guest to the host.
 * The guest is free to try different versions until the host
 * accepts the version.
 *
 * pci_version: The protocol version requested.
 * is_last_attempt: If TRUE, this is the last version guest will request.
 * reservedz: Reserved field, set to zero.
 */

struct pci_version_request {
	struct pci_message message_type;
	u32 protocol_version;
} __packed;

/*
 * Bus D0 Entry.  This is sent from the guest to the host when the virtual
 * bus (PCI Express port) is ready for action.
 */

struct pci_bus_d0_entry {
	struct pci_message message_type;
	u32 reserved;
	u64 mmio_base;
} __packed;

struct pci_bus_relations {
	struct pci_incoming_message incoming;
	u32 device_count;
	struct pci_function_description func[0];
} __packed;

struct pci_q_res_req_response {
	struct vmpacket_descriptor hdr;
	s32 status;			/* negative values are failures */
	u32 probed_bar[6];
} __packed;

struct pci_set_power {
	struct pci_message message_type;
	union win_slot_encoding wslot;
	u32 power_state;		/* In Windows terms */
	u32 reserved;
} __packed;

struct pci_set_power_response {
	struct vmpacket_descriptor hdr;
	s32 status;			/* negative values are failures */
	union win_slot_encoding wslot;
	u32 resultant_state;		/* In Windows terms */
	u32 reserved;
} __packed;

struct pci_resources_assigned {
	struct pci_message message_type;
	union win_slot_encoding wslot;
	u8 memory_range[0x14][6];	/* not used here */
	u32 msi_descriptors;
	u32 reserved[4];
} __packed;

struct pci_resources_assigned2 {
	struct pci_message message_type;
	union win_slot_encoding wslot;
	u8 memory_range[0x14][6];	/* not used here */
	u32 msi_descriptor_count;
	u8 reserved[70];
} __packed;

struct pci_create_interrupt {
	struct pci_message message_type;
	union win_slot_encoding wslot;
	struct hv_msi_desc int_desc;
} __packed;

struct pci_create_int_response {
	struct pci_response response;
	u32 reserved;
	struct tran_int_desc int_desc;
} __packed;

struct pci_create_interrupt2 {
	struct pci_message message_type;
	union win_slot_encoding wslot;
	struct hv_msi_desc2 int_desc;
} __packed;

struct pci_delete_interrupt {
	struct pci_message message_type;
	union win_slot_encoding wslot;
	struct tran_int_desc int_desc;
} __packed;

struct pci_dev_incoming {
	struct pci_incoming_message incoming;
	union win_slot_encoding wslot;
} __packed;

struct pci_eject_response {
	struct pci_message message_type;
	union win_slot_encoding wslot;
	u32 status;
} __packed;

static int pci_ring_size = (4 * PAGE_SIZE);

/*
 * Definitions or interrupt steering hypercall.
 */
#define HV_PARTITION_ID_SELF		((u64)-1)
#define HVCALL_RETARGET_INTERRUPT	0x7e

struct hv_interrupt_entry {
	u32	source;			/* 1 for MSI(-X) */
	u32	reserved1;
	u32	address;
	u32	data;
};

#define HV_VP_SET_BANK_COUNT_MAX	5 /* current implementation limit */

struct hv_vp_set {
	u64	format;			/* 0 (HvGenericSetSparse4k) */
	u64	valid_banks;
	u64	masks[HV_VP_SET_BANK_COUNT_MAX];
};

/*
 * flags for hv_device_interrupt_target.flags
 */
#define HV_DEVICE_INTERRUPT_TARGET_MULTICAST		1
#define HV_DEVICE_INTERRUPT_TARGET_PROCESSOR_SET	2

struct hv_device_interrupt_target {
	u32	vector;
	u32	flags;
	union {
		u64		 vp_mask;
		struct hv_vp_set vp_set;
	};
};

struct retarget_msi_interrupt {
	u64	partition_id;		/* use "self" */
	u64	device_id;
	struct hv_interrupt_entry int_entry;
	u64	reserved2;
	struct hv_device_interrupt_target int_target;
} __packed;

/*
 * Driver specific state.
 */

enum hv_pcibus_state {
	hv_pcibus_init = 0,
	hv_pcibus_probed,
	hv_pcibus_installed,
	hv_pcibus_removed,
	hv_pcibus_maximum
};

struct hv_pcibus_device {
	struct pci_sysdata sysdata;
	enum hv_pcibus_state state;
	atomic_t remove_lock;
	struct hv_device *hdev;
	resource_size_t low_mmio_space;
	resource_size_t high_mmio_space;
	struct resource *mem_config;
	struct resource *low_mmio_res;
	struct resource *high_mmio_res;
	struct completion *survey_event;
	struct completion remove_event;
	struct pci_bus *pci_bus;
	spinlock_t config_lock;	/* Avoid two threads writing index page */
	spinlock_t device_list_lock;	/* Protect lists below */
	void __iomem *cfg_addr;

	struct list_head resources_for_children;

	struct list_head children;
	struct list_head dr_list;

	struct msi_domain_info msi_info;
	struct msi_controller msi_chip;
	struct irq_domain *irq_domain;

	/* hypercall arg, must not cross page boundary */
	struct retarget_msi_interrupt retarget_msi_interrupt_params;

	spinlock_t retarget_msi_interrupt_lock;

	struct workqueue_struct *wq;
};

/*
 * Tracks "Device Relations" messages from the host, which must be both
 * processed in order and deferred so that they don't run in the context
 * of the incoming packet callback.
 */
struct hv_dr_work {
	struct work_struct wrk;
	struct hv_pcibus_device *bus;
};

struct hv_dr_state {
	struct list_head list_entry;
	u32 device_count;
	struct pci_function_description func[0];
};

enum hv_pcichild_state {
	hv_pcichild_init = 0,
	hv_pcichild_requirements,
	hv_pcichild_resourced,
	hv_pcichild_ejecting,
	hv_pcichild_maximum
};

enum hv_pcidev_ref_reason {
	hv_pcidev_ref_invalid = 0,
	hv_pcidev_ref_initial,
	hv_pcidev_ref_by_slot,
	hv_pcidev_ref_packet,
	hv_pcidev_ref_pnp,
	hv_pcidev_ref_childlist,
	hv_pcidev_irqdata,
	hv_pcidev_ref_max
};

struct hv_pci_dev {
	/* List protected by pci_rescan_remove_lock */
	struct list_head list_entry;
	refcount_t refs;
	enum hv_pcichild_state state;
	struct pci_slot *pci_slot;
	struct pci_function_description desc;
	bool reported_missing;
	struct hv_pcibus_device *hbus;
	struct work_struct wrk;

	/*
	 * What would be observed if one wrote 0xFFFFFFFF to a BAR and then
	 * read it back, for each of the BAR offsets within config space.
	 */
	u32 probed_bar[6];
};

struct hv_pci_compl {
	struct completion host_event;
	s32 completion_status;
};

static void hv_pci_onchannelcallback(void *context);

/**
 * hv_pci_generic_compl() - Invoked for a completion packet
 * @context:		Set up by the sender of the packet.
 * @resp:		The response packet
 * @resp_packet_size:	Size in bytes of the packet
 *
 * This function is used to trigger an event and report status
 * for any message for which the completion packet contains a
 * status and nothing else.
 */
static void hv_pci_generic_compl(void *context, struct pci_response *resp,
				 int resp_packet_size)
{
	struct hv_pci_compl *comp_pkt = context;

	if (resp_packet_size >= offsetofend(struct pci_response, status))
		comp_pkt->completion_status = resp->status;
	else
		comp_pkt->completion_status = -1;

	complete(&comp_pkt->host_event);
}

static struct hv_pci_dev *get_pcichild_wslot(struct hv_pcibus_device *hbus,
						u32 wslot);
static void get_pcichild(struct hv_pci_dev *hv_pcidev,
			 enum hv_pcidev_ref_reason reason);
static void put_pcichild(struct hv_pci_dev *hv_pcidev,
			 enum hv_pcidev_ref_reason reason);

static void get_hvpcibus(struct hv_pcibus_device *hv_pcibus);
static void put_hvpcibus(struct hv_pcibus_device *hv_pcibus);

/*
 * There is no good way to get notified from vmbus_onoffer_rescind(),
 * so let's use polling here, since this is not a hot path.
 */
static int wait_for_response(struct hv_device *hdev,
			     struct completion *comp)
{
	while (true) {
		if (hdev->channel->rescind) {
			dev_warn_once(&hdev->device, "The device is gone.\n");
			return -ENODEV;
		}

		if (wait_for_completion_timeout(comp, HZ / 10))
			break;
	}

	return 0;
}

/**
 * devfn_to_wslot() - Convert from Linux PCI slot to Windows
 * @devfn:	The Linux representation of PCI slot
 *
 * Windows uses a slightly different representation of PCI slot.
 *
 * Return: The Windows representation
 */
static u32 devfn_to_wslot(int devfn)
{
	union win_slot_encoding wslot;

	wslot.slot = 0;
	wslot.bits.dev = PCI_SLOT(devfn);
	wslot.bits.func = PCI_FUNC(devfn);

	return wslot.slot;
}

/**
 * wslot_to_devfn() - Convert from Windows PCI slot to Linux
 * @wslot:	The Windows representation of PCI slot
 *
 * Windows uses a slightly different representation of PCI slot.
 *
 * Return: The Linux representation
 */
static int wslot_to_devfn(u32 wslot)
{
	union win_slot_encoding slot_no;

	slot_no.slot = wslot;
	return PCI_DEVFN(slot_no.bits.dev, slot_no.bits.func);
}

/*
 * PCI Configuration Space for these root PCI buses is implemented as a pair
 * of pages in memory-mapped I/O space.  Writing to the first page chooses
 * the PCI function being written or read.  Once the first page has been
 * written to, the following page maps in the entire configuration space of
 * the function.
 */

/**
 * _hv_pcifront_read_config() - Internal PCI config read
 * @hpdev:	The PCI driver's representation of the device
 * @where:	Offset within config space
 * @size:	Size of the transfer
 * @val:	Pointer to the buffer receiving the data
 */
static void _hv_pcifront_read_config(struct hv_pci_dev *hpdev, int where,
				     int size, u32 *val)
{
	unsigned long flags;
	void __iomem *addr = hpdev->hbus->cfg_addr + CFG_PAGE_OFFSET + where;

	/*
	 * If the attempt is to read the IDs or the ROM BAR, simulate that.
	 */
	if (where + size <= PCI_COMMAND) {
		memcpy(val, ((u8 *)&hpdev->desc.v_id) + where, size);
	} else if (where >= PCI_CLASS_REVISION && where + size <=
		   PCI_CACHE_LINE_SIZE) {
		memcpy(val, ((u8 *)&hpdev->desc.rev) + where -
		       PCI_CLASS_REVISION, size);
	} else if (where >= PCI_SUBSYSTEM_VENDOR_ID && where + size <=
		   PCI_ROM_ADDRESS) {
		memcpy(val, (u8 *)&hpdev->desc.subsystem_id + where -
		       PCI_SUBSYSTEM_VENDOR_ID, size);
	} else if (where >= PCI_ROM_ADDRESS && where + size <=
		   PCI_CAPABILITY_LIST) {
		/* ROM BARs are unimplemented */
		*val = 0;
	} else if (where >= PCI_INTERRUPT_LINE && where + size <=
		   PCI_INTERRUPT_PIN) {
		/*
		 * Interrupt Line and Interrupt PIN are hard-wired to zero
		 * because this front-end only supports message-signaled
		 * interrupts.
		 */
		*val = 0;
	} else if (where + size <= CFG_PAGE_SIZE) {
		spin_lock_irqsave(&hpdev->hbus->config_lock, flags);
		/* Choose the function to be read. (See comment above) */
		writel(hpdev->desc.win_slot.slot, hpdev->hbus->cfg_addr);
		/* Make sure the function was chosen before we start reading. */
		mb();
		/* Read from that function's config space. */
		switch (size) {
		case 1:
			*val = readb(addr);
			break;
		case 2:
			*val = readw(addr);
			break;
		default:
			*val = readl(addr);
			break;
		}
		/*
		 * Make sure the write was done before we release the spinlock
		 * allowing consecutive reads/writes.
		 */
		mb();
		spin_unlock_irqrestore(&hpdev->hbus->config_lock, flags);
	} else {
		dev_err(&hpdev->hbus->hdev->device,
			"Attempt to read beyond a function's config space.\n");
	}
}

static u16 hv_pcifront_get_vendor_id(struct hv_pci_dev *hpdev)
{
	u16 ret;
	unsigned long flags;
	void __iomem *addr = hpdev->hbus->cfg_addr + CFG_PAGE_OFFSET +
			     PCI_VENDOR_ID;

	spin_lock_irqsave(&hpdev->hbus->config_lock, flags);

	/* Choose the function to be read. (See comment above) */
	writel(hpdev->desc.win_slot.slot, hpdev->hbus->cfg_addr);
	/* Make sure the function was chosen before we start reading. */
	mb();
	/* Read from that function's config space. */
	ret = readw(addr);
	/*
	 * mb() is not required here, because the spin_unlock_irqrestore()
	 * is a barrier.
	 */

	spin_unlock_irqrestore(&hpdev->hbus->config_lock, flags);

	return ret;
}

/**
 * _hv_pcifront_write_config() - Internal PCI config write
 * @hpdev:	The PCI driver's representation of the device
 * @where:	Offset within config space
 * @size:	Size of the transfer
 * @val:	The data being transferred
 */
static void _hv_pcifront_write_config(struct hv_pci_dev *hpdev, int where,
				      int size, u32 val)
{
	unsigned long flags;
	void __iomem *addr = hpdev->hbus->cfg_addr + CFG_PAGE_OFFSET + where;

	if (where >= PCI_SUBSYSTEM_VENDOR_ID &&
	    where + size <= PCI_CAPABILITY_LIST) {
		/* SSIDs and ROM BARs are read-only */
	} else if (where >= PCI_COMMAND && where + size <= CFG_PAGE_SIZE) {
		spin_lock_irqsave(&hpdev->hbus->config_lock, flags);
		/* Choose the function to be written. (See comment above) */
		writel(hpdev->desc.win_slot.slot, hpdev->hbus->cfg_addr);
		/* Make sure the function was chosen before we start writing. */
		wmb();
		/* Write to that function's config space. */
		switch (size) {
		case 1:
			writeb(val, addr);
			break;
		case 2:
			writew(val, addr);
			break;
		default:
			writel(val, addr);
			break;
		}
		/*
		 * Make sure the write was done before we release the spinlock
		 * allowing consecutive reads/writes.
		 */
		mb();
		spin_unlock_irqrestore(&hpdev->hbus->config_lock, flags);
	} else {
		dev_err(&hpdev->hbus->hdev->device,
			"Attempt to write beyond a function's config space.\n");
	}
}

/**
 * hv_pcifront_read_config() - Read configuration space
 * @bus: PCI Bus structure
 * @devfn: Device/function
 * @where: Offset from base
 * @size: Byte/word/dword
 * @val: Value to be read
 *
 * Return: PCIBIOS_SUCCESSFUL on success
 *	   PCIBIOS_DEVICE_NOT_FOUND on failure
 */
static int hv_pcifront_read_config(struct pci_bus *bus, unsigned int devfn,
				   int where, int size, u32 *val)
{
	struct hv_pcibus_device *hbus =
		container_of(bus->sysdata, struct hv_pcibus_device, sysdata);
	struct hv_pci_dev *hpdev;

	hpdev = get_pcichild_wslot(hbus, devfn_to_wslot(devfn));
	if (!hpdev)
		return PCIBIOS_DEVICE_NOT_FOUND;

	_hv_pcifront_read_config(hpdev, where, size, val);

	put_pcichild(hpdev, hv_pcidev_ref_by_slot);
	return PCIBIOS_SUCCESSFUL;
}

/**
 * hv_pcifront_write_config() - Write configuration space
 * @bus: PCI Bus structure
 * @devfn: Device/function
 * @where: Offset from base
 * @size: Byte/word/dword
 * @val: Value to be written to device
 *
 * Return: PCIBIOS_SUCCESSFUL on success
 *	   PCIBIOS_DEVICE_NOT_FOUND on failure
 */
static int hv_pcifront_write_config(struct pci_bus *bus, unsigned int devfn,
				    int where, int size, u32 val)
{
	struct hv_pcibus_device *hbus =
	    container_of(bus->sysdata, struct hv_pcibus_device, sysdata);
	struct hv_pci_dev *hpdev;

	hpdev = get_pcichild_wslot(hbus, devfn_to_wslot(devfn));
	if (!hpdev)
		return PCIBIOS_DEVICE_NOT_FOUND;

	_hv_pcifront_write_config(hpdev, where, size, val);

	put_pcichild(hpdev, hv_pcidev_ref_by_slot);
	return PCIBIOS_SUCCESSFUL;
}

/* PCIe operations */
static struct pci_ops hv_pcifront_ops = {
	.read  = hv_pcifront_read_config,
	.write = hv_pcifront_write_config,
};

/* Interrupt management hooks */
static void hv_int_desc_free(struct hv_pci_dev *hpdev,
			     struct tran_int_desc *int_desc)
{
	struct pci_delete_interrupt *int_pkt;
	struct {
		struct pci_packet pkt;
		u8 buffer[sizeof(struct pci_delete_interrupt)];
	} ctxt;

	memset(&ctxt, 0, sizeof(ctxt));
	int_pkt = (struct pci_delete_interrupt *)&ctxt.pkt.message;
	int_pkt->message_type.type =
		PCI_DELETE_INTERRUPT_MESSAGE;
	int_pkt->wslot.slot = hpdev->desc.win_slot.slot;
	int_pkt->int_desc = *int_desc;
	vmbus_sendpacket(hpdev->hbus->hdev->channel, int_pkt, sizeof(*int_pkt),
			 (unsigned long)&ctxt.pkt, VM_PKT_DATA_INBAND, 0);
	kfree(int_desc);
}

/**
 * hv_msi_free() - Free the MSI.
 * @domain:	The interrupt domain pointer
 * @info:	Extra MSI-related context
 * @irq:	Identifies the IRQ.
 *
 * The Hyper-V parent partition and hypervisor are tracking the
 * messages that are in use, keeping the interrupt redirection
 * table up to date.  This callback sends a message that frees
 * the IRT entry and related tracking nonsense.
 */
static void hv_msi_free(struct irq_domain *domain, struct msi_domain_info *info,
			unsigned int irq)
{
	struct hv_pcibus_device *hbus;
	struct hv_pci_dev *hpdev;
	struct pci_dev *pdev;
	struct tran_int_desc *int_desc;
	struct irq_data *irq_data = irq_domain_get_irq_data(domain, irq);
	struct msi_desc *msi = irq_data_get_msi_desc(irq_data);

	pdev = msi_desc_to_pci_dev(msi);
	hbus = info->data;
	int_desc = irq_data_get_irq_chip_data(irq_data);
	if (!int_desc)
		return;

	irq_data->chip_data = NULL;
	hpdev = get_pcichild_wslot(hbus, devfn_to_wslot(pdev->devfn));
	if (!hpdev) {
		kfree(int_desc);
		return;
	}

	hv_int_desc_free(hpdev, int_desc);
	put_pcichild(hpdev, hv_pcidev_ref_by_slot);
}

static int hv_set_affinity(struct irq_data *data, const struct cpumask *dest,
			   bool force)
{
	struct irq_data *parent = data->parent_data;

	return parent->chip->irq_set_affinity(parent, dest, force);
}

static void hv_irq_mask(struct irq_data *data)
{
	pci_msi_mask_irq(data);
}

/**
 * hv_irq_unmask() - "Unmask" the IRQ by setting its current
 * affinity.
 * @data:	Describes the IRQ
 *
 * Build new a destination for the MSI and make a hypercall to
 * update the Interrupt Redirection Table. "Device Logical ID"
 * is built out of this PCI bus's instance GUID and the function
 * number of the device.
 */
static void hv_irq_unmask(struct irq_data *data)
{
	struct msi_desc *msi_desc = irq_data_get_msi_desc(data);
	struct irq_cfg *cfg = irqd_cfg(data);
	struct retarget_msi_interrupt *params;
	struct hv_pcibus_device *hbus;
	struct cpumask *dest;
	struct pci_bus *pbus;
	struct pci_dev *pdev;
	unsigned long flags;
	u32 var_size = 0;
	int cpu_vmbus;
	int cpu;
	u64 res;

	dest = irq_data_get_effective_affinity_mask(data);
	pdev = msi_desc_to_pci_dev(msi_desc);
	pbus = pdev->bus;
	hbus = container_of(pbus->sysdata, struct hv_pcibus_device, sysdata);

	spin_lock_irqsave(&hbus->retarget_msi_interrupt_lock, flags);

	params = &hbus->retarget_msi_interrupt_params;
	memset(params, 0, sizeof(*params));
	params->partition_id = HV_PARTITION_ID_SELF;
	params->int_entry.source = 1; /* MSI(-X) */
	params->int_entry.address = msi_desc->msg.address_lo;
	params->int_entry.data = msi_desc->msg.data;
	params->device_id = (hbus->hdev->dev_instance.b[5] << 24) |
			   (hbus->hdev->dev_instance.b[4] << 16) |
			   (hbus->hdev->dev_instance.b[7] << 8) |
			   (hbus->hdev->dev_instance.b[6] & 0xf8) |
			   PCI_FUNC(pdev->devfn);
	params->int_target.vector = cfg->vector;

	/*
	 * Honoring apic->irq_delivery_mode set to dest_Fixed by
	 * setting the HV_DEVICE_INTERRUPT_TARGET_MULTICAST flag results in a
	 * spurious interrupt storm. Not doing so does not seem to have a
	 * negative effect (yet?).
	 */

	if (pci_protocol_version >= PCI_PROTOCOL_VERSION_1_2) {
		/*
		 * PCI_PROTOCOL_VERSION_1_2 supports the VP_SET version of the
		 * HVCALL_RETARGET_INTERRUPT hypercall, which also coincides
		 * with >64 VP support.
		 * ms_hyperv.hints & HV_X64_EX_PROCESSOR_MASKS_RECOMMENDED
		 * is not sufficient for this hypercall.
		 */
		params->int_target.flags |=
			HV_DEVICE_INTERRUPT_TARGET_PROCESSOR_SET;
		params->int_target.vp_set.valid_banks =
			(1ull << HV_VP_SET_BANK_COUNT_MAX) - 1;

		/*
		 * var-sized hypercall, var-size starts after vp_mask (thus
		 * vp_set.format does not count, but vp_set.valid_banks does).
		 */
		var_size = 1 + HV_VP_SET_BANK_COUNT_MAX;

		for_each_cpu_and(cpu, dest, cpu_online_mask) {
			cpu_vmbus = hv_cpu_number_to_vp_number(cpu);

			if (cpu_vmbus >= HV_VP_SET_BANK_COUNT_MAX * 64) {
				dev_err(&hbus->hdev->device,
					"too high CPU %d", cpu_vmbus);
				res = 1;
				goto exit_unlock;
			}

			params->int_target.vp_set.masks[cpu_vmbus / 64] |=
				(1ULL << (cpu_vmbus & 63));
		}
	} else {
		for_each_cpu_and(cpu, dest, cpu_online_mask) {
			params->int_target.vp_mask |=
				(1ULL << hv_cpu_number_to_vp_number(cpu));
		}
	}

	res = hv_do_hypercall(HVCALL_RETARGET_INTERRUPT | (var_size << 17),
			      params, NULL);

exit_unlock:
	spin_unlock_irqrestore(&hbus->retarget_msi_interrupt_lock, flags);

	if (res) {
		dev_err(&hbus->hdev->device,
			"%s() failed: %#llx", __func__, res);
		return;
	}

	pci_msi_unmask_irq(data);
}

struct compose_comp_ctxt {
	struct hv_pci_compl comp_pkt;
	struct tran_int_desc int_desc;
};

static void hv_pci_compose_compl(void *context, struct pci_response *resp,
				 int resp_packet_size)
{
	struct compose_comp_ctxt *comp_pkt = context;
	struct pci_create_int_response *int_resp =
		(struct pci_create_int_response *)resp;

	comp_pkt->comp_pkt.completion_status = resp->status;
	comp_pkt->int_desc = int_resp->int_desc;
	complete(&comp_pkt->comp_pkt.host_event);
}

static u32 hv_compose_msi_req_v1(
	struct pci_create_interrupt *int_pkt, struct cpumask *affinity,
	u32 slot, u8 vector)
{
	int_pkt->message_type.type = PCI_CREATE_INTERRUPT_MESSAGE;
	int_pkt->wslot.slot = slot;
	int_pkt->int_desc.vector = vector;
	int_pkt->int_desc.vector_count = 1;
	int_pkt->int_desc.delivery_mode =
		(apic->irq_delivery_mode == dest_LowestPrio) ?
			dest_LowestPrio : dest_Fixed;

	/*
	 * Create MSI w/ dummy vCPU set, overwritten by subsequent retarget in
	 * hv_irq_unmask().
	 */
	int_pkt->int_desc.cpu_mask = CPU_AFFINITY_ALL;

	return sizeof(*int_pkt);
}

static u32 hv_compose_msi_req_v2(
	struct pci_create_interrupt2 *int_pkt, struct cpumask *affinity,
	u32 slot, u8 vector)
{
	int cpu;

	int_pkt->message_type.type = PCI_CREATE_INTERRUPT_MESSAGE2;
	int_pkt->wslot.slot = slot;
	int_pkt->int_desc.vector = vector;
	int_pkt->int_desc.vector_count = 1;
	int_pkt->int_desc.delivery_mode =
		(apic->irq_delivery_mode == dest_LowestPrio) ?
			dest_LowestPrio : dest_Fixed;

	/*
	 * Create MSI w/ dummy vCPU set targeting just one vCPU, overwritten
	 * by subsequent retarget in hv_irq_unmask().
	 */
	cpu = cpumask_first_and(affinity, cpu_online_mask);
	int_pkt->int_desc.processor_array[0] =
		hv_cpu_number_to_vp_number(cpu);
	int_pkt->int_desc.processor_count = 1;

	return sizeof(*int_pkt);
}

/**
 * hv_compose_msi_msg() - Supplies a valid MSI address/data
 * @data:	Everything about this MSI
 * @msg:	Buffer that is filled in by this function
 *
 * This function unpacks the IRQ looking for target CPU set, IDT
 * vector and mode and sends a message to the parent partition
 * asking for a mapping for that tuple in this partition.  The
 * response supplies a data value and address to which that data
 * should be written to trigger that interrupt.
 */
static void hv_compose_msi_msg(struct irq_data *data, struct msi_msg *msg)
{
	struct irq_cfg *cfg = irqd_cfg(data);
	struct hv_pcibus_device *hbus;
	struct hv_pci_dev *hpdev;
	struct pci_bus *pbus;
	struct pci_dev *pdev;
	struct cpumask *dest;
<<<<<<< HEAD
=======
	unsigned long flags;
>>>>>>> 1ec8f1f0
	struct compose_comp_ctxt comp;
	struct tran_int_desc *int_desc;
	struct {
		struct pci_packet pci_pkt;
		union {
			struct pci_create_interrupt v1;
			struct pci_create_interrupt2 v2;
		} int_pkts;
	} __packed ctxt;

	u32 size;
	int ret;

	pdev = msi_desc_to_pci_dev(irq_data_get_msi_desc(data));
	dest = irq_data_get_effective_affinity_mask(data);
	pbus = pdev->bus;
	hbus = container_of(pbus->sysdata, struct hv_pcibus_device, sysdata);
	hpdev = get_pcichild_wslot(hbus, devfn_to_wslot(pdev->devfn));
	if (!hpdev)
		goto return_null_message;

	/* Free any previous message that might have already been composed. */
	if (data->chip_data) {
		int_desc = data->chip_data;
		data->chip_data = NULL;
		hv_int_desc_free(hpdev, int_desc);
	}

	int_desc = kzalloc(sizeof(*int_desc), GFP_ATOMIC);
	if (!int_desc)
		goto drop_reference;

	memset(&ctxt, 0, sizeof(ctxt));
	init_completion(&comp.comp_pkt.host_event);
	ctxt.pci_pkt.completion_func = hv_pci_compose_compl;
	ctxt.pci_pkt.compl_ctxt = &comp;

	switch (pci_protocol_version) {
	case PCI_PROTOCOL_VERSION_1_1:
		size = hv_compose_msi_req_v1(&ctxt.int_pkts.v1,
					dest,
					hpdev->desc.win_slot.slot,
					cfg->vector);
		break;

	case PCI_PROTOCOL_VERSION_1_2:
		size = hv_compose_msi_req_v2(&ctxt.int_pkts.v2,
					dest,
					hpdev->desc.win_slot.slot,
					cfg->vector);
		break;

	default:
		/* As we only negotiate protocol versions known to this driver,
		 * this path should never hit. However, this is it not a hot
		 * path so we print a message to aid future updates.
		 */
		dev_err(&hbus->hdev->device,
			"Unexpected vPCI protocol, update driver.");
		goto free_int_desc;
	}

	ret = vmbus_sendpacket(hpdev->hbus->hdev->channel, &ctxt.int_pkts,
			       size, (unsigned long)&ctxt.pci_pkt,
			       VM_PKT_DATA_INBAND,
			       VMBUS_DATA_PACKET_FLAG_COMPLETION_REQUESTED);
	if (ret) {
		dev_err(&hbus->hdev->device,
			"Sending request for interrupt failed: 0x%x",
			comp.comp_pkt.completion_status);
		goto free_int_desc;
	}

	/*
	 * Since this function is called with IRQ locks held, can't
	 * do normal wait for completion; instead poll.
	 */
	while (!try_wait_for_completion(&comp.comp_pkt.host_event)) {
		/* 0xFFFF means an invalid PCI VENDOR ID. */
		if (hv_pcifront_get_vendor_id(hpdev) == 0xFFFF) {
			dev_err_once(&hbus->hdev->device,
				     "the device has gone\n");
			goto free_int_desc;
		}

		/*
		 * When the higher level interrupt code calls us with
		 * interrupt disabled, we must poll the channel by calling
		 * the channel callback directly when channel->target_cpu is
		 * the current CPU. When the higher level interrupt code
		 * calls us with interrupt enabled, let's add the
<<<<<<< HEAD
		 * local_bh_disable()/enable() to avoid race.
		 */
		local_bh_disable();
=======
		 * local_irq_save()/restore() to avoid race:
		 * hv_pci_onchannelcallback() can also run in tasklet.
		 */
		local_irq_save(flags);
>>>>>>> 1ec8f1f0

		if (hbus->hdev->channel->target_cpu == smp_processor_id())
			hv_pci_onchannelcallback(hbus);

<<<<<<< HEAD
		local_bh_enable();
=======
		local_irq_restore(flags);
>>>>>>> 1ec8f1f0

		if (hpdev->state == hv_pcichild_ejecting) {
			dev_err_once(&hbus->hdev->device,
				     "the device is being ejected\n");
			goto free_int_desc;
		}

		udelay(100);
	}

	if (comp.comp_pkt.completion_status < 0) {
		dev_err(&hbus->hdev->device,
			"Request for interrupt failed: 0x%x",
			comp.comp_pkt.completion_status);
		goto free_int_desc;
	}

	/*
	 * Record the assignment so that this can be unwound later. Using
	 * irq_set_chip_data() here would be appropriate, but the lock it takes
	 * is already held.
	 */
	*int_desc = comp.int_desc;
	data->chip_data = int_desc;

	/* Pass up the result. */
	msg->address_hi = comp.int_desc.address >> 32;
	msg->address_lo = comp.int_desc.address & 0xffffffff;
	msg->data = comp.int_desc.data;

	put_pcichild(hpdev, hv_pcidev_ref_by_slot);
	return;

free_int_desc:
	kfree(int_desc);
drop_reference:
	put_pcichild(hpdev, hv_pcidev_ref_by_slot);
return_null_message:
	msg->address_hi = 0;
	msg->address_lo = 0;
	msg->data = 0;
}

/* HW Interrupt Chip Descriptor */
static struct irq_chip hv_msi_irq_chip = {
	.name			= "Hyper-V PCIe MSI",
	.irq_compose_msi_msg	= hv_compose_msi_msg,
	.irq_set_affinity	= hv_set_affinity,
	.irq_ack		= irq_chip_ack_parent,
	.irq_mask		= hv_irq_mask,
	.irq_unmask		= hv_irq_unmask,
};

static irq_hw_number_t hv_msi_domain_ops_get_hwirq(struct msi_domain_info *info,
						   msi_alloc_info_t *arg)
{
	return arg->msi_hwirq;
}

static struct msi_domain_ops hv_msi_ops = {
	.get_hwirq	= hv_msi_domain_ops_get_hwirq,
	.msi_prepare	= pci_msi_prepare,
	.set_desc	= pci_msi_set_desc,
	.msi_free	= hv_msi_free,
};

/**
 * hv_pcie_init_irq_domain() - Initialize IRQ domain
 * @hbus:	The root PCI bus
 *
 * This function creates an IRQ domain which will be used for
 * interrupts from devices that have been passed through.  These
 * devices only support MSI and MSI-X, not line-based interrupts
 * or simulations of line-based interrupts through PCIe's
 * fabric-layer messages.  Because interrupts are remapped, we
 * can support multi-message MSI here.
 *
 * Return: '0' on success and error value on failure
 */
static int hv_pcie_init_irq_domain(struct hv_pcibus_device *hbus)
{
	hbus->msi_info.chip = &hv_msi_irq_chip;
	hbus->msi_info.ops = &hv_msi_ops;
	hbus->msi_info.flags = (MSI_FLAG_USE_DEF_DOM_OPS |
		MSI_FLAG_USE_DEF_CHIP_OPS | MSI_FLAG_MULTI_PCI_MSI |
		MSI_FLAG_PCI_MSIX);
	hbus->msi_info.handler = handle_edge_irq;
	hbus->msi_info.handler_name = "edge";
	hbus->msi_info.data = hbus;
	hbus->irq_domain = pci_msi_create_irq_domain(hbus->sysdata.fwnode,
						     &hbus->msi_info,
						     x86_vector_domain);
	if (!hbus->irq_domain) {
		dev_err(&hbus->hdev->device,
			"Failed to build an MSI IRQ domain\n");
		return -ENODEV;
	}

	return 0;
}

/**
 * get_bar_size() - Get the address space consumed by a BAR
 * @bar_val:	Value that a BAR returned after -1 was written
 *              to it.
 *
 * This function returns the size of the BAR, rounded up to 1
 * page.  It has to be rounded up because the hypervisor's page
 * table entry that maps the BAR into the VM can't specify an
 * offset within a page.  The invariant is that the hypervisor
 * must place any BARs of smaller than page length at the
 * beginning of a page.
 *
 * Return:	Size in bytes of the consumed MMIO space.
 */
static u64 get_bar_size(u64 bar_val)
{
	return round_up((1 + ~(bar_val & PCI_BASE_ADDRESS_MEM_MASK)),
			PAGE_SIZE);
}

/**
 * survey_child_resources() - Total all MMIO requirements
 * @hbus:	Root PCI bus, as understood by this driver
 */
static void survey_child_resources(struct hv_pcibus_device *hbus)
{
	struct list_head *iter;
	struct hv_pci_dev *hpdev;
	resource_size_t bar_size = 0;
	unsigned long flags;
	struct completion *event;
	u64 bar_val;
	int i;

	/* If nobody is waiting on the answer, don't compute it. */
	event = xchg(&hbus->survey_event, NULL);
	if (!event)
		return;

	/* If the answer has already been computed, go with it. */
	if (hbus->low_mmio_space || hbus->high_mmio_space) {
		complete(event);
		return;
	}

	spin_lock_irqsave(&hbus->device_list_lock, flags);

	/*
	 * Due to an interesting quirk of the PCI spec, all memory regions
	 * for a child device are a power of 2 in size and aligned in memory,
	 * so it's sufficient to just add them up without tracking alignment.
	 */
	list_for_each(iter, &hbus->children) {
		hpdev = container_of(iter, struct hv_pci_dev, list_entry);
		for (i = 0; i < 6; i++) {
			if (hpdev->probed_bar[i] & PCI_BASE_ADDRESS_SPACE_IO)
				dev_err(&hbus->hdev->device,
					"There's an I/O BAR in this list!\n");

			if (hpdev->probed_bar[i] != 0) {
				/*
				 * A probed BAR has all the upper bits set that
				 * can be changed.
				 */

				bar_val = hpdev->probed_bar[i];
				if (bar_val & PCI_BASE_ADDRESS_MEM_TYPE_64)
					bar_val |=
					((u64)hpdev->probed_bar[++i] << 32);
				else
					bar_val |= 0xffffffff00000000ULL;

				bar_size = get_bar_size(bar_val);

				if (bar_val & PCI_BASE_ADDRESS_MEM_TYPE_64)
					hbus->high_mmio_space += bar_size;
				else
					hbus->low_mmio_space += bar_size;
			}
		}
	}

	spin_unlock_irqrestore(&hbus->device_list_lock, flags);
	complete(event);
}

/**
 * prepopulate_bars() - Fill in BARs with defaults
 * @hbus:	Root PCI bus, as understood by this driver
 *
 * The core PCI driver code seems much, much happier if the BARs
 * for a device have values upon first scan. So fill them in.
 * The algorithm below works down from large sizes to small,
 * attempting to pack the assignments optimally. The assumption,
 * enforced in other parts of the code, is that the beginning of
 * the memory-mapped I/O space will be aligned on the largest
 * BAR size.
 */
static void prepopulate_bars(struct hv_pcibus_device *hbus)
{
	resource_size_t high_size = 0;
	resource_size_t low_size = 0;
	resource_size_t high_base = 0;
	resource_size_t low_base = 0;
	resource_size_t bar_size;
	struct hv_pci_dev *hpdev;
	struct list_head *iter;
	unsigned long flags;
	u64 bar_val;
	u32 command;
	bool high;
	int i;

	if (hbus->low_mmio_space) {
		low_size = 1ULL << (63 - __builtin_clzll(hbus->low_mmio_space));
		low_base = hbus->low_mmio_res->start;
	}

	if (hbus->high_mmio_space) {
		high_size = 1ULL <<
			(63 - __builtin_clzll(hbus->high_mmio_space));
		high_base = hbus->high_mmio_res->start;
	}

	spin_lock_irqsave(&hbus->device_list_lock, flags);

	/* Pick addresses for the BARs. */
	do {
		list_for_each(iter, &hbus->children) {
			hpdev = container_of(iter, struct hv_pci_dev,
					     list_entry);
			for (i = 0; i < 6; i++) {
				bar_val = hpdev->probed_bar[i];
				if (bar_val == 0)
					continue;
				high = bar_val & PCI_BASE_ADDRESS_MEM_TYPE_64;
				if (high) {
					bar_val |=
						((u64)hpdev->probed_bar[i + 1]
						 << 32);
				} else {
					bar_val |= 0xffffffffULL << 32;
				}
				bar_size = get_bar_size(bar_val);
				if (high) {
					if (high_size != bar_size) {
						i++;
						continue;
					}
					_hv_pcifront_write_config(hpdev,
						PCI_BASE_ADDRESS_0 + (4 * i),
						4,
						(u32)(high_base & 0xffffff00));
					i++;
					_hv_pcifront_write_config(hpdev,
						PCI_BASE_ADDRESS_0 + (4 * i),
						4, (u32)(high_base >> 32));
					high_base += bar_size;
				} else {
					if (low_size != bar_size)
						continue;
					_hv_pcifront_write_config(hpdev,
						PCI_BASE_ADDRESS_0 + (4 * i),
						4,
						(u32)(low_base & 0xffffff00));
					low_base += bar_size;
				}
			}
			if (high_size <= 1 && low_size <= 1) {
				/* Set the memory enable bit. */
				_hv_pcifront_read_config(hpdev, PCI_COMMAND, 2,
							 &command);
				command |= PCI_COMMAND_MEMORY;
				_hv_pcifront_write_config(hpdev, PCI_COMMAND, 2,
							  command);
				break;
			}
		}

		high_size >>= 1;
		low_size >>= 1;
	}  while (high_size || low_size);

	spin_unlock_irqrestore(&hbus->device_list_lock, flags);
}

/*
 * Assign entries in sysfs pci slot directory.
 *
 * Note that this function does not need to lock the children list
 * because it is called from pci_devices_present_work which
 * is serialized with hv_eject_device_work because they are on the
 * same ordered workqueue. Therefore hbus->children list will not change
 * even when pci_create_slot sleeps.
 */
static void hv_pci_assign_slots(struct hv_pcibus_device *hbus)
{
	struct hv_pci_dev *hpdev;
	char name[SLOT_NAME_SIZE];
	int slot_nr;

	list_for_each_entry(hpdev, &hbus->children, list_entry) {
		if (hpdev->pci_slot)
			continue;

		slot_nr = PCI_SLOT(wslot_to_devfn(hpdev->desc.win_slot.slot));
		snprintf(name, SLOT_NAME_SIZE, "%u", hpdev->desc.ser);
		hpdev->pci_slot = pci_create_slot(hbus->pci_bus, slot_nr,
					  name, NULL);
		if (!hpdev->pci_slot)
			pr_warn("pci_create slot %s failed\n", name);
	}
}

/**
 * create_root_hv_pci_bus() - Expose a new root PCI bus
 * @hbus:	Root PCI bus, as understood by this driver
 *
 * Return: 0 on success, -errno on failure
 */
static int create_root_hv_pci_bus(struct hv_pcibus_device *hbus)
{
	/* Register the device */
	hbus->pci_bus = pci_create_root_bus(&hbus->hdev->device,
					    0, /* bus number is always zero */
					    &hv_pcifront_ops,
					    &hbus->sysdata,
					    &hbus->resources_for_children);
	if (!hbus->pci_bus)
		return -ENODEV;

	hbus->pci_bus->msi = &hbus->msi_chip;
	hbus->pci_bus->msi->dev = &hbus->hdev->device;

	pci_lock_rescan_remove();
	pci_scan_child_bus(hbus->pci_bus);
	pci_bus_assign_resources(hbus->pci_bus);
	hv_pci_assign_slots(hbus);
	pci_bus_add_devices(hbus->pci_bus);
	pci_unlock_rescan_remove();
	hbus->state = hv_pcibus_installed;
	return 0;
}

struct q_res_req_compl {
	struct completion host_event;
	struct hv_pci_dev *hpdev;
};

/**
 * q_resource_requirements() - Query Resource Requirements
 * @context:		The completion context.
 * @resp:		The response that came from the host.
 * @resp_packet_size:	The size in bytes of resp.
 *
 * This function is invoked on completion of a Query Resource
 * Requirements packet.
 */
static void q_resource_requirements(void *context, struct pci_response *resp,
				    int resp_packet_size)
{
	struct q_res_req_compl *completion = context;
	struct pci_q_res_req_response *q_res_req =
		(struct pci_q_res_req_response *)resp;
	int i;

	if (resp->status < 0) {
		dev_err(&completion->hpdev->hbus->hdev->device,
			"query resource requirements failed: %x\n",
			resp->status);
	} else {
		for (i = 0; i < 6; i++) {
			completion->hpdev->probed_bar[i] =
				q_res_req->probed_bar[i];
		}
	}

	complete(&completion->host_event);
}

static void get_pcichild(struct hv_pci_dev *hpdev,
			    enum hv_pcidev_ref_reason reason)
{
	refcount_inc(&hpdev->refs);
}

static void put_pcichild(struct hv_pci_dev *hpdev,
			    enum hv_pcidev_ref_reason reason)
{
	if (refcount_dec_and_test(&hpdev->refs))
		kfree(hpdev);
}

/**
 * new_pcichild_device() - Create a new child device
 * @hbus:	The internal struct tracking this root PCI bus.
 * @desc:	The information supplied so far from the host
 *              about the device.
 *
 * This function creates the tracking structure for a new child
 * device and kicks off the process of figuring out what it is.
 *
 * Return: Pointer to the new tracking struct
 */
static struct hv_pci_dev *new_pcichild_device(struct hv_pcibus_device *hbus,
		struct pci_function_description *desc)
{
	struct hv_pci_dev *hpdev;
	struct pci_child_message *res_req;
	struct q_res_req_compl comp_pkt;
	struct {
		struct pci_packet init_packet;
		u8 buffer[sizeof(struct pci_child_message)];
	} pkt;
	unsigned long flags;
	int ret;

	hpdev = kzalloc(sizeof(*hpdev), GFP_ATOMIC);
	if (!hpdev)
		return NULL;

	hpdev->hbus = hbus;

	memset(&pkt, 0, sizeof(pkt));
	init_completion(&comp_pkt.host_event);
	comp_pkt.hpdev = hpdev;
	pkt.init_packet.compl_ctxt = &comp_pkt;
	pkt.init_packet.completion_func = q_resource_requirements;
	res_req = (struct pci_child_message *)&pkt.init_packet.message;
	res_req->message_type.type = PCI_QUERY_RESOURCE_REQUIREMENTS;
	res_req->wslot.slot = desc->win_slot.slot;

	ret = vmbus_sendpacket(hbus->hdev->channel, res_req,
			       sizeof(struct pci_child_message),
			       (unsigned long)&pkt.init_packet,
			       VM_PKT_DATA_INBAND,
			       VMBUS_DATA_PACKET_FLAG_COMPLETION_REQUESTED);
	if (ret)
		goto error;

	if (wait_for_response(hbus->hdev, &comp_pkt.host_event))
		goto error;

	hpdev->desc = *desc;
	refcount_set(&hpdev->refs, 1);
	get_pcichild(hpdev, hv_pcidev_ref_childlist);
	spin_lock_irqsave(&hbus->device_list_lock, flags);

	list_add_tail(&hpdev->list_entry, &hbus->children);
	spin_unlock_irqrestore(&hbus->device_list_lock, flags);
	return hpdev;

error:
	kfree(hpdev);
	return NULL;
}

/**
 * get_pcichild_wslot() - Find device from slot
 * @hbus:	Root PCI bus, as understood by this driver
 * @wslot:	Location on the bus
 *
 * This function looks up a PCI device and returns the internal
 * representation of it.  It acquires a reference on it, so that
 * the device won't be deleted while somebody is using it.  The
 * caller is responsible for calling put_pcichild() to release
 * this reference.
 *
 * Return:	Internal representation of a PCI device
 */
static struct hv_pci_dev *get_pcichild_wslot(struct hv_pcibus_device *hbus,
					     u32 wslot)
{
	unsigned long flags;
	struct hv_pci_dev *iter, *hpdev = NULL;

	spin_lock_irqsave(&hbus->device_list_lock, flags);
	list_for_each_entry(iter, &hbus->children, list_entry) {
		if (iter->desc.win_slot.slot == wslot) {
			hpdev = iter;
			get_pcichild(hpdev, hv_pcidev_ref_by_slot);
			break;
		}
	}
	spin_unlock_irqrestore(&hbus->device_list_lock, flags);

	return hpdev;
}

/**
 * pci_devices_present_work() - Handle new list of child devices
 * @work:	Work struct embedded in struct hv_dr_work
 *
 * "Bus Relations" is the Windows term for "children of this
 * bus."  The terminology is preserved here for people trying to
 * debug the interaction between Hyper-V and Linux.  This
 * function is called when the parent partition reports a list
 * of functions that should be observed under this PCI Express
 * port (bus).
 *
 * This function updates the list, and must tolerate being
 * called multiple times with the same information.  The typical
 * number of child devices is one, with very atypical cases
 * involving three or four, so the algorithms used here can be
 * simple and inefficient.
 *
 * It must also treat the omission of a previously observed device as
 * notification that the device no longer exists.
 *
 * Note that this function is serialized with hv_eject_device_work(),
 * because both are pushed to the ordered workqueue hbus->wq.
 */
static void pci_devices_present_work(struct work_struct *work)
{
	u32 child_no;
	bool found;
	struct list_head *iter;
	struct pci_function_description *new_desc;
	struct hv_pci_dev *hpdev;
	struct hv_pcibus_device *hbus;
	struct list_head removed;
	struct hv_dr_work *dr_wrk;
	struct hv_dr_state *dr = NULL;
	unsigned long flags;

	dr_wrk = container_of(work, struct hv_dr_work, wrk);
	hbus = dr_wrk->bus;
	kfree(dr_wrk);

	INIT_LIST_HEAD(&removed);

	/* Pull this off the queue and process it if it was the last one. */
	spin_lock_irqsave(&hbus->device_list_lock, flags);
	while (!list_empty(&hbus->dr_list)) {
		dr = list_first_entry(&hbus->dr_list, struct hv_dr_state,
				      list_entry);
		list_del(&dr->list_entry);

		/* Throw this away if the list still has stuff in it. */
		if (!list_empty(&hbus->dr_list)) {
			kfree(dr);
			continue;
		}
	}
	spin_unlock_irqrestore(&hbus->device_list_lock, flags);

	if (!dr) {
		put_hvpcibus(hbus);
		return;
	}

	/* First, mark all existing children as reported missing. */
	spin_lock_irqsave(&hbus->device_list_lock, flags);
	list_for_each(iter, &hbus->children) {
			hpdev = container_of(iter, struct hv_pci_dev,
					     list_entry);
			hpdev->reported_missing = true;
	}
	spin_unlock_irqrestore(&hbus->device_list_lock, flags);

	/* Next, add back any reported devices. */
	for (child_no = 0; child_no < dr->device_count; child_no++) {
		found = false;
		new_desc = &dr->func[child_no];

		spin_lock_irqsave(&hbus->device_list_lock, flags);
		list_for_each(iter, &hbus->children) {
			hpdev = container_of(iter, struct hv_pci_dev,
					     list_entry);
			if ((hpdev->desc.win_slot.slot ==
			     new_desc->win_slot.slot) &&
			    (hpdev->desc.v_id == new_desc->v_id) &&
			    (hpdev->desc.d_id == new_desc->d_id) &&
			    (hpdev->desc.ser == new_desc->ser)) {
				hpdev->reported_missing = false;
				found = true;
			}
		}
		spin_unlock_irqrestore(&hbus->device_list_lock, flags);

		if (!found) {
			hpdev = new_pcichild_device(hbus, new_desc);
			if (!hpdev)
				dev_err(&hbus->hdev->device,
					"couldn't record a child device.\n");
		}
	}

	/* Move missing children to a list on the stack. */
	spin_lock_irqsave(&hbus->device_list_lock, flags);
	do {
		found = false;
		list_for_each(iter, &hbus->children) {
			hpdev = container_of(iter, struct hv_pci_dev,
					     list_entry);
			if (hpdev->reported_missing) {
				found = true;
				put_pcichild(hpdev, hv_pcidev_ref_childlist);
				list_move_tail(&hpdev->list_entry, &removed);
				break;
			}
		}
	} while (found);
	spin_unlock_irqrestore(&hbus->device_list_lock, flags);

	/* Delete everything that should no longer exist. */
	while (!list_empty(&removed)) {
		hpdev = list_first_entry(&removed, struct hv_pci_dev,
					 list_entry);
		list_del(&hpdev->list_entry);
		put_pcichild(hpdev, hv_pcidev_ref_initial);
	}

	switch (hbus->state) {
	case hv_pcibus_installed:
		/*
		 * Tell the core to rescan bus
		 * because there may have been changes.
		 */
		pci_lock_rescan_remove();
		pci_scan_child_bus(hbus->pci_bus);
		hv_pci_assign_slots(hbus);
		pci_unlock_rescan_remove();
		break;

	case hv_pcibus_init:
	case hv_pcibus_probed:
		survey_child_resources(hbus);
		break;

	default:
		break;
	}

	put_hvpcibus(hbus);
	kfree(dr);
}

/**
 * hv_pci_devices_present() - Handles list of new children
 * @hbus:	Root PCI bus, as understood by this driver
 * @relations:	Packet from host listing children
 *
 * This function is invoked whenever a new list of devices for
 * this bus appears.
 */
static void hv_pci_devices_present(struct hv_pcibus_device *hbus,
				   struct pci_bus_relations *relations)
{
	struct hv_dr_state *dr;
	struct hv_dr_work *dr_wrk;
	unsigned long flags;

	dr_wrk = kzalloc(sizeof(*dr_wrk), GFP_NOWAIT);
	if (!dr_wrk)
		return;

	dr = kzalloc(offsetof(struct hv_dr_state, func) +
		     (sizeof(struct pci_function_description) *
		      (relations->device_count)), GFP_NOWAIT);
	if (!dr)  {
		kfree(dr_wrk);
		return;
	}

	INIT_WORK(&dr_wrk->wrk, pci_devices_present_work);
	dr_wrk->bus = hbus;
	dr->device_count = relations->device_count;
	if (dr->device_count != 0) {
		memcpy(dr->func, relations->func,
		       sizeof(struct pci_function_description) *
		       dr->device_count);
	}

	spin_lock_irqsave(&hbus->device_list_lock, flags);
	list_add_tail(&dr->list_entry, &hbus->dr_list);
	spin_unlock_irqrestore(&hbus->device_list_lock, flags);

	get_hvpcibus(hbus);
	queue_work(hbus->wq, &dr_wrk->wrk);
}

/**
 * hv_eject_device_work() - Asynchronously handles ejection
 * @work:	Work struct embedded in internal device struct
 *
 * This function handles ejecting a device.  Windows will
 * attempt to gracefully eject a device, waiting 60 seconds to
 * hear back from the guest OS that this completed successfully.
 * If this timer expires, the device will be forcibly removed.
 */
static void hv_eject_device_work(struct work_struct *work)
{
	struct pci_eject_response *ejct_pkt;
	struct hv_pci_dev *hpdev;
	struct pci_dev *pdev;
	unsigned long flags;
	int wslot;
	struct {
		struct pci_packet pkt;
		u8 buffer[sizeof(struct pci_eject_response)];
	} ctxt;

	hpdev = container_of(work, struct hv_pci_dev, wrk);

	if (hpdev->state != hv_pcichild_ejecting) {
		put_pcichild(hpdev, hv_pcidev_ref_pnp);
		return;
	}

	/*
	 * Ejection can come before or after the PCI bus has been set up, so
	 * attempt to find it and tear down the bus state, if it exists.  This
	 * must be done without constructs like pci_domain_nr(hbus->pci_bus)
	 * because hbus->pci_bus may not exist yet.
	 */
	wslot = wslot_to_devfn(hpdev->desc.win_slot.slot);
	pdev = pci_get_domain_bus_and_slot(hpdev->hbus->sysdata.domain, 0,
					   wslot);
	if (pdev) {
		pci_lock_rescan_remove();
		pci_stop_and_remove_bus_device(pdev);
		pci_dev_put(pdev);
		pci_unlock_rescan_remove();
	}

	spin_lock_irqsave(&hpdev->hbus->device_list_lock, flags);
	list_del(&hpdev->list_entry);
	spin_unlock_irqrestore(&hpdev->hbus->device_list_lock, flags);

	if (hpdev->pci_slot)
		pci_destroy_slot(hpdev->pci_slot);

	memset(&ctxt, 0, sizeof(ctxt));
	ejct_pkt = (struct pci_eject_response *)&ctxt.pkt.message;
	ejct_pkt->message_type.type = PCI_EJECTION_COMPLETE;
	ejct_pkt->wslot.slot = hpdev->desc.win_slot.slot;
	vmbus_sendpacket(hpdev->hbus->hdev->channel, ejct_pkt,
			 sizeof(*ejct_pkt), (unsigned long)&ctxt.pkt,
			 VM_PKT_DATA_INBAND, 0);

	put_pcichild(hpdev, hv_pcidev_ref_childlist);
	put_pcichild(hpdev, hv_pcidev_ref_pnp);
	put_hvpcibus(hpdev->hbus);
}

/**
 * hv_pci_eject_device() - Handles device ejection
 * @hpdev:	Internal device tracking struct
 *
 * This function is invoked when an ejection packet arrives.  It
 * just schedules work so that we don't re-enter the packet
 * delivery code handling the ejection.
 */
static void hv_pci_eject_device(struct hv_pci_dev *hpdev)
{
	hpdev->state = hv_pcichild_ejecting;
	get_pcichild(hpdev, hv_pcidev_ref_pnp);
	INIT_WORK(&hpdev->wrk, hv_eject_device_work);
	get_hvpcibus(hpdev->hbus);
	queue_work(hpdev->hbus->wq, &hpdev->wrk);
}

/**
 * hv_pci_onchannelcallback() - Handles incoming packets
 * @context:	Internal bus tracking struct
 *
 * This function is invoked whenever the host sends a packet to
 * this channel (which is private to this root PCI bus).
 */
static void hv_pci_onchannelcallback(void *context)
{
	const int packet_size = 0x100;
	int ret;
	struct hv_pcibus_device *hbus = context;
	u32 bytes_recvd;
	u64 req_id;
	struct vmpacket_descriptor *desc;
	unsigned char *buffer;
	int bufferlen = packet_size;
	struct pci_packet *comp_packet;
	struct pci_response *response;
	struct pci_incoming_message *new_message;
	struct pci_bus_relations *bus_rel;
	struct pci_dev_incoming *dev_message;
	struct hv_pci_dev *hpdev;

	buffer = kmalloc(bufferlen, GFP_ATOMIC);
	if (!buffer)
		return;

	while (1) {
		ret = vmbus_recvpacket_raw(hbus->hdev->channel, buffer,
					   bufferlen, &bytes_recvd, &req_id);

		if (ret == -ENOBUFS) {
			kfree(buffer);
			/* Handle large packet */
			bufferlen = bytes_recvd;
			buffer = kmalloc(bytes_recvd, GFP_ATOMIC);
			if (!buffer)
				return;
			continue;
		}

		/* Zero length indicates there are no more packets. */
		if (ret || !bytes_recvd)
			break;

		/*
		 * All incoming packets must be at least as large as a
		 * response.
		 */
		if (bytes_recvd <= sizeof(struct pci_response))
			continue;
		desc = (struct vmpacket_descriptor *)buffer;

		switch (desc->type) {
		case VM_PKT_COMP:

			/*
			 * The host is trusted, and thus it's safe to interpret
			 * this transaction ID as a pointer.
			 */
			comp_packet = (struct pci_packet *)req_id;
			response = (struct pci_response *)buffer;
			comp_packet->completion_func(comp_packet->compl_ctxt,
						     response,
						     bytes_recvd);
			break;

		case VM_PKT_DATA_INBAND:

			new_message = (struct pci_incoming_message *)buffer;
			switch (new_message->message_type.type) {
			case PCI_BUS_RELATIONS:

				bus_rel = (struct pci_bus_relations *)buffer;
				if (bytes_recvd <
				    offsetof(struct pci_bus_relations, func) +
				    (sizeof(struct pci_function_description) *
				     (bus_rel->device_count))) {
					dev_err(&hbus->hdev->device,
						"bus relations too small\n");
					break;
				}

				hv_pci_devices_present(hbus, bus_rel);
				break;

			case PCI_EJECT:

				dev_message = (struct pci_dev_incoming *)buffer;
				hpdev = get_pcichild_wslot(hbus,
						      dev_message->wslot.slot);
				if (hpdev) {
					hv_pci_eject_device(hpdev);
					put_pcichild(hpdev,
							hv_pcidev_ref_by_slot);
				}
				break;

			default:
				dev_warn(&hbus->hdev->device,
					"Unimplemented protocol message %x\n",
					new_message->message_type.type);
				break;
			}
			break;

		default:
			dev_err(&hbus->hdev->device,
				"unhandled packet type %d, tid %llx len %d\n",
				desc->type, req_id, bytes_recvd);
			break;
		}
	}

	kfree(buffer);
}

/**
 * hv_pci_protocol_negotiation() - Set up protocol
 * @hdev:	VMBus's tracking struct for this root PCI bus
 *
 * This driver is intended to support running on Windows 10
 * (server) and later versions. It will not run on earlier
 * versions, as they assume that many of the operations which
 * Linux needs accomplished with a spinlock held were done via
 * asynchronous messaging via VMBus.  Windows 10 increases the
 * surface area of PCI emulation so that these actions can take
 * place by suspending a virtual processor for their duration.
 *
 * This function negotiates the channel protocol version,
 * failing if the host doesn't support the necessary protocol
 * level.
 */
static int hv_pci_protocol_negotiation(struct hv_device *hdev)
{
	struct pci_version_request *version_req;
	struct hv_pci_compl comp_pkt;
	struct pci_packet *pkt;
	int ret;
	int i;

	/*
	 * Initiate the handshake with the host and negotiate
	 * a version that the host can support. We start with the
	 * highest version number and go down if the host cannot
	 * support it.
	 */
	pkt = kzalloc(sizeof(*pkt) + sizeof(*version_req), GFP_KERNEL);
	if (!pkt)
		return -ENOMEM;

	init_completion(&comp_pkt.host_event);
	pkt->completion_func = hv_pci_generic_compl;
	pkt->compl_ctxt = &comp_pkt;
	version_req = (struct pci_version_request *)&pkt->message;
	version_req->message_type.type = PCI_QUERY_PROTOCOL_VERSION;

	for (i = 0; i < ARRAY_SIZE(pci_protocol_versions); i++) {
		version_req->protocol_version = pci_protocol_versions[i];
		ret = vmbus_sendpacket(hdev->channel, version_req,
				sizeof(struct pci_version_request),
				(unsigned long)pkt, VM_PKT_DATA_INBAND,
				VMBUS_DATA_PACKET_FLAG_COMPLETION_REQUESTED);
		if (!ret)
			ret = wait_for_response(hdev, &comp_pkt.host_event);

		if (ret) {
			dev_err(&hdev->device,
				"PCI Pass-through VSP failed to request version: %d",
				ret);
			goto exit;
		}

		if (comp_pkt.completion_status >= 0) {
			pci_protocol_version = pci_protocol_versions[i];
			dev_info(&hdev->device,
				"PCI VMBus probing: Using version %#x\n",
				pci_protocol_version);
			goto exit;
		}

		if (comp_pkt.completion_status != STATUS_REVISION_MISMATCH) {
			dev_err(&hdev->device,
				"PCI Pass-through VSP failed version request: %#x",
				comp_pkt.completion_status);
			ret = -EPROTO;
			goto exit;
		}

		reinit_completion(&comp_pkt.host_event);
	}

	dev_err(&hdev->device,
		"PCI pass-through VSP failed to find supported version");
	ret = -EPROTO;

exit:
	kfree(pkt);
	return ret;
}

/**
 * hv_pci_free_bridge_windows() - Release memory regions for the
 * bus
 * @hbus:	Root PCI bus, as understood by this driver
 */
static void hv_pci_free_bridge_windows(struct hv_pcibus_device *hbus)
{
	/*
	 * Set the resources back to the way they looked when they
	 * were allocated by setting IORESOURCE_BUSY again.
	 */

	if (hbus->low_mmio_space && hbus->low_mmio_res) {
		hbus->low_mmio_res->flags |= IORESOURCE_BUSY;
		vmbus_free_mmio(hbus->low_mmio_res->start,
				resource_size(hbus->low_mmio_res));
	}

	if (hbus->high_mmio_space && hbus->high_mmio_res) {
		hbus->high_mmio_res->flags |= IORESOURCE_BUSY;
		vmbus_free_mmio(hbus->high_mmio_res->start,
				resource_size(hbus->high_mmio_res));
	}
}

/**
 * hv_pci_allocate_bridge_windows() - Allocate memory regions
 * for the bus
 * @hbus:	Root PCI bus, as understood by this driver
 *
 * This function calls vmbus_allocate_mmio(), which is itself a
 * bit of a compromise.  Ideally, we might change the pnp layer
 * in the kernel such that it comprehends either PCI devices
 * which are "grandchildren of ACPI," with some intermediate bus
 * node (in this case, VMBus) or change it such that it
 * understands VMBus.  The pnp layer, however, has been declared
 * deprecated, and not subject to change.
 *
 * The workaround, implemented here, is to ask VMBus to allocate
 * MMIO space for this bus.  VMBus itself knows which ranges are
 * appropriate by looking at its own ACPI objects.  Then, after
 * these ranges are claimed, they're modified to look like they
 * would have looked if the ACPI and pnp code had allocated
 * bridge windows.  These descriptors have to exist in this form
 * in order to satisfy the code which will get invoked when the
 * endpoint PCI function driver calls request_mem_region() or
 * request_mem_region_exclusive().
 *
 * Return: 0 on success, -errno on failure
 */
static int hv_pci_allocate_bridge_windows(struct hv_pcibus_device *hbus)
{
	resource_size_t align;
	int ret;

	if (hbus->low_mmio_space) {
		align = 1ULL << (63 - __builtin_clzll(hbus->low_mmio_space));
		ret = vmbus_allocate_mmio(&hbus->low_mmio_res, hbus->hdev, 0,
					  (u64)(u32)0xffffffff,
					  hbus->low_mmio_space,
					  align, false);
		if (ret) {
			dev_err(&hbus->hdev->device,
				"Need %#llx of low MMIO space. Consider reconfiguring the VM.\n",
				hbus->low_mmio_space);
			return ret;
		}

		/* Modify this resource to become a bridge window. */
		hbus->low_mmio_res->flags |= IORESOURCE_WINDOW;
		hbus->low_mmio_res->flags &= ~IORESOURCE_BUSY;
		pci_add_resource(&hbus->resources_for_children,
				 hbus->low_mmio_res);
	}

	if (hbus->high_mmio_space) {
		align = 1ULL << (63 - __builtin_clzll(hbus->high_mmio_space));
		ret = vmbus_allocate_mmio(&hbus->high_mmio_res, hbus->hdev,
					  0x100000000, -1,
					  hbus->high_mmio_space, align,
					  false);
		if (ret) {
			dev_err(&hbus->hdev->device,
				"Need %#llx of high MMIO space. Consider reconfiguring the VM.\n",
				hbus->high_mmio_space);
			goto release_low_mmio;
		}

		/* Modify this resource to become a bridge window. */
		hbus->high_mmio_res->flags |= IORESOURCE_WINDOW;
		hbus->high_mmio_res->flags &= ~IORESOURCE_BUSY;
		pci_add_resource(&hbus->resources_for_children,
				 hbus->high_mmio_res);
	}

	return 0;

release_low_mmio:
	if (hbus->low_mmio_res) {
		vmbus_free_mmio(hbus->low_mmio_res->start,
				resource_size(hbus->low_mmio_res));
	}

	return ret;
}

/**
 * hv_allocate_config_window() - Find MMIO space for PCI Config
 * @hbus:	Root PCI bus, as understood by this driver
 *
 * This function claims memory-mapped I/O space for accessing
 * configuration space for the functions on this bus.
 *
 * Return: 0 on success, -errno on failure
 */
static int hv_allocate_config_window(struct hv_pcibus_device *hbus)
{
	int ret;

	/*
	 * Set up a region of MMIO space to use for accessing configuration
	 * space.
	 */
	ret = vmbus_allocate_mmio(&hbus->mem_config, hbus->hdev, 0, -1,
				  PCI_CONFIG_MMIO_LENGTH, 0x1000, false);
	if (ret)
		return ret;

	/*
	 * vmbus_allocate_mmio() gets used for allocating both device endpoint
	 * resource claims (those which cannot be overlapped) and the ranges
	 * which are valid for the children of this bus, which are intended
	 * to be overlapped by those children.  Set the flag on this claim
	 * meaning that this region can't be overlapped.
	 */

	hbus->mem_config->flags |= IORESOURCE_BUSY;

	return 0;
}

static void hv_free_config_window(struct hv_pcibus_device *hbus)
{
	vmbus_free_mmio(hbus->mem_config->start, PCI_CONFIG_MMIO_LENGTH);
}

/**
 * hv_pci_enter_d0() - Bring the "bus" into the D0 power state
 * @hdev:	VMBus's tracking struct for this root PCI bus
 *
 * Return: 0 on success, -errno on failure
 */
static int hv_pci_enter_d0(struct hv_device *hdev)
{
	struct hv_pcibus_device *hbus = hv_get_drvdata(hdev);
	struct pci_bus_d0_entry *d0_entry;
	struct hv_pci_compl comp_pkt;
	struct pci_packet *pkt;
	int ret;

	/*
	 * Tell the host that the bus is ready to use, and moved into the
	 * powered-on state.  This includes telling the host which region
	 * of memory-mapped I/O space has been chosen for configuration space
	 * access.
	 */
	pkt = kzalloc(sizeof(*pkt) + sizeof(*d0_entry), GFP_KERNEL);
	if (!pkt)
		return -ENOMEM;

	init_completion(&comp_pkt.host_event);
	pkt->completion_func = hv_pci_generic_compl;
	pkt->compl_ctxt = &comp_pkt;
	d0_entry = (struct pci_bus_d0_entry *)&pkt->message;
	d0_entry->message_type.type = PCI_BUS_D0ENTRY;
	d0_entry->mmio_base = hbus->mem_config->start;

	ret = vmbus_sendpacket(hdev->channel, d0_entry, sizeof(*d0_entry),
			       (unsigned long)pkt, VM_PKT_DATA_INBAND,
			       VMBUS_DATA_PACKET_FLAG_COMPLETION_REQUESTED);
	if (!ret)
		ret = wait_for_response(hdev, &comp_pkt.host_event);

	if (ret)
		goto exit;

	if (comp_pkt.completion_status < 0) {
		dev_err(&hdev->device,
			"PCI Pass-through VSP failed D0 Entry with status %x\n",
			comp_pkt.completion_status);
		ret = -EPROTO;
		goto exit;
	}

	ret = 0;

exit:
	kfree(pkt);
	return ret;
}

/**
 * hv_pci_query_relations() - Ask host to send list of child
 * devices
 * @hdev:	VMBus's tracking struct for this root PCI bus
 *
 * Return: 0 on success, -errno on failure
 */
static int hv_pci_query_relations(struct hv_device *hdev)
{
	struct hv_pcibus_device *hbus = hv_get_drvdata(hdev);
	struct pci_message message;
	struct completion comp;
	int ret;

	/* Ask the host to send along the list of child devices */
	init_completion(&comp);
	if (cmpxchg(&hbus->survey_event, NULL, &comp))
		return -ENOTEMPTY;

	memset(&message, 0, sizeof(message));
	message.type = PCI_QUERY_BUS_RELATIONS;

	ret = vmbus_sendpacket(hdev->channel, &message, sizeof(message),
			       0, VM_PKT_DATA_INBAND, 0);
	if (!ret)
		ret = wait_for_response(hdev, &comp);

	return ret;
}

/**
 * hv_send_resources_allocated() - Report local resource choices
 * @hdev:	VMBus's tracking struct for this root PCI bus
 *
 * The host OS is expecting to be sent a request as a message
 * which contains all the resources that the device will use.
 * The response contains those same resources, "translated"
 * which is to say, the values which should be used by the
 * hardware, when it delivers an interrupt.  (MMIO resources are
 * used in local terms.)  This is nice for Windows, and lines up
 * with the FDO/PDO split, which doesn't exist in Linux.  Linux
 * is deeply expecting to scan an emulated PCI configuration
 * space.  So this message is sent here only to drive the state
 * machine on the host forward.
 *
 * Return: 0 on success, -errno on failure
 */
static int hv_send_resources_allocated(struct hv_device *hdev)
{
	struct hv_pcibus_device *hbus = hv_get_drvdata(hdev);
	struct pci_resources_assigned *res_assigned;
	struct pci_resources_assigned2 *res_assigned2;
	struct hv_pci_compl comp_pkt;
	struct hv_pci_dev *hpdev;
	struct pci_packet *pkt;
	size_t size_res;
	u32 wslot;
	int ret;

	size_res = (pci_protocol_version < PCI_PROTOCOL_VERSION_1_2)
			? sizeof(*res_assigned) : sizeof(*res_assigned2);

	pkt = kmalloc(sizeof(*pkt) + size_res, GFP_KERNEL);
	if (!pkt)
		return -ENOMEM;

	ret = 0;

	for (wslot = 0; wslot < 256; wslot++) {
		hpdev = get_pcichild_wslot(hbus, wslot);
		if (!hpdev)
			continue;

		memset(pkt, 0, sizeof(*pkt) + size_res);
		init_completion(&comp_pkt.host_event);
		pkt->completion_func = hv_pci_generic_compl;
		pkt->compl_ctxt = &comp_pkt;

		if (pci_protocol_version < PCI_PROTOCOL_VERSION_1_2) {
			res_assigned =
				(struct pci_resources_assigned *)&pkt->message;
			res_assigned->message_type.type =
				PCI_RESOURCES_ASSIGNED;
			res_assigned->wslot.slot = hpdev->desc.win_slot.slot;
		} else {
			res_assigned2 =
				(struct pci_resources_assigned2 *)&pkt->message;
			res_assigned2->message_type.type =
				PCI_RESOURCES_ASSIGNED2;
			res_assigned2->wslot.slot = hpdev->desc.win_slot.slot;
		}
		put_pcichild(hpdev, hv_pcidev_ref_by_slot);

		ret = vmbus_sendpacket(hdev->channel, &pkt->message,
				size_res, (unsigned long)pkt,
				VM_PKT_DATA_INBAND,
				VMBUS_DATA_PACKET_FLAG_COMPLETION_REQUESTED);
		if (!ret)
			ret = wait_for_response(hdev, &comp_pkt.host_event);
		if (ret)
			break;

		if (comp_pkt.completion_status < 0) {
			ret = -EPROTO;
			dev_err(&hdev->device,
				"resource allocated returned 0x%x",
				comp_pkt.completion_status);
			break;
		}
	}

	kfree(pkt);
	return ret;
}

/**
 * hv_send_resources_released() - Report local resources
 * released
 * @hdev:	VMBus's tracking struct for this root PCI bus
 *
 * Return: 0 on success, -errno on failure
 */
static int hv_send_resources_released(struct hv_device *hdev)
{
	struct hv_pcibus_device *hbus = hv_get_drvdata(hdev);
	struct pci_child_message pkt;
	struct hv_pci_dev *hpdev;
	u32 wslot;
	int ret;

	for (wslot = 0; wslot < 256; wslot++) {
		hpdev = get_pcichild_wslot(hbus, wslot);
		if (!hpdev)
			continue;

		memset(&pkt, 0, sizeof(pkt));
		pkt.message_type.type = PCI_RESOURCES_RELEASED;
		pkt.wslot.slot = hpdev->desc.win_slot.slot;

		put_pcichild(hpdev, hv_pcidev_ref_by_slot);

		ret = vmbus_sendpacket(hdev->channel, &pkt, sizeof(pkt), 0,
				       VM_PKT_DATA_INBAND, 0);
		if (ret)
			return ret;
	}

	return 0;
}

static void get_hvpcibus(struct hv_pcibus_device *hbus)
{
	atomic_inc(&hbus->remove_lock);
}

static void put_hvpcibus(struct hv_pcibus_device *hbus)
{
	if (atomic_dec_and_test(&hbus->remove_lock))
		complete(&hbus->remove_event);
}

/**
 * hv_pci_probe() - New VMBus channel probe, for a root PCI bus
 * @hdev:	VMBus's tracking struct for this root PCI bus
 * @dev_id:	Identifies the device itself
 *
 * Return: 0 on success, -errno on failure
 */
static int hv_pci_probe(struct hv_device *hdev,
			const struct hv_vmbus_device_id *dev_id)
{
	struct hv_pcibus_device *hbus;
	int ret;

	/*
	 * hv_pcibus_device contains the hypercall arguments for retargeting in
	 * hv_irq_unmask(). Those must not cross a page boundary.
	 */
	BUILD_BUG_ON(sizeof(*hbus) > PAGE_SIZE);

	hbus = (struct hv_pcibus_device *)get_zeroed_page(GFP_KERNEL);
	if (!hbus)
		return -ENOMEM;
	hbus->state = hv_pcibus_init;

	/*
	 * The PCI bus "domain" is what is called "segment" in ACPI and
	 * other specs.  Pull it from the instance ID, to get something
	 * unique.  Bytes 8 and 9 are what is used in Windows guests, so
	 * do the same thing for consistency.  Note that, since this code
	 * only runs in a Hyper-V VM, Hyper-V can (and does) guarantee
	 * that (1) the only domain in use for something that looks like
	 * a physical PCI bus (which is actually emulated by the
	 * hypervisor) is domain 0 and (2) there will be no overlap
	 * between domains derived from these instance IDs in the same
	 * VM.
	 */
	hbus->sysdata.domain = hdev->dev_instance.b[9] |
			       hdev->dev_instance.b[8] << 8;

	hbus->hdev = hdev;
	atomic_inc(&hbus->remove_lock);
	INIT_LIST_HEAD(&hbus->children);
	INIT_LIST_HEAD(&hbus->dr_list);
	INIT_LIST_HEAD(&hbus->resources_for_children);
	spin_lock_init(&hbus->config_lock);
	spin_lock_init(&hbus->device_list_lock);
	spin_lock_init(&hbus->retarget_msi_interrupt_lock);
	init_completion(&hbus->remove_event);
	hbus->wq = alloc_ordered_workqueue("hv_pci_%x", 0,
					   hbus->sysdata.domain);
	if (!hbus->wq) {
		ret = -ENOMEM;
		goto free_bus;
	}

	ret = vmbus_open(hdev->channel, pci_ring_size, pci_ring_size, NULL, 0,
			 hv_pci_onchannelcallback, hbus);
	if (ret)
		goto destroy_wq;

	hv_set_drvdata(hdev, hbus);

	ret = hv_pci_protocol_negotiation(hdev);
	if (ret)
		goto close;

	ret = hv_allocate_config_window(hbus);
	if (ret)
		goto close;

	hbus->cfg_addr = ioremap(hbus->mem_config->start,
				 PCI_CONFIG_MMIO_LENGTH);
	if (!hbus->cfg_addr) {
		dev_err(&hdev->device,
			"Unable to map a virtual address for config space\n");
		ret = -ENOMEM;
		goto free_config;
	}

	hbus->sysdata.fwnode = irq_domain_alloc_fwnode(hbus);
	if (!hbus->sysdata.fwnode) {
		ret = -ENOMEM;
		goto unmap;
	}

	ret = hv_pcie_init_irq_domain(hbus);
	if (ret)
		goto free_fwnode;

	ret = hv_pci_query_relations(hdev);
	if (ret)
		goto free_irq_domain;

	ret = hv_pci_enter_d0(hdev);
	if (ret)
		goto free_irq_domain;

	ret = hv_pci_allocate_bridge_windows(hbus);
	if (ret)
		goto free_irq_domain;

	ret = hv_send_resources_allocated(hdev);
	if (ret)
		goto free_windows;

	prepopulate_bars(hbus);

	hbus->state = hv_pcibus_probed;

	ret = create_root_hv_pci_bus(hbus);
	if (ret)
		goto free_windows;

	return 0;

free_windows:
	hv_pci_free_bridge_windows(hbus);
free_irq_domain:
	irq_domain_remove(hbus->irq_domain);
free_fwnode:
	irq_domain_free_fwnode(hbus->sysdata.fwnode);
unmap:
	iounmap(hbus->cfg_addr);
free_config:
	hv_free_config_window(hbus);
close:
	vmbus_close(hdev->channel);
destroy_wq:
	destroy_workqueue(hbus->wq);
free_bus:
	free_page((unsigned long)hbus);
	return ret;
}

static void hv_pci_bus_exit(struct hv_device *hdev)
{
	struct hv_pcibus_device *hbus = hv_get_drvdata(hdev);
	struct {
		struct pci_packet teardown_packet;
		u8 buffer[sizeof(struct pci_message)];
	} pkt;
	struct pci_bus_relations relations;
	struct hv_pci_compl comp_pkt;
	int ret;

	/*
	 * After the host sends the RESCIND_CHANNEL message, it doesn't
	 * access the per-channel ringbuffer any longer.
	 */
	if (hdev->channel->rescind)
		return;

	/* Delete any children which might still exist. */
	memset(&relations, 0, sizeof(relations));
	hv_pci_devices_present(hbus, &relations);

	ret = hv_send_resources_released(hdev);
	if (ret)
		dev_err(&hdev->device,
			"Couldn't send resources released packet(s)\n");

	memset(&pkt.teardown_packet, 0, sizeof(pkt.teardown_packet));
	init_completion(&comp_pkt.host_event);
	pkt.teardown_packet.completion_func = hv_pci_generic_compl;
	pkt.teardown_packet.compl_ctxt = &comp_pkt;
	pkt.teardown_packet.message[0].type = PCI_BUS_D0EXIT;

	ret = vmbus_sendpacket(hdev->channel, &pkt.teardown_packet.message,
			       sizeof(struct pci_message),
			       (unsigned long)&pkt.teardown_packet,
			       VM_PKT_DATA_INBAND,
			       VMBUS_DATA_PACKET_FLAG_COMPLETION_REQUESTED);
	if (!ret)
		wait_for_completion_timeout(&comp_pkt.host_event, 10 * HZ);
}

/**
 * hv_pci_remove() - Remove routine for this VMBus channel
 * @hdev:	VMBus's tracking struct for this root PCI bus
 *
 * Return: 0 on success, -errno on failure
 */
static int hv_pci_remove(struct hv_device *hdev)
{
	struct hv_pcibus_device *hbus;

	hbus = hv_get_drvdata(hdev);
	if (hbus->state == hv_pcibus_installed) {
		/* Remove the bus from PCI's point of view. */
		pci_lock_rescan_remove();
		pci_stop_root_bus(hbus->pci_bus);
		pci_remove_root_bus(hbus->pci_bus);
		pci_unlock_rescan_remove();
		hbus->state = hv_pcibus_removed;
	}

	hv_pci_bus_exit(hdev);

	vmbus_close(hdev->channel);

	iounmap(hbus->cfg_addr);
	hv_free_config_window(hbus);
	pci_free_resource_list(&hbus->resources_for_children);
	hv_pci_free_bridge_windows(hbus);
	irq_domain_remove(hbus->irq_domain);
	irq_domain_free_fwnode(hbus->sysdata.fwnode);
	put_hvpcibus(hbus);
	wait_for_completion(&hbus->remove_event);
	destroy_workqueue(hbus->wq);
	free_page((unsigned long)hbus);
	return 0;
}

static const struct hv_vmbus_device_id hv_pci_id_table[] = {
	/* PCI Pass-through Class ID */
	/* 44C4F61D-4444-4400-9D52-802E27EDE19F */
	{ HV_PCIE_GUID, },
	{ },
};

MODULE_DEVICE_TABLE(vmbus, hv_pci_id_table);

static struct hv_driver hv_pci_drv = {
	.name		= "hv_pci",
	.id_table	= hv_pci_id_table,
	.probe		= hv_pci_probe,
	.remove		= hv_pci_remove,
};

static void __exit exit_hv_pci_drv(void)
{
	vmbus_driver_unregister(&hv_pci_drv);
}

static int __init init_hv_pci_drv(void)
{
	return vmbus_driver_register(&hv_pci_drv);
}

module_init(init_hv_pci_drv);
module_exit(exit_hv_pci_drv);

MODULE_DESCRIPTION("Hyper-V PCI");
MODULE_LICENSE("GPL v2");<|MERGE_RESOLUTION|>--- conflicted
+++ resolved
@@ -1097,10 +1097,7 @@
 	struct pci_bus *pbus;
 	struct pci_dev *pdev;
 	struct cpumask *dest;
-<<<<<<< HEAD
-=======
 	unsigned long flags;
->>>>>>> 1ec8f1f0
 	struct compose_comp_ctxt comp;
 	struct tran_int_desc *int_desc;
 	struct {
@@ -1192,25 +1189,15 @@
 		 * the channel callback directly when channel->target_cpu is
 		 * the current CPU. When the higher level interrupt code
 		 * calls us with interrupt enabled, let's add the
-<<<<<<< HEAD
-		 * local_bh_disable()/enable() to avoid race.
-		 */
-		local_bh_disable();
-=======
 		 * local_irq_save()/restore() to avoid race:
 		 * hv_pci_onchannelcallback() can also run in tasklet.
 		 */
 		local_irq_save(flags);
->>>>>>> 1ec8f1f0
 
 		if (hbus->hdev->channel->target_cpu == smp_processor_id())
 			hv_pci_onchannelcallback(hbus);
 
-<<<<<<< HEAD
-		local_bh_enable();
-=======
 		local_irq_restore(flags);
->>>>>>> 1ec8f1f0
 
 		if (hpdev->state == hv_pcichild_ejecting) {
 			dev_err_once(&hbus->hdev->device,
