/*
 * Copyright (C) 2015 Free Electrons
 * Copyright (C) 2015 NextThing Co
 *
 * Maxime Ripard <maxime.ripard@free-electrons.com>
 *
 * This program is free software; you can redistribute it and/or
 * modify it under the terms of the GNU General Public License as
 * published by the Free Software Foundation; either version 2 of
 * the License, or (at your option) any later version.
 */

#include <drm/drmP.h>
#include <drm/drm_atomic_helper.h>
#include <drm/drm_crtc.h>
#include <drm/drm_crtc_helper.h>
#include <drm/drm_encoder.h>
#include <drm/drm_modes.h>
#include <drm/drm_of.h>

#include <uapi/drm/drm_mode.h>

#include <linux/component.h>
#include <linux/ioport.h>
#include <linux/of_address.h>
#include <linux/of_device.h>
#include <linux/of_irq.h>
#include <linux/regmap.h>
#include <linux/reset.h>

#include "sun4i_crtc.h"
#include "sun4i_dotclock.h"
#include "sun4i_drv.h"
#include "sun4i_lvds.h"
#include "sun4i_rgb.h"
#include "sun4i_tcon.h"
#include "sunxi_engine.h"

static struct drm_connector *sun4i_tcon_get_connector(const struct drm_encoder *encoder)
{
	struct drm_connector *connector;
	struct drm_connector_list_iter iter;

	drm_connector_list_iter_begin(encoder->dev, &iter);
	drm_for_each_connector_iter(connector, &iter)
		if (connector->encoder == encoder) {
			drm_connector_list_iter_end(&iter);
			return connector;
		}
	drm_connector_list_iter_end(&iter);

	return NULL;
}

static int sun4i_tcon_get_pixel_depth(const struct drm_encoder *encoder)
{
	struct drm_connector *connector;
	struct drm_display_info *info;

	connector = sun4i_tcon_get_connector(encoder);
	if (!connector)
		return -EINVAL;

	info = &connector->display_info;
	if (info->num_bus_formats != 1)
		return -EINVAL;

	switch (info->bus_formats[0]) {
	case MEDIA_BUS_FMT_RGB666_1X7X3_SPWG:
		return 18;

	case MEDIA_BUS_FMT_RGB888_1X7X4_JEIDA:
	case MEDIA_BUS_FMT_RGB888_1X7X4_SPWG:
		return 24;
	}

	return -EINVAL;
}

static void sun4i_tcon_channel_set_status(struct sun4i_tcon *tcon, int channel,
					  bool enabled)
{
	struct clk *clk;

<<<<<<< HEAD
	/* Disable the TCON's channel */
	if (channel == 0) {
		WARN_ON(!tcon->quirks->has_channel_0);
=======
	switch (channel) {
	case 0:
>>>>>>> e7d7743f
		regmap_update_bits(tcon->regs, SUN4I_TCON0_CTL_REG,
				   SUN4I_TCON0_CTL_TCON_ENABLE,
				   enabled ? SUN4I_TCON0_CTL_TCON_ENABLE : 0);
		clk = tcon->dclk;
		break;
	case 1:
		WARN_ON(!tcon->quirks->has_channel_1);
		regmap_update_bits(tcon->regs, SUN4I_TCON1_CTL_REG,
				   SUN4I_TCON1_CTL_TCON_ENABLE,
				   enabled ? SUN4I_TCON1_CTL_TCON_ENABLE : 0);
		clk = tcon->sclk1;
		break;
	default:
		DRM_WARN("Unknown channel... doing nothing\n");
		return;
	}

	if (enabled) {
		clk_prepare_enable(clk);
	} else {
		clk_rate_exclusive_put(clk);
		clk_disable_unprepare(clk);
	}
}

static void sun4i_tcon_lvds_set_status(struct sun4i_tcon *tcon,
				       const struct drm_encoder *encoder,
				       bool enabled)
{
	if (enabled) {
		u8 val;

		regmap_update_bits(tcon->regs, SUN4I_TCON0_LVDS_IF_REG,
				   SUN4I_TCON0_LVDS_IF_EN,
				   SUN4I_TCON0_LVDS_IF_EN);

		/*
		 * As their name suggest, these values only apply to the A31
		 * and later SoCs. We'll have to rework this when merging
		 * support for the older SoCs.
		 */
		regmap_write(tcon->regs, SUN4I_TCON0_LVDS_ANA0_REG,
			     SUN6I_TCON0_LVDS_ANA0_C(2) |
			     SUN6I_TCON0_LVDS_ANA0_V(3) |
			     SUN6I_TCON0_LVDS_ANA0_PD(2) |
			     SUN6I_TCON0_LVDS_ANA0_EN_LDO);
		udelay(2);

		regmap_update_bits(tcon->regs, SUN4I_TCON0_LVDS_ANA0_REG,
				   SUN6I_TCON0_LVDS_ANA0_EN_MB,
				   SUN6I_TCON0_LVDS_ANA0_EN_MB);
		udelay(2);

		regmap_update_bits(tcon->regs, SUN4I_TCON0_LVDS_ANA0_REG,
				   SUN6I_TCON0_LVDS_ANA0_EN_DRVC,
				   SUN6I_TCON0_LVDS_ANA0_EN_DRVC);

		if (sun4i_tcon_get_pixel_depth(encoder) == 18)
			val = 7;
		else
			val = 0xf;

		regmap_write_bits(tcon->regs, SUN4I_TCON0_LVDS_ANA0_REG,
				  SUN6I_TCON0_LVDS_ANA0_EN_DRVD(0xf),
				  SUN6I_TCON0_LVDS_ANA0_EN_DRVD(val));
	} else {
		regmap_update_bits(tcon->regs, SUN4I_TCON0_LVDS_IF_REG,
				   SUN4I_TCON0_LVDS_IF_EN, 0);
	}
}

<<<<<<< HEAD
	/* Enable the TCON's channel */
	if (channel == 0) {
		WARN_ON(!tcon->quirks->has_channel_0);
		regmap_update_bits(tcon->regs, SUN4I_TCON0_CTL_REG,
				   SUN4I_TCON0_CTL_TCON_ENABLE,
				   SUN4I_TCON0_CTL_TCON_ENABLE);
		clk_prepare_enable(tcon->dclk);
=======
void sun4i_tcon_set_status(struct sun4i_tcon *tcon,
			   const struct drm_encoder *encoder,
			   bool enabled)
{
	bool is_lvds = false;
	int channel;

	switch (encoder->encoder_type) {
	case DRM_MODE_ENCODER_LVDS:
		is_lvds = true;
		/* Fallthrough */
	case DRM_MODE_ENCODER_NONE:
		channel = 0;
		break;
	case DRM_MODE_ENCODER_TMDS:
	case DRM_MODE_ENCODER_TVDAC:
		channel = 1;
		break;
	default:
		DRM_DEBUG_DRIVER("Unknown encoder type, doing nothing...\n");
>>>>>>> e7d7743f
		return;
	}

	if (is_lvds && !enabled)
		sun4i_tcon_lvds_set_status(tcon, encoder, false);

	regmap_update_bits(tcon->regs, SUN4I_TCON_GCTL_REG,
			   SUN4I_TCON_GCTL_TCON_ENABLE,
			   enabled ? SUN4I_TCON_GCTL_TCON_ENABLE : 0);

	if (is_lvds && enabled)
		sun4i_tcon_lvds_set_status(tcon, encoder, true);

	sun4i_tcon_channel_set_status(tcon, channel, enabled);
}

void sun4i_tcon_enable_vblank(struct sun4i_tcon *tcon, bool enable)
{
	u32 mask, val = 0;

	DRM_DEBUG_DRIVER("%sabling VBLANK interrupt\n", enable ? "En" : "Dis");

	mask = SUN4I_TCON_GINT0_VBLANK_ENABLE(0) |
	       SUN4I_TCON_GINT0_VBLANK_ENABLE(1);

	if (enable)
		val = mask;

	regmap_update_bits(tcon->regs, SUN4I_TCON_GINT0_REG, mask, val);
}
EXPORT_SYMBOL(sun4i_tcon_enable_vblank);

/*
 * This function is a helper for TCON output muxing. The TCON output
 * muxing control register in earlier SoCs (without the TCON TOP block)
 * are located in TCON0. This helper returns a pointer to TCON0's
 * sun4i_tcon structure, or NULL if not found.
 */
static struct sun4i_tcon *sun4i_get_tcon0(struct drm_device *drm)
{
	struct sun4i_drv *drv = drm->dev_private;
	struct sun4i_tcon *tcon;

	list_for_each_entry(tcon, &drv->tcon_list, list)
		if (tcon->id == 0)
			return tcon;

	dev_warn(drm->dev,
		 "TCON0 not found, display output muxing may not work\n");

	return NULL;
}

void sun4i_tcon_set_mux(struct sun4i_tcon *tcon, int channel,
			const struct drm_encoder *encoder)
{
	int ret = -ENOTSUPP;

	if (tcon->quirks->set_mux)
		ret = tcon->quirks->set_mux(tcon, encoder);

	DRM_DEBUG_DRIVER("Muxing encoder %s to CRTC %s: %d\n",
			 encoder->name, encoder->crtc->name, ret);
}

static int sun4i_tcon_get_clk_delay(const struct drm_display_mode *mode,
				    int channel)
{
	int delay = mode->vtotal - mode->vdisplay;

	if (mode->flags & DRM_MODE_FLAG_INTERLACE)
		delay /= 2;

	if (channel == 1)
		delay -= 2;

	delay = min(delay, 30);

	DRM_DEBUG_DRIVER("TCON %d clock delay %u\n", channel, delay);

	return delay;
}

static void sun4i_tcon0_mode_set_common(struct sun4i_tcon *tcon,
					const struct drm_display_mode *mode)
{
	/* Configure the dot clock */
	clk_set_rate_exclusive(tcon->dclk, mode->crtc_clock * 1000);

	/* Set the resolution */
	regmap_write(tcon->regs, SUN4I_TCON0_BASIC0_REG,
		     SUN4I_TCON0_BASIC0_X(mode->crtc_hdisplay) |
		     SUN4I_TCON0_BASIC0_Y(mode->crtc_vdisplay));
}

static void sun4i_tcon0_mode_set_lvds(struct sun4i_tcon *tcon,
				      const struct drm_encoder *encoder,
				      const struct drm_display_mode *mode)
{
	unsigned int bp;
	u8 clk_delay;
	u32 reg, val = 0;

	tcon->dclk_min_div = 7;
	tcon->dclk_max_div = 7;
	sun4i_tcon0_mode_set_common(tcon, mode);

	/* Adjust clock delay */
	clk_delay = sun4i_tcon_get_clk_delay(mode, 0);
	regmap_update_bits(tcon->regs, SUN4I_TCON0_CTL_REG,
			   SUN4I_TCON0_CTL_CLK_DELAY_MASK,
			   SUN4I_TCON0_CTL_CLK_DELAY(clk_delay));

	/*
	 * This is called a backporch in the register documentation,
	 * but it really is the back porch + hsync
	 */
	bp = mode->crtc_htotal - mode->crtc_hsync_start;
	DRM_DEBUG_DRIVER("Setting horizontal total %d, backporch %d\n",
			 mode->crtc_htotal, bp);

	/* Set horizontal display timings */
	regmap_write(tcon->regs, SUN4I_TCON0_BASIC1_REG,
		     SUN4I_TCON0_BASIC1_H_TOTAL(mode->htotal) |
		     SUN4I_TCON0_BASIC1_H_BACKPORCH(bp));

	/*
	 * This is called a backporch in the register documentation,
	 * but it really is the back porch + hsync
	 */
	bp = mode->crtc_vtotal - mode->crtc_vsync_start;
	DRM_DEBUG_DRIVER("Setting vertical total %d, backporch %d\n",
			 mode->crtc_vtotal, bp);

	/* Set vertical display timings */
	regmap_write(tcon->regs, SUN4I_TCON0_BASIC2_REG,
		     SUN4I_TCON0_BASIC2_V_TOTAL(mode->crtc_vtotal * 2) |
		     SUN4I_TCON0_BASIC2_V_BACKPORCH(bp));

	reg = SUN4I_TCON0_LVDS_IF_CLK_SEL_TCON0 |
		SUN4I_TCON0_LVDS_IF_DATA_POL_NORMAL |
		SUN4I_TCON0_LVDS_IF_CLK_POL_NORMAL;
	if (sun4i_tcon_get_pixel_depth(encoder) == 24)
		reg |= SUN4I_TCON0_LVDS_IF_BITWIDTH_24BITS;
	else
		reg |= SUN4I_TCON0_LVDS_IF_BITWIDTH_18BITS;

	regmap_write(tcon->regs, SUN4I_TCON0_LVDS_IF_REG, reg);

	/* Setup the polarity of the various signals */
	if (!(mode->flags & DRM_MODE_FLAG_PHSYNC))
		val |= SUN4I_TCON0_IO_POL_HSYNC_POSITIVE;

	if (!(mode->flags & DRM_MODE_FLAG_PVSYNC))
		val |= SUN4I_TCON0_IO_POL_VSYNC_POSITIVE;

	regmap_write(tcon->regs, SUN4I_TCON0_IO_POL_REG, val);

	/* Map output pins to channel 0 */
	regmap_update_bits(tcon->regs, SUN4I_TCON_GCTL_REG,
			   SUN4I_TCON_GCTL_IOMAP_MASK,
			   SUN4I_TCON_GCTL_IOMAP_TCON0);

	/* Enable the output on the pins */
	regmap_write(tcon->regs, SUN4I_TCON0_IO_TRI_REG, 0xe0000000);
}

static void sun4i_tcon0_mode_set_rgb(struct sun4i_tcon *tcon,
				     const struct drm_display_mode *mode)
{
	unsigned int bp, hsync, vsync;
	u8 clk_delay;
	u32 val = 0;

<<<<<<< HEAD
	WARN_ON(!tcon->quirks->has_channel_0);

	/* Configure the dot clock */
	clk_set_rate(tcon->dclk, mode->crtc_clock * 1000);
=======
	tcon->dclk_min_div = 6;
	tcon->dclk_max_div = 127;
	sun4i_tcon0_mode_set_common(tcon, mode);
>>>>>>> e7d7743f

	/* Adjust clock delay */
	clk_delay = sun4i_tcon_get_clk_delay(mode, 0);
	regmap_update_bits(tcon->regs, SUN4I_TCON0_CTL_REG,
			   SUN4I_TCON0_CTL_CLK_DELAY_MASK,
			   SUN4I_TCON0_CTL_CLK_DELAY(clk_delay));

	/*
	 * This is called a backporch in the register documentation,
	 * but it really is the back porch + hsync
	 */
	bp = mode->crtc_htotal - mode->crtc_hsync_start;
	DRM_DEBUG_DRIVER("Setting horizontal total %d, backporch %d\n",
			 mode->crtc_htotal, bp);

	/* Set horizontal display timings */
	regmap_write(tcon->regs, SUN4I_TCON0_BASIC1_REG,
		     SUN4I_TCON0_BASIC1_H_TOTAL(mode->crtc_htotal) |
		     SUN4I_TCON0_BASIC1_H_BACKPORCH(bp));

	/*
	 * This is called a backporch in the register documentation,
	 * but it really is the back porch + hsync
	 */
	bp = mode->crtc_vtotal - mode->crtc_vsync_start;
	DRM_DEBUG_DRIVER("Setting vertical total %d, backporch %d\n",
			 mode->crtc_vtotal, bp);

	/* Set vertical display timings */
	regmap_write(tcon->regs, SUN4I_TCON0_BASIC2_REG,
		     SUN4I_TCON0_BASIC2_V_TOTAL(mode->crtc_vtotal * 2) |
		     SUN4I_TCON0_BASIC2_V_BACKPORCH(bp));

	/* Set Hsync and Vsync length */
	hsync = mode->crtc_hsync_end - mode->crtc_hsync_start;
	vsync = mode->crtc_vsync_end - mode->crtc_vsync_start;
	DRM_DEBUG_DRIVER("Setting HSYNC %d, VSYNC %d\n", hsync, vsync);
	regmap_write(tcon->regs, SUN4I_TCON0_BASIC3_REG,
		     SUN4I_TCON0_BASIC3_V_SYNC(vsync) |
		     SUN4I_TCON0_BASIC3_H_SYNC(hsync));

	/* Setup the polarity of the various signals */
	if (!(mode->flags & DRM_MODE_FLAG_PHSYNC))
		val |= SUN4I_TCON0_IO_POL_HSYNC_POSITIVE;

	if (!(mode->flags & DRM_MODE_FLAG_PVSYNC))
		val |= SUN4I_TCON0_IO_POL_VSYNC_POSITIVE;

	regmap_update_bits(tcon->regs, SUN4I_TCON0_IO_POL_REG,
			   SUN4I_TCON0_IO_POL_HSYNC_POSITIVE | SUN4I_TCON0_IO_POL_VSYNC_POSITIVE,
			   val);

	/* Map output pins to channel 0 */
	regmap_update_bits(tcon->regs, SUN4I_TCON_GCTL_REG,
			   SUN4I_TCON_GCTL_IOMAP_MASK,
			   SUN4I_TCON_GCTL_IOMAP_TCON0);

	/* Enable the output on the pins */
	regmap_write(tcon->regs, SUN4I_TCON0_IO_TRI_REG, 0);
}

static void sun4i_tcon1_mode_set(struct sun4i_tcon *tcon,
				 const struct drm_display_mode *mode)
{
	unsigned int bp, hsync, vsync, vtotal;
	u8 clk_delay;
	u32 val;

	WARN_ON(!tcon->quirks->has_channel_1);

	/* Configure the dot clock */
	clk_set_rate_exclusive(tcon->sclk1, mode->crtc_clock * 1000);

	/* Adjust clock delay */
	clk_delay = sun4i_tcon_get_clk_delay(mode, 1);
	regmap_update_bits(tcon->regs, SUN4I_TCON1_CTL_REG,
			   SUN4I_TCON1_CTL_CLK_DELAY_MASK,
			   SUN4I_TCON1_CTL_CLK_DELAY(clk_delay));

	/* Set interlaced mode */
	if (mode->flags & DRM_MODE_FLAG_INTERLACE)
		val = SUN4I_TCON1_CTL_INTERLACE_ENABLE;
	else
		val = 0;
	regmap_update_bits(tcon->regs, SUN4I_TCON1_CTL_REG,
			   SUN4I_TCON1_CTL_INTERLACE_ENABLE,
			   val);

	/* Set the input resolution */
	regmap_write(tcon->regs, SUN4I_TCON1_BASIC0_REG,
		     SUN4I_TCON1_BASIC0_X(mode->crtc_hdisplay) |
		     SUN4I_TCON1_BASIC0_Y(mode->crtc_vdisplay));

	/* Set the upscaling resolution */
	regmap_write(tcon->regs, SUN4I_TCON1_BASIC1_REG,
		     SUN4I_TCON1_BASIC1_X(mode->crtc_hdisplay) |
		     SUN4I_TCON1_BASIC1_Y(mode->crtc_vdisplay));

	/* Set the output resolution */
	regmap_write(tcon->regs, SUN4I_TCON1_BASIC2_REG,
		     SUN4I_TCON1_BASIC2_X(mode->crtc_hdisplay) |
		     SUN4I_TCON1_BASIC2_Y(mode->crtc_vdisplay));

	/* Set horizontal display timings */
	bp = mode->crtc_htotal - mode->crtc_hsync_start;
	DRM_DEBUG_DRIVER("Setting horizontal total %d, backporch %d\n",
			 mode->htotal, bp);
	regmap_write(tcon->regs, SUN4I_TCON1_BASIC3_REG,
		     SUN4I_TCON1_BASIC3_H_TOTAL(mode->crtc_htotal) |
		     SUN4I_TCON1_BASIC3_H_BACKPORCH(bp));

	bp = mode->crtc_vtotal - mode->crtc_vsync_start;
	DRM_DEBUG_DRIVER("Setting vertical total %d, backporch %d\n",
			 mode->crtc_vtotal, bp);

	/*
	 * The vertical resolution needs to be doubled in all
	 * cases. We could use crtc_vtotal and always multiply by two,
	 * but that leads to a rounding error in interlace when vtotal
	 * is odd.
	 *
	 * This happens with TV's PAL for example, where vtotal will
	 * be 625, crtc_vtotal 312, and thus crtc_vtotal * 2 will be
	 * 624, which apparently confuses the hardware.
	 *
	 * To work around this, we will always use vtotal, and
	 * multiply by two only if we're not in interlace.
	 */
	vtotal = mode->vtotal;
	if (!(mode->flags & DRM_MODE_FLAG_INTERLACE))
		vtotal = vtotal * 2;

	/* Set vertical display timings */
	regmap_write(tcon->regs, SUN4I_TCON1_BASIC4_REG,
		     SUN4I_TCON1_BASIC4_V_TOTAL(vtotal) |
		     SUN4I_TCON1_BASIC4_V_BACKPORCH(bp));

	/* Set Hsync and Vsync length */
	hsync = mode->crtc_hsync_end - mode->crtc_hsync_start;
	vsync = mode->crtc_vsync_end - mode->crtc_vsync_start;
	DRM_DEBUG_DRIVER("Setting HSYNC %d, VSYNC %d\n", hsync, vsync);
	regmap_write(tcon->regs, SUN4I_TCON1_BASIC5_REG,
		     SUN4I_TCON1_BASIC5_V_SYNC(vsync) |
		     SUN4I_TCON1_BASIC5_H_SYNC(hsync));

	/* Map output pins to channel 1 */
	regmap_update_bits(tcon->regs, SUN4I_TCON_GCTL_REG,
			   SUN4I_TCON_GCTL_IOMAP_MASK,
			   SUN4I_TCON_GCTL_IOMAP_TCON1);
}

void sun4i_tcon_mode_set(struct sun4i_tcon *tcon,
			 const struct drm_encoder *encoder,
			 const struct drm_display_mode *mode)
{
	switch (encoder->encoder_type) {
	case DRM_MODE_ENCODER_LVDS:
		sun4i_tcon0_mode_set_lvds(tcon, encoder, mode);
		break;
	case DRM_MODE_ENCODER_NONE:
		sun4i_tcon0_mode_set_rgb(tcon, mode);
		sun4i_tcon_set_mux(tcon, 0, encoder);
		break;
	case DRM_MODE_ENCODER_TVDAC:
	case DRM_MODE_ENCODER_TMDS:
		sun4i_tcon1_mode_set(tcon, mode);
		sun4i_tcon_set_mux(tcon, 1, encoder);
		break;
	default:
		DRM_DEBUG_DRIVER("Unknown encoder type, doing nothing...\n");
	}
}
EXPORT_SYMBOL(sun4i_tcon_mode_set);

static void sun4i_tcon_finish_page_flip(struct drm_device *dev,
					struct sun4i_crtc *scrtc)
{
	unsigned long flags;

	spin_lock_irqsave(&dev->event_lock, flags);
	if (scrtc->event) {
		drm_crtc_send_vblank_event(&scrtc->crtc, scrtc->event);
		drm_crtc_vblank_put(&scrtc->crtc);
		scrtc->event = NULL;
	}
	spin_unlock_irqrestore(&dev->event_lock, flags);
}

static irqreturn_t sun4i_tcon_handler(int irq, void *private)
{
	struct sun4i_tcon *tcon = private;
	struct drm_device *drm = tcon->drm;
	struct sun4i_crtc *scrtc = tcon->crtc;
	unsigned int status;

	regmap_read(tcon->regs, SUN4I_TCON_GINT0_REG, &status);

	if (!(status & (SUN4I_TCON_GINT0_VBLANK_INT(0) |
			SUN4I_TCON_GINT0_VBLANK_INT(1))))
		return IRQ_NONE;

	drm_crtc_handle_vblank(&scrtc->crtc);
	sun4i_tcon_finish_page_flip(drm, scrtc);

	/* Acknowledge the interrupt */
	regmap_update_bits(tcon->regs, SUN4I_TCON_GINT0_REG,
			   SUN4I_TCON_GINT0_VBLANK_INT(0) |
			   SUN4I_TCON_GINT0_VBLANK_INT(1),
			   0);

	return IRQ_HANDLED;
}

static int sun4i_tcon_init_clocks(struct device *dev,
				  struct sun4i_tcon *tcon)
{
	tcon->clk = devm_clk_get(dev, "ahb");
	if (IS_ERR(tcon->clk)) {
		dev_err(dev, "Couldn't get the TCON bus clock\n");
		return PTR_ERR(tcon->clk);
	}
	clk_prepare_enable(tcon->clk);

	if (tcon->quirks->has_channel_0) {
		tcon->sclk0 = devm_clk_get(dev, "tcon-ch0");
		if (IS_ERR(tcon->sclk0)) {
			dev_err(dev, "Couldn't get the TCON channel 0 clock\n");
			return PTR_ERR(tcon->sclk0);
		}
	}

	if (tcon->quirks->has_channel_1) {
		tcon->sclk1 = devm_clk_get(dev, "tcon-ch1");
		if (IS_ERR(tcon->sclk1)) {
			dev_err(dev, "Couldn't get the TCON channel 1 clock\n");
			return PTR_ERR(tcon->sclk1);
		}
	}

	return 0;
}

static void sun4i_tcon_free_clocks(struct sun4i_tcon *tcon)
{
	clk_disable_unprepare(tcon->clk);
}

static int sun4i_tcon_init_irq(struct device *dev,
			       struct sun4i_tcon *tcon)
{
	struct platform_device *pdev = to_platform_device(dev);
	int irq, ret;

	irq = platform_get_irq(pdev, 0);
	if (irq < 0) {
		dev_err(dev, "Couldn't retrieve the TCON interrupt\n");
		return irq;
	}

	ret = devm_request_irq(dev, irq, sun4i_tcon_handler, 0,
			       dev_name(dev), tcon);
	if (ret) {
		dev_err(dev, "Couldn't request the IRQ\n");
		return ret;
	}

	return 0;
}

static struct regmap_config sun4i_tcon_regmap_config = {
	.reg_bits	= 32,
	.val_bits	= 32,
	.reg_stride	= 4,
	.max_register	= 0x800,
};

static int sun4i_tcon_init_regmap(struct device *dev,
				  struct sun4i_tcon *tcon)
{
	struct platform_device *pdev = to_platform_device(dev);
	struct resource *res;
	void __iomem *regs;

	res = platform_get_resource(pdev, IORESOURCE_MEM, 0);
	regs = devm_ioremap_resource(dev, res);
	if (IS_ERR(regs))
		return PTR_ERR(regs);

	tcon->regs = devm_regmap_init_mmio(dev, regs,
					   &sun4i_tcon_regmap_config);
	if (IS_ERR(tcon->regs)) {
		dev_err(dev, "Couldn't create the TCON regmap\n");
		return PTR_ERR(tcon->regs);
	}

	/* Make sure the TCON is disabled and all IRQs are off */
	regmap_write(tcon->regs, SUN4I_TCON_GCTL_REG, 0);
	regmap_write(tcon->regs, SUN4I_TCON_GINT0_REG, 0);
	regmap_write(tcon->regs, SUN4I_TCON_GINT1_REG, 0);

	/* Disable IO lines and set them to tristate */
	regmap_write(tcon->regs, SUN4I_TCON0_IO_TRI_REG, ~0);
	regmap_write(tcon->regs, SUN4I_TCON1_IO_TRI_REG, ~0);

	return 0;
}

/*
 * On SoCs with the old display pipeline design (Display Engine 1.0),
 * the TCON is always tied to just one backend. Hence we can traverse
 * the of_graph upwards to find the backend our tcon is connected to,
 * and take its ID as our own.
 *
 * We can either identify backends from their compatible strings, which
 * means maintaining a large list of them. Or, since the backend is
 * registered and binded before the TCON, we can just go through the
 * list of registered backends and compare the device node.
 *
 * As the structures now store engines instead of backends, here this
 * function in fact searches the corresponding engine, and the ID is
 * requested via the get_id function of the engine.
 */
static struct sunxi_engine *
sun4i_tcon_find_engine_traverse(struct sun4i_drv *drv,
				struct device_node *node)
{
	struct device_node *port, *ep, *remote;
	struct sunxi_engine *engine = ERR_PTR(-EINVAL);

	port = of_graph_get_port_by_id(node, 0);
	if (!port)
		return ERR_PTR(-EINVAL);

	/*
	 * This only works if there is only one path from the TCON
	 * to any display engine. Otherwise the probe order of the
	 * TCONs and display engines is not guaranteed. They may
	 * either bind to the wrong one, or worse, bind to the same
	 * one if additional checks are not done.
	 *
	 * Bail out if there are multiple input connections.
	 */
	if (of_get_available_child_count(port) != 1)
		goto out_put_port;

	/* Get the first connection without specifying an ID */
	ep = of_get_next_available_child(port, NULL);
	if (!ep)
		goto out_put_port;

	remote = of_graph_get_remote_port_parent(ep);
	if (!remote)
		goto out_put_ep;

	/* does this node match any registered engines? */
	list_for_each_entry(engine, &drv->engine_list, list)
		if (remote == engine->node)
			goto out_put_remote;

	/* keep looking through upstream ports */
	engine = sun4i_tcon_find_engine_traverse(drv, remote);

out_put_remote:
	of_node_put(remote);
out_put_ep:
	of_node_put(ep);
out_put_port:
	of_node_put(port);

	return engine;
}

/*
 * The device tree binding says that the remote endpoint ID of any
 * connection between components, up to and including the TCON, of
 * the display pipeline should be equal to the actual ID of the local
 * component. Thus we can look at any one of the input connections of
 * the TCONs, and use that connection's remote endpoint ID as our own.
 *
 * Since the user of this function already finds the input port,
 * the port is passed in directly without further checks.
 */
static int sun4i_tcon_of_get_id_from_port(struct device_node *port)
{
	struct device_node *ep;
	int ret = -EINVAL;

	/* try finding an upstream endpoint */
	for_each_available_child_of_node(port, ep) {
		struct device_node *remote;
		u32 reg;

		remote = of_graph_get_remote_endpoint(ep);
		if (!remote)
			continue;

		ret = of_property_read_u32(remote, "reg", &reg);
		if (ret)
			continue;

		ret = reg;
	}

	return ret;
}

/*
 * Once we know the TCON's id, we can look through the list of
 * engines to find a matching one. We assume all engines have
 * been probed and added to the list.
 */
static struct sunxi_engine *sun4i_tcon_get_engine_by_id(struct sun4i_drv *drv,
							int id)
{
	struct sunxi_engine *engine;

	list_for_each_entry(engine, &drv->engine_list, list)
		if (engine->id == id)
			return engine;

	return ERR_PTR(-EINVAL);
}

/*
 * On SoCs with the old display pipeline design (Display Engine 1.0),
 * we assumed the TCON was always tied to just one backend. However
 * this proved not to be the case. On the A31, the TCON can select
 * either backend as its source. On the A20 (and likely on the A10),
 * the backend can choose which TCON to output to.
 *
 * The device tree binding says that the remote endpoint ID of any
 * connection between components, up to and including the TCON, of
 * the display pipeline should be equal to the actual ID of the local
 * component. Thus we should be able to look at any one of the input
 * connections of the TCONs, and use that connection's remote endpoint
 * ID as our own.
 *
 * However  the connections between the backend and TCON were assumed
 * to be always singular, and their endpoit IDs were all incorrectly
 * set to 0. This means for these old device trees, we cannot just look
 * up the remote endpoint ID of a TCON input endpoint. TCON1 would be
 * incorrectly identified as TCON0.
 *
 * This function first checks if the TCON node has 2 input endpoints.
 * If so, then the device tree is a corrected version, and it will use
 * sun4i_tcon_of_get_id() and sun4i_tcon_get_engine_by_id() from above
 * to fetch the ID and engine directly. If not, then it is likely an
 * old device trees, where the endpoint IDs were incorrect, but did not
 * have endpoint connections between the backend and TCON across
 * different display pipelines. It will fall back to the old method of
 * traversing the  of_graph to try and find a matching engine by device
 * node.
 *
 * In the case of single display pipeline device trees, either method
 * works.
 */
static struct sunxi_engine *sun4i_tcon_find_engine(struct sun4i_drv *drv,
						   struct device_node *node)
{
	struct device_node *port;
	struct sunxi_engine *engine;

	port = of_graph_get_port_by_id(node, 0);
	if (!port)
		return ERR_PTR(-EINVAL);

	/*
	 * Is this a corrected device tree with cross pipeline
	 * connections between the backend and TCON?
	 */
	if (of_get_child_count(port) > 1) {
		/* Get our ID directly from an upstream endpoint */
		int id = sun4i_tcon_of_get_id_from_port(port);

		/* Get our engine by matching our ID */
		engine = sun4i_tcon_get_engine_by_id(drv, id);

		of_node_put(port);
		return engine;
	}

	/* Fallback to old method by traversing input endpoints */
	of_node_put(port);
	return sun4i_tcon_find_engine_traverse(drv, node);
}

static int sun4i_tcon_bind(struct device *dev, struct device *master,
			   void *data)
{
	struct drm_device *drm = data;
	struct sun4i_drv *drv = drm->dev_private;
	struct sunxi_engine *engine;
	struct device_node *remote;
	struct sun4i_tcon *tcon;
	bool has_lvds_rst, has_lvds_alt, can_lvds;
	int ret;

	engine = sun4i_tcon_find_engine(drv, dev->of_node);
	if (IS_ERR(engine)) {
		dev_err(dev, "Couldn't find matching engine\n");
		return -EPROBE_DEFER;
	}

	tcon = devm_kzalloc(dev, sizeof(*tcon), GFP_KERNEL);
	if (!tcon)
		return -ENOMEM;
	dev_set_drvdata(dev, tcon);
	tcon->drm = drm;
	tcon->dev = dev;
	tcon->id = engine->id;
	tcon->quirks = of_device_get_match_data(dev);

	tcon->lcd_rst = devm_reset_control_get(dev, "lcd");
	if (IS_ERR(tcon->lcd_rst)) {
		dev_err(dev, "Couldn't get our reset line\n");
		return PTR_ERR(tcon->lcd_rst);
	}

	/* Make sure our TCON is reset */
	ret = reset_control_reset(tcon->lcd_rst);
	if (ret) {
		dev_err(dev, "Couldn't deassert our reset line\n");
		return ret;
	}

	if (tcon->quirks->supports_lvds) {
		/*
		 * This can only be made optional since we've had DT
		 * nodes without the LVDS reset properties.
		 *
		 * If the property is missing, just disable LVDS, and
		 * print a warning.
		 */
		tcon->lvds_rst = devm_reset_control_get_optional(dev, "lvds");
		if (IS_ERR(tcon->lvds_rst)) {
			dev_err(dev, "Couldn't get our reset line\n");
			return PTR_ERR(tcon->lvds_rst);
		} else if (tcon->lvds_rst) {
			has_lvds_rst = true;
			reset_control_reset(tcon->lvds_rst);
		} else {
			has_lvds_rst = false;
		}

		/*
		 * This can only be made optional since we've had DT
		 * nodes without the LVDS reset properties.
		 *
		 * If the property is missing, just disable LVDS, and
		 * print a warning.
		 */
		if (tcon->quirks->has_lvds_alt) {
			tcon->lvds_pll = devm_clk_get(dev, "lvds-alt");
			if (IS_ERR(tcon->lvds_pll)) {
				if (PTR_ERR(tcon->lvds_pll) == -ENOENT) {
					has_lvds_alt = false;
				} else {
					dev_err(dev, "Couldn't get the LVDS PLL\n");
					return PTR_ERR(tcon->lvds_pll);
				}
			} else {
				has_lvds_alt = true;
			}
		}

		if (!has_lvds_rst ||
		    (tcon->quirks->has_lvds_alt && !has_lvds_alt)) {
			dev_warn(dev, "Missing LVDS properties, Please upgrade your DT\n");
			dev_warn(dev, "LVDS output disabled\n");
			can_lvds = false;
		} else {
			can_lvds = true;
		}
	} else {
		can_lvds = false;
	}

	ret = sun4i_tcon_init_clocks(dev, tcon);
	if (ret) {
		dev_err(dev, "Couldn't init our TCON clocks\n");
		goto err_assert_reset;
	}

	ret = sun4i_tcon_init_regmap(dev, tcon);
	if (ret) {
		dev_err(dev, "Couldn't init our TCON regmap\n");
		goto err_free_clocks;
	}

	if (tcon->quirks->has_channel_0) {
		ret = sun4i_dclk_create(dev, tcon);
		if (ret) {
			dev_err(dev, "Couldn't create our TCON dot clock\n");
			goto err_free_clocks;
		}
	}

	ret = sun4i_tcon_init_irq(dev, tcon);
	if (ret) {
		dev_err(dev, "Couldn't init our TCON interrupts\n");
		goto err_free_dotclock;
	}

	tcon->crtc = sun4i_crtc_init(drm, engine, tcon);
	if (IS_ERR(tcon->crtc)) {
		dev_err(dev, "Couldn't create our CRTC\n");
		ret = PTR_ERR(tcon->crtc);
		goto err_free_dotclock;
	}

	/*
	 * If we have an LVDS panel connected to the TCON, we should
	 * just probe the LVDS connector. Otherwise, just probe RGB as
	 * we used to.
	 */
	remote = of_graph_get_remote_node(dev->of_node, 1, 0);
	if (of_device_is_compatible(remote, "panel-lvds"))
		if (can_lvds)
			ret = sun4i_lvds_init(drm, tcon);
		else
			ret = -EINVAL;
	else
		ret = sun4i_rgb_init(drm, tcon);
	of_node_put(remote);

	if (ret < 0)
		goto err_free_dotclock;

	if (tcon->quirks->needs_de_be_mux) {
		/*
		 * We assume there is no dynamic muxing of backends
		 * and TCONs, so we select the backend with same ID.
		 *
		 * While dynamic selection might be interesting, since
		 * the CRTC is tied to the TCON, while the layers are
		 * tied to the backends, this means, we will need to
		 * switch between groups of layers. There might not be
		 * a way to represent this constraint in DRM.
		 */
		regmap_update_bits(tcon->regs, SUN4I_TCON0_CTL_REG,
				   SUN4I_TCON0_CTL_SRC_SEL_MASK,
				   tcon->id);
		regmap_update_bits(tcon->regs, SUN4I_TCON1_CTL_REG,
				   SUN4I_TCON1_CTL_SRC_SEL_MASK,
				   tcon->id);
	}

	list_add_tail(&tcon->list, &drv->tcon_list);

	return 0;

err_free_dotclock:
	if (tcon->quirks->has_channel_0)
		sun4i_dclk_free(tcon);
err_free_clocks:
	sun4i_tcon_free_clocks(tcon);
err_assert_reset:
	reset_control_assert(tcon->lcd_rst);
	return ret;
}

static void sun4i_tcon_unbind(struct device *dev, struct device *master,
			      void *data)
{
	struct sun4i_tcon *tcon = dev_get_drvdata(dev);

	list_del(&tcon->list);

	if (tcon->quirks->has_channel_0)
		sun4i_dclk_free(tcon);
	sun4i_tcon_free_clocks(tcon);
}

static const struct component_ops sun4i_tcon_ops = {
	.bind	= sun4i_tcon_bind,
	.unbind	= sun4i_tcon_unbind,
};

static int sun4i_tcon_probe(struct platform_device *pdev)
{
	struct device_node *node = pdev->dev.of_node;
	struct drm_bridge *bridge;
	struct drm_panel *panel;
	int ret;

	ret = drm_of_find_panel_or_bridge(node, 1, 0, &panel, &bridge);
	if (ret == -EPROBE_DEFER)
		return ret;

	return component_add(&pdev->dev, &sun4i_tcon_ops);
}

static int sun4i_tcon_remove(struct platform_device *pdev)
{
	component_del(&pdev->dev, &sun4i_tcon_ops);

	return 0;
}

/* platform specific TCON muxing callbacks */
static int sun4i_a10_tcon_set_mux(struct sun4i_tcon *tcon,
				  const struct drm_encoder *encoder)
{
	struct sun4i_tcon *tcon0 = sun4i_get_tcon0(encoder->dev);
	u32 shift;

	if (!tcon0)
		return -EINVAL;

	switch (encoder->encoder_type) {
	case DRM_MODE_ENCODER_TMDS:
		/* HDMI */
		shift = 8;
		break;
	default:
		return -EINVAL;
	}

	regmap_update_bits(tcon0->regs, SUN4I_TCON_MUX_CTRL_REG,
			   0x3 << shift, tcon->id << shift);

	return 0;
}

static int sun5i_a13_tcon_set_mux(struct sun4i_tcon *tcon,
				  const struct drm_encoder *encoder)
{
	u32 val;

	if (encoder->encoder_type == DRM_MODE_ENCODER_TVDAC)
		val = 1;
	else
		val = 0;

	/*
	 * FIXME: Undocumented bits
	 */
	return regmap_write(tcon->regs, SUN4I_TCON_MUX_CTRL_REG, val);
}

static int sun6i_tcon_set_mux(struct sun4i_tcon *tcon,
			      const struct drm_encoder *encoder)
{
	struct sun4i_tcon *tcon0 = sun4i_get_tcon0(encoder->dev);
	u32 shift;

	if (!tcon0)
		return -EINVAL;

	switch (encoder->encoder_type) {
	case DRM_MODE_ENCODER_TMDS:
		/* HDMI */
		shift = 8;
		break;
	default:
		/* TODO A31 has MIPI DSI but A31s does not */
		return -EINVAL;
	}

	regmap_update_bits(tcon0->regs, SUN4I_TCON_MUX_CTRL_REG,
			   0x3 << shift, tcon->id << shift);

	return 0;
}

static const struct sun4i_tcon_quirks sun4i_a10_quirks = {
	.has_channel_1		= true,
	.set_mux		= sun4i_a10_tcon_set_mux,
};

static const struct sun4i_tcon_quirks sun5i_a13_quirks = {
<<<<<<< HEAD
	.has_unknown_mux = true,
	.has_channel_0	= true,
	.has_channel_1	= true,
};

static const struct sun4i_tcon_quirks sun6i_a31_quirks = {
	.has_channel_0	= true,
	.has_channel_1	= true,
};

static const struct sun4i_tcon_quirks sun6i_a31s_quirks = {
	.has_channel_0	= true,
	.has_channel_1	= true,
};

static const struct sun4i_tcon_quirks sun8i_a33_quirks = {
	.has_channel_0	= true,
=======
	.has_channel_1		= true,
	.set_mux		= sun5i_a13_tcon_set_mux,
};

static const struct sun4i_tcon_quirks sun6i_a31_quirks = {
	.has_channel_1		= true,
	.has_lvds_alt		= true,
	.needs_de_be_mux	= true,
	.set_mux		= sun6i_tcon_set_mux,
};

static const struct sun4i_tcon_quirks sun6i_a31s_quirks = {
	.has_channel_1		= true,
	.needs_de_be_mux	= true,
};

static const struct sun4i_tcon_quirks sun7i_a20_quirks = {
	.has_channel_1		= true,
	/* Same display pipeline structure as A10 */
	.set_mux		= sun4i_a10_tcon_set_mux,
};

static const struct sun4i_tcon_quirks sun8i_a33_quirks = {
	.has_lvds_alt		= true,
};

static const struct sun4i_tcon_quirks sun8i_a83t_lcd_quirks = {
	.supports_lvds		= true,
>>>>>>> e7d7743f
};

static const struct sun4i_tcon_quirks sun8i_v3s_quirks = {
	.has_channel_0	= true,
};

static const struct sun4i_tcon_quirks sun8i_h3_quirks = {
	.has_channel_1	= true,
};

/* sun4i_drv uses this list to check if a device node is a TCON */
const struct of_device_id sun4i_tcon_of_table[] = {
	{ .compatible = "allwinner,sun4i-a10-tcon", .data = &sun4i_a10_quirks },
	{ .compatible = "allwinner,sun5i-a13-tcon", .data = &sun5i_a13_quirks },
	{ .compatible = "allwinner,sun6i-a31-tcon", .data = &sun6i_a31_quirks },
	{ .compatible = "allwinner,sun6i-a31s-tcon", .data = &sun6i_a31s_quirks },
	{ .compatible = "allwinner,sun7i-a20-tcon", .data = &sun7i_a20_quirks },
	{ .compatible = "allwinner,sun8i-a33-tcon", .data = &sun8i_a33_quirks },
<<<<<<< HEAD
	{ .compatible = "allwinner,sun8i-h3-tcon", .data = &sun8i_h3_quirks },
=======
	{ .compatible = "allwinner,sun8i-a83t-tcon-lcd", .data = &sun8i_a83t_lcd_quirks },
>>>>>>> e7d7743f
	{ .compatible = "allwinner,sun8i-v3s-tcon", .data = &sun8i_v3s_quirks },
	{ }
};
MODULE_DEVICE_TABLE(of, sun4i_tcon_of_table);
EXPORT_SYMBOL(sun4i_tcon_of_table);

static struct platform_driver sun4i_tcon_platform_driver = {
	.probe		= sun4i_tcon_probe,
	.remove		= sun4i_tcon_remove,
	.driver		= {
		.name		= "sun4i-tcon",
		.of_match_table	= sun4i_tcon_of_table,
	},
};
module_platform_driver(sun4i_tcon_platform_driver);

MODULE_AUTHOR("Maxime Ripard <maxime.ripard@free-electrons.com>");
MODULE_DESCRIPTION("Allwinner A10 Timing Controller Driver");
MODULE_LICENSE("GPL");<|MERGE_RESOLUTION|>--- conflicted
+++ resolved
@@ -82,14 +82,8 @@
 {
 	struct clk *clk;
 
-<<<<<<< HEAD
-	/* Disable the TCON's channel */
-	if (channel == 0) {
-		WARN_ON(!tcon->quirks->has_channel_0);
-=======
 	switch (channel) {
 	case 0:
->>>>>>> e7d7743f
 		regmap_update_bits(tcon->regs, SUN4I_TCON0_CTL_REG,
 				   SUN4I_TCON0_CTL_TCON_ENABLE,
 				   enabled ? SUN4I_TCON0_CTL_TCON_ENABLE : 0);
@@ -161,15 +155,6 @@
 	}
 }
 
-<<<<<<< HEAD
-	/* Enable the TCON's channel */
-	if (channel == 0) {
-		WARN_ON(!tcon->quirks->has_channel_0);
-		regmap_update_bits(tcon->regs, SUN4I_TCON0_CTL_REG,
-				   SUN4I_TCON0_CTL_TCON_ENABLE,
-				   SUN4I_TCON0_CTL_TCON_ENABLE);
-		clk_prepare_enable(tcon->dclk);
-=======
 void sun4i_tcon_set_status(struct sun4i_tcon *tcon,
 			   const struct drm_encoder *encoder,
 			   bool enabled)
@@ -190,7 +175,6 @@
 		break;
 	default:
 		DRM_DEBUG_DRIVER("Unknown encoder type, doing nothing...\n");
->>>>>>> e7d7743f
 		return;
 	}
 
@@ -365,16 +349,9 @@
 	u8 clk_delay;
 	u32 val = 0;
 
-<<<<<<< HEAD
-	WARN_ON(!tcon->quirks->has_channel_0);
-
-	/* Configure the dot clock */
-	clk_set_rate(tcon->dclk, mode->crtc_clock * 1000);
-=======
 	tcon->dclk_min_div = 6;
 	tcon->dclk_max_div = 127;
 	sun4i_tcon0_mode_set_common(tcon, mode);
->>>>>>> e7d7743f
 
 	/* Adjust clock delay */
 	clk_delay = sun4i_tcon_get_clk_delay(mode, 0);
@@ -598,12 +575,10 @@
 	}
 	clk_prepare_enable(tcon->clk);
 
-	if (tcon->quirks->has_channel_0) {
-		tcon->sclk0 = devm_clk_get(dev, "tcon-ch0");
-		if (IS_ERR(tcon->sclk0)) {
-			dev_err(dev, "Couldn't get the TCON channel 0 clock\n");
-			return PTR_ERR(tcon->sclk0);
-		}
+	tcon->sclk0 = devm_clk_get(dev, "tcon-ch0");
+	if (IS_ERR(tcon->sclk0)) {
+		dev_err(dev, "Couldn't get the TCON channel 0 clock\n");
+		return PTR_ERR(tcon->sclk0);
 	}
 
 	if (tcon->quirks->has_channel_1) {
@@ -964,12 +939,10 @@
 		goto err_free_clocks;
 	}
 
-	if (tcon->quirks->has_channel_0) {
-		ret = sun4i_dclk_create(dev, tcon);
-		if (ret) {
-			dev_err(dev, "Couldn't create our TCON dot clock\n");
-			goto err_free_clocks;
-		}
+	ret = sun4i_dclk_create(dev, tcon);
+	if (ret) {
+		dev_err(dev, "Couldn't create our TCON dot clock\n");
+		goto err_free_clocks;
 	}
 
 	ret = sun4i_tcon_init_irq(dev, tcon);
@@ -1027,8 +1000,7 @@
 	return 0;
 
 err_free_dotclock:
-	if (tcon->quirks->has_channel_0)
-		sun4i_dclk_free(tcon);
+	sun4i_dclk_free(tcon);
 err_free_clocks:
 	sun4i_tcon_free_clocks(tcon);
 err_assert_reset:
@@ -1042,9 +1014,7 @@
 	struct sun4i_tcon *tcon = dev_get_drvdata(dev);
 
 	list_del(&tcon->list);
-
-	if (tcon->quirks->has_channel_0)
-		sun4i_dclk_free(tcon);
+	sun4i_dclk_free(tcon);
 	sun4i_tcon_free_clocks(tcon);
 }
 
@@ -1146,25 +1116,6 @@
 };
 
 static const struct sun4i_tcon_quirks sun5i_a13_quirks = {
-<<<<<<< HEAD
-	.has_unknown_mux = true,
-	.has_channel_0	= true,
-	.has_channel_1	= true,
-};
-
-static const struct sun4i_tcon_quirks sun6i_a31_quirks = {
-	.has_channel_0	= true,
-	.has_channel_1	= true,
-};
-
-static const struct sun4i_tcon_quirks sun6i_a31s_quirks = {
-	.has_channel_0	= true,
-	.has_channel_1	= true,
-};
-
-static const struct sun4i_tcon_quirks sun8i_a33_quirks = {
-	.has_channel_0	= true,
-=======
 	.has_channel_1		= true,
 	.set_mux		= sun5i_a13_tcon_set_mux,
 };
@@ -1193,15 +1144,10 @@
 
 static const struct sun4i_tcon_quirks sun8i_a83t_lcd_quirks = {
 	.supports_lvds		= true,
->>>>>>> e7d7743f
 };
 
 static const struct sun4i_tcon_quirks sun8i_v3s_quirks = {
-	.has_channel_0	= true,
-};
-
-static const struct sun4i_tcon_quirks sun8i_h3_quirks = {
-	.has_channel_1	= true,
+	/* nothing is supported */
 };
 
 /* sun4i_drv uses this list to check if a device node is a TCON */
@@ -1212,11 +1158,7 @@
 	{ .compatible = "allwinner,sun6i-a31s-tcon", .data = &sun6i_a31s_quirks },
 	{ .compatible = "allwinner,sun7i-a20-tcon", .data = &sun7i_a20_quirks },
 	{ .compatible = "allwinner,sun8i-a33-tcon", .data = &sun8i_a33_quirks },
-<<<<<<< HEAD
-	{ .compatible = "allwinner,sun8i-h3-tcon", .data = &sun8i_h3_quirks },
-=======
 	{ .compatible = "allwinner,sun8i-a83t-tcon-lcd", .data = &sun8i_a83t_lcd_quirks },
->>>>>>> e7d7743f
 	{ .compatible = "allwinner,sun8i-v3s-tcon", .data = &sun8i_v3s_quirks },
 	{ }
 };
