--- conflicted
+++ resolved
@@ -266,15 +266,6 @@
 	uint32_t mcr_cfg, mcr_scu_mpll, mcr_scu_strap;
 	uint32_t denum, num, div, ref_pll, dsel;
 
-<<<<<<< HEAD
-	do {
-		if (pci_channel_offline(dev->pdev))
-			return -EIO;
-	} while (ast_read32(ast, 0x10000) != 0x01);
-	data = ast_read32(ast, 0x10004);
-
-	if (data & 0x40)
-=======
 	switch (ast->config_mode) {
 	case ast_use_dt:
 		/*
@@ -307,7 +298,6 @@
 	}
 
 	if (mcr_cfg & 0x40)
->>>>>>> 83fbd12c
 		ast->dram_bus_width = 16;
 	else
 		ast->dram_bus_width = 32;
