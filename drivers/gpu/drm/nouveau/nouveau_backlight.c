/*
 * Copyright (C) 2009 Red Hat <mjg@redhat.com>
 *
 * Permission is hereby granted, free of charge, to any person obtaining
 * a copy of this software and associated documentation files (the
 * "Software"), to deal in the Software without restriction, including
 * without limitation the rights to use, copy, modify, merge, publish,
 * distribute, sublicense, and/or sell copies of the Software, and to
 * permit persons to whom the Software is furnished to do so, subject to
 * the following conditions:
 *
 * The above copyright notice and this permission notice (including the
 * next paragraph) shall be included in all copies or substantial
 * portions of the Software.
 *
 * THE SOFTWARE IS PROVIDED "AS IS", WITHOUT WARRANTY OF ANY KIND,
 * EXPRESS OR IMPLIED, INCLUDING BUT NOT LIMITED TO THE WARRANTIES OF
 * MERCHANTABILITY, FITNESS FOR A PARTICULAR PURPOSE AND NONINFRINGEMENT.
 * IN NO EVENT SHALL THE COPYRIGHT OWNER(S) AND/OR ITS SUPPLIERS BE
 * LIABLE FOR ANY CLAIM, DAMAGES OR OTHER LIABILITY, WHETHER IN AN ACTION
 * OF CONTRACT, TORT OR OTHERWISE, ARISING FROM, OUT OF OR IN CONNECTION
 * WITH THE SOFTWARE OR THE USE OR OTHER DEALINGS IN THE SOFTWARE.
 *
 */

/*
 * Authors:
 *  Matthew Garrett <mjg@redhat.com>
 *
 * Register locations derived from NVClock by Roderick Colenbrander
 */

#include <linux/apple-gmux.h>
#include <linux/backlight.h>
#include <linux/idr.h>

#include "nouveau_drv.h"
#include "nouveau_reg.h"
#include "nouveau_encoder.h"

static struct ida bl_ida;
#define BL_NAME_SIZE 15 // 12 for name + 2 for digits + 1 for '\0'

struct backlight_connector {
	struct list_head head;
	int id;
};

static bool
nouveau_get_backlight_name(char backlight_name[BL_NAME_SIZE], struct backlight_connector
		*connector)
{
	const int nb = ida_simple_get(&bl_ida, 0, 0, GFP_KERNEL);
	if (nb < 0 || nb >= 100)
		return false;
	if (nb > 0)
		snprintf(backlight_name, BL_NAME_SIZE, "nv_backlight%d", nb);
	else
		snprintf(backlight_name, BL_NAME_SIZE, "nv_backlight");
	connector->id = nb;
	return true;
}

static int
nv40_get_intensity(struct backlight_device *bd)
{
	struct nouveau_drm *drm = bl_get_data(bd);
	struct nvif_object *device = &drm->client.device.object;
	int val = (nvif_rd32(device, NV40_PMC_BACKLIGHT) &
				   NV40_PMC_BACKLIGHT_MASK) >> 16;

	return val;
}

static int
nv40_set_intensity(struct backlight_device *bd)
{
	struct nouveau_drm *drm = bl_get_data(bd);
	struct nvif_object *device = &drm->client.device.object;
	int val = bd->props.brightness;
	int reg = nvif_rd32(device, NV40_PMC_BACKLIGHT);

	nvif_wr32(device, NV40_PMC_BACKLIGHT,
		 (val << 16) | (reg & ~NV40_PMC_BACKLIGHT_MASK));

	return 0;
}

static const struct backlight_ops nv40_bl_ops = {
	.options = BL_CORE_SUSPENDRESUME,
	.get_brightness = nv40_get_intensity,
	.update_status = nv40_set_intensity,
};

static int
nv40_backlight_init(struct drm_connector *connector)
{
	struct nouveau_drm *drm = nouveau_drm(connector->dev);
	struct nvif_object *device = &drm->client.device.object;
	struct backlight_properties props;
	struct backlight_device *bd;
	struct backlight_connector bl_connector;
	char backlight_name[BL_NAME_SIZE];

	if (!(nvif_rd32(device, NV40_PMC_BACKLIGHT) & NV40_PMC_BACKLIGHT_MASK))
		return 0;

	memset(&props, 0, sizeof(struct backlight_properties));
	props.type = BACKLIGHT_RAW;
	props.max_brightness = 31;
	if (!nouveau_get_backlight_name(backlight_name, &bl_connector)) {
		NV_ERROR(drm, "Failed to retrieve a unique name for the backlight interface\n");
		return 0;
	}
	bd = backlight_device_register(backlight_name , connector->kdev, drm,
				       &nv40_bl_ops, &props);

	if (IS_ERR(bd)) {
		if (bl_connector.id >= 0)
			ida_simple_remove(&bl_ida, bl_connector.id);
		return PTR_ERR(bd);
	}
	list_add(&bl_connector.head, &drm->bl_connectors);
	drm->backlight = bd;
	bd->props.brightness = nv40_get_intensity(bd);
	backlight_update_status(bd);

	return 0;
}

static int
nv50_get_intensity(struct backlight_device *bd)
{
	struct nouveau_encoder *nv_encoder = bl_get_data(bd);
	struct nouveau_drm *drm = nouveau_drm(nv_encoder->base.base.dev);
	struct nvif_object *device = &drm->client.device.object;
	int or = ffs(nv_encoder->dcb->or) - 1;
	u32 div = 1025;
	u32 val;

	val  = nvif_rd32(device, NV50_PDISP_SOR_PWM_CTL(or));
	val &= NV50_PDISP_SOR_PWM_CTL_VAL;
	return ((val * 100) + (div / 2)) / div;
}

static int
nv50_set_intensity(struct backlight_device *bd)
{
	struct nouveau_encoder *nv_encoder = bl_get_data(bd);
	struct nouveau_drm *drm = nouveau_drm(nv_encoder->base.base.dev);
	struct nvif_object *device = &drm->client.device.object;
	int or = ffs(nv_encoder->dcb->or) - 1;
	u32 div = 1025;
	u32 val = (bd->props.brightness * div) / 100;

	nvif_wr32(device, NV50_PDISP_SOR_PWM_CTL(or),
			NV50_PDISP_SOR_PWM_CTL_NEW | val);
	return 0;
}

static const struct backlight_ops nv50_bl_ops = {
	.options = BL_CORE_SUSPENDRESUME,
	.get_brightness = nv50_get_intensity,
	.update_status = nv50_set_intensity,
};

static int
nva3_get_intensity(struct backlight_device *bd)
{
	struct nouveau_encoder *nv_encoder = bl_get_data(bd);
	struct nouveau_drm *drm = nouveau_drm(nv_encoder->base.base.dev);
	struct nvif_object *device = &drm->client.device.object;
	int or = ffs(nv_encoder->dcb->or) - 1;
	u32 div, val;

	div  = nvif_rd32(device, NV50_PDISP_SOR_PWM_DIV(or));
	val  = nvif_rd32(device, NV50_PDISP_SOR_PWM_CTL(or));
	val &= NVA3_PDISP_SOR_PWM_CTL_VAL;
	if (div && div >= val)
		return ((val * 100) + (div / 2)) / div;

	return 100;
}

static int
nva3_set_intensity(struct backlight_device *bd)
{
	struct nouveau_encoder *nv_encoder = bl_get_data(bd);
	struct nouveau_drm *drm = nouveau_drm(nv_encoder->base.base.dev);
	struct nvif_object *device = &drm->client.device.object;
	int or = ffs(nv_encoder->dcb->or) - 1;
	u32 div, val;

	div = nvif_rd32(device, NV50_PDISP_SOR_PWM_DIV(or));
	val = (bd->props.brightness * div) / 100;
	if (div) {
		nvif_wr32(device, NV50_PDISP_SOR_PWM_CTL(or), val |
				NV50_PDISP_SOR_PWM_CTL_NEW |
				NVA3_PDISP_SOR_PWM_CTL_UNK);
		return 0;
	}

	return -EINVAL;
}

static const struct backlight_ops nva3_bl_ops = {
	.options = BL_CORE_SUSPENDRESUME,
	.get_brightness = nva3_get_intensity,
	.update_status = nva3_set_intensity,
};

static int
nv50_backlight_init(struct drm_connector *connector)
{
	struct nouveau_drm *drm = nouveau_drm(connector->dev);
	struct nvif_object *device = &drm->client.device.object;
	struct nouveau_encoder *nv_encoder;
	struct backlight_properties props;
	struct backlight_device *bd;
	const struct backlight_ops *ops;
	struct backlight_connector bl_connector;
	char backlight_name[BL_NAME_SIZE];

	nv_encoder = find_encoder(connector, DCB_OUTPUT_LVDS);
	if (!nv_encoder) {
		nv_encoder = find_encoder(connector, DCB_OUTPUT_DP);
		if (!nv_encoder)
			return -ENODEV;
	}

	if (!nvif_rd32(device, NV50_PDISP_SOR_PWM_CTL(ffs(nv_encoder->dcb->or) - 1)))
		return 0;

	if (drm->client.device.info.chipset <= 0xa0 ||
	    drm->client.device.info.chipset == 0xaa ||
	    drm->client.device.info.chipset == 0xac)
		ops = &nv50_bl_ops;
	else
		ops = &nva3_bl_ops;

	memset(&props, 0, sizeof(struct backlight_properties));
	props.type = BACKLIGHT_RAW;
	props.max_brightness = 100;
	if (!nouveau_get_backlight_name(backlight_name, &bl_connector)) {
		NV_ERROR(drm, "Failed to retrieve a unique name for the backlight interface\n");
		return 0;
	}
	bd = backlight_device_register(backlight_name , connector->kdev,
				       nv_encoder, ops, &props);

	if (IS_ERR(bd)) {
		if (bl_connector.id >= 0)
			ida_simple_remove(&bl_ida, bl_connector.id);
		return PTR_ERR(bd);
	}

	list_add(&bl_connector.head, &drm->bl_connectors);
	drm->backlight = bd;
	bd->props.brightness = bd->ops->get_brightness(bd);
	backlight_update_status(bd);
	return 0;
}

int
nouveau_backlight_init(struct drm_device *dev)
{
	struct nouveau_drm *drm = nouveau_drm(dev);
	struct nvif_device *device = &drm->client.device;
	struct drm_connector *connector;
	struct drm_connector_list_iter conn_iter;

	INIT_LIST_HEAD(&drm->bl_connectors);

	INIT_LIST_HEAD(&drm->bl_connectors);

	if (apple_gmux_present()) {
		NV_INFO(drm, "Apple GMUX detected: not registering Nouveau backlight interface\n");
		return 0;
	}

<<<<<<< HEAD
	list_for_each_entry(connector, &dev->mode_config.connector_list, head) {
=======
	drm_connector_list_iter_begin(dev, &conn_iter);
	drm_for_each_connector_iter(connector, &conn_iter) {
>>>>>>> 1ec8f1f0
		if (connector->connector_type != DRM_MODE_CONNECTOR_LVDS &&
		    connector->connector_type != DRM_MODE_CONNECTOR_eDP)
			continue;

		switch (device->info.family) {
		case NV_DEVICE_INFO_V0_CURIE:
			return nv40_backlight_init(connector);
		case NV_DEVICE_INFO_V0_TESLA:
		case NV_DEVICE_INFO_V0_FERMI:
		case NV_DEVICE_INFO_V0_KEPLER:
		case NV_DEVICE_INFO_V0_MAXWELL:
			return nv50_backlight_init(connector);
		default:
			break;
		}
	}
	drm_connector_list_iter_end(&conn_iter);

	return 0;
}

void
nouveau_backlight_exit(struct drm_device *dev)
{
	struct nouveau_drm *drm = nouveau_drm(dev);
	struct backlight_connector *connector;

	list_for_each_entry(connector, &drm->bl_connectors, head) {
		if (connector->id >= 0)
			ida_simple_remove(&bl_ida, connector->id);
	}

	if (drm->backlight) {
		backlight_device_unregister(drm->backlight);
		drm->backlight = NULL;
	}
}

void
nouveau_backlight_ctor(void)
{
	ida_init(&bl_ida);
}

void
nouveau_backlight_dtor(void)
{
	ida_destroy(&bl_ida);
}<|MERGE_RESOLUTION|>--- conflicted
+++ resolved
@@ -271,19 +271,13 @@
 
 	INIT_LIST_HEAD(&drm->bl_connectors);
 
-	INIT_LIST_HEAD(&drm->bl_connectors);
-
 	if (apple_gmux_present()) {
 		NV_INFO(drm, "Apple GMUX detected: not registering Nouveau backlight interface\n");
 		return 0;
 	}
 
-<<<<<<< HEAD
-	list_for_each_entry(connector, &dev->mode_config.connector_list, head) {
-=======
 	drm_connector_list_iter_begin(dev, &conn_iter);
 	drm_for_each_connector_iter(connector, &conn_iter) {
->>>>>>> 1ec8f1f0
 		if (connector->connector_type != DRM_MODE_CONNECTOR_LVDS &&
 		    connector->connector_type != DRM_MODE_CONNECTOR_eDP)
 			continue;
