--- conflicted
+++ resolved
@@ -205,13 +205,8 @@
 	}
 
 	if (x <= (crtc->x - w) || y <= (crtc->y - radeon_crtc->cursor_height) ||
-<<<<<<< HEAD
-	    x >= (crtc->x + crtc->mode.crtc_hdisplay) ||
-	    y >= (crtc->y + crtc->mode.crtc_vdisplay))
-=======
 	    x >= (crtc->x + crtc->mode.hdisplay) ||
 	    y >= (crtc->y + crtc->mode.vdisplay))
->>>>>>> 83fbd12c
 		goto out_of_bounds;
 
 	x += xorigin;
