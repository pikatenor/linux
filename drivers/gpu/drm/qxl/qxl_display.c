--- conflicted
+++ resolved
@@ -630,11 +630,7 @@
 	struct qxl_cursor_cmd *cmd;
 	struct qxl_cursor *cursor;
 	struct drm_gem_object *obj;
-<<<<<<< HEAD
-	struct qxl_bo *cursor_bo = NULL, *user_bo = NULL;
-=======
 	struct qxl_bo *cursor_bo = NULL, *user_bo = NULL, *old_cursor_bo = NULL;
->>>>>>> 1ec8f1f0
 	int ret;
 	void *user_ptr;
 	int size = 64*64*4;
@@ -688,11 +684,7 @@
 							   cursor_bo, 0);
 		cmd->type = QXL_CURSOR_SET;
 
-<<<<<<< HEAD
-		qxl_bo_unref(&qcrtc->cursor_bo);
-=======
 		old_cursor_bo = qcrtc->cursor_bo;
->>>>>>> 1ec8f1f0
 		qcrtc->cursor_bo = cursor_bo;
 		cursor_bo = NULL;
 	} else {
@@ -712,12 +704,9 @@
 	qxl_push_cursor_ring_release(qdev, release, QXL_CMD_CURSOR, false);
 	qxl_release_fence_buffer_objects(release);
 
-<<<<<<< HEAD
-=======
 	if (old_cursor_bo)
 		qxl_bo_unref(&old_cursor_bo);
 
->>>>>>> 1ec8f1f0
 	qxl_bo_unref(&cursor_bo);
 
 	return;
