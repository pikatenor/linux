--- conflicted
+++ resolved
@@ -465,120 +465,6 @@
 	return 1;
 }
 
-<<<<<<< HEAD
-static int intel_no_modeset_on_lid_dmi_callback(const struct dmi_system_id *id)
-{
-	DRM_INFO("Skipping forced modeset for %s\n", id->ident);
-	return 1;
-}
-
-/* The GPU hangs up on these systems if modeset is performed on LID open */
-static const struct dmi_system_id intel_no_modeset_on_lid[] = {
-	{
-		.callback = intel_no_modeset_on_lid_dmi_callback,
-		.ident = "Toshiba Tecra A11",
-		.matches = {
-			DMI_MATCH(DMI_SYS_VENDOR, "TOSHIBA"),
-			DMI_MATCH(DMI_PRODUCT_NAME, "TECRA A11"),
-		},
-	},
-
-	{ }	/* terminating entry */
-};
-
-/*
- * Lid events. Note the use of 'modeset':
- *  - we set it to MODESET_ON_LID_OPEN on lid close,
- *    and set it to MODESET_DONE on open
- *  - we use it as a "only once" bit (ie we ignore
- *    duplicate events where it was already properly set)
- *  - the suspend/resume paths will set it to
- *    MODESET_SUSPENDED and ignore the lid open event,
- *    because they restore the mode ("lid open").
- */
-static int intel_lid_notify(struct notifier_block *nb, unsigned long val,
-			    void *unused)
-{
-	struct intel_lvds_connector *lvds_connector =
-		container_of(nb, struct intel_lvds_connector, lid_notifier);
-	struct drm_connector *connector = &lvds_connector->base.base;
-	struct drm_device *dev = connector->dev;
-	struct drm_i915_private *dev_priv = to_i915(dev);
-
-	if (dev->switch_power_state != DRM_SWITCH_POWER_ON)
-		return NOTIFY_OK;
-
-	mutex_lock(&dev_priv->modeset_restore_lock);
-	if (dev_priv->modeset_restore == MODESET_SUSPENDED)
-		goto exit;
-	/*
-	 * check and update the status of LVDS connector after receiving
-	 * the LID nofication event.
-	 */
-	connector->status = connector->funcs->detect(connector, false);
-
-	/* Don't force modeset on machines where it causes a GPU lockup */
-	if (dmi_check_system(intel_no_modeset_on_lid))
-		goto exit;
-	if (!acpi_lid_open()) {
-		/* do modeset on next lid open event */
-		dev_priv->modeset_restore = MODESET_ON_LID_OPEN;
-		goto exit;
-	}
-
-	if (dev_priv->modeset_restore == MODESET_DONE)
-		goto exit;
-
-	/*
-	 * Some old platform's BIOS love to wreak havoc while the lid is closed.
-	 * We try to detect this here and undo any damage. The split for PCH
-	 * platforms is rather conservative and a bit arbitrary expect that on
-	 * those platforms VGA disabling requires actual legacy VGA I/O access,
-	 * and as part of the cleanup in the hw state restore we also redisable
-	 * the vga plane.
-	 */
-	if (!HAS_PCH_SPLIT(dev_priv))
-		intel_display_resume(dev);
-
-	dev_priv->modeset_restore = MODESET_DONE;
-
-exit:
-	mutex_unlock(&dev_priv->modeset_restore_lock);
-	return NOTIFY_OK;
-}
-
-static int
-intel_lvds_connector_register(struct drm_connector *connector)
-{
-	struct intel_lvds_connector *lvds = to_lvds_connector(connector);
-	int ret;
-
-	ret = intel_connector_register(connector);
-	if (ret)
-		return ret;
-
-	lvds->lid_notifier.notifier_call = intel_lid_notify;
-	if (acpi_lid_notifier_register(&lvds->lid_notifier)) {
-		DRM_DEBUG_KMS("lid notifier registration failed\n");
-		lvds->lid_notifier.notifier_call = NULL;
-	}
-
-	return 0;
-}
-
-static void
-intel_lvds_connector_unregister(struct drm_connector *connector)
-{
-	struct intel_lvds_connector *lvds = to_lvds_connector(connector);
-
-	if (lvds->lid_notifier.notifier_call)
-		acpi_lid_notifier_unregister(&lvds->lid_notifier);
-
-	intel_connector_unregister(connector);
-}
-
-=======
->>>>>>> 1ec8f1f0
 /**
  * intel_lvds_destroy - unregister and free LVDS structures
  * @connector: connector to free
@@ -611,8 +497,8 @@
 	.fill_modes = drm_helper_probe_single_connector_modes,
 	.atomic_get_property = intel_digital_connector_atomic_get_property,
 	.atomic_set_property = intel_digital_connector_atomic_set_property,
-	.late_register = intel_lvds_connector_register,
-	.early_unregister = intel_lvds_connector_unregister,
+	.late_register = intel_connector_register,
+	.early_unregister = intel_connector_unregister,
 	.destroy = intel_lvds_destroy,
 	.atomic_destroy_state = drm_atomic_helper_connector_destroy_state,
 	.atomic_duplicate_state = intel_digital_connector_duplicate_state,
