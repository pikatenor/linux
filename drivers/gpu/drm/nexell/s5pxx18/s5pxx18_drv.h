/*
 * Copyright (C) 2016  Nexell Co., Ltd.
 * Author: junghyun, kim <jhkim@nexell.co.kr>
 *
 * This program is free software; you can redistribute it and/or
 * modify it under the terms of the GNU General Public License
 * as published by the Free Software Foundation; either version 2
 * of the License, or (at your option) any later version.
 *
 * This program is distributed in the hope that it will be useful,
 * but WITHOUT ANY WARRANTY; without even the implied warranty of
 * MERCHANTABILITY or FITNESS FOR A PARTICULAR PURPOSE.  See the
 * GNU General Public License for more details.
 *
 * You should have received a copy of the GNU General Public License
 * along with this program.  If not, see <http://www.gnu.org/licenses/>.
 */
#ifndef _S5PXX18_DRM_DP_H_
#define _S5PXX18_DRM_DP_H_

#include <drm/drmP.h>
#include <drm/drm_panel.h>
#include <drm/drm_mipi_dsi.h>

#include <linux/reset.h>
#include <soc/nexell/tieoff.h>

#include "../nx_drm_drv.h"
#include "s5pxx18_soc_mlc.h"
#include "s5pxx18_soc_dpc.h"
#include "s5pxx18_soc_disptop.h"
#include "s5pxx18_soc_disp.h"
#include "s5pxx18_soc_mipi.h"
#include "s5pxx18_soc_lvds.h"
#include "s5pxx18_soc_disptop_clk.h"

#define	MAX_RESOURCE_NUM	8

struct nx_control_res {
	void __iomem *base;
	struct reset_control *resets[MAX_RESOURCE_NUM];
	int num_resets;
	/* sub devices */
	void __iomem *sub_bases[MAX_RESOURCE_NUM];
	int num_sud_devs;
	void __iomem *sub_clk_bases[MAX_RESOURCE_NUM];
	int sub_clk_ids[MAX_RESOURCE_NUM];
	int num_sub_clks;
	struct reset_control *sub_resets[MAX_RESOURCE_NUM];
	int num_sub_resets;
	u32 tieoffs[MAX_RESOURCE_NUM][2];
	int num_tieoffs;
};

struct nx_plane_rect {
	int left, right;
	int top, bottom;
};

#define	PLANE_VIDEO_NUM		(3) /* Planes = 0,1 (RGB), 3 (VIDEO) */
#define NX_PLANE_FORMAT_SCREEN_SIZE	(1<<0)
#define NX_PLANE_FORMAT_VIDEO_PRIORITY	(1<<1)
#define NX_PLANE_FORMAT_BACK_COLOR	(1<<2)

struct plane_top_format {
	int module;
	int video_priority;
	int width;
	int height;
	unsigned int bgcolor;
	unsigned int mask;
};

struct plane_property {
	union color {
		struct {
			struct drm_property *transcolor;
			struct drm_property *alphablend;
		} rgb;
		struct {
			struct drm_property *transcolor;
			struct drm_property *colorkey;
		} yuv;
	} color;
	struct drm_property *priority;
};

struct nx_plane_layer {
	struct nx_top_plane *top_plane;
	struct list_head list;
	char name[16];
	int module, num;
	unsigned int type;
	unsigned int format;
	bool is_bgr;
	/* source */
	int left;
	int top;
	int width;
	int height;
	int pixelbyte;
	int stride;
	unsigned int h_filter;
	unsigned int v_filter;
	int enable;
	/* target */
	int dst_left;
	int dst_top;
	int dst_width;
	int dst_height;
	/* color */
	union {
		struct {
			u32 transcolor;
			u32 invertcolor;
			u32 alphablend;
			u32 colorkey;
		};
		struct {
			int alpha;	/* def= 15, 0 <= Range <= 16 */
			int bright;	/* def= 0, -128 <= Range <= 128*/
			int contrast; /* def= 0, 0 <= Range <= 8 */
			double hue;	/* def= 0, 0 <= Range <= 360 */
			double saturation; /* def = 0, -100 <= Range <= 100 */
			int satura;
			int gamma;
			u32 yuv_transcolor;
		};
	} color;

	/* property */
	struct plane_property property;
};

struct nx_top_plane {
	struct drm_crtc *crtc;
	struct nx_control_res res;
	unsigned int planes_type[MAX_PLNAES];
	int module;
	int width;
	int height;
	int video_priority;	/* 0: video>RGBn, 1: RGB0>video>RGB1, */
				/*   2: RGB0 > RGB1 > vidoe .. */
	struct list_head plane_list;
	unsigned int back_color;
	unsigned int color_key;
	int interlace;
	int enable;
	void *regs[sizeof(struct nx_mlc_register_set)/sizeof(void *)];
	struct list_head list; /* next top_plane */
	bool cluster;
	enum nx_cluster_dir direction;
};

struct nx_sync_info {
	int h_active_len;
	int h_sync_width;
	int h_back_porch;
	int h_front_porch;
	int h_sync_invert;	/* default active low */
	int v_active_len;
	int v_sync_width;
	int v_back_porch;
	int v_front_porch;
	int v_sync_invert;	/* default active low */
	int pixel_clock_hz;	/* HZ */
	int interlace;
};

/* the data output format. */
#define	DPC_FORMAT_RGB555		0  /* RGB555 Format */
#define	DPC_FORMAT_RGB565		1  /* RGB565 Format */
#define	DPC_FORMAT_RGB666		2  /* RGB666 Format */
#define	DPC_FORMAT_RGB888		3  /* RGB888 Format */
#define	DPC_FORMAT_MRGB555A		4  /* MRGB555A Format */
#define	DPC_FORMAT_MRGB555B		5  /* MRGB555B Format */
#define	DPC_FORMAT_MRGB565		6  /* MRGB565 Format */
#define	DPC_FORMAT_MRGB666		7  /* MRGB666 Format */
#define	DPC_FORMAT_MRGB888A		8  /* MRGB888A Format */
#define	DPC_FORMAT_MRGB888B		9  /* MRGB888B Format */
#define	DPC_FORMAT_CCIR656		10 /* ITU-R BT.656 / 601(8-bit) */
#define	DPC_FORMAT_CCIR601A		12 /* ITU-R BT.601A */
#define	DPC_FORMAT_CCIR601B		13 /* ITU-R BT.601B */
#define	DPC_FORMAT_4096COLOR		1  /* 4096 Color Format */
#define	DPC_FORMAT_16GRAY		3  /* 16 Level Gray Format */

/* the data output order in case of ITU-R BT.656 / 601. */
#define	DPC_YCORDER_CbYCrY		0 /* Cb, Y, Cr, Y */
#define	DPC_YCORDER_CrYCbY		1 /* Cr, Y, Cb, Y */
#define	DPC_YCORDER_YCbYCr		2 /* Y, Cb, Y, Cr */
#define	DPC_YCORDER_YCrYCb		3 /* Y, Cr, Y, Cb */

/* the PAD output clock. */
#define	DPC_PADCLKSEL_VCLK		0 /* VCLK */
#define	DPC_PADCLKSEL_VCLK2		1 /* VCLK2 */

/* the PAD output delay. */
#define	DPC_SYNC_DELAY_RGB_PVD		(1<<0)
#define	DPC_SYNC_DELAY_HSYNC_CP1	(1<<1)
#define	DPC_SYNC_DELAY_VSYNC_FRAM	(1<<2)
#define	DPC_SYNC_DELAY_DE_CP		(1<<3)

struct nx_control_info {
	/* clock generator */
	int clk_src_lv0;
	int clk_div_lv0;
	int clk_src_lv1;
	int clk_div_lv1;

	/* sync generator format */
	unsigned int out_format;
	int invert_field;	/* 0= Normal Field 1: Invert Field */
	int swap_rb;
	unsigned int yc_order;	/* for CCIR output */

	/* extern sync delay  */
	int delay_mask;		/* if not 0, set defalut delays */
	int d_rgb_pvd;		/* delay value RGB/PVD signal   , 0 ~ 16, 0 */
	int d_hsync_cp1;	/* delay value HSYNC/CP1 signal , 0 ~ 63, 12 */
	int d_vsync_fram;	/* delay value VSYNC/FRAM signal, 0 ~ 63, 12 */
	int d_de_cp2;		/* delay value DE/CP2 signal    , 0 ~ 63, 12 */

	/* extern sync delay */
	int vs_start_offset;	/* start veritcal sync offset, defatult 0 */
	int vs_end_offset;	 /* end veritcla sync offset  , defatult 0 */
	int ev_start_offset; /* start even veritcal sync offset, defatult 0 */
	int ev_end_offset;   /* end even veritcal sync offset, defatult 0 */

	/* pad clock seletor */
	int vck_select;		/* 0=vclk0, 1=vclk2 */
	int clk_inv_lv0;	/* OUTCLKINVn */
	int clk_delay_lv0;	/* OUTCLKDELAYn */
	int clk_inv_lv1;	/* OUTCLKINVn */
	int clk_delay_lv1;	/* OUTCLKDELAYn */
	int clk_sel_div1;	/* 0=clk1_inv, 1=clk1_div_2_ns */
};

struct nx_control_dev {
	int module;
	struct nx_control_res res;
	struct nx_control_info ctrl;
	struct nx_sync_info sync;
	enum nx_panel_type panel_type;
	void __iomem *regs[sizeof(struct nx_dpc_register_set)/sizeof(void *)];
	bool cluster;
	bool bootup;
	struct list_head list; /* next contol dev */
};

enum {
	NX_CLOCK_RCONV = 0,
	NX_CLOCK_LCD = 1,
	NX_CLOCK_MIPI = 2,
	NX_CLOCK_LVDS = 3,
	NX_CLOCK_HDMI = 4,
	NX_CLOCK_END,
};

struct nx_rgb_dev {
	struct nx_control_dev control;
	/* properties */
	bool mpu_lcd;
};

struct nx_mipi_xfer {
	u8  id;
	u8  data[2];
	u16 flags;
	const u8 *tx_buf;
	u16 tx_len;
	u8 *rx_buf;
	u16 rx_len;
};

struct nx_mipi_dev {
	struct nx_control_dev control;
	struct device *dev;
	/* properties */
	int lp_bitrate;	/* to lcd setup, low power bitrate (150, 100, 80 Mhz) */
	int hs_bitrate; /* to lcd data, high speed bitrate (1000, ... Mhz) */
	int lpm_trans;
	int command_mode;
	unsigned int hs_pllpms;
	unsigned int hs_bandctl;
	unsigned int lp_pllpms;
	unsigned int lp_bandctl;
	struct nx_drm_display *display;
	struct mipi_dsi_device *dsi;
	/* for command mode */
	struct hrtimer timer;
	struct work_struct work;
	struct mutex lock;
	void *framebuffer;
	struct drm_framebuffer *fb;
	struct blocking_notifier_head notifier;
	bool sys_grouped;
	/* for fifo irq */
	int fifo_irq;
	int cond;
	wait_queue_head_t waitq;
	bool irq_installed;
};

enum nx_lvds_format {
	NX_LVDS_FORMAT_VESA = 0,
	NX_LVDS_FORMAT_JEIDA = 1,
	NX_LVDS_FORMAT_LOC = 2,
};

struct nx_lvds_dev {
	struct nx_control_dev control;
	/* properties */
	unsigned int lvds_format;	/* 0:VESA, 1:JEIDA, 2: Location */
	int pol_inv_hs;		/* hsync polarity invert for VESA, JEIDA */
	int pol_inv_vs;		/* bsync polarity invert for VESA, JEIDA */
	int pol_inv_de;		/* de polarity invert for VESA, JEIDA */
	int pol_inv_ck;		/* input clock(pixel clock) polarity invert */
	int voltage_level;
<<<<<<< HEAD
	u32 reg_ctrl4;
=======
	int fc_code;
>>>>>>> 118a60fb
};

struct nx_hdmi_dev {
	struct nx_control_dev control;
	/* properties */
	int preset_num;
	int q_range;
	void *preset_data;
};

struct nx_tvout_dev {
	struct nx_control_dev control;
	bool is_first;
};

/*
 * @ s5pxx18 specific display util interfaces.
 */
void *nx_drm_display_lvds_get(struct device *dev, struct device_node *node,
			struct nx_drm_display *display);
void *nx_drm_display_rgb_get(struct device *dev, struct device_node *node,
			struct nx_drm_display *display);
void *nx_drm_display_mipi_get(struct device *dev, struct device_node *node,
			struct nx_drm_display *display);
void *nx_drm_display_hdmi_get(struct device *dev,
			struct device_node *np, struct nx_drm_display *display);

void nx_display_mode_to_sync(struct drm_display_mode *mode,
			struct nx_drm_display *display);
void nx_display_resume_resource(struct nx_drm_display *display);

/*
 * @ s5pxx18 specific display soc interfaces.
 */
void nx_soc_dp_cont_dpc_base(int module, void __iomem *base);
void nx_soc_dp_cont_mlc_base(int module, void __iomem *base);
void nx_soc_dp_cont_top_base(int module, void __iomem *base);
void nx_soc_dp_cont_top_clk_base(int id, void __iomem *base);
void nx_soc_dp_cont_top_clk_on(int id);

void nx_soc_dp_cont_dpc_clk_on(struct nx_control_dev *control);
int  nx_soc_dp_cont_prepare(struct nx_control_dev *control);
int  nx_soc_dp_cont_power_status(struct nx_control_dev *control);
void nx_soc_dp_cont_power_on(struct nx_control_dev *control, bool on);
void nx_soc_dp_cont_irq_on(int module, bool on);
void nx_soc_dp_cont_irq_done(int module);

void nx_soc_dp_plane_top_prepare(struct nx_top_plane *top);
void nx_soc_dp_plane_top_set_format(struct nx_top_plane *top,
			int width, int height);
void nx_soc_dp_plane_top_set_bg_color(struct nx_top_plane *top);
int nx_soc_dp_plane_top_set_enable(struct nx_top_plane *top, bool on);
void nx_soc_dp_plane_top_prev_format(struct plane_top_format *format);

int nx_soc_dp_plane_rgb_set_format(struct nx_plane_layer *layer,
			unsigned int format, int pixelbyte, bool adjust);
int nx_soc_dp_plane_rgb_set_position(struct nx_plane_layer *layer,
			int src_x, int src_y, int src_w, int src_h,
			int dst_x, int dst_y, int dst_w, int dst_h,
			bool adjust);
void nx_soc_dp_plane_rgb_set_address(struct nx_plane_layer *layer,
			unsigned int paddr, unsigned int pixelbyte,
			unsigned int stride, int align, bool adjust);
void nx_soc_dp_plane_rgb_set_enable(struct nx_plane_layer *layer,
			bool on, bool adjust);
void nx_soc_dp_plane_rgb_set_color(struct nx_plane_layer *layer,
			unsigned int type, unsigned int color,
			bool on, bool adjust);

int nx_soc_dp_plane_video_set_format(struct nx_plane_layer *layer,
			unsigned int format, bool adjust);
int nx_soc_dp_plane_video_set_position(struct nx_plane_layer *layer,
			int src_x, int src_y, int src_w, int src_h,
			int dst_x, int dst_y, int dst_w, int dst_h,
			bool adjust);
void nx_soc_dp_plane_video_set_address_1p(struct nx_plane_layer *layer,
			unsigned int addr, unsigned int stride,
			bool adjust);
void nx_soc_dp_plane_video_set_address_3p(struct nx_plane_layer *layer,
			unsigned int lu_a, unsigned int lu_s,
			unsigned int cb_a, unsigned int cb_s,
			unsigned int cr_a, unsigned int cr_s,
			bool adjust);
void nx_soc_dp_plane_video_set_enable(struct nx_plane_layer *layer,
			bool on, bool adjust);
void nx_soc_dp_plane_video_set_priority(struct nx_plane_layer *layer,
			int priority);

#endif<|MERGE_RESOLUTION|>--- conflicted
+++ resolved
@@ -316,11 +316,8 @@
 	int pol_inv_de;		/* de polarity invert for VESA, JEIDA */
 	int pol_inv_ck;		/* input clock(pixel clock) polarity invert */
 	int voltage_level;
-<<<<<<< HEAD
+	int fc_code;
 	u32 reg_ctrl4;
-=======
-	int fc_code;
->>>>>>> 118a60fb
 };
 
 struct nx_hdmi_dev {
