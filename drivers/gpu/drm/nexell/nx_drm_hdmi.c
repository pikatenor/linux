/*
 * Copyright (C) 2016  Nexell Co., Ltd.
 * Author: junghyun, kim <jhkim@nexell.co.kr>
 *
 * This program is free software; you can redistribute it and/or
 * modify it under the terms of the GNU General Public License
 * as published by the Free Software Foundation; either version 2
 * of the License, or (at your option) any later version.
 *
 * This program is distributed in the hope that it will be useful,
 * but WITHOUT ANY WARRANTY; without even the implied warranty of
 * MERCHANTABILITY or FITNESS FOR A PARTICULAR PURPOSE.  See the
 * GNU General Public License for more details.
 *
 * You should have received a copy of the GNU General Public License
 * along with this program.  If not, see <http://www.gnu.org/licenses/>.
 */
#include <drm/drmP.h>
#include <drm/drm_crtc_helper.h>
#include <drm/drm_edid.h>

#include <linux/wait.h>
#include <linux/spinlock.h>
#include <linux/component.h>
#include <linux/of_platform.h>
#include <linux/of_address.h>
#include <linux/of_graph.h>
#include <linux/of_gpio.h>
#include <video/of_display_timing.h>
#include <dt-bindings/gpio/gpio.h>
#include <drm/nexell_drm.h>

#include "nx_drm_drv.h"
#include "nx_drm_fb.h"
#include <linux/switch.h>

#if defined(CONFIG_DRM_PANEL_FRIENDLYELEC)
extern void panel_init_display_mode(struct drm_display_mode *dmode);
extern int panel_is_lcd_connected(void);
#endif

struct hdmi_resource {
	struct i2c_adapter *ddc_adpt;
	const struct edid *edid;
	bool dvi_mode;
	int hpd_gpio;
	int hpd_irq;
	struct switch_dev swdev;
};

struct hdmi_context {
	struct nx_drm_connector *connector;
	/* lcd parameters */
	struct delayed_work work;
	struct gpio_desc *enable_gpio;
	struct hdmi_resource hdmi;
	bool plug;
	/* properties */
	int crtc_pipe;
	unsigned int possible_crtcs_mask;
	bool skip_boot_connect;
<<<<<<< HEAD
#if defined(CONFIG_DRM_PANEL_FRIENDLYELEC)
	int force;
#endif
=======
	u32 prefered_mode;
>>>>>>> 118a60fb
};

#define ctx_to_display(c)	\
		((struct nx_drm_display *)(c->connector->display))

#define HOTPLUG_DEBOUNCE_MS		1000

static bool panel_hdmi_ops_detect(struct device *dev,
			struct drm_connector *connector)
{
	struct hdmi_context *ctx = dev_get_drvdata(dev);
	struct nx_drm_display *display = ctx_to_display(ctx);

	display->is_connected = ctx->plug;

	DRM_INFO("HDMI: %s\n",
		ctx->plug ? "connect" : "disconnect");

	return ctx->plug;
}

static bool panel_hdmi_ops_is_connected(struct device *dev)
{
	struct hdmi_context *ctx = dev_get_drvdata(dev);
	struct nx_drm_display *display = ctx_to_display(ctx);

	return display->is_connected;
}

static void panel_hdmi_dump_edid_modes(struct drm_connector *connector,
			int num_modes, bool dump)
{
	struct drm_display_mode *mode, *t;

	if (!num_modes || !dump)
		return;

	list_for_each_entry_safe(mode, t, &connector->probed_modes, head) {
		DRM_DEBUG_KMS("EDID [%4d x %4d %3d fps, 0x%08x(%s), %d] %s\n",
			mode->hdisplay, mode->vdisplay, mode->vrefresh,
			mode->flags, mode->flags & DRM_MODE_FLAG_3D_MASK ?
			"3D" : "2D",
			mode->clock*1000, mode->name);
	}
}

static int panel_hdmi_preferred_modes(struct device *dev,
			struct drm_connector *connector, int num_modes)
{
	struct drm_display_mode *mode;
	struct nx_drm_connector *nx_connector = to_nx_connector(connector);
	struct nx_drm_display *display = nx_connector->display;
	struct nx_drm_display_ops *ops = display->ops;
	struct nx_drm_hdmi_ops *hdmi_ops = ops->hdmi;
	struct videomode *vm = &display->vm;
	struct drm_display_mode *t;
	bool err = false;

	DRM_DEBUG_KMS("vm %d:%d:%d modes %d\n",
		vm->hactive, vm->vactive, display->vrefresh, num_modes);

	/*
	 * if not support EDID, use default resolution
	 */
	if (!num_modes) {
		if (!hdmi_ops || !hdmi_ops->get_mode)
			return 0;

		mode = drm_mode_create(connector->dev);
		if (!mode) {
			DRM_ERROR("Failed to create a new display mode !\n");
			return 0;
		}

		drm_display_mode_from_videomode(vm, mode);
		mode->vrefresh = display->vrefresh;
#if defined(CONFIG_DRM_PANEL_FRIENDLYELEC)
		panel_init_display_mode(mode);
#endif

		err = hdmi_ops->get_mode(display, mode);
		if (err)
			return err;

		mode->vrefresh = display->vrefresh;
		mode->width_mm = display->width_mm;
		mode->height_mm = display->height_mm;
		connector->display_info.width_mm = mode->width_mm;
		connector->display_info.height_mm = mode->height_mm;

		mode->type = DRM_MODE_TYPE_DRIVER | DRM_MODE_TYPE_PREFERRED;

		drm_mode_set_name(mode);
		drm_mode_probed_add(connector, mode);

		return 1;
	}

	/*
	 * set preferred mode form EDID modes
	 */
	list_for_each_entry_safe(mode, t, &connector->probed_modes, head) {
		mode->type &= ~DRM_MODE_TYPE_PREFERRED;
		if (mode->hdisplay == vm->hactive &&
			mode->vdisplay == vm->vactive &&
			mode->vrefresh == display->vrefresh) {
			mode->type |= DRM_MODE_TYPE_PREFERRED;
			break;
		}
	}
	return num_modes;
}

static int panel_hdmi_ops_get_modes(struct device *dev,
			struct drm_connector *connector)
{
	struct edid *edid;
	struct hdmi_context *ctx = dev_get_drvdata(dev);
	struct hdmi_resource *hdmi = &ctx->hdmi;
	int num_modes = 0;

	if (!hdmi->ddc_adpt)
		return -ENODEV;

	if (!ctx->prefered_mode) {
		edid = drm_get_edid(connector, hdmi->ddc_adpt);
		if (edid) {
			hdmi->dvi_mode = !drm_detect_hdmi_monitor(edid);
			DRM_DEBUG_KMS("%s : width[%d] x height[%d]\n",
				(hdmi->dvi_mode ? "dvi monitor" : "hdmi monitor"),
				edid->width_cm, edid->height_cm);

			drm_mode_connector_update_edid_property(connector, edid);
			num_modes = drm_add_edid_modes(connector, edid);
			panel_hdmi_dump_edid_modes(connector, num_modes, false);
			kfree(edid);
		}
	}

	return panel_hdmi_preferred_modes(dev, connector, num_modes);
}

static int panel_hdmi_ops_valid_mode(struct device *dev,
			struct drm_display_mode *mode)
{
	struct hdmi_context *ctx = dev_get_drvdata(dev);
	struct nx_drm_display *display = ctx_to_display(ctx);
	struct nx_drm_display_ops *ops = display->ops;
	struct nx_drm_hdmi_ops *hdmi = ops->hdmi;
	int ret;

	if (!hdmi || !hdmi->is_valid)
		return MODE_BAD;

	ret = hdmi->is_valid(display, mode);
	if (!ret)
		return MODE_BAD;

	return MODE_OK;
}

static void panel_hdmi_ops_set_mode(struct device *dev,
			struct drm_display_mode *mode)
{
	struct hdmi_context *ctx = dev_get_drvdata(dev);
	struct hdmi_resource *hdmi = &ctx->hdmi;
	struct nx_drm_display *display = ctx_to_display(ctx);
	struct nx_drm_display_ops *ops = display->ops;

	DRM_DEBUG_KMS("enter\n");

	if (ops->set_mode)
		ops->set_mode(display, mode, hdmi->dvi_mode ? 1 : 0);
}

static void panel_hdmi_on(struct hdmi_context *ctx)
{
	struct nx_drm_connector *nx_connector = ctx->connector;
	struct nx_drm_display *display = ctx_to_display(ctx);
	struct nx_drm_display_ops *ops = display->ops;
	struct hdmi_resource *hdmi = &ctx->hdmi;

	DRM_DEBUG_KMS("enter\n");

	if (nx_connector->suspended)
		return;

	if (ops->enable)
		ops->enable(display);
	switch_set_state(&hdmi->swdev, 1);
}

static void panel_hdmi_off(struct hdmi_context *ctx)
{
	struct nx_drm_connector *nx_connector = ctx->connector;
	struct nx_drm_display *display = ctx_to_display(ctx);
	struct nx_drm_display_ops *ops = display->ops;
	struct hdmi_resource *hdmi = &ctx->hdmi;

	DRM_DEBUG_KMS("enter\n");

	if (nx_connector->suspended)
		return;

	if (ops->disable)
		ops->disable(display);
	switch_set_state(&hdmi->swdev, 0);
}

static void panel_hdmi_ops_enable(struct device *dev)
{
	DRM_DEBUG_KMS("enter\n");
	panel_hdmi_on(dev_get_drvdata(dev));
}

static void panel_hdmi_ops_disable(struct device *dev)
{
	DRM_DEBUG_KMS("enter\n");
	panel_hdmi_off(dev_get_drvdata(dev));
}

static struct nx_drm_connect_drv_ops hdmi_connector_ops = {
	.detect = panel_hdmi_ops_detect,
	.is_connected = panel_hdmi_ops_is_connected,
	.get_modes = panel_hdmi_ops_get_modes,
	.valid_mode = panel_hdmi_ops_valid_mode,
	.set_mode = panel_hdmi_ops_set_mode,
	.enable = panel_hdmi_ops_enable,
	.disable = panel_hdmi_ops_disable,
};

static struct nx_drm_connector hdmi_connector_dev = {
	.ops = &hdmi_connector_ops,
};

static int panel_hdmi_bind(struct device *dev,
			struct device *master, void *data)
{
	struct drm_device *drm = data;
	struct hdmi_context *ctx = dev_get_drvdata(dev);
	struct hdmi_resource *hdmi = &ctx->hdmi;
	struct drm_connector *connector = &ctx->connector->connector;
	struct nx_drm_display *display = ctx_to_display(ctx);
	struct nx_drm_display_ops *ops = display->ops;
	struct nx_drm_hdmi_ops *hdmi_ops = ops->hdmi;
	int pipe = ctx->crtc_pipe;
	int err = 0;

	DRM_INFO("Bind %s panel\n", nx_panel_get_name(NX_PANEL_TYPE_HDMI));

	err = nx_drm_connector_attach(drm, connector,
			pipe, ctx->possible_crtcs_mask, NX_PANEL_TYPE_HDMI);
	if (err < 0) {
		struct platform_driver *drv = to_platform_driver(dev->driver);

		if (drv->remove)
			drv->remove(to_platform_device(dev));
		return 0;
	}

	/* check connect status at boot time */
	if (hdmi_ops->is_connected) {
		struct nx_drm_private *private = drm->dev_private;

		if (hdmi_ops->is_connected(display)) {
			DRM_INFO("HDMI %s connected, LCD %s\n",
				ctx->skip_boot_connect ? "Skip" : "Check",
				private->force_detect ? "connected" :
				"not connected");

			if (!ctx->skip_boot_connect || !private->force_detect) {
				ctx->plug = hdmi_ops->is_connected(display);
				private->force_detect = true;
			}

#if defined(CONFIG_DRM_PANEL_FRIENDLYELEC)
		} else if (!panel_is_lcd_connected()) {
			ctx->skip_boot_connect = false;
			ctx->plug = true;
			ctx->force = DRM_FORCE_ON;
			private->force_detect = true;

			DRM_INFO("HDMI force connected at boot\n");
#endif
		}
	}

	/*
	 * Enable the interrupt after the connector has been
	 * connected.
	 */
	if (hdmi->hpd_irq != INVALID_IRQ)
		enable_irq(hdmi->hpd_irq);

	return 0;
}

static void panel_hdmi_unbind(struct device *dev,
			struct device *master, void *data)
{
	struct hdmi_context *ctx = dev_get_drvdata(dev);
	struct hdmi_resource *hdmi = &ctx->hdmi;
	struct drm_connector *connector = &ctx->connector->connector;

	if (hdmi->hpd_irq != INVALID_IRQ)
		disable_irq(hdmi->hpd_irq);

	cancel_delayed_work_sync(&ctx->work);

	if (connector)
		nx_drm_connector_detach(connector);
}

static const struct component_ops panel_comp_ops = {
	.bind = panel_hdmi_bind,
	.unbind = panel_hdmi_unbind,
};

#ifdef CONFIG_DRM_FBDEV_EMULATION
static bool __drm_fb_bound(struct drm_fb_helper *fb_helper)
{
	struct drm_device *dev = fb_helper->dev;
	struct drm_crtc *crtc;
	int bound = 0, crtcs_bound = 0;

	/*
	 * Sometimes user space wants everything disabled, so don't steal the
	 * display if there's a master.
	 */
	if (dev->primary->master)
		return true;

	drm_for_each_crtc(crtc, dev) {
		if (crtc->primary->fb)
			crtcs_bound++;
		if (crtc->primary->fb == fb_helper->fb)
			bound++;
	}

	if (bound > 0 && bound <= crtcs_bound)
		return true;

	return false;
}

static int panel_hdmi_wait_fb_bound(struct hdmi_context *ctx)
{
	struct drm_connector *connector;
	struct drm_fb_helper *fb_helper;
	struct nx_drm_private *private;
	struct nx_drm_display_ops *ops;
	int count = 500;	/* wait for 10 sec */

	if (!ctx->connector)
		return 0;

	connector = &ctx->connector->connector;
	private = connector->dev->dev_private;
	fb_helper = &private->fbdev->fb_helper;
	ops = ctx_to_display(ctx)->ops;

<<<<<<< HEAD
	if (!fb_helper) {
		dev_warn(connector->dev->dev, "no fb_helper\n");
		return -ENOENT;
	}
=======
	if (fb_helper == NULL)
		return 0;
>>>>>>> 118a60fb

	if (!ctx->skip_boot_connect) {
		/*
		 * check clone mode, refer to drm_target_cloned
		 */
		if (fb_helper->crtc_count < 2 &&
			fb_helper->crtc_count != fb_helper->connector_count &&
			!__drm_fb_bound(fb_helper)) {
			dev_warn(connector->dev->dev,
				"can't cloning framebuffer ....\n");
			dev_warn(connector->dev->dev,
				"framebuffer crtcs %d connecots %d\n",
				fb_helper->crtc_count,
				fb_helper->connector_count);
			dev_warn(connector->dev->dev,
				"check property 'skip-boot-connect'\n");
		}
		return 0;
	}

	do {
		if (__drm_fb_bound(fb_helper))
			return 0;

		msleep(20);

		if (!ops->hdmi->is_connected(ctx_to_display(ctx)))
			return -ENOENT;

	} while (count-- > 0);

	if (count < 0) {
		DRM_ERROR("check other framebuffer binded !!!\n");
		return -ENOENT;
	}

	return 0;
}
#endif

static void panel_hdmi_hpd_work(struct work_struct *work)
{
	struct hdmi_context *ctx;
	struct drm_connector *connector;
	struct nx_drm_display *display;
	struct nx_drm_display_ops *ops;
	bool plug;

	ctx = container_of(work, struct hdmi_context, work.work);
	if (!ctx->connector)
		return;

	display = ctx_to_display(ctx);
	ops = display->ops;
	if (!ops->hdmi->is_connected) {
		DRM_INFO("HDMI not implement connected API\n");
		return;
	}

	plug = ops->hdmi->is_connected(display);

#if defined(CONFIG_DRM_PANEL_FRIENDLYELEC)
	if (ctx->force == DRM_FORCE_ON) {
		if (!plug)
			return;

		/* clear the initial FORCE_ON state */
		ctx->force = 0;
		ctx->plug = false;
	}
#endif

	if (plug == ctx->plug)
		return;

	DRM_INFO("HDMI: %s\n", plug ? "plug" : "unplug");

	ctx->plug = plug;
	connector = &ctx->connector->connector;
	drm_helper_hpd_irq_event(connector->dev);

#ifdef CONFIG_DRM_FBDEV_EMULATION
	if (plug)
		panel_hdmi_wait_fb_bound(ctx);
#endif
}

static irqreturn_t panel_hdmi_hpd_irq(int irq, void *data)
{
	struct hdmi_context *ctx = data;
	struct nx_drm_display *display = ctx_to_display(ctx);
	struct nx_drm_display_ops *ops = display->ops;
	struct nx_drm_hdmi_ops *hdmi_ops = ops->hdmi;
	u32 event;

	if (!hdmi_ops->hpd_status)
		return IRQ_HANDLED;

	event = hdmi_ops->hpd_status(display);

	if (event & (HDMI_EVENT_PLUG | HDMI_EVENT_UNPLUG))
		mod_delayed_work(system_wq, &ctx->work,
				msecs_to_jiffies(HOTPLUG_DEBOUNCE_MS));

	return IRQ_HANDLED;
}

#define property_read(n, s, v)	of_property_read_u32(n, s, &v)

static int panel_hdmi_parse_dt_hdmi(struct platform_device *pdev,
			struct hdmi_context *ctx)
{
	struct device *dev = &pdev->dev;
	struct hdmi_resource *hdmi = &ctx->hdmi;
	struct device_node *node = dev->of_node;
	struct device_node *np;
	unsigned long flags = IRQF_ONESHOT;
	int hpd_gpio = 0, hpd_irq = INVALID_IRQ;
	int err;

	/* parse hdmi default resolution */
	np = of_find_node_by_name(node, "mode");
	of_node_get(node);
	if (np) {
		struct nx_drm_display *display = ctx_to_display(ctx);
		struct videomode *vm = &display->vm;

		property_read(np, "width", vm->hactive);
		property_read(np, "height", vm->vactive);
		property_read(np, "flags", vm->flags);
		property_read(np, "refresh", display->vrefresh);
		property_read(np, "prefered", ctx->prefered_mode);
	}

	/* EDID ddc */
	np = of_parse_phandle(node, "ddc-i2c-bus", 0);
	if (!np) {
		DRM_ERROR("Failed to find ddc adapter node for HPD !\n");
		return -ENODEV;
	}

	hdmi->ddc_adpt = of_find_i2c_adapter_by_node(np);
	if (!hdmi->ddc_adpt) {
		DRM_ERROR("Failed to get ddc adapter !\n");
		return -EPROBE_DEFER;
	}

	/* HPD gpio */
	hpd_gpio = of_get_named_gpio(node, "hpd-gpio", 0);
	if (gpio_is_valid(hpd_gpio)) {
		err = gpio_request_one(hpd_gpio, GPIOF_DIR_IN,
						"HDMI hotplug detect");
		if (err < 0) {
			DRM_ERROR("Failed to gpio_request_one(): %d, err %d\n",
				hpd_gpio, err);
			return err;
		}

		err = gpio_to_irq(hpd_gpio);
		if (err < 0) {
			DRM_ERROR("Failed to gpio_to_irq(): %d -> %d\n",
				hpd_gpio, err);
			gpio_free(hpd_gpio);
			return err;
		}

		flags = IRQF_TRIGGER_RISING | IRQF_TRIGGER_FALLING |
				IRQF_ONESHOT;
		DRM_INFO("hdp gpio %d\n", hpd_gpio);
	} else { /* HPD hardwired */
		err = platform_get_irq(pdev, 0);
	}

	if (err >= 0)
		hpd_irq = err;

	INIT_DELAYED_WORK(&ctx->work, panel_hdmi_hpd_work);

	if (hpd_irq != INVALID_IRQ) {
		err = devm_request_threaded_irq(dev, hpd_irq, NULL,
				panel_hdmi_hpd_irq, flags, "hdmi-hpd", ctx);
		if (err < 0) {
			DRM_ERROR("Failed to request IRQ#%u: %d\n", hpd_irq, err);
			gpio_free(hpd_irq);
			return err;
		}

		/*
		 * Disable the interrupt until the connector has been
	 	* initialized to avoid a race in the hotplug interrupt
	 	* handler.
	 	*/
		disable_irq(hpd_irq);
		DRM_INFO("irq %d install for hdp\n", hpd_irq);
	} else {
		struct nx_drm_display *display = ctx_to_display(ctx);
		struct nx_drm_hdmi_ops *hdmi_ops = display->ops->hdmi;

		hdmi_ops->hpd_irq_cb = panel_hdmi_hpd_irq;
		hdmi_ops->cb_data = ctx;
	}

	ctx->skip_boot_connect =
		of_property_read_bool(node, "skip-boot-connect");

	hdmi->hpd_gpio = hpd_gpio;
	hdmi->hpd_irq = hpd_irq;

	return 0;
}

static int panel_hdmi_parse_dt(struct platform_device *pdev,
			struct hdmi_context *ctx)
{
	struct device *dev = &pdev->dev;
	struct device_node *node = dev->of_node;
	struct nx_drm_display *display = ctx_to_display(ctx);
	struct gpio_desc *desc;
	int err;

	DRM_INFO("Load HDMI panel\n");

	property_read(node, "crtc-pipe", ctx->crtc_pipe);

	/* get possible crtcs */
	property_read(node, "crtcs-possible-mask", ctx->possible_crtcs_mask);

	/* parse HDMI configs */
	err = panel_hdmi_parse_dt_hdmi(pdev, ctx);
	if (err < 0)
		return err;

	desc = devm_gpiod_get_optional(dev, "enable", GPIOD_ASIS);
	if (-EBUSY == (long)ERR_CAST(desc)) {
		DRM_INFO("Failed, enable-gpios is busy : %s !!!\n",
			node->full_name);
		desc = NULL;
	}

	if (!IS_ERR(desc) && desc) {
		enum of_gpio_flags flags;
		int gpio;

		gpio = of_get_named_gpio_flags(node, "enable-gpios", 0, &flags);
		if (!gpio_is_valid(gpio)) {
			DRM_ERROR("invalid gpio.%d\n", gpio);
			return -EINVAL;
		}

		/* enable at boottime */
		gpiod_direction_output(desc,
					flags == GPIO_ACTIVE_HIGH ? 1 : 0);
		ctx->enable_gpio = desc;

		DRM_INFO("HDMI enable-gpio.%d act %s\n", gpio,
				flags == GPIO_ACTIVE_HIGH ? "high" : "low ");
	}

	property_read(node, "width-mm", display->width_mm);
	property_read(node, "height-mm", display->height_mm);

	return 0;
}

static int panel_hdmi_get_display(struct platform_device *pdev,
			struct hdmi_context *ctx)
{
	struct device *dev = &pdev->dev;
	struct nx_drm_connector *nx_connector = ctx->connector;
	struct drm_connector *connector = &nx_connector->connector;

	/* get HDMI */
	nx_connector->display =
		nx_drm_display_get(dev,
			dev->of_node, connector, NX_PANEL_TYPE_HDMI);
	if (!nx_connector->display)
		return -ENOENT;

	return 0;
}

static int panel_hdmi_probe(struct platform_device *pdev)
{
	struct device *dev = &pdev->dev;
	struct hdmi_resource *hdmi;
	struct hdmi_context *ctx;
	struct nx_drm_display_ops *ops;
	int err;

	DRM_DEBUG_KMS("enter (%s)\n", dev_name(dev));

	ctx = devm_kzalloc(dev, sizeof(*ctx), GFP_KERNEL);
	if (!ctx)
		return -ENOMEM;

	ctx->connector = &hdmi_connector_dev;
	ctx->connector->dev = dev;

	hdmi = &ctx->hdmi;
	hdmi->hpd_gpio = -1;
	hdmi->hpd_irq = INVALID_IRQ;

	hdmi->swdev.name = "hdmi";
	err = switch_dev_register(&hdmi->swdev);
	if (err) {
		dev_err(&pdev->dev, "failed to register hdmi switch\n");
		return -ENOMEM;
	}

	err = panel_hdmi_get_display(pdev, ctx);
	if (err < 0)
		goto err_probe;

	ops = ctx_to_display(ctx)->ops;
	if (ops->open) {
		err = ops->open(ctx_to_display(ctx), ctx->crtc_pipe);
		if (err)
			goto err_probe;
	}

	err = panel_hdmi_parse_dt(pdev, ctx);
	if (err < 0)
		goto err_probe;

	dev_set_drvdata(dev, ctx);

	component_add(dev, &panel_comp_ops);

	DRM_DEBUG_KMS("done\n");
	return err;

err_probe:
	DRM_ERROR("Failed %s probe !!!\n", dev_name(dev));
	switch_dev_unregister(&hdmi->swdev);
	devm_kfree(dev, ctx);
	return err;
}

static int panel_hdmi_remove(struct platform_device *pdev)
{
	struct device *dev = &pdev->dev;
	struct hdmi_context *ctx = dev_get_drvdata(&pdev->dev);
	struct hdmi_resource *hdmi;
	struct nx_drm_display_ops *ops;

	if (!ctx)
		return 0;

	component_del(dev, &panel_comp_ops);

	hdmi = &ctx->hdmi;
	switch_dev_unregister(&hdmi->swdev);

	if (hdmi->hpd_irq != INVALID_IRQ)
		devm_free_irq(dev, hdmi->hpd_irq, ctx);

	if (hdmi->ddc_adpt)
		put_device(&hdmi->ddc_adpt->dev);

	ops = ctx_to_display(ctx)->ops;
	if (ops->close)
		ops->close(ctx_to_display(ctx), ctx->crtc_pipe);

	if (ctx->enable_gpio)
		devm_gpiod_put(dev, ctx->enable_gpio);

	nx_drm_display_put(dev, ctx_to_display(ctx));
	devm_kfree(dev, ctx);

	return 0;
}

#ifdef CONFIG_PM_SLEEP
static int panel_hdmi_suspend(struct device *dev)
{
	struct hdmi_context *ctx = dev_get_drvdata(dev);
	struct drm_connector *connector;
	struct nx_drm_display *display;
	int ret = 0;

	if (!ctx || !ctx->connector)
		return 0;

	connector = &ctx->connector->connector;
	display = ctx_to_display(ctx);

	/*
	 * if hdmi is connected, prevent to go suspend mode.
	 * to protect current leakage from HDMI port
	 */
	if (ctx->plug) {
		dev_warn(dev, "HDMI is connected -> prevent suspend !!!\n");
		return -EIO;
	}

	ctx->plug = false;

	cancel_delayed_work_sync(&ctx->work);
	drm_helper_hpd_irq_event(connector->dev);

	if (display->ops && display->ops->suspend)
		ret = display->ops->suspend(display);

	return ret;
}

static int panel_hdmi_resume(struct device *dev)
{
	struct hdmi_context *ctx = dev_get_drvdata(dev);
	struct nx_drm_display *display;

	if (!ctx || !ctx->connector)
		return 0;

	display = ctx_to_display(ctx);

	if (display->ops && display->ops->resume)
		display->ops->resume(display);

	return 0;
}
#endif

static const struct dev_pm_ops panel_hdmi_pm = {
	SET_SYSTEM_SLEEP_PM_OPS(
		panel_hdmi_suspend, panel_hdmi_resume
	)
};

static const struct of_device_id panel_hdmi_of_match[] = {
	{.compatible = "nexell,s5pxx18-drm-hdmi"},
	{}
};
MODULE_DEVICE_TABLE(of, panel_hdmi_of_match);

static struct platform_driver panel_hdmi_driver = {
	.probe = panel_hdmi_probe,
	.remove = panel_hdmi_remove,
	.driver = {
		.name = "nexell,display_drm_hdmi",
		.owner = THIS_MODULE,
		.of_match_table = panel_hdmi_of_match,
		.pm = &panel_hdmi_pm,
	},
};

void panel_hdmi_init(void)
{
	platform_driver_register(&panel_hdmi_driver);
}

void panel_hdmi_exit(void)
{
	platform_driver_unregister(&panel_hdmi_driver);
}<|MERGE_RESOLUTION|>--- conflicted
+++ resolved
@@ -59,13 +59,10 @@
 	int crtc_pipe;
 	unsigned int possible_crtcs_mask;
 	bool skip_boot_connect;
-<<<<<<< HEAD
+	u32 prefered_mode;
 #if defined(CONFIG_DRM_PANEL_FRIENDLYELEC)
 	int force;
 #endif
-=======
-	u32 prefered_mode;
->>>>>>> 118a60fb
 };
 
 #define ctx_to_display(c)	\
@@ -142,9 +139,6 @@
 
 		drm_display_mode_from_videomode(vm, mode);
 		mode->vrefresh = display->vrefresh;
-#if defined(CONFIG_DRM_PANEL_FRIENDLYELEC)
-		panel_init_display_mode(mode);
-#endif
 
 		err = hdmi_ops->get_mode(display, mode);
 		if (err)
@@ -157,6 +151,9 @@
 		connector->display_info.height_mm = mode->height_mm;
 
 		mode->type = DRM_MODE_TYPE_DRIVER | DRM_MODE_TYPE_PREFERRED;
+#if defined(CONFIG_DRM_PANEL_FRIENDLYELEC)
+		panel_init_display_mode(mode);
+#endif
 
 		drm_mode_set_name(mode);
 		drm_mode_probed_add(connector, mode);
@@ -427,15 +424,10 @@
 	fb_helper = &private->fbdev->fb_helper;
 	ops = ctx_to_display(ctx)->ops;
 
-<<<<<<< HEAD
 	if (!fb_helper) {
 		dev_warn(connector->dev->dev, "no fb_helper\n");
 		return -ENOENT;
 	}
-=======
-	if (fb_helper == NULL)
-		return 0;
->>>>>>> 118a60fb
 
 	if (!ctx->skip_boot_connect) {
 		/*
