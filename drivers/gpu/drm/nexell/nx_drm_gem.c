/*
 * Copyright (C) 2016  Nexell Co., Ltd.
 * Author: junghyun, kim <jhkim@nexell.co.kr>
 *
 * This program is free software; you can redistribute it and/or
 * modify it under the terms of the GNU General Public License
 * as published by the Free Software Foundation; either version 2
 * of the License, or (at your option) any later version.
 *
 * This program is distributed in the hope that it will be useful,
 * but WITHOUT ANY WARRANTY; without even the implied warranty of
 * MERCHANTABILITY or FITNESS FOR A PARTICULAR PURPOSE.  See the
 * GNU General Public License for more details.
 *
 * You should have received a copy of the GNU General Public License
 * along with this program.  If not, see <http://www.gnu.org/licenses/>.
 */
#include <drm/drmP.h>
#include <drm/drm_vma_manager.h>
#include <linux/dma-buf.h>
#include <linux/shmem_fs.h>
#include <linux/reservation.h>
#include <drm/nexell_drm.h>

#include "nx_drm_gem.h"

static const char * const gem_type_name[] = {
	[NEXELL_BO_DMA] = "dma, non-cachable",
	[NEXELL_BO_DMA_CACHEABLE] = "dma, cachable",
	[NEXELL_BO_SYSTEM] = "system, non-cachable",
	[NEXELL_BO_SYSTEM_CACHEABLE] = "system, cachable",
	[NEXELL_BO_SYSTEM_NONCONTIG] = "system non-contig, non-cachable",
	[NEXELL_BO_SYSTEM_NONCONTIG_CACHEABLE] = "system non-contig, cachable",
};

#define	LATE_CREATE_MMAP_OFFSET

static int nx_drm_gem_handle_create(struct drm_gem_object *obj,
			struct drm_file *file_priv,
			unsigned int *handle)
{
	int ret;

	/*
	 * allocate a id of idr table where the obj is registered
	 * and handle has the id what user can see.
	 */
	ret = drm_gem_handle_create(file_priv, obj, handle);
	if (ret)
		return ret;

	/* drop reference from allocate - handle holds it now. */
	drm_gem_object_unreference_unlocked(obj);

	return 0;
}

static struct nx_gem_object *nx_drm_gem_object_new(struct drm_device *drm,
			size_t size)
{
	struct nx_gem_object *nx_obj;
	struct drm_gem_object *obj;
	int ret;

	DRM_DEBUG_DRIVER("size:%zu\n", size);

	nx_obj = kzalloc(sizeof(*nx_obj), GFP_KERNEL);
	if (!nx_obj)
		return ERR_PTR(-ENOMEM);

	obj = &nx_obj->base;

	ret = drm_gem_object_init(drm, obj, size);
	if (ret)
		goto error;

#ifndef LATE_CREATE_MMAP_OFFSET
	ret = drm_gem_create_mmap_offset(obj);
	if (ret) {
		drm_gem_object_release(obj);
		goto error;
	}
#endif
	mutex_init(&nx_obj->lock);
	INIT_LIST_HEAD(&nx_obj->vmas);

	return nx_obj;

error:
	kfree(nx_obj);

	return ERR_PTR(ret);
}

static void nx_drm_gem_object_delete(struct nx_gem_object *nx_obj)
{
	struct drm_gem_object *obj;

	DRM_DEBUG_DRIVER("enter\n");

	obj = &nx_obj->base;

	drm_gem_object_release(obj);

	kfree(nx_obj);
}

static inline bool __gem_is_cacheable(uint32_t flags)
{
	bool cachable = false;

	if (flags == NEXELL_BO_DMA_CACHEABLE ||
		flags == NEXELL_BO_SYSTEM_CACHEABLE ||
		flags == NEXELL_BO_SYSTEM_NONCONTIG_CACHEABLE)
		cachable = true;

	DRM_DEBUG_DRIVER("cachable:%s\n", cachable ? "O" : "X");
	return cachable;
}

static inline bool __gem_is_system(uint32_t flags)
{
	bool system = false;

	if (flags == NEXELL_BO_SYSTEM ||
		flags == NEXELL_BO_SYSTEM_CACHEABLE ||
		flags == NEXELL_BO_SYSTEM_NONCONTIG ||
		flags == NEXELL_BO_SYSTEM_NONCONTIG_CACHEABLE)
		system = true;

	DRM_DEBUG_DRIVER("system:%s\n", system ? "O" : "X");
	return system;
}

static inline bool __gem_is_system_noncontig(uint32_t flags)
{
	if (flags == NEXELL_BO_SYSTEM_NONCONTIG ||
		flags == NEXELL_BO_SYSTEM_NONCONTIG_CACHEABLE)
		return true;

	return false;
}

static inline struct page *__gem_page_page(struct page *page)
{
	return (struct page *)((unsigned long)page & ~(1UL));
}

static inline bool __gem_page_is_dirty(struct page *page)
{
	return !!((unsigned long)page & 1UL);
}

static inline void __gem_page_dirty(struct page **page)
{
	*page = (struct page *)((unsigned long)(*page) | 1UL);
}

static inline void __gem_page_clean(struct page **page)
{
	*page = (struct page *)((unsigned long)(*page) & ~(1UL));
}

static inline void __gem_page_dev_sync(struct device *dev, struct page *page,
		size_t size, enum dma_data_direction dir)
{
	struct scatterlist sg;

	sg_init_table(&sg, 1);
	sg_set_page(&sg, page, size, 0);

	sg_dma_address(&sg) = page_to_phys(page);
	dma_sync_sg_for_device(dev, &sg, 1, dir);
}

static inline void __gem_page_cpu_sync(struct device *dev, struct page *page,
		size_t size, enum dma_data_direction dir)
{
	struct scatterlist sg;

	DRM_DEBUG_DRIVER("cpu sync\n");

	sg_init_table(&sg, 1);
	sg_set_page(&sg, page, size, 0);

	sg_dma_address(&sg) = page_to_phys(page);
	dma_sync_sg_for_cpu(dev, &sg, 1, dir);
}

static const unsigned int sys_contig_orders[] = {8, 4, 0};
static const int num_orders = ARRAY_SIZE(sys_contig_orders);

static inline unsigned int order_to_size(int order)
{
	return PAGE_SIZE << order;
}

static struct page *__alloc_order_pages(struct device *dev,
			size_t size, unsigned int max_order)
{
	gfp_t high_gfp, low_gfp;
	struct page *page;
	unsigned int order;
	int i;

	high_gfp = (GFP_HIGHUSER | __GFP_ZERO | __GFP_NOWARN |
			     __GFP_NORETRY) & ~__GFP_RECLAIM;
	low_gfp = (GFP_HIGHUSER | __GFP_ZERO | __GFP_NOWARN);

	for (i = 0; i < num_orders; i++) {
		gfp_t gfp_flags = low_gfp;

		if (order_to_size(sys_contig_orders[i]) > size)
			continue;

		if (sys_contig_orders[i] > max_order)
			continue;

		order = sys_contig_orders[i];
		if (order > 4)
			gfp_flags = high_gfp;

		page = alloc_pages(gfp_flags | __GFP_COMP, order);

		/*
		 * For debug status :
		 * DRM_DEBUG_DRIVER("va:%p, i:%d order:%d,%d, size:%u\n",
		 * page_address(page), i, max_order, order,
		 * order_to_size(order));
		 */

		if (!page)
			continue;

		/* cached flush */
		__gem_page_dev_sync(NULL, page, PAGE_SIZE << order,
						DMA_BIDIRECTIONAL);

		return page;
	}

	return NULL;
}

static void *__drm_gem_sys_remap(struct nx_gem_object *nx_obj, size_t size)
{
	struct scatterlist *sg;
	struct sg_table *sgt = nx_obj->sgt;
	int npages = PAGE_ALIGN(size) / PAGE_SIZE;
	struct page **pages = vmalloc(sizeof(struct page *) * npages);
	struct page **tmp = pages;
	pgprot_t prot;
	void *cpu_addr = NULL;
	int i, j;

	if (!pages)
		return NULL;

	if (!sgt)
		goto out;

	if (__gem_is_cacheable(nx_obj->flags))
		prot = PAGE_KERNEL;
	else
		prot = pgprot_writecombine(PAGE_KERNEL);

	for_each_sg(sgt->sgl, sg, sgt->nents, i) {
		int npages_this_entry = PAGE_ALIGN(sg->length) / PAGE_SIZE;
		struct page *page = sg_page(sg);

		BUG_ON(i >= npages);
		for (j = 0; j < npages_this_entry; j++)
			*(tmp++) = page++;
	}

	cpu_addr = vmap(pages, npages, VM_MAP, prot);

out:
	vfree(pages);

	if (!cpu_addr)
		return ERR_PTR(-ENOMEM);

	DRM_DEBUG_DRIVER("map va:%p, size:%zu\n", cpu_addr, size);

	return cpu_addr;
}

static int nx_drm_gem_sys_alloc(struct nx_gem_object *nx_obj,
			size_t size)
{
	struct drm_device *drm;
	dma_addr_t dma_addr;
	struct sg_table *sgt;
	struct scatterlist *sg;
	struct list_head pages;
	struct page *page, *tmp_page;
	size_t remaining = PAGE_ALIGN(size), length;
	unsigned int order = sys_contig_orders[0];
	int i = 0;

	drm = nx_obj->base.dev;
	INIT_LIST_HEAD(&pages);

	while (remaining > 0) {
		page = __alloc_order_pages(drm->dev, remaining, order);
		if (!page)
			goto free_pages;

		list_add_tail(&page->lru, &pages);

		order = compound_order(page);
		length = PAGE_SIZE << order;
		remaining -= length;
		dma_addr = phys_to_dma(drm->dev, page_to_phys(page));

		if (!nx_obj->dma_addr)
			nx_obj->dma_addr = dma_addr;

		DRM_DEBUG_DRIVER("[%3d] va:%p, pa:%pad, size:%zu, remain:%zu\n",
			i, page_address(page), &dma_addr, length, remaining);

		i++;
	}

	sgt = kzalloc(sizeof(struct sg_table), GFP_KERNEL);
	if (!sgt)
		goto free_pages;

	if (sg_alloc_table(sgt, i, GFP_KERNEL))
		goto free_sgtable;

	sg = sgt->sgl;
	list_for_each_entry_safe(page, tmp_page, &pages, lru) {
		sg_set_page(sg, page, PAGE_SIZE << compound_order(page), 0);
		sg_dma_address(sg) = sg_phys(sg);
		sg = sg_next(sg);
		list_del(&page->lru);
	}

	nx_obj->sgt = sgt;
	nx_obj->cpu_addr = __drm_gem_sys_remap(nx_obj, size);
	nx_obj->size = size;

	DRM_DEBUG_DRIVER("va:%p, sgt:%p, nents:%d\n",
		nx_obj->cpu_addr, sgt,  sgt->nents);

	return 0;

free_sgtable:
	kfree(sgt);

free_pages:
	list_for_each_entry_safe(page, tmp_page, &pages, lru)
		__free_pages(page, compound_order(page));

	return -ENOMEM;
}

static void nx_drm_gem_sys_free(struct nx_gem_object *nx_obj)
{
	struct scatterlist *sg;
	struct sg_table *sgt = nx_obj->sgt;
	int i;

	vunmap(nx_obj->cpu_addr);

	for_each_sg(sgt->sgl, sg, sgt->nents, i) {
		struct page *page = sg_page(sg);

		DRM_DEBUG_DRIVER("[%3d] %p, va:%p, pa:0x%lx, size:%ld\n",
			i, page, page_address(page),
			(unsigned long)phys_to_dma(nx_obj->base.dev->dev,
			virt_to_phys(page_address(page))),
			PAGE_SIZE << compound_order(page));

		__free_pages(page, compound_order(page));
	}

	sg_free_table(sgt);
	kfree(sgt);
}

static int nx_drm_gem_sys_mmap(struct nx_gem_object *nx_obj,
			struct vm_area_struct *vma)
{
	struct sg_table *sgt = nx_obj->sgt;
	unsigned long addr = vma->vm_start;
	unsigned long offset = vma->vm_pgoff * PAGE_SIZE;
	struct scatterlist *sg;
	int i;
	int ret;

	for_each_sg(sgt->sgl, sg, sgt->nents, i) {
		struct page *page = sg_page(sg);
		unsigned long remainder = vma->vm_end - addr;
		unsigned long len = sg->length;

		DRM_DEBUG_DRIVER("vma:0x%lx~0x%lx, va:%p, size:%ld\n",
			addr, vma->vm_end, page_address(page), len);

		if (offset >= sg->length) {
			offset -= sg->length;
			continue;
		} else if (offset) {
			page += offset / PAGE_SIZE;
			len = sg->length - offset;
			offset = 0;
		}

		len = min(len, remainder);
		ret = remap_pfn_range(vma, addr,
				page_to_pfn(page), len, vma->vm_page_prot);
		if (ret)
			return ret;

		addr += len;
		if (addr >= vma->vm_end)
			break;
	}

	return 0;
}

static int nx_drm_gem_sys_contig_alloc(
			struct nx_gem_object *nx_obj, size_t size)
{
	struct drm_device *drm;
	struct sg_table *sgt;
	void *cpu_addr;
	dma_addr_t dma_addr;
	struct page *page;
	unsigned long i;
	int order = get_order(size);
	int ret = -ENOMEM;

	drm = nx_obj->base.dev;

	if (order >= MAX_ORDER) {
		dev_err(drm->dev,
			"failed allocate buffer %zu over max order:%d (%d)\n",
			size, order_to_size(MAX_ORDER - 1), MAX_ORDER);
		return ret;
	}

	page = alloc_pages(GFP_HIGHUSER | __GFP_ZERO | __GFP_NOWARN, order);
	if (!page) {
		dev_err(drm->dev,
			"failed allocate buffer %zu, ret:%d\n", size, ret);
		return ret;
	}

	split_page(page, order);

	size = PAGE_ALIGN(size);
	for (i = size >> PAGE_SHIFT; i < (1 << order); i++)
		__free_page(page + i);

	sgt = kzalloc(sizeof(struct sg_table), GFP_KERNEL);
	if (!sgt)
		goto free_pages;

	ret = sg_alloc_table(sgt, 1, GFP_KERNEL);
	if (ret)
		goto free_sgtable;

	sg_set_page(sgt->sgl, page, size, 0);
	sg_dma_address(sgt->sgl) = sg_phys(sgt->sgl);

	cpu_addr = page_address(page);
	dma_addr = phys_to_dma(drm->dev, virt_to_phys(cpu_addr));

	/* set gem object params */
	nx_obj->sgt = sgt;
	nx_obj->cpu_addr = __drm_gem_sys_remap(nx_obj, size);
	nx_obj->dma_addr = dma_addr;
	nx_obj->size = size;

	/* cached flush */
	__gem_page_dev_sync(drm->dev, page, size, DMA_BIDIRECTIONAL);

	DRM_DEBUG_DRIVER("va:%p->%p, pa:%pad, size:%zu\n",
		page_address(page), nx_obj->cpu_addr, &nx_obj->dma_addr, size);

	return 0;

free_sgtable:
	kfree(sgt);

free_pages:
	for (i = 0; i < size >> PAGE_SHIFT; i++)
		__free_page(page + i);

	return ret;
}

static void nx_drm_gem_sys_contig_free(struct nx_gem_object *nx_obj)
{
	struct sg_table *sgt = nx_obj->sgt;
	struct page *page = sg_page(sgt->sgl);
	unsigned long pages = PAGE_ALIGN(nx_obj->size) >> PAGE_SHIFT;
	int i;

	DRM_DEBUG_DRIVER("va:%p, pa:%pad, size:%zu\n",
		page_address(page), &nx_obj->dma_addr, nx_obj->size);

	vunmap(nx_obj->cpu_addr);

	for (i = 0; i < pages; i++)
		__free_page(page + i);

	sg_free_table(sgt);
	kfree(sgt);
}

static int nx_drm_gem_sys_contig_mmap(struct nx_gem_object *nx_obj,
			struct vm_area_struct *vma)
{
	struct drm_device *drm;
	unsigned long nr_vma_pages, nr_pages;
	unsigned long pfn, off;
	dma_addr_t dma_addr;
	size_t size;
	int ret = -ENXIO;

	drm = nx_obj->base.dev;
	dma_addr = nx_obj->dma_addr;
	size = vma->vm_end - vma->vm_start;

	DRM_DEBUG_DRIVER("va:%p, pa:%pad, vma:0x%lx~0x%lx, size:%zu\n",
		nx_obj->cpu_addr, &dma_addr, vma->vm_start, vma->vm_end, size);

	nr_vma_pages = (size) >> PAGE_SHIFT;
	nr_pages = PAGE_ALIGN(size) >> PAGE_SHIFT;
	pfn = dma_to_phys(drm->dev, dma_addr) >> PAGE_SHIFT;
	off = vma->vm_pgoff;

	if (off < nr_pages && nr_vma_pages <= (nr_pages - off)) {
		ret = remap_pfn_range(vma, vma->vm_start,
				      pfn + off, size, vma->vm_page_prot);
	}

	return 0;
}

static int nx_drm_gem_dma_alloc(
			struct nx_gem_object *nx_obj, size_t size)
{
	struct drm_device *drm = nx_obj->base.dev;
	struct sg_table *sgt;
	void *cpu_addr;
	dma_addr_t dma_addr;
	int ret = -ENOMEM;

	size = PAGE_ALIGN(size);

	cpu_addr = dma_alloc_writecombine(drm->dev, size, &dma_addr,
				GFP_KERNEL | __GFP_NOWARN);
	if (!cpu_addr) {
		dev_err(drm->dev, "failed to allocate buffer with size %zu\n",
			size);
		return -ENOMEM;
	}

	sgt = kzalloc(sizeof(struct sg_table), GFP_KERNEL);
	if (!sgt)
		goto free_pages;

	if (dma_get_sgtable(drm->dev, sgt, cpu_addr, dma_addr, size))
		goto free_sgtable;

	/* set gem object params */
	nx_obj->sgt = sgt;
	nx_obj->cpu_addr = cpu_addr;
	nx_obj->dma_addr = dma_addr;
	nx_obj->size = size;

	DRM_DEBUG_DRIVER("va:%p, pa:%pad, size:%zu\n",
			cpu_addr, &dma_addr, size);

	return 0;

free_sgtable:
	kfree(sgt);

free_pages:
	dma_free_writecombine(drm->dev, size, cpu_addr, dma_addr);

	return ret;
}

static void nx_drm_gem_dma_free(struct nx_gem_object *nx_obj)
{
	struct drm_device *drm = nx_obj->base.dev;
	struct sg_table *sgt = nx_obj->sgt;
	void *cpu_addr;
	dma_addr_t dma_addr;
	size_t size;

	cpu_addr = nx_obj->cpu_addr;
	dma_addr = nx_obj->dma_addr;
	size = nx_obj->size;

	DRM_DEBUG_DRIVER("va:%p, pa:%pad, size:%zu\n",
			cpu_addr, &dma_addr, nx_obj->size);

	if (cpu_addr)
		dma_free_writecombine(drm->dev, size, cpu_addr, dma_addr);

	if (sgt) {
		sg_free_table(sgt);
		kfree(sgt);
	}
}

static int nx_drm_gem_dma_mmap(struct nx_gem_object *nx_obj,
			struct vm_area_struct *vma)
{
	struct drm_device *drm;
	void *cpu_addr;
	dma_addr_t dma_addr;
	size_t size;

	drm = nx_obj->base.dev;
	cpu_addr = nx_obj->cpu_addr;
	dma_addr = nx_obj->dma_addr;
	size = vma->vm_end - vma->vm_start;

	DRM_DEBUG_DRIVER("va:%p, pa:%pad, vma:0x%lx~0x%lx, size:%zu\n",
		cpu_addr, &dma_addr, vma->vm_start, vma->vm_end, size);

	return dma_mmap_writecombine(drm->dev, vma, cpu_addr, dma_addr, size);
}

static int nx_drm_gem_buf_alloc(struct nx_gem_object *nx_obj, size_t size)
{
	uint32_t flags = nx_obj->flags;
	int ret;

	switch (flags) {
	case NEXELL_BO_SYSTEM:
	case NEXELL_BO_SYSTEM_CACHEABLE:
		ret = nx_drm_gem_sys_contig_alloc(nx_obj, size);
		break;

	case NEXELL_BO_SYSTEM_NONCONTIG:
	case NEXELL_BO_SYSTEM_NONCONTIG_CACHEABLE:
		ret = nx_drm_gem_sys_alloc(nx_obj, size);
		break;

	case NEXELL_BO_DMA:
	case NEXELL_BO_DMA_CACHEABLE:
	default:
		ret = nx_drm_gem_dma_alloc(nx_obj, size);
		break;
	}

	return ret;
}

static void nx_drm_gem_buf_free(struct nx_gem_object *nx_obj)
{
	struct drm_gem_object *obj = &nx_obj->base;
	uint32_t flags = nx_obj->flags;

	DRM_DEBUG_DRIVER("va:%p, pa:%pad, attach:%s\n",
		nx_obj->cpu_addr, &nx_obj->dma_addr,
		obj->import_attach ? "o" : "x");

	if (nx_obj->cpu_addr) {
		switch (flags) {
		case NEXELL_BO_SYSTEM:
		case NEXELL_BO_SYSTEM_CACHEABLE:
			nx_drm_gem_sys_contig_free(nx_obj);
			break;

		case NEXELL_BO_SYSTEM_NONCONTIG:
		case NEXELL_BO_SYSTEM_NONCONTIG_CACHEABLE:
			nx_drm_gem_sys_free(nx_obj);
			break;

		case NEXELL_BO_DMA:
		case NEXELL_BO_DMA_CACHEABLE:
		default:
			nx_drm_gem_dma_free(nx_obj);
			break;
		}
	} else if (obj->import_attach) {
		drm_prime_gem_destroy(obj, nx_obj->import_sgt);
	}

	if (nx_obj->pages)
		vfree(nx_obj->pages);
}

static int nx_drm_gem_buf_pages(struct nx_gem_object *nx_obj, size_t size)
{
	int num_pages = PAGE_ALIGN(size) / PAGE_SIZE;
	struct sg_table *sgt = nx_obj->sgt;
	struct scatterlist *sg;
	int i, j, k = 0;

	DRM_DEBUG_DRIVER("num_pages:%d\n", num_pages);

	if (!nx_obj->sgt)
		return 0;

	nx_obj->pages = vmalloc(sizeof(struct page *) * num_pages);
	if (!nx_obj->pages)
		return -ENOMEM;

	for_each_sg(sgt->sgl, sg, sgt->nents, i) {
		struct page *page = sg_page(sg);

		for (j = 0; j < sg->length / PAGE_SIZE; j++)
			nx_obj->pages[k++] = page++;
	}

	return 0;
}

static void __vm_set_cache_attr(struct vm_area_struct *vma, uint32_t flags)
{
	bool cached = __gem_is_cacheable(flags);

	if (cached) {
		vma->vm_page_prot = vm_get_page_prot(vma->vm_flags);
	} else {
		bool system = __gem_is_system(flags);

		if (system)
			vma->vm_page_prot = pgprot_noncached(
					vm_get_page_prot(vma->vm_flags));
	}

<<<<<<< HEAD
	DRM_DEBUG_DRIVER("flags: %s\n",	gem_type_name[flags]);
=======
	DRM_DEBUG_DRIVER("flags: %s\n", gem_type_name[flags]);
>>>>>>> dc20d2ef
}

static int nx_drm_gem_buf_mmap(struct nx_gem_object *nx_obj,
			struct vm_area_struct *vma)
{
	uint32_t flags = nx_obj->flags;
	int ret;

	DRM_DEBUG_DRIVER("va:%p, pa:%pad, s:0x%lx, e:0x%lx, size:%zu\n",
		nx_obj->cpu_addr, &nx_obj->dma_addr, vma->vm_start, vma->vm_end,
		nx_obj->size);

	/*
	 * update cache vm prot
	 */
	__vm_set_cache_attr(vma, flags);

	/*
	 * Clear the VM_PFNMAP flag that was set by drm_gem_mmap(), and set the
	 * vm_pgoff (used as a fake buffer offset by DRM) to 0 as we want
	 * to map the whole buffer.
	 */
	vma->vm_flags &= ~VM_PFNMAP;
	vma->vm_pgoff = 0;

	switch (flags) {
	case NEXELL_BO_SYSTEM:
	case NEXELL_BO_SYSTEM_CACHEABLE:
		ret = nx_drm_gem_sys_contig_mmap(nx_obj, vma);
		break;

	case NEXELL_BO_SYSTEM_NONCONTIG:
	case NEXELL_BO_SYSTEM_NONCONTIG_CACHEABLE:
		ret = nx_drm_gem_sys_mmap(nx_obj, vma);
		break;

	case NEXELL_BO_DMA:
	case NEXELL_BO_DMA_CACHEABLE:
	default:
		if (__gem_is_cacheable(flags))
			ret = nx_drm_gem_sys_contig_mmap(nx_obj, vma);
		else
			ret = nx_drm_gem_dma_mmap(nx_obj, vma);
		break;
	}

	if (ret)
		drm_gem_vm_close(vma);

	return ret;
}

/*
 * struct vm_operations_struct
 */
struct gem_vma_list {
	struct list_head list;
	struct vm_area_struct *vma;
};

static void __gem_vma_list_add(struct vm_area_struct *vma)
{
	struct drm_gem_object *obj = vma->vm_private_data;
	struct nx_gem_object *nx_obj = to_nx_gem_obj(obj);
	struct gem_vma_list *vma_list;

	DRM_DEBUG_DRIVER("enter\n");

	vma_list = kmalloc(sizeof(struct gem_vma_list), GFP_KERNEL);
	if (!vma_list)
		return;

	vma_list->vma = vma;
	mutex_lock(&nx_obj->lock);
	list_add(&vma_list->list, &nx_obj->vmas);
	mutex_unlock(&nx_obj->lock);

	DRM_DEBUG_DRIVER("adding %p\n", vma);
}

static void __gem_vma_list_del(struct vm_area_struct *vma)
{
	struct drm_gem_object *obj = vma->vm_private_data;
	struct nx_gem_object *nx_obj = to_nx_gem_obj(obj);
	struct gem_vma_list *vma_list, *tmp;

	DRM_DEBUG_DRIVER("enter\n");

	mutex_lock(&nx_obj->lock);
	list_for_each_entry_safe(vma_list, tmp, &nx_obj->vmas, list) {
		if (vma_list->vma != vma)
			continue;
		list_del(&vma_list->list);
		kfree(vma_list);
		DRM_DEBUG_DRIVER("deleting %p\n", vma);
		break;
	}
	mutex_unlock(&nx_obj->lock);
}

static int __gem_map_vm_sync(struct drm_gem_object *obj,
			enum dma_data_direction dir)
{
	struct gem_vma_list *vma_list;
	struct nx_gem_object *nx_obj = to_nx_gem_obj(obj);
	int pages = PAGE_ALIGN(nx_obj->size) / PAGE_SIZE;
	struct drm_device *drm = obj->dev;
	uint32_t flags = nx_obj->flags;
	int i;

	DRM_DEBUG_DRIVER("map syncing\n");

	if (!__gem_is_cacheable(flags))
		return 0;

	mutex_lock(&nx_obj->lock);
	for (i = 0; i < pages; i++) {
		struct page *page = nx_obj->pages[i];

		if (__gem_page_is_dirty(page))
			__gem_page_dev_sync(drm->dev, __gem_page_page(page),
							PAGE_SIZE, dir);

		__gem_page_clean(nx_obj->pages + i);
	}

	list_for_each_entry(vma_list, &nx_obj->vmas, list) {
		struct vm_area_struct *vma = vma_list->vma;

		zap_page_range(vma, vma->vm_start,
					vma->vm_end - vma->vm_start, NULL);
	}
	mutex_unlock(&nx_obj->lock);

	return 0;
}

static void __gem_unmap_vm_sync(struct drm_gem_object *obj,
			enum dma_data_direction dir)
{
	struct nx_gem_object *nx_obj = to_nx_gem_obj(obj);
	int pages = PAGE_ALIGN(nx_obj->size) / PAGE_SIZE;
	struct drm_device *drm = obj->dev;
	uint32_t flags = nx_obj->flags;
	int i;

	DRM_DEBUG_DRIVER("unmap syncing\n");

	if (!__gem_is_cacheable(flags))
		return;

	mutex_lock(&nx_obj->lock);
	for (i = 0; i < pages; i++) {
		struct page *page = nx_obj->pages[i];

		if (__gem_page_is_dirty(page))
			__gem_page_cpu_sync(drm->dev, __gem_page_page(page),
							PAGE_SIZE, dir);
	}
	mutex_unlock(&nx_obj->lock);
}

/*
 * called file_operations mmap: nx_drm_gem_fops_mmap
 */
static int nx_drm_gem_vm_fault(struct vm_area_struct *vma, struct vm_fault *vmf)
{
	struct drm_gem_object *obj = vma->vm_private_data;
	struct nx_gem_object *nx_obj = to_nx_gem_obj(obj);
	unsigned long pfn;
	pgoff_t offset;
	int ret = 0;

	DRM_DEBUG_DRIVER("enter\n");

	if (nx_obj->pages) {
		mutex_lock(&nx_obj->lock);
		offset = ((unsigned long)vmf->virtual_address -
					vma->vm_start) >> PAGE_SHIFT;

		__gem_page_dirty(nx_obj->pages + offset);
		if (!WARN_ON(!nx_obj->pages || !nx_obj->pages[offset])) {
			pfn = page_to_pfn(
				__gem_page_page(nx_obj->pages[offset]));
			ret = vm_insert_pfn(vma,
				(unsigned long)vmf->virtual_address, pfn);
		}
		mutex_unlock(&nx_obj->lock);
	}

	switch (ret) {
	case -EAGAIN:
	case 0:
	case -ERESTARTSYS:
	case -EINTR:
	case -EBUSY:
		ret = VM_FAULT_NOPAGE;
		break;
	case -ENOMEM:
		ret = VM_FAULT_OOM;
		break;
	default:
		ret = VM_FAULT_SIGBUS;
		break;
	}

	return ret;
}

static void nx_drm_gem_vm_open(struct vm_area_struct *vma)
{
	struct drm_gem_object *obj = vma->vm_private_data;

	__gem_vma_list_add(vma);
	drm_gem_object_reference(obj);
}

static void nx_drm_gem_vm_close(struct vm_area_struct *vma)
{
	struct drm_gem_object *obj = vma->vm_private_data;

	__gem_vma_list_del(vma);
	drm_gem_object_unreference_unlocked(obj);
}

static const struct vm_operations_struct gem_vm_ops = {
	.fault = nx_drm_gem_vm_fault,
	.open = nx_drm_gem_vm_open,
	.close = nx_drm_gem_vm_close,
};

static int nx_drm_gem_vm_map(struct drm_gem_object *obj,
			unsigned long obj_size, struct vm_area_struct *vma)
{
	struct nx_gem_object *nx_obj = to_nx_gem_obj(obj);
	uint32_t flags = nx_obj->flags;

	DRM_DEBUG_DRIVER("enter\n");

	/* Check for valid size. */
	if (obj_size < vma->vm_end - vma->vm_start)
		return -EINVAL;

	vma->vm_flags |= VM_IO |
				VM_PFNMAP | VM_DONTEXPAND | VM_DONTDUMP;
	vma->vm_ops = &gem_vm_ops;
	vma->vm_private_data = obj;

	if (__gem_is_cacheable(flags))
		__gem_vma_list_add(vma);
	else
		vma->vm_page_prot =
			pgprot_writecombine(vm_get_page_prot(vma->vm_flags));


	/* Take a ref for this mapping of the object, so that the fault
	 * handler can dereference the mmap offset's pointer to the object.
	 * This reference is cleaned up by the corresponding vm_close
	 * (which should happen whether the vma was created by this call, or
	 * by a vm_open due to mremap or partial unmap or whatever).
	 */
	drm_gem_object_reference(obj);

	return 0;
}

static int nx_drm_gem_mmap_vma(struct file *filp, struct vm_area_struct *vma)
{
	struct drm_file *priv = filp->private_data;
	struct drm_device *drm = priv->minor->dev;
	struct drm_gem_object *obj = NULL;
	struct drm_vma_offset_node *node;
	int ret;

	if (drm_device_is_unplugged(drm))
		return -ENODEV;

	drm_vma_offset_lock_lookup(drm->vma_offset_manager);
	node = drm_vma_offset_exact_lookup_locked(drm->vma_offset_manager,
						  vma->vm_pgoff,
						  vma_pages(vma));
	if (likely(node)) {
		obj = container_of(node, struct drm_gem_object, vma_node);
		/*
		 * When the object is being freed, after it hits 0-refcnt it
		 * proceeds to tear down the object. In the process it will
		 * attempt to remove the VMA offset and so acquire this
		 * mgr->vm_lock.  Therefore if we find an object with a 0-refcnt
		 * that matches our range, we know it is in the process of being
		 * destroyed and will be freed as soon as we release the lock -
		 * so we have to check for the 0-refcnted object and treat it as
		 * invalid.
		 */
		if (!kref_get_unless_zero(&obj->refcount))
			obj = NULL;
	}
	drm_vma_offset_unlock_lookup(drm->vma_offset_manager);

	if (!obj)
		return -EINVAL;

	if (!drm_vma_node_is_allowed(node, filp)) {
		drm_gem_object_unreference_unlocked(obj);
		return -EACCES;
	}

	ret = nx_drm_gem_vm_map(obj,
				drm_vma_node_size(node) << PAGE_SHIFT, vma);

	drm_gem_object_unreference_unlocked(obj);

	return ret;
}

/*
 * provide dma_buf_ops
 */
struct nx_drm_prime_attachment {
	struct sg_table *sgt;
	enum dma_data_direction dir;
};

static int nx_drm_gem_map_attach(struct dma_buf *dma_buf,
			struct device *target_dev,
			struct dma_buf_attachment *attach)
{
	struct nx_drm_prime_attachment *prime_attach;
	struct drm_gem_object *obj = dma_buf->priv;
	struct drm_device *drm = obj->dev;

	DRM_DEBUG_DRIVER("enter\n");

	prime_attach = kzalloc(sizeof(*prime_attach), GFP_KERNEL);
	if (!prime_attach)
		return -ENOMEM;

	prime_attach->dir = DMA_NONE;
	attach->priv = prime_attach;

	if (!drm->driver->gem_prime_pin)
		return 0;

	return drm->driver->gem_prime_pin(obj);
}

static void nx_drm_gem_map_detach(struct dma_buf *dma_buf,
			struct dma_buf_attachment *attach)
{
	struct nx_drm_prime_attachment *prime_attach = attach->priv;
	struct drm_gem_object *obj = dma_buf->priv;
	struct drm_device *drm = obj->dev;
	struct sg_table *sgt;

	DRM_DEBUG_DRIVER("enter\n");

	if (drm->driver->gem_prime_unpin)
		drm->driver->gem_prime_unpin(obj);

	if (!prime_attach)
		return;

	sgt = prime_attach->sgt;

	if (sgt) {
		if (prime_attach->dir != DMA_NONE)
			__gem_unmap_vm_sync(obj, prime_attach->dir);
		sg_free_table(sgt);
	}

	kfree(sgt);
	kfree(prime_attach);
	attach->priv = NULL;
}

static struct sg_table *nx_drm_gem_map_dma_buf(
			struct dma_buf_attachment *attach,
			enum dma_data_direction dir)
{
	struct nx_drm_prime_attachment *prime_attach = attach->priv;
	struct drm_gem_object *obj = attach->dmabuf->priv;
	struct sg_table *sgt;

	DRM_DEBUG_DRIVER("enter\n");

	if (WARN_ON(dir == DMA_NONE || !prime_attach))
		return ERR_PTR(-EINVAL);

	/* return the cached mapping when possible */
	if (prime_attach->dir == dir)
		return prime_attach->sgt;

	/*
	 * two mappings with different directions for the same attachment are
	 * not allowed
	 */
	if (WARN_ON(prime_attach->dir != DMA_NONE))
		return ERR_PTR(-EBUSY);

	sgt = obj->dev->driver->gem_prime_get_sg_table(obj);

	if (!IS_ERR(sgt)) {
		int ret = __gem_map_vm_sync(obj, dir);

		if (ret < 0) {
			sg_free_table(sgt);
			kfree(sgt);
			sgt = ERR_PTR(-ENOMEM);
		} else {
			prime_attach->sgt = sgt;
			prime_attach->dir = dir;
		}
	}

	return sgt;
}

static void nx_drm_gem_unmap_dma_buf(struct dma_buf_attachment *attach,
			struct sg_table *sgt,
			enum dma_data_direction dir)
{
	/* nothing to be done here */
	DRM_DEBUG_DRIVER("enter\n");
}

static void nx_drm_gem_dmabuf_release(struct dma_buf *dma_buf)
{
	struct drm_gem_object *obj = dma_buf->priv;

	DRM_DEBUG_DRIVER("enter\n");

	/* drop the reference on the export fd holds */
	drm_gem_object_unreference_unlocked(obj);
}

static void *nx_drm_gem_dmabuf_kmap(struct dma_buf *dma_buf,
			unsigned long page_num)
{
	DRM_DEBUG_DRIVER("enter\n");
	return NULL;
}

static void nx_drm_gem_dmabuf_kunmap(struct dma_buf *dma_buf,
			unsigned long page_num, void *addr)
{
	DRM_DEBUG_DRIVER("enter\n");
}

static void *nx_drm_gem_dmabuf_kmap_atomic(struct dma_buf *dma_buf,
					unsigned long page_num)
{
	DRM_DEBUG_DRIVER("enter\n");
	return NULL;
}

static void nx_drm_gem_dmabuf_kunmap_atomic(struct dma_buf *dma_buf,
			unsigned long page_num, void *addr)
{
	DRM_DEBUG_DRIVER("enter\n");
}

static int nx_drm_gem_dmabuf_mmap(struct dma_buf *dma_buf,
			struct vm_area_struct *vma)
{
	struct drm_gem_object *obj = dma_buf->priv;
	struct drm_device *drm = obj->dev;
	struct nx_gem_object *nx_obj;
	int ret;

	DRM_DEBUG_DRIVER("enter\n");

	mutex_lock(&drm->struct_mutex);
	ret = nx_drm_gem_vm_map(obj, obj->size, vma);
	mutex_unlock(&drm->struct_mutex);
	if (ret < 0)
		return ret;

	nx_obj = to_nx_gem_obj(obj);

	return nx_drm_gem_buf_mmap(nx_obj, vma);
}

static void *nx_drm_gem_dmabuf_vmap(struct dma_buf *dma_buf)
{
	struct drm_gem_object *obj = dma_buf->priv;
	struct nx_gem_object *nx_obj = to_nx_gem_obj(obj);

	DRM_DEBUG_DRIVER("enter\n");

	return nx_obj->cpu_addr;
}

static void nx_drm_gem_dmabuf_vunmap(struct dma_buf *dma_buf, void *cpu_addr)
{
	DRM_DEBUG_DRIVER("enter\n");
}

static const struct dma_buf_ops gem_dmabuf_ops =  {
	.attach = nx_drm_gem_map_attach,
	.detach = nx_drm_gem_map_detach,
	.map_dma_buf = nx_drm_gem_map_dma_buf,
	.unmap_dma_buf = nx_drm_gem_unmap_dma_buf,
	.release = nx_drm_gem_dmabuf_release,
	.kmap = nx_drm_gem_dmabuf_kmap,
	.kmap_atomic = nx_drm_gem_dmabuf_kmap_atomic,
	.kunmap = nx_drm_gem_dmabuf_kunmap,
	.kunmap_atomic = nx_drm_gem_dmabuf_kunmap_atomic,
	.mmap = nx_drm_gem_dmabuf_mmap,
	.vmap = nx_drm_gem_dmabuf_vmap,
	.vunmap = nx_drm_gem_dmabuf_vunmap,
};

/*
 * struct nx_gem_object elements
 */
struct nx_gem_object *nx_drm_gem_create(struct drm_device *drm,
			size_t size, uint32_t flags)
{
	struct nx_gem_object *nx_obj;
	int ret;

	if (flags > NEXELL_BO_MAX - 1)
		flags = 0;

	DRM_DEBUG_DRIVER("size:%zu, flags:0x%x[%s]\n",
		size, flags, gem_type_name[flags]);

	/*
	 * must be routn up of PAGE_SIZE
	 */
	size = round_up(size, PAGE_SIZE);

	nx_obj = nx_drm_gem_object_new(drm, size);
	if (IS_ERR(nx_obj))
		return nx_obj;

	/*
	 * set memory type and
	 * cache attribute from user side.
	 */
	nx_obj->flags = flags;

	ret = nx_drm_gem_buf_alloc(nx_obj, size);
	if (ret)
		goto error;

	ret = nx_drm_gem_buf_pages(nx_obj, size);
	if (ret) {
		nx_drm_gem_buf_free(nx_obj);
		goto error;
	}

	return nx_obj;

error:
	nx_drm_gem_object_delete(nx_obj);

	return ERR_PTR(ret);
}

void nx_drm_gem_destroy(struct nx_gem_object *nx_obj)
{
	DRM_DEBUG_DRIVER("enter\n");

	nx_drm_gem_buf_free(nx_obj);
	nx_drm_gem_object_delete(nx_obj);
}

/*
 * struct drm_driver elements
 */
int nx_drm_gem_dumb_create(struct drm_file *file_priv,
			struct drm_device *drm,
			struct drm_mode_create_dumb *args)
{
	struct nx_gem_object *nx_obj;
	struct drm_gem_object *obj;
	uint32_t *handle = &args->handle;
	uint32_t flags = args->flags;
	int ret;

	args->pitch = DIV_ROUND_UP(args->width * args->bpp, 8);

	/*
	 * The pitch should be aligned by 8
	 * due to restriction of mali driver
	 */
	args->pitch = ALIGN(args->pitch, 8);
	args->size = (uint64_t)args->pitch * args->height;

	DRM_DEBUG_DRIVER("widht:%d, bpp:%d, pitch:%d, flags:0x%x\n",
		args->width, args->bpp, args->pitch, flags);

	/* create gem buffer */
	nx_obj = nx_drm_gem_create(drm, args->size, flags);
	if (IS_ERR(nx_obj))
		return PTR_ERR(nx_obj);

	obj = &nx_obj->base;

	/* create gem handle */
	ret = nx_drm_gem_handle_create(obj, file_priv, handle);
	if (ret)
		goto err_handle_create;

	return 0;

err_handle_create:
	nx_drm_gem_destroy(nx_obj);

	return ret;
}

int nx_drm_gem_dumb_map_offset(struct drm_file *file_priv,
			struct drm_device *drm, uint32_t handle,
			uint64_t *offset)
{
	struct drm_gem_object *obj;
	int ret = 0;

	DRM_DEBUG_DRIVER("enter\n");

	mutex_lock(&drm->struct_mutex);

	obj = drm_gem_object_lookup(drm, file_priv, handle);
	if (!obj) {
		dev_err(drm->dev, "failed to lookup GEM object\n");
		mutex_unlock(&drm->struct_mutex);
		return -EINVAL;
	}

#ifdef LATE_CREATE_MMAP_OFFSET
	/*
	 * create a fake mmap offset for an object
	 */
	ret = drm_gem_create_mmap_offset(obj);
	if (ret)
		goto out;

	*offset = drm_vma_node_offset_addr(&obj->vma_node);

out:
#else
	*offset = drm_vma_node_offset_addr(&obj->vma_node);
#endif

	drm_gem_object_unreference(obj);

	mutex_unlock(&drm->struct_mutex);

	DRM_DEBUG_DRIVER("offset:0x%llx\n", *offset);

	return ret;
}

void nx_drm_gem_free_object(struct drm_gem_object *obj)
{
	DRM_DEBUG_DRIVER("enter\n");
	nx_drm_gem_destroy(to_nx_gem_obj(obj));
}

struct dma_buf *nx_drm_gem_prime_export(struct drm_device *drm,
			struct drm_gem_object *obj, int flags)
{
	DEFINE_DMA_BUF_EXPORT_INFO(exp_info);

	DRM_DEBUG_DRIVER("enter\n");
	/* we want to be able to write in mmapped buffer */
	flags |= O_RDWR;

	exp_info.ops = &gem_dmabuf_ops;
	exp_info.size = obj->size;
	exp_info.flags = flags;
	exp_info.priv = obj;

	if (drm->driver->gem_prime_res_obj)
		exp_info.resv = drm->driver->gem_prime_res_obj(obj);

	return dma_buf_export(&exp_info);
}

struct sg_table *nx_drm_gem_prime_get_sg_table(struct drm_gem_object *obj)
{
	struct list_head pages;
	struct page *page, *tmp_page;
	struct scatterlist *sg;
	struct sg_table *sgt;
	struct nx_gem_object *nx_obj;
	bool noncontig;
	int nents = 1;
	int i = 0, n = 0;

	nx_obj = to_nx_gem_obj(obj);
	sgt = nx_obj->sgt;

	noncontig = __gem_is_system_noncontig(nx_obj->flags);

	DRM_DEBUG_DRIVER("enter sgt:%p %s [%s]\n",
			sgt, noncontig ? "non-contig" : "contig",
			gem_type_name[nx_obj->flags]);

	/* Non-Contiguous memory */
	if (noncontig) {
		INIT_LIST_HEAD(&pages);
		nents = sgt->nents;
		for_each_sg(sgt->sgl, sg, nents, i) {
			page = sg_page(sg);
			list_add_tail(&page->lru, &pages);
		}
	}

	/* new scatter/gather table */
	sgt = kzalloc(sizeof(*sgt), GFP_KERNEL);
	if (!sgt)
		return NULL;

	if (unlikely(sg_alloc_table(sgt, nents, GFP_KERNEL)))
		goto out;

	sg = sgt->sgl;

	/* set new sgtables */
	if (noncontig) {
		list_for_each_entry_safe(page, tmp_page, &pages, lru) {
			sg_set_page(sg, page,
				PAGE_SIZE << compound_order(page), 0);
			sg_dma_address(sg) = sg_phys(sg);

			DRM_DEBUG_DRIVER("[%d] sg pa:0x%lx, va:%p, size:%d\n",
				n++, (unsigned long)page_to_phys(page),
				page_address(sg_page(sg)), sg_dma_len(sg));

			sg = sg_next(sg);
			list_del(&page->lru);
		}
	} else {
		struct scatterlist *s = nx_obj->sgt->sgl;

#ifdef CONFIG_NEED_SG_DMA_LENGTH
		sg->dma_length = s->length;
#endif
		sg_dma_address(sg) = sg_phys(s);
		sg_set_page(sg, phys_to_page(sg_phys(s)),
					PAGE_ALIGN(obj->size), 0);

		DRM_DEBUG_DRIVER("sg pa:%pad, va:%p size:%d\n",
			&nx_obj->dma_addr, nx_obj->cpu_addr, (int)obj->size);
	}

	/*
	 * will be delete in nx_drm_gem_map_detach
	 */
	return sgt;

out:
	kfree(sgt);
	return NULL;
}

struct drm_gem_object *nx_drm_gem_prime_import_sg_table(
			struct drm_device *drm,
			struct dma_buf_attachment *attach,
			struct sg_table *sgt)
{
	struct nx_gem_object *nx_obj;

	DRM_DEBUG_DRIVER("enter\n");

	/* Create a CMA GEM buffer. */
	nx_obj = nx_drm_gem_object_new(drm, attach->dmabuf->size);
	if (IS_ERR(nx_obj))
		return ERR_CAST(nx_obj);

	nx_obj->dma_addr = sg_dma_address(sgt->sgl);
	nx_obj->import_sgt = sgt;

	DRM_DEBUG_DRIVER("dma_addr:%pad, size:%zu\n",
			&nx_obj->dma_addr, attach->dmabuf->size);

	return &nx_obj->base;
}

/*
 * struct file_operations
 */
int nx_drm_gem_fops_mmap(struct file *filp, struct vm_area_struct *vma)
{
	struct nx_gem_object *nx_obj;
	struct drm_gem_object *obj;
	int ret;

	DRM_DEBUG_DRIVER("enter 0x%lx~0x%lx 0x%lx, pgoff 0x%lx\n",
		vma->vm_start, vma->vm_end, vma->vm_end - vma->vm_start,
		vma->vm_pgoff);

	/*
	 * search vma with offset in drm vma manager.
	 */
	ret = nx_drm_gem_mmap_vma(filp, vma);
	if (ret)
		return ret;

	obj = vma->vm_private_data;
	nx_obj = to_nx_gem_obj(obj);

	/* occur vm fault */
	return 0;
}

/*
 * struct drm_ioctl_desc
 */
int nx_drm_gem_create_ioctl(struct drm_device *drm, void *data,
			struct drm_file *file_priv)
{
	struct nx_gem_create *args = data;
	struct nx_gem_object *nx_obj;
	struct drm_gem_object *obj;
	uint32_t *handle = &args->handle;
	uint32_t flags = args->flags;
	size_t size = args->size;
	int ret;

	DRM_DEBUG_DRIVER("size:%lld, flags:0x%x\n", args->size, flags);

	nx_obj = nx_drm_gem_create(drm, size, flags);
	if (IS_ERR(nx_obj))
		return PTR_ERR(nx_obj);

	obj = &nx_obj->base;

	/* create gem handle */
	ret = nx_drm_gem_handle_create(obj, file_priv, handle);
	if (ret)
		goto err_handle_create;

	return 0;

err_handle_create:
	nx_drm_gem_destroy(nx_obj);

	return ret;
}

int nx_drm_gem_sync_ioctl(struct drm_device *drm, void *data,
			struct drm_file *file_priv)
{
	struct nx_gem_object *nx_obj;
	struct drm_gem_object *obj;
	struct nx_gem_create *args = data;
	bool system;

	mutex_lock(&drm->struct_mutex);

	obj = drm_gem_object_lookup(drm, file_priv, args->handle);
	if (!obj) {
		dev_err(drm->dev, "failed to lookup GEM object\n");
		mutex_unlock(&drm->struct_mutex);
		return -EINVAL;
	}

	nx_obj = to_nx_gem_obj(obj);
	system = __gem_is_system(nx_obj->flags);

	DRM_DEBUG_DRIVER("enter flags: 0x%x [%s]\n",
			nx_obj->flags, gem_type_name[nx_obj->flags]);

	/* non-cachable */
	if (!__gem_is_cacheable(nx_obj->flags))
		goto out;

	if (system) {
		struct sg_table *sgt = nx_obj->sgt;

		dma_sync_sg_for_device(drm->dev,
				sgt->sgl, sgt->nents, DMA_BIDIRECTIONAL);
	} else {
		dma_sync_single_for_device(drm->dev,
				nx_obj->dma_addr,
				nx_obj->size, DMA_BIDIRECTIONAL);
	}

out:
	drm_gem_object_unreference(obj);

	mutex_unlock(&drm->struct_mutex);

	DRM_DEBUG_DRIVER("sync va:%p pa:%pad\n",
			nx_obj->cpu_addr, &nx_obj->dma_addr);

	return 0;
}

int nx_drm_gem_get_ioctl(struct drm_device *drm, void *data,
			struct drm_file *file_priv)
{
	struct nx_gem_info *args = data;
	struct nx_gem_object *nx_obj;
	struct drm_gem_object *obj;

	DRM_DEBUG_DRIVER("enter\n");

	mutex_lock(&drm->struct_mutex);

	obj = drm_gem_object_lookup(drm, file_priv, args->handle);
	if (!obj) {
		dev_err(drm->dev, "failed to lookup GEM object\n");
		mutex_unlock(&drm->struct_mutex);
		return -EINVAL;
	}

	nx_obj = to_nx_gem_obj(obj);
	args->size = obj->size;

	drm_gem_object_unreference(obj);
	mutex_unlock(&drm->struct_mutex);

	DRM_DEBUG_DRIVER("get dma pa:%pad, va:%p\n",
			&nx_obj->dma_addr, nx_obj->cpu_addr);

	return 0;
}

/*
 * gem fence
 */
int nx_drm_gem_wait_fence(struct drm_gem_object *obj)
{
#ifdef CONFIG_MALI_DMA_BUF_FENCE
	struct dma_buf *dmabuf;
	struct reservation_object_list *fobj;
	struct reservation_object *resv;
	struct fence *fence;
	struct nx_gem_object *nx_obj;
	long timeout = 100 * HZ;
	bool interruptible = true;
	int i;

	if (!obj || !obj->dma_buf)
		return 0;

	nx_obj = to_nx_gem_obj(obj);
	dmabuf = obj->dma_buf;
	resv = dmabuf->resv;
	fobj = reservation_object_get_list(resv);
	fence = reservation_object_get_excl(resv);

	if (fence) {
		if (!fence_is_signaled(fence))
			timeout = fence_wait_timeout(fence,
						interruptible, timeout);
	}

	for (i = 0; fobj && timeout > 0 && i < fobj->shared_count; ++i) {
		fence = rcu_dereference_protected(fobj->shared[i],
					reservation_object_held(resv));
		if (!fence_is_signaled(fence))
			timeout = fence_wait_timeout(fence,
					interruptible, timeout);
	}

	DRM_DEBUG_KMS("fence:%p, dma pa:%pad, va:%p\n",
		fence, &nx_obj->dma_addr, nx_obj->cpu_addr);

	if (timeout < 0)
		return timeout;

	if (timeout == 0)
		return -EBUSY;

	reservation_object_add_excl_fence(resv, NULL);
#endif
	return 0;
}
<|MERGE_RESOLUTION|>--- conflicted
+++ resolved
@@ -733,11 +733,7 @@
 					vm_get_page_prot(vma->vm_flags));
 	}
 
-<<<<<<< HEAD
-	DRM_DEBUG_DRIVER("flags: %s\n",	gem_type_name[flags]);
-=======
 	DRM_DEBUG_DRIVER("flags: %s\n", gem_type_name[flags]);
->>>>>>> dc20d2ef
 }
 
 static int nx_drm_gem_buf_mmap(struct nx_gem_object *nx_obj,
