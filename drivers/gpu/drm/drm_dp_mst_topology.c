--- conflicted
+++ resolved
@@ -2719,7 +2719,6 @@
 	if (ret != 1047) {
 		DRM_ERROR("PBN calculation test failed - clock %d, bpp %d, expected PBN %d, actual PBN %d.\n",
 				234000, 30, 1047, ret);
-<<<<<<< HEAD
 		return -EINVAL;
 	}
 	ret = drm_dp_calc_pbn_mode(297000, 24);
@@ -2728,16 +2727,6 @@
 				297000, 24, 1063, ret);
 		return -EINVAL;
 	}
-=======
-		return -EINVAL;
-	}
-	ret = drm_dp_calc_pbn_mode(297000, 24);
-	if (ret != 1063) {
-		DRM_ERROR("PBN calculation test failed - clock %d, bpp %d, expected PBN %d, actual PBN %d.\n",
-				297000, 24, 1063, ret);
-		return -EINVAL;
-	}
->>>>>>> 83fbd12c
 	return 0;
 }
 
