/*
 * tc358767 eDP bridge driver
 *
 * Copyright (C) 2016 CogentEmbedded Inc
 * Author: Andrey Gusakov <andrey.gusakov@cogentembedded.com>
 *
 * Copyright (C) 2016 Pengutronix, Philipp Zabel <p.zabel@pengutronix.de>
 *
 * Initially based on: drivers/gpu/drm/i2c/tda998x_drv.c
 *
 * Copyright (C) 2012 Texas Instruments
 * Author: Rob Clark <robdclark@gmail.com>
 *
 * This program is free software; you can redistribute it and/or modify
 * it under the terms of the GNU General Public License as published by
 * the Free Software Foundation; either version 2 of the License, or
 * (at your option) any later version.
 *
 * This program is distributed in the hope that it will be useful,
 * but WITHOUT ANY WARRANTY; without even the implied warranty of
 * MERCHANTABILITY or FITNESS FOR A PARTICULAR PURPOSE.  See the
 * GNU General Public License for more details.
 */

#include <linux/clk.h>
#include <linux/device.h>
#include <linux/gpio/consumer.h>
#include <linux/i2c.h>
#include <linux/kernel.h>
#include <linux/module.h>
#include <linux/regmap.h>
#include <linux/slab.h>

#include <drm/drm_atomic_helper.h>
#include <drm/drm_crtc_helper.h>
#include <drm/drm_dp_helper.h>
#include <drm/drm_edid.h>
#include <drm/drm_of.h>
#include <drm/drm_panel.h>

/* Registers */

/* Display Parallel Interface */
#define DPIPXLFMT		0x0440
#define VS_POL_ACTIVE_LOW		(1 << 10)
#define HS_POL_ACTIVE_LOW		(1 << 9)
#define DE_POL_ACTIVE_HIGH		(0 << 8)
#define SUB_CFG_TYPE_CONFIG1		(0 << 2) /* LSB aligned */
#define SUB_CFG_TYPE_CONFIG2		(1 << 2) /* Loosely Packed */
#define SUB_CFG_TYPE_CONFIG3		(2 << 2) /* LSB aligned 8-bit */
#define DPI_BPP_RGB888			(0 << 0)
#define DPI_BPP_RGB666			(1 << 0)
#define DPI_BPP_RGB565			(2 << 0)

/* Video Path */
#define VPCTRL0			0x0450
#define OPXLFMT_RGB666			(0 << 8)
#define OPXLFMT_RGB888			(1 << 8)
#define FRMSYNC_DISABLED		(0 << 4) /* Video Timing Gen Disabled */
#define FRMSYNC_ENABLED			(1 << 4) /* Video Timing Gen Enabled */
#define MSF_DISABLED			(0 << 0) /* Magic Square FRC disabled */
#define MSF_ENABLED			(1 << 0) /* Magic Square FRC enabled */
#define HTIM01			0x0454
#define HTIM02			0x0458
#define VTIM01			0x045c
#define VTIM02			0x0460
#define VFUEN0			0x0464
#define VFUEN				BIT(0)   /* Video Frame Timing Upload */

/* System */
#define TC_IDREG		0x0500
#define SYSCTRL			0x0510
#define DP0_AUDSRC_NO_INPUT		(0 << 3)
#define DP0_AUDSRC_I2S_RX		(1 << 3)
#define DP0_VIDSRC_NO_INPUT		(0 << 0)
#define DP0_VIDSRC_DSI_RX		(1 << 0)
#define DP0_VIDSRC_DPI_RX		(2 << 0)
#define DP0_VIDSRC_COLOR_BAR		(3 << 0)

/* Control */
#define DP0CTL			0x0600
#define VID_MN_GEN			BIT(6)   /* Auto-generate M/N values */
#define EF_EN				BIT(5)   /* Enable Enhanced Framing */
#define VID_EN				BIT(1)   /* Video transmission enable */
#define DP_EN				BIT(0)   /* Enable DPTX function */

/* Clocks */
#define DP0_VIDMNGEN0		0x0610
#define DP0_VIDMNGEN1		0x0614
#define DP0_VMNGENSTATUS	0x0618

/* Main Channel */
#define DP0_SECSAMPLE		0x0640
#define DP0_VIDSYNCDELAY	0x0644
#define DP0_TOTALVAL		0x0648
#define DP0_STARTVAL		0x064c
#define DP0_ACTIVEVAL		0x0650
#define DP0_SYNCVAL		0x0654
#define SYNCVAL_HS_POL_ACTIVE_LOW	(1 << 15)
#define SYNCVAL_VS_POL_ACTIVE_LOW	(1 << 31)
#define DP0_MISC		0x0658
#define TU_SIZE_RECOMMENDED		(63) /* LSCLK cycles per TU */
#define BPC_6				(0 << 5)
#define BPC_8				(1 << 5)

/* AUX channel */
#define DP0_AUXCFG0		0x0660
#define DP0_AUXCFG1		0x0664
#define AUX_RX_FILTER_EN		BIT(16)

#define DP0_AUXADDR		0x0668
#define DP0_AUXWDATA(i)		(0x066c + (i) * 4)
#define DP0_AUXRDATA(i)		(0x067c + (i) * 4)
#define DP0_AUXSTATUS		0x068c
#define AUX_STATUS_MASK			0xf0
#define AUX_STATUS_SHIFT		4
#define AUX_TIMEOUT			BIT(1)
#define AUX_BUSY			BIT(0)
#define DP0_AUXI2CADR		0x0698

/* Link Training */
#define DP0_SRCCTRL		0x06a0
#define DP0_SRCCTRL_SCRMBLDIS		BIT(13)
#define DP0_SRCCTRL_EN810B		BIT(12)
#define DP0_SRCCTRL_NOTP		(0 << 8)
#define DP0_SRCCTRL_TP1			(1 << 8)
#define DP0_SRCCTRL_TP2			(2 << 8)
#define DP0_SRCCTRL_LANESKEW		BIT(7)
#define DP0_SRCCTRL_SSCG		BIT(3)
#define DP0_SRCCTRL_LANES_1		(0 << 2)
#define DP0_SRCCTRL_LANES_2		(1 << 2)
#define DP0_SRCCTRL_BW27		(1 << 1)
#define DP0_SRCCTRL_BW162		(0 << 1)
#define DP0_SRCCTRL_AUTOCORRECT		BIT(0)
#define DP0_LTSTAT		0x06d0
#define LT_LOOPDONE			BIT(13)
#define LT_STATUS_MASK			(0x1f << 8)
#define LT_CHANNEL1_EQ_BITS		(DP_CHANNEL_EQ_BITS << 4)
#define LT_INTERLANE_ALIGN_DONE		BIT(3)
#define LT_CHANNEL0_EQ_BITS		(DP_CHANNEL_EQ_BITS)
#define DP0_SNKLTCHGREQ		0x06d4
#define DP0_LTLOOPCTRL		0x06d8
#define DP0_SNKLTCTRL		0x06e4

#define DP1_SRCCTRL		0x07a0

/* PHY */
#define DP_PHY_CTRL		0x0800
#define DP_PHY_RST			BIT(28)  /* DP PHY Global Soft Reset */
#define BGREN				BIT(25)  /* AUX PHY BGR Enable */
#define PWR_SW_EN			BIT(24)  /* PHY Power Switch Enable */
#define PHY_M1_RST			BIT(12)  /* Reset PHY1 Main Channel */
#define PHY_RDY				BIT(16)  /* PHY Main Channels Ready */
#define PHY_M0_RST			BIT(8)   /* Reset PHY0 Main Channel */
#define PHY_2LANE			BIT(2)   /* PHY Enable 2 lanes */
#define PHY_A0_EN			BIT(1)   /* PHY Aux Channel0 Enable */
#define PHY_M0_EN			BIT(0)   /* PHY Main Channel0 Enable */

/* PLL */
#define DP0_PLLCTRL		0x0900
#define DP1_PLLCTRL		0x0904	/* not defined in DS */
#define PXL_PLLCTRL		0x0908
#define PLLUPDATE			BIT(2)
#define PLLBYP				BIT(1)
#define PLLEN				BIT(0)
#define PXL_PLLPARAM		0x0914
#define IN_SEL_REFCLK			(0 << 14)
#define SYS_PLLPARAM		0x0918
#define REF_FREQ_38M4			(0 << 8) /* 38.4 MHz */
#define REF_FREQ_19M2			(1 << 8) /* 19.2 MHz */
#define REF_FREQ_26M			(2 << 8) /* 26 MHz */
#define REF_FREQ_13M			(3 << 8) /* 13 MHz */
#define SYSCLK_SEL_LSCLK		(0 << 4)
#define LSCLK_DIV_1			(0 << 0)
#define LSCLK_DIV_2			(1 << 0)

/* Test & Debug */
#define TSTCTL			0x0a00
#define PLL_DBG			0x0a04

static bool tc_test_pattern;
module_param_named(test, tc_test_pattern, bool, 0644);

struct tc_edp_link {
	struct drm_dp_link	base;
	u8			assr;
	int			scrambler_dis;
	int			spread;
	int			coding8b10b;
	u8			swing;
	u8			preemp;
};

struct tc_data {
	struct device		*dev;
	struct regmap		*regmap;
	struct drm_dp_aux	aux;

	struct drm_bridge	bridge;
	struct drm_connector	connector;
	struct drm_panel	*panel;

	/* link settings */
	struct tc_edp_link	link;

	/* display edid */
	struct edid		*edid;
	/* current mode */
	struct drm_display_mode	*mode;

	u32			rev;
	u8			assr;

	struct gpio_desc	*sd_gpio;
	struct gpio_desc	*reset_gpio;
	struct clk		*refclk;
};

static inline struct tc_data *aux_to_tc(struct drm_dp_aux *a)
{
	return container_of(a, struct tc_data, aux);
}

static inline struct tc_data *bridge_to_tc(struct drm_bridge *b)
{
	return container_of(b, struct tc_data, bridge);
}

static inline struct tc_data *connector_to_tc(struct drm_connector *c)
{
	return container_of(c, struct tc_data, connector);
}

/* Simple macros to avoid repeated error checks */
#define tc_write(reg, var)					\
	do {							\
		ret = regmap_write(tc->regmap, reg, var);	\
		if (ret)					\
			goto err;				\
	} while (0)
#define tc_read(reg, var)					\
	do {							\
		ret = regmap_read(tc->regmap, reg, var);	\
		if (ret)					\
			goto err;				\
	} while (0)

static inline int tc_poll_timeout(struct regmap *map, unsigned int addr,
				  unsigned int cond_mask,
				  unsigned int cond_value,
				  unsigned long sleep_us, u64 timeout_us)
{
	ktime_t timeout = ktime_add_us(ktime_get(), timeout_us);
	unsigned int val;
	int ret;

	for (;;) {
		ret = regmap_read(map, addr, &val);
		if (ret)
			break;
		if ((val & cond_mask) == cond_value)
			break;
		if (timeout_us && ktime_compare(ktime_get(), timeout) > 0) {
			ret = regmap_read(map, addr, &val);
			break;
		}
		if (sleep_us)
			usleep_range((sleep_us >> 2) + 1, sleep_us);
	}
	return ret ?: (((val & cond_mask) == cond_value) ? 0 : -ETIMEDOUT);
}

static int tc_aux_wait_busy(struct tc_data *tc, unsigned int timeout_ms)
{
	return tc_poll_timeout(tc->regmap, DP0_AUXSTATUS, AUX_BUSY, 0,
			       1000, 1000 * timeout_ms);
}

static int tc_aux_get_status(struct tc_data *tc, u8 *reply)
{
	int ret;
	u32 value;

	ret = regmap_read(tc->regmap, DP0_AUXSTATUS, &value);
	if (ret < 0)
		return ret;
	if (value & AUX_BUSY) {
		if (value & AUX_TIMEOUT) {
			dev_err(tc->dev, "i2c access timeout!\n");
			return -ETIMEDOUT;
		}
		return -EBUSY;
	}

	*reply = (value & AUX_STATUS_MASK) >> AUX_STATUS_SHIFT;
	return 0;
}

static ssize_t tc_aux_transfer(struct drm_dp_aux *aux,
			       struct drm_dp_aux_msg *msg)
{
	struct tc_data *tc = aux_to_tc(aux);
	size_t size = min_t(size_t, 8, msg->size);
	u8 request = msg->request & ~DP_AUX_I2C_MOT;
	u8 *buf = msg->buffer;
	u32 tmp = 0;
	int i = 0;
	int ret;

	if (size == 0)
		return 0;

	ret = tc_aux_wait_busy(tc, 100);
	if (ret)
		goto err;

	if (request == DP_AUX_I2C_WRITE || request == DP_AUX_NATIVE_WRITE) {
		/* Store data */
		while (i < size) {
			if (request == DP_AUX_NATIVE_WRITE)
				tmp = tmp | (buf[i] << (8 * (i & 0x3)));
			else
				tmp = (tmp << 8) | buf[i];
			i++;
			if (((i % 4) == 0) || (i == size)) {
				tc_write(DP0_AUXWDATA((i - 1) >> 2), tmp);
				tmp = 0;
			}
		}
	} else if (request != DP_AUX_I2C_READ &&
		   request != DP_AUX_NATIVE_READ) {
		return -EINVAL;
	}

	/* Store address */
	tc_write(DP0_AUXADDR, msg->address);
	/* Start transfer */
	tc_write(DP0_AUXCFG0, ((size - 1) << 8) | request);

	ret = tc_aux_wait_busy(tc, 100);
	if (ret)
		goto err;

	ret = tc_aux_get_status(tc, &msg->reply);
	if (ret)
		goto err;

	if (request == DP_AUX_I2C_READ || request == DP_AUX_NATIVE_READ) {
		/* Read data */
		while (i < size) {
			if ((i % 4) == 0)
				tc_read(DP0_AUXRDATA(i >> 2), &tmp);
			buf[i] = tmp & 0xff;
			tmp = tmp >> 8;
			i++;
		}
	}

	return size;
err:
	return ret;
}

static const char * const training_pattern1_errors[] = {
	"No errors",
	"Aux write error",
	"Aux read error",
	"Max voltage reached error",
	"Loop counter expired error",
	"res", "res", "res"
};

static const char * const training_pattern2_errors[] = {
	"No errors",
	"Aux write error",
	"Aux read error",
	"Clock recovery failed error",
	"Loop counter expired error",
	"res", "res", "res"
};

static u32 tc_srcctrl(struct tc_data *tc)
{
	/*
	 * No training pattern, skew lane 1 data by two LSCLK cycles with
	 * respect to lane 0 data, AutoCorrect Mode = 0
	 */
	u32 reg = DP0_SRCCTRL_NOTP | DP0_SRCCTRL_LANESKEW;

	if (tc->link.scrambler_dis)
		reg |= DP0_SRCCTRL_SCRMBLDIS;	/* Scrambler Disabled */
	if (tc->link.coding8b10b)
		/* Enable 8/10B Encoder (TxData[19:16] not used) */
		reg |= DP0_SRCCTRL_EN810B;
	if (tc->link.spread)
		reg |= DP0_SRCCTRL_SSCG;	/* Spread Spectrum Enable */
	if (tc->link.base.num_lanes == 2)
		reg |= DP0_SRCCTRL_LANES_2;	/* Two Main Channel Lanes */
	if (tc->link.base.rate != 162000)
		reg |= DP0_SRCCTRL_BW27;	/* 2.7 Gbps link */
	return reg;
}

static void tc_wait_pll_lock(struct tc_data *tc)
{
	/* Wait for PLL to lock: up to 2.09 ms, depending on refclk */
	usleep_range(3000, 6000);
}

static int tc_pxl_pll_en(struct tc_data *tc, u32 refclk, u32 pixelclock)
{
	int ret;
	int i_pre, best_pre = 1;
	int i_post, best_post = 1;
	int div, best_div = 1;
	int mul, best_mul = 1;
	int delta, best_delta;
	int ext_div[] = {1, 2, 3, 5, 7};
	int best_pixelclock = 0;
	int vco_hi = 0;

	dev_dbg(tc->dev, "PLL: requested %d pixelclock, ref %d\n", pixelclock,
		refclk);
	best_delta = pixelclock;
	/* Loop over all possible ext_divs, skipping invalid configurations */
	for (i_pre = 0; i_pre < ARRAY_SIZE(ext_div); i_pre++) {
		/*
		 * refclk / ext_pre_div should be in the 1 to 200 MHz range.
		 * We don't allow any refclk > 200 MHz, only check lower bounds.
		 */
		if (refclk / ext_div[i_pre] < 1000000)
			continue;
		for (i_post = 0; i_post < ARRAY_SIZE(ext_div); i_post++) {
			for (div = 1; div <= 16; div++) {
				u32 clk;
				u64 tmp;

				tmp = pixelclock * ext_div[i_pre] *
				      ext_div[i_post] * div;
				do_div(tmp, refclk);
				mul = tmp;

				/* Check limits */
				if ((mul < 1) || (mul > 128))
					continue;

				clk = (refclk / ext_div[i_pre] / div) * mul;
				/*
				 * refclk * mul / (ext_pre_div * pre_div)
				 * should be in the 150 to 650 MHz range
				 */
				if ((clk > 650000000) || (clk < 150000000))
					continue;

				clk = clk / ext_div[i_post];
				delta = clk - pixelclock;

				if (abs(delta) < abs(best_delta)) {
					best_pre = i_pre;
					best_post = i_post;
					best_div = div;
					best_mul = mul;
					best_delta = delta;
					best_pixelclock = clk;
				}
			}
		}
	}
	if (best_pixelclock == 0) {
		dev_err(tc->dev, "Failed to calc clock for %d pixelclock\n",
			pixelclock);
		return -EINVAL;
	}

	dev_dbg(tc->dev, "PLL: got %d, delta %d\n", best_pixelclock,
		best_delta);
	dev_dbg(tc->dev, "PLL: %d / %d / %d * %d / %d\n", refclk,
		ext_div[best_pre], best_div, best_mul, ext_div[best_post]);

	/* if VCO >= 300 MHz */
	if (refclk / ext_div[best_pre] / best_div * best_mul >= 300000000)
		vco_hi = 1;
	/* see DS */
	if (best_div == 16)
		best_div = 0;
	if (best_mul == 128)
		best_mul = 0;

	/* Power up PLL and switch to bypass */
	tc_write(PXL_PLLCTRL, PLLBYP | PLLEN);

	tc_write(PXL_PLLPARAM,
		 (vco_hi << 24) |		/* For PLL VCO >= 300 MHz = 1 */
		 (ext_div[best_pre] << 20) |	/* External Pre-divider */
		 (ext_div[best_post] << 16) |	/* External Post-divider */
		 IN_SEL_REFCLK |		/* Use RefClk as PLL input */
		 (best_div << 8) |		/* Divider for PLL RefClk */
		 (best_mul << 0));		/* Multiplier for PLL */

	/* Force PLL parameter update and disable bypass */
	tc_write(PXL_PLLCTRL, PLLUPDATE | PLLEN);

	tc_wait_pll_lock(tc);

	return 0;
err:
	return ret;
}

static int tc_pxl_pll_dis(struct tc_data *tc)
{
	/* Enable PLL bypass, power down PLL */
	return regmap_write(tc->regmap, PXL_PLLCTRL, PLLBYP);
}

static int tc_stream_clock_calc(struct tc_data *tc)
{
	int ret;
	/*
	 * If the Stream clock and Link Symbol clock are
	 * asynchronous with each other, the value of M changes over
	 * time. This way of generating link clock and stream
	 * clock is called Asynchronous Clock mode. The value M
	 * must change while the value N stays constant. The
	 * value of N in this Asynchronous Clock mode must be set
	 * to 2^15 or 32,768.
	 *
	 * LSCLK = 1/10 of high speed link clock
	 *
	 * f_STRMCLK = M/N * f_LSCLK
	 * M/N = f_STRMCLK / f_LSCLK
	 *
	 */
	tc_write(DP0_VIDMNGEN1, 32768);

	return 0;
err:
	return ret;
}

static int tc_aux_link_setup(struct tc_data *tc)
{
	unsigned long rate;
	u32 value;
	int ret;
	u32 dp_phy_ctrl;

	rate = clk_get_rate(tc->refclk);
	switch (rate) {
	case 38400000:
		value = REF_FREQ_38M4;
		break;
	case 26000000:
		value = REF_FREQ_26M;
		break;
	case 19200000:
		value = REF_FREQ_19M2;
		break;
	case 13000000:
		value = REF_FREQ_13M;
		break;
	default:
		dev_err(tc->dev, "Invalid refclk rate: %lu Hz\n", rate);
		return -EINVAL;
	}

	/* Setup DP-PHY / PLL */
	value |= SYSCLK_SEL_LSCLK | LSCLK_DIV_2;
	tc_write(SYS_PLLPARAM, value);

	dp_phy_ctrl = BGREN | PWR_SW_EN | PHY_A0_EN;
	if (tc->link.base.num_lanes == 2)
		dp_phy_ctrl |= PHY_2LANE;
	tc_write(DP_PHY_CTRL, dp_phy_ctrl);

	/*
	 * Initially PLLs are in bypass. Force PLL parameter update,
	 * disable PLL bypass, enable PLL
	 */
	tc_write(DP0_PLLCTRL, PLLUPDATE | PLLEN);
	tc_wait_pll_lock(tc);

	tc_write(DP1_PLLCTRL, PLLUPDATE | PLLEN);
	tc_wait_pll_lock(tc);

	ret = tc_poll_timeout(tc->regmap, DP_PHY_CTRL, PHY_RDY, PHY_RDY, 1,
			      1000);
	if (ret == -ETIMEDOUT) {
		dev_err(tc->dev, "Timeout waiting for PHY to become ready");
		return ret;
	} else if (ret)
		goto err;

	/* Setup AUX link */
	tc_write(DP0_AUXCFG1, AUX_RX_FILTER_EN |
		 (0x06 << 8) |	/* Aux Bit Period Calculator Threshold */
		 (0x3f << 0));	/* Aux Response Timeout Timer */

	return 0;
err:
	dev_err(tc->dev, "tc_aux_link_setup failed: %d\n", ret);
	return ret;
}

static int tc_get_display_props(struct tc_data *tc)
{
	int ret;
	/* temp buffer */
	u8 tmp[8];

	/* Read DP Rx Link Capability */
	ret = drm_dp_link_probe(&tc->aux, &tc->link.base);
	if (ret < 0)
		goto err_dpcd_read;
	if (tc->link.base.rate != 162000 && tc->link.base.rate != 270000) {
		dev_dbg(tc->dev, "Falling to 2.7 Gbps rate\n");
		tc->link.base.rate = 270000;
	}

	if (tc->link.base.num_lanes > 2) {
		dev_dbg(tc->dev, "Falling to 2 lanes\n");
		tc->link.base.num_lanes = 2;
	}

	ret = drm_dp_dpcd_readb(&tc->aux, DP_MAX_DOWNSPREAD, tmp);
	if (ret < 0)
		goto err_dpcd_read;
	tc->link.spread = tmp[0] & BIT(0); /* 0.5% down spread */

	ret = drm_dp_dpcd_readb(&tc->aux, DP_MAIN_LINK_CHANNEL_CODING, tmp);
	if (ret < 0)
		goto err_dpcd_read;
	tc->link.coding8b10b = tmp[0] & BIT(0);
	tc->link.scrambler_dis = 0;
	/* read assr */
	ret = drm_dp_dpcd_readb(&tc->aux, DP_EDP_CONFIGURATION_SET, tmp);
	if (ret < 0)
		goto err_dpcd_read;
	tc->link.assr = tmp[0] & DP_ALTERNATE_SCRAMBLER_RESET_ENABLE;

	dev_dbg(tc->dev, "DPCD rev: %d.%d, rate: %s, lanes: %d, framing: %s\n",
		tc->link.base.revision >> 4, tc->link.base.revision & 0x0f,
		(tc->link.base.rate == 162000) ? "1.62Gbps" : "2.7Gbps",
		tc->link.base.num_lanes,
		(tc->link.base.capabilities & DP_LINK_CAP_ENHANCED_FRAMING) ?
		"enhanced" : "non-enhanced");
	dev_dbg(tc->dev, "ANSI 8B/10B: %d\n", tc->link.coding8b10b);
	dev_dbg(tc->dev, "Display ASSR: %d, TC358767 ASSR: %d\n",
		tc->link.assr, tc->assr);

	return 0;

err_dpcd_read:
	dev_err(tc->dev, "failed to read DPCD: %d\n", ret);
	return ret;
}

static int tc_set_video_mode(struct tc_data *tc, struct drm_display_mode *mode)
{
	int ret;
	int vid_sync_dly;
	int max_tu_symbol;

	int left_margin = mode->htotal - mode->hsync_end;
	int right_margin = mode->hsync_start - mode->hdisplay;
	int hsync_len = mode->hsync_end - mode->hsync_start;
	int upper_margin = mode->vtotal - mode->vsync_end;
	int lower_margin = mode->vsync_start - mode->vdisplay;
	int vsync_len = mode->vsync_end - mode->vsync_start;

	/*
	 * Recommended maximum number of symbols transferred in a transfer unit:
	 * DIV_ROUND_UP((input active video bandwidth in bytes) * tu_size,
	 *              (output active video bandwidth in bytes))
	 * Must be less than tu_size.
	 */
	max_tu_symbol = TU_SIZE_RECOMMENDED - 1;

	dev_dbg(tc->dev, "set mode %dx%d\n",
		mode->hdisplay, mode->vdisplay);
	dev_dbg(tc->dev, "H margin %d,%d sync %d\n",
		left_margin, right_margin, hsync_len);
	dev_dbg(tc->dev, "V margin %d,%d sync %d\n",
		upper_margin, lower_margin, vsync_len);
	dev_dbg(tc->dev, "total: %dx%d\n", mode->htotal, mode->vtotal);


	/*
	 * LCD Ctl Frame Size
	 * datasheet is not clear of vsdelay in case of DPI
	 * assume we do not need any delay when DPI is a source of
	 * sync signals
	 */
	tc_write(VPCTRL0, (0 << 20) /* VSDELAY */ |
		 OPXLFMT_RGB888 | FRMSYNC_DISABLED | MSF_DISABLED);
	tc_write(HTIM01, (ALIGN(left_margin, 2) << 16) | /* H back porch */
			 (ALIGN(hsync_len, 2) << 0));	 /* Hsync */
	tc_write(HTIM02, (ALIGN(right_margin, 2) << 16) |  /* H front porch */
			 (ALIGN(mode->hdisplay, 2) << 0)); /* width */
	tc_write(VTIM01, (upper_margin << 16) |		/* V back porch */
			 (vsync_len << 0));		/* Vsync */
	tc_write(VTIM02, (lower_margin << 16) |		/* V front porch */
			 (mode->vdisplay << 0));	/* height */
	tc_write(VFUEN0, VFUEN);		/* update settings */

	/* Test pattern settings */
	tc_write(TSTCTL,
		 (120 << 24) |	/* Red Color component value */
		 (20 << 16) |	/* Green Color component value */
		 (99 << 8) |	/* Blue Color component value */
		 (1 << 4) |	/* Enable I2C Filter */
		 (2 << 0) |	/* Color bar Mode */
		 0);

	/* DP Main Stream Attributes */
	vid_sync_dly = hsync_len + left_margin + mode->hdisplay;
	tc_write(DP0_VIDSYNCDELAY,
		 (max_tu_symbol << 16) |	/* thresh_dly */
		 (vid_sync_dly << 0));

	tc_write(DP0_TOTALVAL, (mode->vtotal << 16) | (mode->htotal));

	tc_write(DP0_STARTVAL,
		 ((upper_margin + vsync_len) << 16) |
		 ((left_margin + hsync_len) << 0));

	tc_write(DP0_ACTIVEVAL, (mode->vdisplay << 16) | (mode->hdisplay));

	tc_write(DP0_SYNCVAL, (vsync_len << 16) | (hsync_len << 0) |
		 ((mode->flags & DRM_MODE_FLAG_NHSYNC) ? SYNCVAL_HS_POL_ACTIVE_LOW : 0) |
		 ((mode->flags & DRM_MODE_FLAG_NVSYNC) ? SYNCVAL_VS_POL_ACTIVE_LOW : 0));

	tc_write(DPIPXLFMT, VS_POL_ACTIVE_LOW | HS_POL_ACTIVE_LOW |
		 DE_POL_ACTIVE_HIGH | SUB_CFG_TYPE_CONFIG1 | DPI_BPP_RGB888);

	tc_write(DP0_MISC, (max_tu_symbol << 23) | (TU_SIZE_RECOMMENDED << 16) |
			   BPC_8);

	return 0;
err:
	return ret;
}

static int tc_link_training(struct tc_data *tc, int pattern)
{
	const char * const *errors;
	u32 srcctrl = tc_srcctrl(tc) | DP0_SRCCTRL_SCRMBLDIS |
		      DP0_SRCCTRL_AUTOCORRECT;
	int timeout;
	int retry;
	u32 value;
	int ret;

	if (pattern == DP_TRAINING_PATTERN_1) {
		srcctrl |= DP0_SRCCTRL_TP1;
		errors = training_pattern1_errors;
	} else {
		srcctrl |= DP0_SRCCTRL_TP2;
		errors = training_pattern2_errors;
	}

	/* Set DPCD 0x102 for Training Part 1 or 2 */
	tc_write(DP0_SNKLTCTRL, DP_LINK_SCRAMBLING_DISABLE | pattern);

	tc_write(DP0_LTLOOPCTRL,
		 (0x0f << 28) |	/* Defer Iteration Count */
		 (0x0f << 24) |	/* Loop Iteration Count */
		 (0x0d << 0));	/* Loop Timer Delay */

	retry = 5;
	do {
		/* Set DP0 Training Pattern */
		tc_write(DP0_SRCCTRL, srcctrl);

		/* Enable DP0 to start Link Training */
		tc_write(DP0CTL, DP_EN);

		/* wait */
		timeout = 1000;
		do {
			tc_read(DP0_LTSTAT, &value);
			udelay(1);
		} while ((!(value & LT_LOOPDONE)) && (--timeout));
		if (timeout == 0) {
			dev_err(tc->dev, "Link training timeout!\n");
		} else {
			int pattern = (value >> 11) & 0x3;
			int error = (value >> 8) & 0x7;

			dev_dbg(tc->dev,
				"Link training phase %d done after %d uS: %s\n",
				pattern, 1000 - timeout, errors[error]);
			if (pattern == DP_TRAINING_PATTERN_1 && error == 0)
				break;
			if (pattern == DP_TRAINING_PATTERN_2) {
				value &= LT_CHANNEL1_EQ_BITS |
					 LT_INTERLANE_ALIGN_DONE |
					 LT_CHANNEL0_EQ_BITS;
				/* in case of two lanes */
				if ((tc->link.base.num_lanes == 2) &&
				    (value == (LT_CHANNEL1_EQ_BITS |
					       LT_INTERLANE_ALIGN_DONE |
					       LT_CHANNEL0_EQ_BITS)))
					break;
				/* in case of one line */
				if ((tc->link.base.num_lanes == 1) &&
				    (value == (LT_INTERLANE_ALIGN_DONE |
					       LT_CHANNEL0_EQ_BITS)))
					break;
			}
		}
		/* restart */
		tc_write(DP0CTL, 0);
		usleep_range(10, 20);
	} while (--retry);
	if (retry == 0) {
		dev_err(tc->dev, "Failed to finish training phase %d\n",
			pattern);
	}

	return 0;
err:
	return ret;
}

static int tc_main_link_setup(struct tc_data *tc)
{
	struct drm_dp_aux *aux = &tc->aux;
	struct device *dev = tc->dev;
	unsigned int rate;
	u32 dp_phy_ctrl;
	int timeout;
	u32 value;
	int ret;
	u8 tmp[8];

	/* display mode should be set at this point */
	if (!tc->mode)
		return -EINVAL;

	tc_write(DP0_SRCCTRL, tc_srcctrl(tc));
	/* SSCG and BW27 on DP1 must be set to the same as on DP0 */
	tc_write(DP1_SRCCTRL,
		 (tc->link.spread ? DP0_SRCCTRL_SSCG : 0) |
		 ((tc->link.base.rate != 162000) ? DP0_SRCCTRL_BW27 : 0));

	rate = clk_get_rate(tc->refclk);
	switch (rate) {
	case 38400000:
		value = REF_FREQ_38M4;
		break;
	case 26000000:
		value = REF_FREQ_26M;
		break;
	case 19200000:
		value = REF_FREQ_19M2;
		break;
	case 13000000:
		value = REF_FREQ_13M;
		break;
	default:
		return -EINVAL;
	}
	value |= SYSCLK_SEL_LSCLK | LSCLK_DIV_2;
	tc_write(SYS_PLLPARAM, value);

	/* Setup Main Link */
	dp_phy_ctrl = BGREN | PWR_SW_EN | PHY_A0_EN | PHY_M0_EN;
	if (tc->link.base.num_lanes == 2)
		dp_phy_ctrl |= PHY_2LANE;
	tc_write(DP_PHY_CTRL, dp_phy_ctrl);
	msleep(100);

	/* PLL setup */
	tc_write(DP0_PLLCTRL, PLLUPDATE | PLLEN);
	tc_wait_pll_lock(tc);

	tc_write(DP1_PLLCTRL, PLLUPDATE | PLLEN);
	tc_wait_pll_lock(tc);

	/* PXL PLL setup */
	if (tc_test_pattern) {
		ret = tc_pxl_pll_en(tc, clk_get_rate(tc->refclk),
				    1000 * tc->mode->clock);
		if (ret)
			goto err;
	}

	/* Reset/Enable Main Links */
	dp_phy_ctrl |= DP_PHY_RST | PHY_M1_RST | PHY_M0_RST;
	tc_write(DP_PHY_CTRL, dp_phy_ctrl);
	usleep_range(100, 200);
	dp_phy_ctrl &= ~(DP_PHY_RST | PHY_M1_RST | PHY_M0_RST);
	tc_write(DP_PHY_CTRL, dp_phy_ctrl);

	timeout = 1000;
	do {
		tc_read(DP_PHY_CTRL, &value);
		udelay(1);
	} while ((!(value & PHY_RDY)) && (--timeout));

	if (timeout == 0) {
		dev_err(dev, "timeout waiting for phy become ready");
		return -ETIMEDOUT;
	}

	/* Set misc: 8 bits per color */
	ret = regmap_update_bits(tc->regmap, DP0_MISC, BPC_8, BPC_8);
	if (ret)
		goto err;

	/*
	 * ASSR mode
	 * on TC358767 side ASSR configured through strap pin
	 * seems there is no way to change this setting from SW
	 *
	 * check is tc configured for same mode
	 */
	if (tc->assr != tc->link.assr) {
		dev_dbg(dev, "Trying to set display to ASSR: %d\n",
			tc->assr);
		/* try to set ASSR on display side */
		tmp[0] = tc->assr;
		ret = drm_dp_dpcd_writeb(aux, DP_EDP_CONFIGURATION_SET, tmp[0]);
		if (ret < 0)
			goto err_dpcd_read;
		/* read back */
		ret = drm_dp_dpcd_readb(aux, DP_EDP_CONFIGURATION_SET, tmp);
		if (ret < 0)
			goto err_dpcd_read;

		if (tmp[0] != tc->assr) {
			dev_dbg(dev, "Failed to switch display ASSR to %d, falling back to unscrambled mode\n",
				 tc->assr);
			/* trying with disabled scrambler */
			tc->link.scrambler_dis = 1;
		}
	}

	/* Setup Link & DPRx Config for Training */
	ret = drm_dp_link_configure(aux, &tc->link.base);
	if (ret < 0)
		goto err_dpcd_write;

	/* DOWNSPREAD_CTRL */
	tmp[0] = tc->link.spread ? DP_SPREAD_AMP_0_5 : 0x00;
	/* MAIN_LINK_CHANNEL_CODING_SET */
	tmp[1] =  tc->link.coding8b10b ? DP_SET_ANSI_8B10B : 0x00;
	ret = drm_dp_dpcd_write(aux, DP_DOWNSPREAD_CTRL, tmp, 2);
	if (ret < 0)
		goto err_dpcd_write;

	ret = tc_link_training(tc, DP_TRAINING_PATTERN_1);
	if (ret)
		goto err;

	ret = tc_link_training(tc, DP_TRAINING_PATTERN_2);
	if (ret)
		goto err;

	/* Clear DPCD 0x102 */
	/* Note: Can Not use DP0_SNKLTCTRL (0x06E4) short cut */
	tmp[0] = tc->link.scrambler_dis ? DP_LINK_SCRAMBLING_DISABLE : 0x00;
	ret = drm_dp_dpcd_writeb(aux, DP_TRAINING_PATTERN_SET, tmp[0]);
	if (ret < 0)
		goto err_dpcd_write;

	/* Clear Training Pattern, set AutoCorrect Mode = 1 */
	tc_write(DP0_SRCCTRL, tc_srcctrl(tc) | DP0_SRCCTRL_AUTOCORRECT);

	/* Wait */
	timeout = 100;
	do {
		udelay(1);
		/* Read DPCD 0x202-0x207 */
		ret = drm_dp_dpcd_read_link_status(aux, tmp + 2);
		if (ret < 0)
			goto err_dpcd_read;
	} while ((--timeout) &&
		 !(drm_dp_channel_eq_ok(tmp + 2,  tc->link.base.num_lanes)));

	if (timeout == 0) {
		/* Read DPCD 0x200-0x201 */
		ret = drm_dp_dpcd_read(aux, DP_SINK_COUNT, tmp, 2);
		if (ret < 0)
			goto err_dpcd_read;
		dev_err(dev, "channel(s) EQ not ok\n");
		dev_info(dev, "0x0200 SINK_COUNT: 0x%02x\n", tmp[0]);
		dev_info(dev, "0x0201 DEVICE_SERVICE_IRQ_VECTOR: 0x%02x\n",
			 tmp[1]);
		dev_info(dev, "0x0202 LANE0_1_STATUS: 0x%02x\n", tmp[2]);
		dev_info(dev, "0x0204 LANE_ALIGN_STATUS_UPDATED: 0x%02x\n",
			 tmp[4]);
		dev_info(dev, "0x0205 SINK_STATUS: 0x%02x\n", tmp[5]);
		dev_info(dev, "0x0206 ADJUST_REQUEST_LANE0_1: 0x%02x\n",
			 tmp[6]);

		return -EAGAIN;
	}

	ret = tc_set_video_mode(tc, tc->mode);
	if (ret)
		goto err;

	/* Set M/N */
	ret = tc_stream_clock_calc(tc);
	if (ret)
		goto err;

	return 0;
err_dpcd_read:
	dev_err(tc->dev, "Failed to read DPCD: %d\n", ret);
	return ret;
err_dpcd_write:
	dev_err(tc->dev, "Failed to write DPCD: %d\n", ret);
err:
	return ret;
}

static int tc_main_link_stream(struct tc_data *tc, int state)
{
	int ret;
	u32 value;

	dev_dbg(tc->dev, "stream: %d\n", state);

	if (state) {
		value = VID_MN_GEN | DP_EN;
		if (tc->link.base.capabilities & DP_LINK_CAP_ENHANCED_FRAMING)
			value |= EF_EN;
		tc_write(DP0CTL, value);
		/*
		 * VID_EN assertion should be delayed by at least N * LSCLK
		 * cycles from the time VID_MN_GEN is enabled in order to
		 * generate stable values for VID_M. LSCLK is 270 MHz or
		 * 162 MHz, VID_N is set to 32768 in  tc_stream_clock_calc(),
		 * so a delay of at least 203 us should suffice.
		 */
		usleep_range(500, 1000);
		value |= VID_EN;
		tc_write(DP0CTL, value);
		/* Set input interface */
		value = DP0_AUDSRC_NO_INPUT;
		if (tc_test_pattern)
			value |= DP0_VIDSRC_COLOR_BAR;
		else
			value |= DP0_VIDSRC_DPI_RX;
		tc_write(SYSCTRL, value);
	} else {
		tc_write(DP0CTL, 0);
	}

	return 0;
err:
	return ret;
}

static void tc_bridge_pre_enable(struct drm_bridge *bridge)
{
	struct tc_data *tc = bridge_to_tc(bridge);

	drm_panel_prepare(tc->panel);
}

static void tc_bridge_enable(struct drm_bridge *bridge)
{
	struct tc_data *tc = bridge_to_tc(bridge);
	int ret;

	ret = tc_main_link_setup(tc);
	if (ret < 0) {
		dev_err(tc->dev, "main link setup error: %d\n", ret);
		return;
	}

	ret = tc_main_link_stream(tc, 1);
	if (ret < 0) {
		dev_err(tc->dev, "main link stream start error: %d\n", ret);
		return;
	}

	drm_panel_enable(tc->panel);
}

static void tc_bridge_disable(struct drm_bridge *bridge)
{
	struct tc_data *tc = bridge_to_tc(bridge);
	int ret;

	drm_panel_disable(tc->panel);

	ret = tc_main_link_stream(tc, 0);
	if (ret < 0)
		dev_err(tc->dev, "main link stream stop error: %d\n", ret);
}

static void tc_bridge_post_disable(struct drm_bridge *bridge)
{
	struct tc_data *tc = bridge_to_tc(bridge);

	drm_panel_unprepare(tc->panel);
}

static bool tc_bridge_mode_fixup(struct drm_bridge *bridge,
				 const struct drm_display_mode *mode,
				 struct drm_display_mode *adj)
{
	/* Fixup sync polarities, both hsync and vsync are active low */
	adj->flags = mode->flags;
	adj->flags |= (DRM_MODE_FLAG_NHSYNC | DRM_MODE_FLAG_NVSYNC);
	adj->flags &= ~(DRM_MODE_FLAG_PHSYNC | DRM_MODE_FLAG_PVSYNC);

	return true;
}

static int tc_connector_mode_valid(struct drm_connector *connector,
				   struct drm_display_mode *mode)
{
<<<<<<< HEAD
=======
	struct tc_data *tc = connector_to_tc(connector);
	u32 req, avail;
	u32 bits_per_pixel = 24;

>>>>>>> 1ec8f1f0
	/* DPI interface clock limitation: upto 154 MHz */
	if (mode->clock > 154000)
		return MODE_CLOCK_HIGH;

<<<<<<< HEAD
=======
	req = mode->clock * bits_per_pixel / 8;
	avail = tc->link.base.num_lanes * tc->link.base.rate;

	if (req > avail)
		return MODE_BAD;

>>>>>>> 1ec8f1f0
	return MODE_OK;
}

static void tc_bridge_mode_set(struct drm_bridge *bridge,
			       struct drm_display_mode *mode,
			       struct drm_display_mode *adj)
{
	struct tc_data *tc = bridge_to_tc(bridge);

	tc->mode = mode;
}

static int tc_connector_get_modes(struct drm_connector *connector)
{
	struct tc_data *tc = connector_to_tc(connector);
	struct edid *edid;
	unsigned int count;

	if (tc->panel && tc->panel->funcs && tc->panel->funcs->get_modes) {
		count = tc->panel->funcs->get_modes(tc->panel);
		if (count > 0)
			return count;
	}

	edid = drm_get_edid(connector, &tc->aux.ddc);

	kfree(tc->edid);
	tc->edid = edid;
	if (!edid)
		return 0;

	drm_mode_connector_update_edid_property(connector, edid);
	count = drm_add_edid_modes(connector, edid);

	return count;
}

static void tc_connector_set_polling(struct tc_data *tc,
				     struct drm_connector *connector)
{
	/* TODO: add support for HPD */
	connector->polled = DRM_CONNECTOR_POLL_CONNECT |
			    DRM_CONNECTOR_POLL_DISCONNECT;
}

static struct drm_encoder *
tc_connector_best_encoder(struct drm_connector *connector)
{
	struct tc_data *tc = connector_to_tc(connector);

	return tc->bridge.encoder;
}

static const struct drm_connector_helper_funcs tc_connector_helper_funcs = {
	.get_modes = tc_connector_get_modes,
	.mode_valid = tc_connector_mode_valid,
	.best_encoder = tc_connector_best_encoder,
};

static const struct drm_connector_funcs tc_connector_funcs = {
	.fill_modes = drm_helper_probe_single_connector_modes,
	.destroy = drm_connector_cleanup,
	.reset = drm_atomic_helper_connector_reset,
	.atomic_duplicate_state = drm_atomic_helper_connector_duplicate_state,
	.atomic_destroy_state = drm_atomic_helper_connector_destroy_state,
};

static int tc_bridge_attach(struct drm_bridge *bridge)
{
	u32 bus_format = MEDIA_BUS_FMT_RGB888_1X24;
	struct tc_data *tc = bridge_to_tc(bridge);
	struct drm_device *drm = bridge->dev;
	int ret;

	/* Create eDP connector */
	drm_connector_helper_add(&tc->connector, &tc_connector_helper_funcs);
	ret = drm_connector_init(drm, &tc->connector, &tc_connector_funcs,
				 DRM_MODE_CONNECTOR_eDP);
	if (ret)
		return ret;

	if (tc->panel)
		drm_panel_attach(tc->panel, &tc->connector);

	drm_display_info_set_bus_formats(&tc->connector.display_info,
					 &bus_format, 1);
	drm_mode_connector_attach_encoder(&tc->connector, tc->bridge.encoder);

	return 0;
}

static const struct drm_bridge_funcs tc_bridge_funcs = {
	.attach = tc_bridge_attach,
	.mode_set = tc_bridge_mode_set,
	.pre_enable = tc_bridge_pre_enable,
	.enable = tc_bridge_enable,
	.disable = tc_bridge_disable,
	.post_disable = tc_bridge_post_disable,
	.mode_fixup = tc_bridge_mode_fixup,
};

static bool tc_readable_reg(struct device *dev, unsigned int reg)
{
	return reg != SYSCTRL;
}

static const struct regmap_range tc_volatile_ranges[] = {
	regmap_reg_range(DP0_AUXWDATA(0), DP0_AUXSTATUS),
	regmap_reg_range(DP0_LTSTAT, DP0_SNKLTCHGREQ),
	regmap_reg_range(DP_PHY_CTRL, DP_PHY_CTRL),
	regmap_reg_range(DP0_PLLCTRL, PXL_PLLCTRL),
	regmap_reg_range(VFUEN0, VFUEN0),
};

static const struct regmap_access_table tc_volatile_table = {
	.yes_ranges = tc_volatile_ranges,
	.n_yes_ranges = ARRAY_SIZE(tc_volatile_ranges),
};

static bool tc_writeable_reg(struct device *dev, unsigned int reg)
{
	return (reg != TC_IDREG) &&
	       (reg != DP0_LTSTAT) &&
	       (reg != DP0_SNKLTCHGREQ);
}

static const struct regmap_config tc_regmap_config = {
	.name = "tc358767",
	.reg_bits = 16,
	.val_bits = 32,
	.reg_stride = 4,
	.max_register = PLL_DBG,
	.cache_type = REGCACHE_RBTREE,
	.readable_reg = tc_readable_reg,
	.volatile_table = &tc_volatile_table,
	.writeable_reg = tc_writeable_reg,
	.reg_format_endian = REGMAP_ENDIAN_BIG,
	.val_format_endian = REGMAP_ENDIAN_LITTLE,
};

static int tc_probe(struct i2c_client *client, const struct i2c_device_id *id)
{
	struct device *dev = &client->dev;
	struct tc_data *tc;
	int ret;

	tc = devm_kzalloc(dev, sizeof(*tc), GFP_KERNEL);
	if (!tc)
		return -ENOMEM;

	tc->dev = dev;

	/* port@2 is the output port */
	ret = drm_of_find_panel_or_bridge(dev->of_node, 2, 0, &tc->panel, NULL);
	if (ret && ret != -ENODEV)
		return ret;

	/* Shut down GPIO is optional */
	tc->sd_gpio = devm_gpiod_get_optional(dev, "shutdown", GPIOD_OUT_HIGH);
	if (IS_ERR(tc->sd_gpio))
		return PTR_ERR(tc->sd_gpio);

	if (tc->sd_gpio) {
		gpiod_set_value_cansleep(tc->sd_gpio, 0);
		usleep_range(5000, 10000);
	}

	/* Reset GPIO is optional */
	tc->reset_gpio = devm_gpiod_get_optional(dev, "reset", GPIOD_OUT_LOW);
	if (IS_ERR(tc->reset_gpio))
		return PTR_ERR(tc->reset_gpio);

	if (tc->reset_gpio) {
		gpiod_set_value_cansleep(tc->reset_gpio, 1);
		usleep_range(5000, 10000);
	}

	tc->refclk = devm_clk_get(dev, "ref");
	if (IS_ERR(tc->refclk)) {
		ret = PTR_ERR(tc->refclk);
		dev_err(dev, "Failed to get refclk: %d\n", ret);
		return ret;
	}

	tc->regmap = devm_regmap_init_i2c(client, &tc_regmap_config);
	if (IS_ERR(tc->regmap)) {
		ret = PTR_ERR(tc->regmap);
		dev_err(dev, "Failed to initialize regmap: %d\n", ret);
		return ret;
	}

	ret = regmap_read(tc->regmap, TC_IDREG, &tc->rev);
	if (ret) {
		dev_err(tc->dev, "can not read device ID: %d\n", ret);
		return ret;
	}

	if ((tc->rev != 0x6601) && (tc->rev != 0x6603)) {
		dev_err(tc->dev, "invalid device ID: 0x%08x\n", tc->rev);
		return -EINVAL;
	}

	tc->assr = (tc->rev == 0x6601); /* Enable ASSR for eDP panels */

	ret = tc_aux_link_setup(tc);
	if (ret)
		return ret;

	/* Register DP AUX channel */
	tc->aux.name = "TC358767 AUX i2c adapter";
	tc->aux.dev = tc->dev;
	tc->aux.transfer = tc_aux_transfer;
	ret = drm_dp_aux_register(&tc->aux);
	if (ret)
		return ret;

	ret = tc_get_display_props(tc);
	if (ret)
		goto err_unregister_aux;

	tc_connector_set_polling(tc, &tc->connector);

	tc->bridge.funcs = &tc_bridge_funcs;
	tc->bridge.of_node = dev->of_node;
	drm_bridge_add(&tc->bridge);

	i2c_set_clientdata(client, tc);

	return 0;
err_unregister_aux:
	drm_dp_aux_unregister(&tc->aux);
	return ret;
}

static int tc_remove(struct i2c_client *client)
{
	struct tc_data *tc = i2c_get_clientdata(client);

	drm_bridge_remove(&tc->bridge);
	drm_dp_aux_unregister(&tc->aux);

	tc_pxl_pll_dis(tc);

	return 0;
}

static const struct i2c_device_id tc358767_i2c_ids[] = {
	{ "tc358767", 0 },
	{ }
};
MODULE_DEVICE_TABLE(i2c, tc358767_i2c_ids);

static const struct of_device_id tc358767_of_ids[] = {
	{ .compatible = "toshiba,tc358767", },
	{ }
};
MODULE_DEVICE_TABLE(of, tc358767_of_ids);

static struct i2c_driver tc358767_driver = {
	.driver = {
		.name = "tc358767",
		.of_match_table = tc358767_of_ids,
	},
	.id_table = tc358767_i2c_ids,
	.probe = tc_probe,
	.remove	= tc_remove,
};
module_i2c_driver(tc358767_driver);

MODULE_AUTHOR("Andrey Gusakov <andrey.gusakov@cogentembedded.com>");
MODULE_DESCRIPTION("tc358767 eDP encoder driver");
MODULE_LICENSE("GPL");<|MERGE_RESOLUTION|>--- conflicted
+++ resolved
@@ -1116,26 +1116,20 @@
 static int tc_connector_mode_valid(struct drm_connector *connector,
 				   struct drm_display_mode *mode)
 {
-<<<<<<< HEAD
-=======
 	struct tc_data *tc = connector_to_tc(connector);
 	u32 req, avail;
 	u32 bits_per_pixel = 24;
 
->>>>>>> 1ec8f1f0
 	/* DPI interface clock limitation: upto 154 MHz */
 	if (mode->clock > 154000)
 		return MODE_CLOCK_HIGH;
 
-<<<<<<< HEAD
-=======
 	req = mode->clock * bits_per_pixel / 8;
 	avail = tc->link.base.num_lanes * tc->link.base.rate;
 
 	if (req > avail)
 		return MODE_BAD;
 
->>>>>>> 1ec8f1f0
 	return MODE_OK;
 }
 
