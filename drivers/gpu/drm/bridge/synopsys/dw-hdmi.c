/*
 * DesignWare High-Definition Multimedia Interface (HDMI) driver
 *
 * Copyright (C) 2013-2015 Mentor Graphics Inc.
 * Copyright (C) 2011-2013 Freescale Semiconductor, Inc.
 * Copyright (C) 2010, Guennadi Liakhovetski <g.liakhovetski@gmx.de>
 *
 * This program is free software; you can redistribute it and/or modify
 * it under the terms of the GNU General Public License as published by
 * the Free Software Foundation; either version 2 of the License, or
 * (at your option) any later version.
 *
 */
#include <linux/module.h>
#include <linux/irq.h>
#include <linux/delay.h>
#include <linux/err.h>
#include <linux/clk.h>
#include <linux/hdmi.h>
#include <linux/mutex.h>
#include <linux/of_device.h>
#include <linux/regmap.h>
#include <linux/spinlock.h>

#include <drm/drm_of.h>
#include <drm/drmP.h>
#include <drm/drm_atomic_helper.h>
#include <drm/drm_crtc_helper.h>
#include <drm/drm_edid.h>
#include <drm/drm_encoder_slave.h>
#include <drm/bridge/dw_hdmi.h>

#include <uapi/linux/media-bus-format.h>
#include <uapi/linux/videodev2.h>

#include "dw-hdmi.h"
#include "dw-hdmi-audio.h"
#include "dw-hdmi-cec.h"

#include <media/cec-notifier.h>

#define DDC_SEGMENT_ADDR	0x30

#define HDMI_EDID_LEN		512

enum hdmi_datamap {
	RGB444_8B = 0x01,
	RGB444_10B = 0x03,
	RGB444_12B = 0x05,
	RGB444_16B = 0x07,
	YCbCr444_8B = 0x09,
	YCbCr444_10B = 0x0B,
	YCbCr444_12B = 0x0D,
	YCbCr444_16B = 0x0F,
	YCbCr422_8B = 0x16,
	YCbCr422_10B = 0x14,
	YCbCr422_12B = 0x12,
};

static const u16 csc_coeff_default[3][4] = {
	{ 0x2000, 0x0000, 0x0000, 0x0000 },
	{ 0x0000, 0x2000, 0x0000, 0x0000 },
	{ 0x0000, 0x0000, 0x2000, 0x0000 }
};

static const u16 csc_coeff_rgb_out_eitu601[3][4] = {
	{ 0x2000, 0x6926, 0x74fd, 0x010e },
	{ 0x2000, 0x2cdd, 0x0000, 0x7e9a },
	{ 0x2000, 0x0000, 0x38b4, 0x7e3b }
};

static const u16 csc_coeff_rgb_out_eitu709[3][4] = {
	{ 0x2000, 0x7106, 0x7a02, 0x00a7 },
	{ 0x2000, 0x3264, 0x0000, 0x7e6d },
	{ 0x2000, 0x0000, 0x3b61, 0x7e25 }
};

static const u16 csc_coeff_rgb_in_eitu601[3][4] = {
	{ 0x2591, 0x1322, 0x074b, 0x0000 },
	{ 0x6535, 0x2000, 0x7acc, 0x0200 },
	{ 0x6acd, 0x7534, 0x2000, 0x0200 }
};

static const u16 csc_coeff_rgb_in_eitu709[3][4] = {
	{ 0x2dc5, 0x0d9b, 0x049e, 0x0000 },
	{ 0x62f0, 0x2000, 0x7d11, 0x0200 },
	{ 0x6756, 0x78ab, 0x2000, 0x0200 }
};

struct hdmi_vmode {
	bool mdataenablepolarity;

	unsigned int mpixelclock;
	unsigned int mpixelrepetitioninput;
	unsigned int mpixelrepetitionoutput;
};

struct hdmi_data_info {
	unsigned int enc_in_bus_format;
	unsigned int enc_out_bus_format;
	unsigned int enc_in_encoding;
	unsigned int enc_out_encoding;
	unsigned int pix_repet_factor;
	unsigned int hdcp_enable;
	struct hdmi_vmode video_mode;
};

struct dw_hdmi_i2c {
	struct i2c_adapter	adap;

	struct mutex		lock;	/* used to serialize data transfers */
	struct completion	cmp;
	u8			stat;

	u8			slave_reg;
	bool			is_regaddr;
	bool			is_segment;
};

struct dw_hdmi_phy_data {
	enum dw_hdmi_phy_type type;
	const char *name;
	unsigned int gen;
	bool has_svsret;
	int (*configure)(struct dw_hdmi *hdmi,
			 const struct dw_hdmi_plat_data *pdata,
			 unsigned long mpixelclock);
};

struct dw_hdmi {
	struct drm_connector connector;
	struct drm_bridge bridge;

	unsigned int version;

	struct platform_device *audio;
	struct platform_device *cec;
	struct device *dev;
	struct clk *isfr_clk;
	struct clk *iahb_clk;
	struct clk *cec_clk;
	struct dw_hdmi_i2c *i2c;

	struct hdmi_data_info hdmi_data;
	const struct dw_hdmi_plat_data *plat_data;

	int vic;

	u8 edid[HDMI_EDID_LEN];
	bool cable_plugin;

	struct {
		const struct dw_hdmi_phy_ops *ops;
		const char *name;
		void *data;
		bool enabled;
	} phy;

	struct drm_display_mode previous_mode;

	struct i2c_adapter *ddc;
	void __iomem *regs;
	bool sink_is_hdmi;
	bool sink_has_audio;

	struct mutex mutex;		/* for state below and previous_mode */
	enum drm_connector_force force;	/* mutex-protected force state */
	bool disabled;			/* DRM has disabled our bridge */
	bool bridge_is_on;		/* indicates the bridge is on */
	bool rxsense;			/* rxsense state */
	u8 phy_mask;			/* desired phy int mask settings */
	u8 mc_clkdis;			/* clock disable register */

	spinlock_t audio_lock;
	struct mutex audio_mutex;
	unsigned int sample_rate;
	unsigned int audio_cts;
	unsigned int audio_n;
	bool audio_enable;

	unsigned int reg_shift;
	struct regmap *regm;
	void (*enable_audio)(struct dw_hdmi *hdmi);
	void (*disable_audio)(struct dw_hdmi *hdmi);

	struct cec_notifier *cec_notifier;
};

#define HDMI_IH_PHY_STAT0_RX_SENSE \
	(HDMI_IH_PHY_STAT0_RX_SENSE0 | HDMI_IH_PHY_STAT0_RX_SENSE1 | \
	 HDMI_IH_PHY_STAT0_RX_SENSE2 | HDMI_IH_PHY_STAT0_RX_SENSE3)

#define HDMI_PHY_RX_SENSE \
	(HDMI_PHY_RX_SENSE0 | HDMI_PHY_RX_SENSE1 | \
	 HDMI_PHY_RX_SENSE2 | HDMI_PHY_RX_SENSE3)

static inline void hdmi_writeb(struct dw_hdmi *hdmi, u8 val, int offset)
{
	regmap_write(hdmi->regm, offset << hdmi->reg_shift, val);
}

static inline u8 hdmi_readb(struct dw_hdmi *hdmi, int offset)
{
	unsigned int val = 0;

	regmap_read(hdmi->regm, offset << hdmi->reg_shift, &val);

	return val;
}

static void hdmi_modb(struct dw_hdmi *hdmi, u8 data, u8 mask, unsigned reg)
{
	regmap_update_bits(hdmi->regm, reg << hdmi->reg_shift, mask, data);
}

static void hdmi_mask_writeb(struct dw_hdmi *hdmi, u8 data, unsigned int reg,
			     u8 shift, u8 mask)
{
	hdmi_modb(hdmi, data << shift, mask, reg);
}

static void dw_hdmi_i2c_init(struct dw_hdmi *hdmi)
{
	/* Software reset */
	hdmi_writeb(hdmi, 0x00, HDMI_I2CM_SOFTRSTZ);

	/* Set Standard Mode speed (determined to be 100KHz on iMX6) */
	hdmi_writeb(hdmi, 0x00, HDMI_I2CM_DIV);

	/* Set done, not acknowledged and arbitration interrupt polarities */
	hdmi_writeb(hdmi, HDMI_I2CM_INT_DONE_POL, HDMI_I2CM_INT);
	hdmi_writeb(hdmi, HDMI_I2CM_CTLINT_NAC_POL | HDMI_I2CM_CTLINT_ARB_POL,
		    HDMI_I2CM_CTLINT);

	/* Clear DONE and ERROR interrupts */
	hdmi_writeb(hdmi, HDMI_IH_I2CM_STAT0_ERROR | HDMI_IH_I2CM_STAT0_DONE,
		    HDMI_IH_I2CM_STAT0);

	/* Mute DONE and ERROR interrupts */
	hdmi_writeb(hdmi, HDMI_IH_I2CM_STAT0_ERROR | HDMI_IH_I2CM_STAT0_DONE,
		    HDMI_IH_MUTE_I2CM_STAT0);
}

static int dw_hdmi_i2c_read(struct dw_hdmi *hdmi,
			    unsigned char *buf, unsigned int length)
{
	struct dw_hdmi_i2c *i2c = hdmi->i2c;
	int stat;

	if (!i2c->is_regaddr) {
		dev_dbg(hdmi->dev, "set read register address to 0\n");
		i2c->slave_reg = 0x00;
		i2c->is_regaddr = true;
	}

	while (length--) {
		reinit_completion(&i2c->cmp);

		hdmi_writeb(hdmi, i2c->slave_reg++, HDMI_I2CM_ADDRESS);
		if (i2c->is_segment)
			hdmi_writeb(hdmi, HDMI_I2CM_OPERATION_READ_EXT,
				    HDMI_I2CM_OPERATION);
		else
			hdmi_writeb(hdmi, HDMI_I2CM_OPERATION_READ,
				    HDMI_I2CM_OPERATION);

		stat = wait_for_completion_timeout(&i2c->cmp, HZ / 10);
		if (!stat)
			return -EAGAIN;

		/* Check for error condition on the bus */
		if (i2c->stat & HDMI_IH_I2CM_STAT0_ERROR)
			return -EIO;

		*buf++ = hdmi_readb(hdmi, HDMI_I2CM_DATAI);
	}
	i2c->is_segment = false;

	return 0;
}

static int dw_hdmi_i2c_write(struct dw_hdmi *hdmi,
			     unsigned char *buf, unsigned int length)
{
	struct dw_hdmi_i2c *i2c = hdmi->i2c;
	int stat;

	if (!i2c->is_regaddr) {
		/* Use the first write byte as register address */
		i2c->slave_reg = buf[0];
		length--;
		buf++;
		i2c->is_regaddr = true;
	}

	while (length--) {
		reinit_completion(&i2c->cmp);

		hdmi_writeb(hdmi, *buf++, HDMI_I2CM_DATAO);
		hdmi_writeb(hdmi, i2c->slave_reg++, HDMI_I2CM_ADDRESS);
		hdmi_writeb(hdmi, HDMI_I2CM_OPERATION_WRITE,
			    HDMI_I2CM_OPERATION);

		stat = wait_for_completion_timeout(&i2c->cmp, HZ / 10);
		if (!stat)
			return -EAGAIN;

		/* Check for error condition on the bus */
		if (i2c->stat & HDMI_IH_I2CM_STAT0_ERROR)
			return -EIO;
	}

	return 0;
}

static int dw_hdmi_i2c_xfer(struct i2c_adapter *adap,
			    struct i2c_msg *msgs, int num)
{
	struct dw_hdmi *hdmi = i2c_get_adapdata(adap);
	struct dw_hdmi_i2c *i2c = hdmi->i2c;
	u8 addr = msgs[0].addr;
	int i, ret = 0;

	dev_dbg(hdmi->dev, "xfer: num: %d, addr: %#x\n", num, addr);

	for (i = 0; i < num; i++) {
		if (msgs[i].len == 0) {
			dev_dbg(hdmi->dev,
				"unsupported transfer %d/%d, no data\n",
				i + 1, num);
			return -EOPNOTSUPP;
		}
	}

	mutex_lock(&i2c->lock);

	/* Unmute DONE and ERROR interrupts */
	hdmi_writeb(hdmi, 0x00, HDMI_IH_MUTE_I2CM_STAT0);

	/* Set slave device address taken from the first I2C message */
	hdmi_writeb(hdmi, addr, HDMI_I2CM_SLAVE);

	/* Set slave device register address on transfer */
	i2c->is_regaddr = false;

	/* Set segment pointer for I2C extended read mode operation */
	i2c->is_segment = false;

	for (i = 0; i < num; i++) {
		dev_dbg(hdmi->dev, "xfer: num: %d/%d, len: %d, flags: %#x\n",
			i + 1, num, msgs[i].len, msgs[i].flags);
		if (msgs[i].addr == DDC_SEGMENT_ADDR && msgs[i].len == 1) {
			i2c->is_segment = true;
			hdmi_writeb(hdmi, DDC_SEGMENT_ADDR, HDMI_I2CM_SEGADDR);
			hdmi_writeb(hdmi, *msgs[i].buf, HDMI_I2CM_SEGPTR);
		} else {
			if (msgs[i].flags & I2C_M_RD)
				ret = dw_hdmi_i2c_read(hdmi, msgs[i].buf,
						       msgs[i].len);
			else
				ret = dw_hdmi_i2c_write(hdmi, msgs[i].buf,
							msgs[i].len);
		}
		if (ret < 0)
			break;
	}

	if (!ret)
		ret = num;

	/* Mute DONE and ERROR interrupts */
	hdmi_writeb(hdmi, HDMI_IH_I2CM_STAT0_ERROR | HDMI_IH_I2CM_STAT0_DONE,
		    HDMI_IH_MUTE_I2CM_STAT0);

	mutex_unlock(&i2c->lock);

	return ret;
}

static u32 dw_hdmi_i2c_func(struct i2c_adapter *adapter)
{
	return I2C_FUNC_I2C | I2C_FUNC_SMBUS_EMUL;
}

static const struct i2c_algorithm dw_hdmi_algorithm = {
	.master_xfer	= dw_hdmi_i2c_xfer,
	.functionality	= dw_hdmi_i2c_func,
};

static struct i2c_adapter *dw_hdmi_i2c_adapter(struct dw_hdmi *hdmi)
{
	struct i2c_adapter *adap;
	struct dw_hdmi_i2c *i2c;
	int ret;

	i2c = devm_kzalloc(hdmi->dev, sizeof(*i2c), GFP_KERNEL);
	if (!i2c)
		return ERR_PTR(-ENOMEM);

	mutex_init(&i2c->lock);
	init_completion(&i2c->cmp);

	adap = &i2c->adap;
	adap->class = I2C_CLASS_DDC;
	adap->owner = THIS_MODULE;
	adap->dev.parent = hdmi->dev;
	adap->algo = &dw_hdmi_algorithm;
	strlcpy(adap->name, "DesignWare HDMI", sizeof(adap->name));
	i2c_set_adapdata(adap, hdmi);

	ret = i2c_add_adapter(adap);
	if (ret) {
		dev_warn(hdmi->dev, "cannot add %s I2C adapter\n", adap->name);
		devm_kfree(hdmi->dev, i2c);
		return ERR_PTR(ret);
	}

	hdmi->i2c = i2c;

	dev_info(hdmi->dev, "registered %s I2C bus driver\n", adap->name);

	return adap;
}

static void hdmi_set_cts_n(struct dw_hdmi *hdmi, unsigned int cts,
			   unsigned int n)
{
<<<<<<< HEAD
	/*
	 * Manual CTS setting doesn't work correctly on Allwinner SoCs with
	 * dw hdmi v1.32a.
	 */
	if (hdmi->version != 0x132a) {
=======
	if (!hdmi->plat_data->auto_cts) {
>>>>>>> 515930d8
		/* Must be set/cleared first */
		hdmi_modb(hdmi, 0, HDMI_AUD_CTS3_CTS_MANUAL, HDMI_AUD_CTS3);

		/* nshift factor = 0 */
		hdmi_modb(hdmi, 0, HDMI_AUD_CTS3_N_SHIFT_MASK, HDMI_AUD_CTS3);

		hdmi_writeb(hdmi,
			    ((cts >> 16) & HDMI_AUD_CTS3_AUDCTS19_16_MASK) |
			    HDMI_AUD_CTS3_CTS_MANUAL, HDMI_AUD_CTS3);
		hdmi_writeb(hdmi, (cts >> 8) & 0xff, HDMI_AUD_CTS2);
		hdmi_writeb(hdmi, cts & 0xff, HDMI_AUD_CTS1);
	} else {
		/* set automatic CTS calculation */
		hdmi_writeb(hdmi, 0x00, HDMI_AUD_CTS3);
	}

	hdmi_writeb(hdmi, (n >> 16) & 0x0f, HDMI_AUD_N3);
	hdmi_writeb(hdmi, (n >> 8) & 0xff, HDMI_AUD_N2);
	hdmi_writeb(hdmi, n & 0xff, HDMI_AUD_N1);
}

static unsigned int hdmi_compute_n(unsigned int freq, unsigned long pixel_clk)
{
	unsigned int n = (128 * freq) / 1000;
	unsigned int mult = 1;

	while (freq > 48000) {
		mult *= 2;
		freq /= 2;
	}

	switch (freq) {
	case 32000:
		if (pixel_clk == 25175000)
			n = 4576;
		else if (pixel_clk == 27027000)
			n = 4096;
		else if (pixel_clk == 74176000 || pixel_clk == 148352000)
			n = 11648;
		else
			n = 4096;
		n *= mult;
		break;

	case 44100:
		if (pixel_clk == 25175000)
			n = 7007;
		else if (pixel_clk == 74176000)
			n = 17836;
		else if (pixel_clk == 148352000)
			n = 8918;
		else
			n = 6272;
		n *= mult;
		break;

	case 48000:
		if (pixel_clk == 25175000)
			n = 6864;
		else if (pixel_clk == 27027000)
			n = 6144;
		else if (pixel_clk == 74176000)
			n = 11648;
		else if (pixel_clk == 148352000)
			n = 5824;
		else
			n = 6144;
		n *= mult;
		break;

	default:
		break;
	}

	return n;
}

static void hdmi_set_clk_regenerator(struct dw_hdmi *hdmi,
	unsigned long pixel_clk, unsigned int sample_rate)
{
	unsigned long ftdms = pixel_clk;
	unsigned int n, cts;
	u64 tmp;

	n = hdmi_compute_n(sample_rate, pixel_clk);

	/*
	 * Compute the CTS value from the N value.  Note that CTS and N
	 * can be up to 20 bits in total, so we need 64-bit math.  Also
	 * note that our TDMS clock is not fully accurate; it is accurate
	 * to kHz.  This can introduce an unnecessary remainder in the
	 * calculation below, so we don't try to warn about that.
	 */
	tmp = (u64)ftdms * n;
	do_div(tmp, 128 * sample_rate);
	cts = tmp;

	dev_dbg(hdmi->dev, "%s: fs=%uHz ftdms=%lu.%03luMHz N=%d cts=%d\n",
		__func__, sample_rate, ftdms / 1000000, (ftdms / 1000) % 1000,
		n, cts);

	spin_lock_irq(&hdmi->audio_lock);
	hdmi->audio_n = n;
	hdmi->audio_cts = cts;
	hdmi_set_cts_n(hdmi, cts, hdmi->audio_enable ? n : 0);
	spin_unlock_irq(&hdmi->audio_lock);
}

static void hdmi_init_clk_regenerator(struct dw_hdmi *hdmi)
{
	mutex_lock(&hdmi->audio_mutex);
	hdmi_set_clk_regenerator(hdmi, 74250000, hdmi->sample_rate);
	mutex_unlock(&hdmi->audio_mutex);
}

static void hdmi_clk_regenerator_update_pixel_clock(struct dw_hdmi *hdmi)
{
	mutex_lock(&hdmi->audio_mutex);
	hdmi_set_clk_regenerator(hdmi, hdmi->hdmi_data.video_mode.mpixelclock,
				 hdmi->sample_rate);
	mutex_unlock(&hdmi->audio_mutex);
}

void dw_hdmi_set_sample_rate(struct dw_hdmi *hdmi, unsigned int rate)
{
	mutex_lock(&hdmi->audio_mutex);
	hdmi->sample_rate = rate;
	hdmi_set_clk_regenerator(hdmi, hdmi->hdmi_data.video_mode.mpixelclock,
				 hdmi->sample_rate);
	mutex_unlock(&hdmi->audio_mutex);
}
EXPORT_SYMBOL_GPL(dw_hdmi_set_sample_rate);

static void hdmi_enable_audio_clk(struct dw_hdmi *hdmi, bool enable)
{
	if (enable)
		hdmi->mc_clkdis &= ~HDMI_MC_CLKDIS_AUDCLK_DISABLE;
	else
		hdmi->mc_clkdis |= HDMI_MC_CLKDIS_AUDCLK_DISABLE;
	hdmi_writeb(hdmi, hdmi->mc_clkdis, HDMI_MC_CLKDIS);
}

static void dw_hdmi_ahb_audio_enable(struct dw_hdmi *hdmi)
{
	hdmi_set_cts_n(hdmi, hdmi->audio_cts, hdmi->audio_n);
}

static void dw_hdmi_ahb_audio_disable(struct dw_hdmi *hdmi)
{
	hdmi_set_cts_n(hdmi, hdmi->audio_cts, 0);
}

static void dw_hdmi_i2s_audio_enable(struct dw_hdmi *hdmi)
{
	hdmi_set_cts_n(hdmi, hdmi->audio_cts, hdmi->audio_n);
	hdmi_enable_audio_clk(hdmi, true);
}

static void dw_hdmi_i2s_audio_disable(struct dw_hdmi *hdmi)
{
	hdmi_enable_audio_clk(hdmi, false);
}

void dw_hdmi_audio_enable(struct dw_hdmi *hdmi)
{
	unsigned long flags;

	spin_lock_irqsave(&hdmi->audio_lock, flags);
	hdmi->audio_enable = true;
	if (hdmi->enable_audio)
		hdmi->enable_audio(hdmi);
	spin_unlock_irqrestore(&hdmi->audio_lock, flags);
}
EXPORT_SYMBOL_GPL(dw_hdmi_audio_enable);

void dw_hdmi_audio_disable(struct dw_hdmi *hdmi)
{
	unsigned long flags;

	spin_lock_irqsave(&hdmi->audio_lock, flags);
	hdmi->audio_enable = false;
	if (hdmi->disable_audio)
		hdmi->disable_audio(hdmi);
	spin_unlock_irqrestore(&hdmi->audio_lock, flags);
}
EXPORT_SYMBOL_GPL(dw_hdmi_audio_disable);

static bool hdmi_bus_fmt_is_rgb(unsigned int bus_format)
{
	switch (bus_format) {
	case MEDIA_BUS_FMT_RGB888_1X24:
	case MEDIA_BUS_FMT_RGB101010_1X30:
	case MEDIA_BUS_FMT_RGB121212_1X36:
	case MEDIA_BUS_FMT_RGB161616_1X48:
		return true;

	default:
		return false;
	}
}

static bool hdmi_bus_fmt_is_yuv444(unsigned int bus_format)
{
	switch (bus_format) {
	case MEDIA_BUS_FMT_YUV8_1X24:
	case MEDIA_BUS_FMT_YUV10_1X30:
	case MEDIA_BUS_FMT_YUV12_1X36:
	case MEDIA_BUS_FMT_YUV16_1X48:
		return true;

	default:
		return false;
	}
}

static bool hdmi_bus_fmt_is_yuv422(unsigned int bus_format)
{
	switch (bus_format) {
	case MEDIA_BUS_FMT_UYVY8_1X16:
	case MEDIA_BUS_FMT_UYVY10_1X20:
	case MEDIA_BUS_FMT_UYVY12_1X24:
		return true;

	default:
		return false;
	}
}

static int hdmi_bus_fmt_color_depth(unsigned int bus_format)
{
	switch (bus_format) {
	case MEDIA_BUS_FMT_RGB888_1X24:
	case MEDIA_BUS_FMT_YUV8_1X24:
	case MEDIA_BUS_FMT_UYVY8_1X16:
	case MEDIA_BUS_FMT_UYYVYY8_0_5X24:
		return 8;

	case MEDIA_BUS_FMT_RGB101010_1X30:
	case MEDIA_BUS_FMT_YUV10_1X30:
	case MEDIA_BUS_FMT_UYVY10_1X20:
	case MEDIA_BUS_FMT_UYYVYY10_0_5X30:
		return 10;

	case MEDIA_BUS_FMT_RGB121212_1X36:
	case MEDIA_BUS_FMT_YUV12_1X36:
	case MEDIA_BUS_FMT_UYVY12_1X24:
	case MEDIA_BUS_FMT_UYYVYY12_0_5X36:
		return 12;

	case MEDIA_BUS_FMT_RGB161616_1X48:
	case MEDIA_BUS_FMT_YUV16_1X48:
	case MEDIA_BUS_FMT_UYYVYY16_0_5X48:
		return 16;

	default:
		return 0;
	}
}

/*
 * this submodule is responsible for the video data synchronization.
 * for example, for RGB 4:4:4 input, the data map is defined as
 *			pin{47~40} <==> R[7:0]
 *			pin{31~24} <==> G[7:0]
 *			pin{15~8}  <==> B[7:0]
 */
static void hdmi_video_sample(struct dw_hdmi *hdmi)
{
	int color_format = 0;
	u8 val;

	switch (hdmi->hdmi_data.enc_in_bus_format) {
	case MEDIA_BUS_FMT_RGB888_1X24:
		color_format = 0x01;
		break;
	case MEDIA_BUS_FMT_RGB101010_1X30:
		color_format = 0x03;
		break;
	case MEDIA_BUS_FMT_RGB121212_1X36:
		color_format = 0x05;
		break;
	case MEDIA_BUS_FMT_RGB161616_1X48:
		color_format = 0x07;
		break;

	case MEDIA_BUS_FMT_YUV8_1X24:
	case MEDIA_BUS_FMT_UYYVYY8_0_5X24:
		color_format = 0x09;
		break;
	case MEDIA_BUS_FMT_YUV10_1X30:
	case MEDIA_BUS_FMT_UYYVYY10_0_5X30:
		color_format = 0x0B;
		break;
	case MEDIA_BUS_FMT_YUV12_1X36:
	case MEDIA_BUS_FMT_UYYVYY12_0_5X36:
		color_format = 0x0D;
		break;
	case MEDIA_BUS_FMT_YUV16_1X48:
	case MEDIA_BUS_FMT_UYYVYY16_0_5X48:
		color_format = 0x0F;
		break;

	case MEDIA_BUS_FMT_UYVY8_1X16:
		color_format = 0x16;
		break;
	case MEDIA_BUS_FMT_UYVY10_1X20:
		color_format = 0x14;
		break;
	case MEDIA_BUS_FMT_UYVY12_1X24:
		color_format = 0x12;
		break;

	default:
		return;
	}

	val = HDMI_TX_INVID0_INTERNAL_DE_GENERATOR_DISABLE |
		((color_format << HDMI_TX_INVID0_VIDEO_MAPPING_OFFSET) &
		HDMI_TX_INVID0_VIDEO_MAPPING_MASK);
	hdmi_writeb(hdmi, val, HDMI_TX_INVID0);

	/* Enable TX stuffing: When DE is inactive, fix the output data to 0 */
	val = HDMI_TX_INSTUFFING_BDBDATA_STUFFING_ENABLE |
		HDMI_TX_INSTUFFING_RCRDATA_STUFFING_ENABLE |
		HDMI_TX_INSTUFFING_GYDATA_STUFFING_ENABLE;
	hdmi_writeb(hdmi, val, HDMI_TX_INSTUFFING);
	hdmi_writeb(hdmi, 0x0, HDMI_TX_GYDATA0);
	hdmi_writeb(hdmi, 0x0, HDMI_TX_GYDATA1);
	hdmi_writeb(hdmi, 0x0, HDMI_TX_RCRDATA0);
	hdmi_writeb(hdmi, 0x0, HDMI_TX_RCRDATA1);
	hdmi_writeb(hdmi, 0x0, HDMI_TX_BCBDATA0);
	hdmi_writeb(hdmi, 0x0, HDMI_TX_BCBDATA1);
}

static int is_color_space_conversion(struct dw_hdmi *hdmi)
{
	return hdmi->hdmi_data.enc_in_bus_format != hdmi->hdmi_data.enc_out_bus_format;
}

static int is_color_space_decimation(struct dw_hdmi *hdmi)
{
	if (!hdmi_bus_fmt_is_yuv422(hdmi->hdmi_data.enc_out_bus_format))
		return 0;

	if (hdmi_bus_fmt_is_rgb(hdmi->hdmi_data.enc_in_bus_format) ||
	    hdmi_bus_fmt_is_yuv444(hdmi->hdmi_data.enc_in_bus_format))
		return 1;

	return 0;
}

static int is_color_space_interpolation(struct dw_hdmi *hdmi)
{
	if (!hdmi_bus_fmt_is_yuv422(hdmi->hdmi_data.enc_in_bus_format))
		return 0;

	if (hdmi_bus_fmt_is_rgb(hdmi->hdmi_data.enc_out_bus_format) ||
	    hdmi_bus_fmt_is_yuv444(hdmi->hdmi_data.enc_out_bus_format))
		return 1;

	return 0;
}

static void dw_hdmi_update_csc_coeffs(struct dw_hdmi *hdmi)
{
	const u16 (*csc_coeff)[3][4] = &csc_coeff_default;
	unsigned i;
	u32 csc_scale = 1;

	if (is_color_space_conversion(hdmi)) {
		if (hdmi_bus_fmt_is_rgb(hdmi->hdmi_data.enc_out_bus_format)) {
			if (hdmi->hdmi_data.enc_out_encoding ==
						V4L2_YCBCR_ENC_601)
				csc_coeff = &csc_coeff_rgb_out_eitu601;
			else
				csc_coeff = &csc_coeff_rgb_out_eitu709;
		} else if (hdmi_bus_fmt_is_rgb(
					hdmi->hdmi_data.enc_in_bus_format)) {
			if (hdmi->hdmi_data.enc_out_encoding ==
						V4L2_YCBCR_ENC_601)
				csc_coeff = &csc_coeff_rgb_in_eitu601;
			else
				csc_coeff = &csc_coeff_rgb_in_eitu709;
			csc_scale = 0;
		}
	}

	/* The CSC registers are sequential, alternating MSB then LSB */
	for (i = 0; i < ARRAY_SIZE(csc_coeff_default[0]); i++) {
		u16 coeff_a = (*csc_coeff)[0][i];
		u16 coeff_b = (*csc_coeff)[1][i];
		u16 coeff_c = (*csc_coeff)[2][i];

		hdmi_writeb(hdmi, coeff_a & 0xff, HDMI_CSC_COEF_A1_LSB + i * 2);
		hdmi_writeb(hdmi, coeff_a >> 8, HDMI_CSC_COEF_A1_MSB + i * 2);
		hdmi_writeb(hdmi, coeff_b & 0xff, HDMI_CSC_COEF_B1_LSB + i * 2);
		hdmi_writeb(hdmi, coeff_b >> 8, HDMI_CSC_COEF_B1_MSB + i * 2);
		hdmi_writeb(hdmi, coeff_c & 0xff, HDMI_CSC_COEF_C1_LSB + i * 2);
		hdmi_writeb(hdmi, coeff_c >> 8, HDMI_CSC_COEF_C1_MSB + i * 2);
	}

	hdmi_modb(hdmi, csc_scale, HDMI_CSC_SCALE_CSCSCALE_MASK,
		  HDMI_CSC_SCALE);
}

static void hdmi_video_csc(struct dw_hdmi *hdmi)
{
	int color_depth = 0;
	int interpolation = HDMI_CSC_CFG_INTMODE_DISABLE;
	int decimation = 0;

	/* YCC422 interpolation to 444 mode */
	if (is_color_space_interpolation(hdmi))
		interpolation = HDMI_CSC_CFG_INTMODE_CHROMA_INT_FORMULA1;
	else if (is_color_space_decimation(hdmi))
		decimation = HDMI_CSC_CFG_DECMODE_CHROMA_INT_FORMULA3;

	switch (hdmi_bus_fmt_color_depth(hdmi->hdmi_data.enc_out_bus_format)) {
	case 8:
		color_depth = HDMI_CSC_SCALE_CSC_COLORDE_PTH_24BPP;
		break;
	case 10:
		color_depth = HDMI_CSC_SCALE_CSC_COLORDE_PTH_30BPP;
		break;
	case 12:
		color_depth = HDMI_CSC_SCALE_CSC_COLORDE_PTH_36BPP;
		break;
	case 16:
		color_depth = HDMI_CSC_SCALE_CSC_COLORDE_PTH_48BPP;
		break;

	default:
		return;
	}

	/* Configure the CSC registers */
	hdmi_writeb(hdmi, interpolation | decimation, HDMI_CSC_CFG);
	hdmi_modb(hdmi, color_depth, HDMI_CSC_SCALE_CSC_COLORDE_PTH_MASK,
		  HDMI_CSC_SCALE);

	dw_hdmi_update_csc_coeffs(hdmi);
}

/*
 * HDMI video packetizer is used to packetize the data.
 * for example, if input is YCC422 mode or repeater is used,
 * data should be repacked this module can be bypassed.
 */
static void hdmi_video_packetize(struct dw_hdmi *hdmi)
{
	unsigned int color_depth = 0;
	unsigned int remap_size = HDMI_VP_REMAP_YCC422_16bit;
	unsigned int output_select = HDMI_VP_CONF_OUTPUT_SELECTOR_PP;
	struct hdmi_data_info *hdmi_data = &hdmi->hdmi_data;
	u8 val, vp_conf;

	if (hdmi_bus_fmt_is_rgb(hdmi->hdmi_data.enc_out_bus_format) ||
	    hdmi_bus_fmt_is_yuv444(hdmi->hdmi_data.enc_out_bus_format)) {
		switch (hdmi_bus_fmt_color_depth(
					hdmi->hdmi_data.enc_out_bus_format)) {
		case 8:
			color_depth = 4;
			output_select = HDMI_VP_CONF_OUTPUT_SELECTOR_BYPASS;
			break;
		case 10:
			color_depth = 5;
			break;
		case 12:
			color_depth = 6;
			break;
		case 16:
			color_depth = 7;
			break;
		default:
			output_select = HDMI_VP_CONF_OUTPUT_SELECTOR_BYPASS;
		}
	} else if (hdmi_bus_fmt_is_yuv422(hdmi->hdmi_data.enc_out_bus_format)) {
		switch (hdmi_bus_fmt_color_depth(
					hdmi->hdmi_data.enc_out_bus_format)) {
		case 0:
		case 8:
			remap_size = HDMI_VP_REMAP_YCC422_16bit;
			break;
		case 10:
			remap_size = HDMI_VP_REMAP_YCC422_20bit;
			break;
		case 12:
			remap_size = HDMI_VP_REMAP_YCC422_24bit;
			break;

		default:
			return;
		}
		output_select = HDMI_VP_CONF_OUTPUT_SELECTOR_YCC422;
	} else {
		return;
	}

	/* set the packetizer registers */
	val = ((color_depth << HDMI_VP_PR_CD_COLOR_DEPTH_OFFSET) &
		HDMI_VP_PR_CD_COLOR_DEPTH_MASK) |
		((hdmi_data->pix_repet_factor <<
		HDMI_VP_PR_CD_DESIRED_PR_FACTOR_OFFSET) &
		HDMI_VP_PR_CD_DESIRED_PR_FACTOR_MASK);
	hdmi_writeb(hdmi, val, HDMI_VP_PR_CD);

	hdmi_modb(hdmi, HDMI_VP_STUFF_PR_STUFFING_STUFFING_MODE,
		  HDMI_VP_STUFF_PR_STUFFING_MASK, HDMI_VP_STUFF);

	/* Data from pixel repeater block */
	if (hdmi_data->pix_repet_factor > 1) {
		vp_conf = HDMI_VP_CONF_PR_EN_ENABLE |
			  HDMI_VP_CONF_BYPASS_SELECT_PIX_REPEATER;
	} else { /* data from packetizer block */
		vp_conf = HDMI_VP_CONF_PR_EN_DISABLE |
			  HDMI_VP_CONF_BYPASS_SELECT_VID_PACKETIZER;
	}

	hdmi_modb(hdmi, vp_conf,
		  HDMI_VP_CONF_PR_EN_MASK |
		  HDMI_VP_CONF_BYPASS_SELECT_MASK, HDMI_VP_CONF);

	hdmi_modb(hdmi, 1 << HDMI_VP_STUFF_IDEFAULT_PHASE_OFFSET,
		  HDMI_VP_STUFF_IDEFAULT_PHASE_MASK, HDMI_VP_STUFF);

	hdmi_writeb(hdmi, remap_size, HDMI_VP_REMAP);

	if (output_select == HDMI_VP_CONF_OUTPUT_SELECTOR_PP) {
		vp_conf = HDMI_VP_CONF_BYPASS_EN_DISABLE |
			  HDMI_VP_CONF_PP_EN_ENABLE |
			  HDMI_VP_CONF_YCC422_EN_DISABLE;
	} else if (output_select == HDMI_VP_CONF_OUTPUT_SELECTOR_YCC422) {
		vp_conf = HDMI_VP_CONF_BYPASS_EN_DISABLE |
			  HDMI_VP_CONF_PP_EN_DISABLE |
			  HDMI_VP_CONF_YCC422_EN_ENABLE;
	} else if (output_select == HDMI_VP_CONF_OUTPUT_SELECTOR_BYPASS) {
		vp_conf = HDMI_VP_CONF_BYPASS_EN_ENABLE |
			  HDMI_VP_CONF_PP_EN_DISABLE |
			  HDMI_VP_CONF_YCC422_EN_DISABLE;
	} else {
		return;
	}

	hdmi_modb(hdmi, vp_conf,
		  HDMI_VP_CONF_BYPASS_EN_MASK | HDMI_VP_CONF_PP_EN_ENMASK |
		  HDMI_VP_CONF_YCC422_EN_MASK, HDMI_VP_CONF);

	hdmi_modb(hdmi, HDMI_VP_STUFF_PP_STUFFING_STUFFING_MODE |
			HDMI_VP_STUFF_YCC422_STUFFING_STUFFING_MODE,
		  HDMI_VP_STUFF_PP_STUFFING_MASK |
		  HDMI_VP_STUFF_YCC422_STUFFING_MASK, HDMI_VP_STUFF);

	hdmi_modb(hdmi, output_select, HDMI_VP_CONF_OUTPUT_SELECTOR_MASK,
		  HDMI_VP_CONF);
}

/* -----------------------------------------------------------------------------
 * Synopsys PHY Handling
 */

static inline void hdmi_phy_test_clear(struct dw_hdmi *hdmi,
				       unsigned char bit)
{
	hdmi_modb(hdmi, bit << HDMI_PHY_TST0_TSTCLR_OFFSET,
		  HDMI_PHY_TST0_TSTCLR_MASK, HDMI_PHY_TST0);
}

static bool hdmi_phy_wait_i2c_done(struct dw_hdmi *hdmi, int msec)
{
	u32 val;

	while ((val = hdmi_readb(hdmi, HDMI_IH_I2CMPHY_STAT0) & 0x3) == 0) {
		if (msec-- == 0)
			return false;
		udelay(1000);
	}
	hdmi_writeb(hdmi, val, HDMI_IH_I2CMPHY_STAT0);

	return true;
}

void dw_hdmi_phy_i2c_write(struct dw_hdmi *hdmi, unsigned short data,
			   unsigned char addr)
{
	hdmi_writeb(hdmi, 0xFF, HDMI_IH_I2CMPHY_STAT0);
	hdmi_writeb(hdmi, addr, HDMI_PHY_I2CM_ADDRESS_ADDR);
	hdmi_writeb(hdmi, (unsigned char)(data >> 8),
		    HDMI_PHY_I2CM_DATAO_1_ADDR);
	hdmi_writeb(hdmi, (unsigned char)(data >> 0),
		    HDMI_PHY_I2CM_DATAO_0_ADDR);
	hdmi_writeb(hdmi, HDMI_PHY_I2CM_OPERATION_ADDR_WRITE,
		    HDMI_PHY_I2CM_OPERATION_ADDR);
	hdmi_phy_wait_i2c_done(hdmi, 1000);
}
EXPORT_SYMBOL_GPL(dw_hdmi_phy_i2c_write);

static void dw_hdmi_phy_enable_powerdown(struct dw_hdmi *hdmi, bool enable)
{
	hdmi_mask_writeb(hdmi, !enable, HDMI_PHY_CONF0,
			 HDMI_PHY_CONF0_PDZ_OFFSET,
			 HDMI_PHY_CONF0_PDZ_MASK);
}

static void dw_hdmi_phy_enable_tmds(struct dw_hdmi *hdmi, u8 enable)
{
	hdmi_mask_writeb(hdmi, enable, HDMI_PHY_CONF0,
			 HDMI_PHY_CONF0_ENTMDS_OFFSET,
			 HDMI_PHY_CONF0_ENTMDS_MASK);
}

static void dw_hdmi_phy_enable_svsret(struct dw_hdmi *hdmi, u8 enable)
{
	hdmi_mask_writeb(hdmi, enable, HDMI_PHY_CONF0,
			 HDMI_PHY_CONF0_SVSRET_OFFSET,
			 HDMI_PHY_CONF0_SVSRET_MASK);
}

void dw_hdmi_phy_gen2_pddq(struct dw_hdmi *hdmi, u8 enable)
{
	hdmi_mask_writeb(hdmi, enable, HDMI_PHY_CONF0,
			 HDMI_PHY_CONF0_GEN2_PDDQ_OFFSET,
			 HDMI_PHY_CONF0_GEN2_PDDQ_MASK);
}
EXPORT_SYMBOL_GPL(dw_hdmi_phy_gen2_pddq);

void dw_hdmi_phy_gen2_txpwron(struct dw_hdmi *hdmi, u8 enable)
{
	hdmi_mask_writeb(hdmi, enable, HDMI_PHY_CONF0,
			 HDMI_PHY_CONF0_GEN2_TXPWRON_OFFSET,
			 HDMI_PHY_CONF0_GEN2_TXPWRON_MASK);
}
EXPORT_SYMBOL_GPL(dw_hdmi_phy_gen2_txpwron);

static void dw_hdmi_phy_sel_data_en_pol(struct dw_hdmi *hdmi, u8 enable)
{
	hdmi_mask_writeb(hdmi, enable, HDMI_PHY_CONF0,
			 HDMI_PHY_CONF0_SELDATAENPOL_OFFSET,
			 HDMI_PHY_CONF0_SELDATAENPOL_MASK);
}

static void dw_hdmi_phy_sel_interface_control(struct dw_hdmi *hdmi, u8 enable)
{
	hdmi_mask_writeb(hdmi, enable, HDMI_PHY_CONF0,
			 HDMI_PHY_CONF0_SELDIPIF_OFFSET,
			 HDMI_PHY_CONF0_SELDIPIF_MASK);
}

void dw_hdmi_phy_reset(struct dw_hdmi *hdmi)
{
	/* PHY reset. The reset signal is active high on Gen2 PHYs. */
	hdmi_writeb(hdmi, HDMI_MC_PHYRSTZ_PHYRSTZ, HDMI_MC_PHYRSTZ);
	hdmi_writeb(hdmi, 0, HDMI_MC_PHYRSTZ);
}
EXPORT_SYMBOL_GPL(dw_hdmi_phy_reset);

void dw_hdmi_phy_i2c_set_addr(struct dw_hdmi *hdmi, u8 address)
{
	hdmi_phy_test_clear(hdmi, 1);
	hdmi_writeb(hdmi, address, HDMI_PHY_I2CM_SLAVE_ADDR);
	hdmi_phy_test_clear(hdmi, 0);
}
EXPORT_SYMBOL_GPL(dw_hdmi_phy_i2c_set_addr);

static void dw_hdmi_phy_power_off(struct dw_hdmi *hdmi)
{
	const struct dw_hdmi_phy_data *phy = hdmi->phy.data;
	unsigned int i;
	u16 val;

	if (phy->gen == 1) {
		dw_hdmi_phy_enable_tmds(hdmi, 0);
		dw_hdmi_phy_enable_powerdown(hdmi, true);
		return;
	}

	dw_hdmi_phy_gen2_txpwron(hdmi, 0);

	/*
	 * Wait for TX_PHY_LOCK to be deasserted to indicate that the PHY went
	 * to low power mode.
	 */
	for (i = 0; i < 5; ++i) {
		val = hdmi_readb(hdmi, HDMI_PHY_STAT0);
		if (!(val & HDMI_PHY_TX_PHY_LOCK))
			break;

		usleep_range(1000, 2000);
	}

	if (val & HDMI_PHY_TX_PHY_LOCK)
		dev_warn(hdmi->dev, "PHY failed to power down\n");
	else
		dev_dbg(hdmi->dev, "PHY powered down in %u iterations\n", i);

	dw_hdmi_phy_gen2_pddq(hdmi, 1);
}

static int dw_hdmi_phy_power_on(struct dw_hdmi *hdmi)
{
	const struct dw_hdmi_phy_data *phy = hdmi->phy.data;
	unsigned int i;
	u8 val;

	if (phy->gen == 1) {
		dw_hdmi_phy_enable_powerdown(hdmi, false);

		/* Toggle TMDS enable. */
		dw_hdmi_phy_enable_tmds(hdmi, 0);
		dw_hdmi_phy_enable_tmds(hdmi, 1);
		return 0;
	}

	dw_hdmi_phy_gen2_txpwron(hdmi, 1);
	dw_hdmi_phy_gen2_pddq(hdmi, 0);

	/* Wait for PHY PLL lock */
	for (i = 0; i < 5; ++i) {
		val = hdmi_readb(hdmi, HDMI_PHY_STAT0) & HDMI_PHY_TX_PHY_LOCK;
		if (val)
			break;

		usleep_range(1000, 2000);
	}

	if (!val) {
		dev_err(hdmi->dev, "PHY PLL failed to lock\n");
		return -ETIMEDOUT;
	}

	dev_dbg(hdmi->dev, "PHY PLL locked %u iterations\n", i);
	return 0;
}

/*
 * PHY configuration function for the DWC HDMI 3D TX PHY. Based on the available
 * information the DWC MHL PHY has the same register layout and is thus also
 * supported by this function.
 */
static int hdmi_phy_configure_dwc_hdmi_3d_tx(struct dw_hdmi *hdmi,
		const struct dw_hdmi_plat_data *pdata,
		unsigned long mpixelclock)
{
	const struct dw_hdmi_mpll_config *mpll_config = pdata->mpll_cfg;
	const struct dw_hdmi_curr_ctrl *curr_ctrl = pdata->cur_ctr;
	const struct dw_hdmi_phy_config *phy_config = pdata->phy_config;

	/* PLL/MPLL Cfg - always match on final entry */
	for (; mpll_config->mpixelclock != ~0UL; mpll_config++)
		if (mpixelclock <= mpll_config->mpixelclock)
			break;

	for (; curr_ctrl->mpixelclock != ~0UL; curr_ctrl++)
		if (mpixelclock <= curr_ctrl->mpixelclock)
			break;

	for (; phy_config->mpixelclock != ~0UL; phy_config++)
		if (mpixelclock <= phy_config->mpixelclock)
			break;

	if (mpll_config->mpixelclock == ~0UL ||
	    curr_ctrl->mpixelclock == ~0UL ||
	    phy_config->mpixelclock == ~0UL)
		return -EINVAL;

	dw_hdmi_phy_i2c_write(hdmi, mpll_config->res[0].cpce,
			      HDMI_3D_TX_PHY_CPCE_CTRL);
	dw_hdmi_phy_i2c_write(hdmi, mpll_config->res[0].gmp,
			      HDMI_3D_TX_PHY_GMPCTRL);
	dw_hdmi_phy_i2c_write(hdmi, curr_ctrl->curr[0],
			      HDMI_3D_TX_PHY_CURRCTRL);

	dw_hdmi_phy_i2c_write(hdmi, 0, HDMI_3D_TX_PHY_PLLPHBYCTRL);
	dw_hdmi_phy_i2c_write(hdmi, HDMI_3D_TX_PHY_MSM_CTRL_CKO_SEL_FB_CLK,
			      HDMI_3D_TX_PHY_MSM_CTRL);

	dw_hdmi_phy_i2c_write(hdmi, phy_config->term, HDMI_3D_TX_PHY_TXTERM);
	dw_hdmi_phy_i2c_write(hdmi, phy_config->sym_ctr,
			      HDMI_3D_TX_PHY_CKSYMTXCTRL);
	dw_hdmi_phy_i2c_write(hdmi, phy_config->vlev_ctr,
			      HDMI_3D_TX_PHY_VLEVCTRL);

	/* Override and disable clock termination. */
	dw_hdmi_phy_i2c_write(hdmi, HDMI_3D_TX_PHY_CKCALCTRL_OVERRIDE,
			      HDMI_3D_TX_PHY_CKCALCTRL);

	return 0;
}

static int hdmi_phy_configure(struct dw_hdmi *hdmi)
{
	const struct dw_hdmi_phy_data *phy = hdmi->phy.data;
	const struct dw_hdmi_plat_data *pdata = hdmi->plat_data;
	unsigned long mpixelclock = hdmi->hdmi_data.video_mode.mpixelclock;
	int ret;

	dw_hdmi_phy_power_off(hdmi);

	/* Leave low power consumption mode by asserting SVSRET. */
	if (phy->has_svsret)
		dw_hdmi_phy_enable_svsret(hdmi, 1);

	dw_hdmi_phy_reset(hdmi);

	hdmi_writeb(hdmi, HDMI_MC_HEACPHY_RST_ASSERT, HDMI_MC_HEACPHY_RST);

	dw_hdmi_phy_i2c_set_addr(hdmi, HDMI_PHY_I2CM_SLAVE_ADDR_PHY_GEN2);

	/* Write to the PHY as configured by the platform */
	if (pdata->configure_phy)
		ret = pdata->configure_phy(hdmi, pdata, mpixelclock);
	else
		ret = phy->configure(hdmi, pdata, mpixelclock);
	if (ret) {
		dev_err(hdmi->dev, "PHY configuration failed (clock %lu)\n",
			mpixelclock);
		return ret;
	}

	return dw_hdmi_phy_power_on(hdmi);
}

static int dw_hdmi_phy_init(struct dw_hdmi *hdmi, void *data,
			    struct drm_display_mode *mode)
{
	int i, ret;

	/* HDMI Phy spec says to do the phy initialization sequence twice */
	for (i = 0; i < 2; i++) {
		dw_hdmi_phy_sel_data_en_pol(hdmi, 1);
		dw_hdmi_phy_sel_interface_control(hdmi, 0);

		ret = hdmi_phy_configure(hdmi);
		if (ret)
			return ret;
	}

	return 0;
}

static void dw_hdmi_phy_disable(struct dw_hdmi *hdmi, void *data)
{
	dw_hdmi_phy_power_off(hdmi);
}

enum drm_connector_status dw_hdmi_phy_read_hpd(struct dw_hdmi *hdmi,
					       void *data)
{
	return hdmi_readb(hdmi, HDMI_PHY_STAT0) & HDMI_PHY_HPD ?
		connector_status_connected : connector_status_disconnected;
}
EXPORT_SYMBOL_GPL(dw_hdmi_phy_read_hpd);

void dw_hdmi_phy_update_hpd(struct dw_hdmi *hdmi, void *data,
			    bool force, bool disabled, bool rxsense)
{
	u8 old_mask = hdmi->phy_mask;

	if (force || disabled || !rxsense)
		hdmi->phy_mask |= HDMI_PHY_RX_SENSE;
	else
		hdmi->phy_mask &= ~HDMI_PHY_RX_SENSE;

	if (old_mask != hdmi->phy_mask)
		hdmi_writeb(hdmi, hdmi->phy_mask, HDMI_PHY_MASK0);
}
EXPORT_SYMBOL_GPL(dw_hdmi_phy_update_hpd);

void dw_hdmi_phy_setup_hpd(struct dw_hdmi *hdmi, void *data)
{
	/*
	 * Configure the PHY RX SENSE and HPD interrupts polarities and clear
	 * any pending interrupt.
	 */
	hdmi_writeb(hdmi, HDMI_PHY_HPD | HDMI_PHY_RX_SENSE, HDMI_PHY_POL0);
	hdmi_writeb(hdmi, HDMI_IH_PHY_STAT0_HPD | HDMI_IH_PHY_STAT0_RX_SENSE,
		    HDMI_IH_PHY_STAT0);

	/* Enable cable hot plug irq. */
	hdmi_writeb(hdmi, hdmi->phy_mask, HDMI_PHY_MASK0);

	/* Clear and unmute interrupts. */
	hdmi_writeb(hdmi, HDMI_IH_PHY_STAT0_HPD | HDMI_IH_PHY_STAT0_RX_SENSE,
		    HDMI_IH_PHY_STAT0);
	hdmi_writeb(hdmi, ~(HDMI_IH_PHY_STAT0_HPD | HDMI_IH_PHY_STAT0_RX_SENSE),
		    HDMI_IH_MUTE_PHY_STAT0);
}
EXPORT_SYMBOL_GPL(dw_hdmi_phy_setup_hpd);

static const struct dw_hdmi_phy_ops dw_hdmi_synopsys_phy_ops = {
	.init = dw_hdmi_phy_init,
	.disable = dw_hdmi_phy_disable,
	.read_hpd = dw_hdmi_phy_read_hpd,
	.update_hpd = dw_hdmi_phy_update_hpd,
	.setup_hpd = dw_hdmi_phy_setup_hpd,
};

/* -----------------------------------------------------------------------------
 * HDMI TX Setup
 */

static void hdmi_tx_hdcp_config(struct dw_hdmi *hdmi)
{
	u8 de;

	if (hdmi->hdmi_data.video_mode.mdataenablepolarity)
		de = HDMI_A_VIDPOLCFG_DATAENPOL_ACTIVE_HIGH;
	else
		de = HDMI_A_VIDPOLCFG_DATAENPOL_ACTIVE_LOW;

	/* disable rx detect */
	hdmi_modb(hdmi, HDMI_A_HDCPCFG0_RXDETECT_DISABLE,
		  HDMI_A_HDCPCFG0_RXDETECT_MASK, HDMI_A_HDCPCFG0);

	hdmi_modb(hdmi, de, HDMI_A_VIDPOLCFG_DATAENPOL_MASK, HDMI_A_VIDPOLCFG);

	hdmi_modb(hdmi, HDMI_A_HDCPCFG1_ENCRYPTIONDISABLE_DISABLE,
		  HDMI_A_HDCPCFG1_ENCRYPTIONDISABLE_MASK, HDMI_A_HDCPCFG1);
}

static void hdmi_config_AVI(struct dw_hdmi *hdmi, struct drm_display_mode *mode)
{
	struct hdmi_avi_infoframe frame;
	u8 val;

	/* Initialise info frame from DRM mode */
	drm_hdmi_avi_infoframe_from_display_mode(&frame, mode, false);

	if (hdmi_bus_fmt_is_yuv444(hdmi->hdmi_data.enc_out_bus_format))
		frame.colorspace = HDMI_COLORSPACE_YUV444;
	else if (hdmi_bus_fmt_is_yuv422(hdmi->hdmi_data.enc_out_bus_format))
		frame.colorspace = HDMI_COLORSPACE_YUV422;
	else
		frame.colorspace = HDMI_COLORSPACE_RGB;

	/* Set up colorimetry */
	switch (hdmi->hdmi_data.enc_out_encoding) {
	case V4L2_YCBCR_ENC_601:
		if (hdmi->hdmi_data.enc_in_encoding == V4L2_YCBCR_ENC_XV601)
			frame.colorimetry = HDMI_COLORIMETRY_EXTENDED;
		else
			frame.colorimetry = HDMI_COLORIMETRY_ITU_601;
		frame.extended_colorimetry =
				HDMI_EXTENDED_COLORIMETRY_XV_YCC_601;
		break;
	case V4L2_YCBCR_ENC_709:
		if (hdmi->hdmi_data.enc_in_encoding == V4L2_YCBCR_ENC_XV709)
			frame.colorimetry = HDMI_COLORIMETRY_EXTENDED;
		else
			frame.colorimetry = HDMI_COLORIMETRY_ITU_709;
		frame.extended_colorimetry =
				HDMI_EXTENDED_COLORIMETRY_XV_YCC_709;
		break;
	default: /* Carries no data */
		frame.colorimetry = HDMI_COLORIMETRY_ITU_601;
		frame.extended_colorimetry =
				HDMI_EXTENDED_COLORIMETRY_XV_YCC_601;
		break;
	}

	frame.scan_mode = HDMI_SCAN_MODE_NONE;

	/*
	 * The Designware IP uses a different byte format from standard
	 * AVI info frames, though generally the bits are in the correct
	 * bytes.
	 */

	/*
	 * AVI data byte 1 differences: Colorspace in bits 0,1 rather than 5,6,
	 * scan info in bits 4,5 rather than 0,1 and active aspect present in
	 * bit 6 rather than 4.
	 */
	val = (frame.scan_mode & 3) << 4 | (frame.colorspace & 3);
	if (frame.active_aspect & 15)
		val |= HDMI_FC_AVICONF0_ACTIVE_FMT_INFO_PRESENT;
	if (frame.top_bar || frame.bottom_bar)
		val |= HDMI_FC_AVICONF0_BAR_DATA_HORIZ_BAR;
	if (frame.left_bar || frame.right_bar)
		val |= HDMI_FC_AVICONF0_BAR_DATA_VERT_BAR;
	hdmi_writeb(hdmi, val, HDMI_FC_AVICONF0);

	/* AVI data byte 2 differences: none */
	val = ((frame.colorimetry & 0x3) << 6) |
	      ((frame.picture_aspect & 0x3) << 4) |
	      (frame.active_aspect & 0xf);
	hdmi_writeb(hdmi, val, HDMI_FC_AVICONF1);

	/* AVI data byte 3 differences: none */
	val = ((frame.extended_colorimetry & 0x7) << 4) |
	      ((frame.quantization_range & 0x3) << 2) |
	      (frame.nups & 0x3);
	if (frame.itc)
		val |= HDMI_FC_AVICONF2_IT_CONTENT_VALID;
	hdmi_writeb(hdmi, val, HDMI_FC_AVICONF2);

	/* AVI data byte 4 differences: none */
	val = frame.video_code & 0x7f;
	hdmi_writeb(hdmi, val, HDMI_FC_AVIVID);

	/* AVI Data Byte 5- set up input and output pixel repetition */
	val = (((hdmi->hdmi_data.video_mode.mpixelrepetitioninput + 1) <<
		HDMI_FC_PRCONF_INCOMING_PR_FACTOR_OFFSET) &
		HDMI_FC_PRCONF_INCOMING_PR_FACTOR_MASK) |
		((hdmi->hdmi_data.video_mode.mpixelrepetitionoutput <<
		HDMI_FC_PRCONF_OUTPUT_PR_FACTOR_OFFSET) &
		HDMI_FC_PRCONF_OUTPUT_PR_FACTOR_MASK);
	hdmi_writeb(hdmi, val, HDMI_FC_PRCONF);

	/*
	 * AVI data byte 5 differences: content type in 0,1 rather than 4,5,
	 * ycc range in bits 2,3 rather than 6,7
	 */
	val = ((frame.ycc_quantization_range & 0x3) << 2) |
	      (frame.content_type & 0x3);
	hdmi_writeb(hdmi, val, HDMI_FC_AVICONF3);

	/* AVI Data Bytes 6-13 */
	hdmi_writeb(hdmi, frame.top_bar & 0xff, HDMI_FC_AVIETB0);
	hdmi_writeb(hdmi, (frame.top_bar >> 8) & 0xff, HDMI_FC_AVIETB1);
	hdmi_writeb(hdmi, frame.bottom_bar & 0xff, HDMI_FC_AVISBB0);
	hdmi_writeb(hdmi, (frame.bottom_bar >> 8) & 0xff, HDMI_FC_AVISBB1);
	hdmi_writeb(hdmi, frame.left_bar & 0xff, HDMI_FC_AVIELB0);
	hdmi_writeb(hdmi, (frame.left_bar >> 8) & 0xff, HDMI_FC_AVIELB1);
	hdmi_writeb(hdmi, frame.right_bar & 0xff, HDMI_FC_AVISRB0);
	hdmi_writeb(hdmi, (frame.right_bar >> 8) & 0xff, HDMI_FC_AVISRB1);
}

static void hdmi_config_vendor_specific_infoframe(struct dw_hdmi *hdmi,
						 struct drm_display_mode *mode)
{
	struct hdmi_vendor_infoframe frame;
	u8 buffer[10];
	ssize_t err;

	err = drm_hdmi_vendor_infoframe_from_display_mode(&frame,
							  &hdmi->connector,
							  mode);
	if (err < 0)
		/*
		 * Going into that statement does not means vendor infoframe
		 * fails. It just informed us that vendor infoframe is not
		 * needed for the selected mode. Only 4k or stereoscopic 3D
		 * mode requires vendor infoframe. So just simply return.
		 */
		return;

	err = hdmi_vendor_infoframe_pack(&frame, buffer, sizeof(buffer));
	if (err < 0) {
		dev_err(hdmi->dev, "Failed to pack vendor infoframe: %zd\n",
			err);
		return;
	}
	hdmi_mask_writeb(hdmi, 0, HDMI_FC_DATAUTO0, HDMI_FC_DATAUTO0_VSD_OFFSET,
			HDMI_FC_DATAUTO0_VSD_MASK);

	/* Set the length of HDMI vendor specific InfoFrame payload */
	hdmi_writeb(hdmi, buffer[2], HDMI_FC_VSDSIZE);

	/* Set 24bit IEEE Registration Identifier */
	hdmi_writeb(hdmi, buffer[4], HDMI_FC_VSDIEEEID0);
	hdmi_writeb(hdmi, buffer[5], HDMI_FC_VSDIEEEID1);
	hdmi_writeb(hdmi, buffer[6], HDMI_FC_VSDIEEEID2);

	/* Set HDMI_Video_Format and HDMI_VIC/3D_Structure */
	hdmi_writeb(hdmi, buffer[7], HDMI_FC_VSDPAYLOAD0);
	hdmi_writeb(hdmi, buffer[8], HDMI_FC_VSDPAYLOAD1);

	if (frame.s3d_struct >= HDMI_3D_STRUCTURE_SIDE_BY_SIDE_HALF)
		hdmi_writeb(hdmi, buffer[9], HDMI_FC_VSDPAYLOAD2);

	/* Packet frame interpolation */
	hdmi_writeb(hdmi, 1, HDMI_FC_DATAUTO1);

	/* Auto packets per frame and line spacing */
	hdmi_writeb(hdmi, 0x11, HDMI_FC_DATAUTO2);

	/* Configures the Frame Composer On RDRB mode */
	hdmi_mask_writeb(hdmi, 1, HDMI_FC_DATAUTO0, HDMI_FC_DATAUTO0_VSD_OFFSET,
			HDMI_FC_DATAUTO0_VSD_MASK);
}

static void hdmi_av_composer(struct dw_hdmi *hdmi,
			     const struct drm_display_mode *mode)
{
	u8 inv_val;
	struct hdmi_vmode *vmode = &hdmi->hdmi_data.video_mode;
	int hblank, vblank, h_de_hs, v_de_vs, hsync_len, vsync_len;
	unsigned int vdisplay;

	vmode->mpixelclock = mode->clock * 1000;

	dev_dbg(hdmi->dev, "final pixclk = %d\n", vmode->mpixelclock);

	/* Set up HDMI_FC_INVIDCONF */
	inv_val = (hdmi->hdmi_data.hdcp_enable ?
		HDMI_FC_INVIDCONF_HDCP_KEEPOUT_ACTIVE :
		HDMI_FC_INVIDCONF_HDCP_KEEPOUT_INACTIVE);

	inv_val |= mode->flags & DRM_MODE_FLAG_PVSYNC ?
		HDMI_FC_INVIDCONF_VSYNC_IN_POLARITY_ACTIVE_HIGH :
		HDMI_FC_INVIDCONF_VSYNC_IN_POLARITY_ACTIVE_LOW;

	inv_val |= mode->flags & DRM_MODE_FLAG_PHSYNC ?
		HDMI_FC_INVIDCONF_HSYNC_IN_POLARITY_ACTIVE_HIGH :
		HDMI_FC_INVIDCONF_HSYNC_IN_POLARITY_ACTIVE_LOW;

	inv_val |= (vmode->mdataenablepolarity ?
		HDMI_FC_INVIDCONF_DE_IN_POLARITY_ACTIVE_HIGH :
		HDMI_FC_INVIDCONF_DE_IN_POLARITY_ACTIVE_LOW);

	if (hdmi->vic == 39)
		inv_val |= HDMI_FC_INVIDCONF_R_V_BLANK_IN_OSC_ACTIVE_HIGH;
	else
		inv_val |= mode->flags & DRM_MODE_FLAG_INTERLACE ?
			HDMI_FC_INVIDCONF_R_V_BLANK_IN_OSC_ACTIVE_HIGH :
			HDMI_FC_INVIDCONF_R_V_BLANK_IN_OSC_ACTIVE_LOW;

	inv_val |= mode->flags & DRM_MODE_FLAG_INTERLACE ?
		HDMI_FC_INVIDCONF_IN_I_P_INTERLACED :
		HDMI_FC_INVIDCONF_IN_I_P_PROGRESSIVE;

	inv_val |= hdmi->sink_is_hdmi ?
		HDMI_FC_INVIDCONF_DVI_MODEZ_HDMI_MODE :
		HDMI_FC_INVIDCONF_DVI_MODEZ_DVI_MODE;

	hdmi_writeb(hdmi, inv_val, HDMI_FC_INVIDCONF);

	vdisplay = mode->vdisplay;
	vblank = mode->vtotal - mode->vdisplay;
	v_de_vs = mode->vsync_start - mode->vdisplay;
	vsync_len = mode->vsync_end - mode->vsync_start;

	/*
	 * When we're setting an interlaced mode, we need
	 * to adjust the vertical timing to suit.
	 */
	if (mode->flags & DRM_MODE_FLAG_INTERLACE) {
		vdisplay /= 2;
		vblank /= 2;
		v_de_vs /= 2;
		vsync_len /= 2;
	}

	/* Set up horizontal active pixel width */
	hdmi_writeb(hdmi, mode->hdisplay >> 8, HDMI_FC_INHACTV1);
	hdmi_writeb(hdmi, mode->hdisplay, HDMI_FC_INHACTV0);

	/* Set up vertical active lines */
	hdmi_writeb(hdmi, vdisplay >> 8, HDMI_FC_INVACTV1);
	hdmi_writeb(hdmi, vdisplay, HDMI_FC_INVACTV0);

	/* Set up horizontal blanking pixel region width */
	hblank = mode->htotal - mode->hdisplay;
	hdmi_writeb(hdmi, hblank >> 8, HDMI_FC_INHBLANK1);
	hdmi_writeb(hdmi, hblank, HDMI_FC_INHBLANK0);

	/* Set up vertical blanking pixel region width */
	hdmi_writeb(hdmi, vblank, HDMI_FC_INVBLANK);

	/* Set up HSYNC active edge delay width (in pixel clks) */
	h_de_hs = mode->hsync_start - mode->hdisplay;
	hdmi_writeb(hdmi, h_de_hs >> 8, HDMI_FC_HSYNCINDELAY1);
	hdmi_writeb(hdmi, h_de_hs, HDMI_FC_HSYNCINDELAY0);

	/* Set up VSYNC active edge delay (in lines) */
	hdmi_writeb(hdmi, v_de_vs, HDMI_FC_VSYNCINDELAY);

	/* Set up HSYNC active pulse width (in pixel clks) */
	hsync_len = mode->hsync_end - mode->hsync_start;
	hdmi_writeb(hdmi, hsync_len >> 8, HDMI_FC_HSYNCINWIDTH1);
	hdmi_writeb(hdmi, hsync_len, HDMI_FC_HSYNCINWIDTH0);

	/* Set up VSYNC active edge delay (in lines) */
	hdmi_writeb(hdmi, vsync_len, HDMI_FC_VSYNCINWIDTH);
}

/* HDMI Initialization Step B.4 */
static void dw_hdmi_enable_video_path(struct dw_hdmi *hdmi)
{
	/* control period minimum duration */
	hdmi_writeb(hdmi, 12, HDMI_FC_CTRLDUR);
	hdmi_writeb(hdmi, 32, HDMI_FC_EXCTRLDUR);
	hdmi_writeb(hdmi, 1, HDMI_FC_EXCTRLSPAC);

	/* Set to fill TMDS data channels */
	hdmi_writeb(hdmi, 0x0B, HDMI_FC_CH0PREAM);
	hdmi_writeb(hdmi, 0x16, HDMI_FC_CH1PREAM);
	hdmi_writeb(hdmi, 0x21, HDMI_FC_CH2PREAM);

	/* Enable pixel clock and tmds data path */
	hdmi->mc_clkdis |= HDMI_MC_CLKDIS_HDCPCLK_DISABLE |
			   HDMI_MC_CLKDIS_CSCCLK_DISABLE |
			   HDMI_MC_CLKDIS_AUDCLK_DISABLE |
			   HDMI_MC_CLKDIS_PREPCLK_DISABLE |
			   HDMI_MC_CLKDIS_TMDSCLK_DISABLE;
	hdmi->mc_clkdis &= ~HDMI_MC_CLKDIS_PIXELCLK_DISABLE;
	hdmi_writeb(hdmi, hdmi->mc_clkdis, HDMI_MC_CLKDIS);

	hdmi->mc_clkdis &= ~HDMI_MC_CLKDIS_TMDSCLK_DISABLE;
	hdmi_writeb(hdmi, hdmi->mc_clkdis, HDMI_MC_CLKDIS);

	/* Enable csc path */
	if (is_color_space_conversion(hdmi)) {
		hdmi->mc_clkdis &= ~HDMI_MC_CLKDIS_CSCCLK_DISABLE;
		hdmi_writeb(hdmi, hdmi->mc_clkdis, HDMI_MC_CLKDIS);
	}

	/* Enable color space conversion if needed */
	if (is_color_space_conversion(hdmi))
		hdmi_writeb(hdmi, HDMI_MC_FLOWCTRL_FEED_THROUGH_OFF_CSC_IN_PATH,
			    HDMI_MC_FLOWCTRL);
	else
		hdmi_writeb(hdmi, HDMI_MC_FLOWCTRL_FEED_THROUGH_OFF_CSC_BYPASS,
			    HDMI_MC_FLOWCTRL);
}

/* Workaround to clear the overflow condition */
static void dw_hdmi_clear_overflow(struct dw_hdmi *hdmi)
{
	unsigned int count;
	unsigned int i;
	u8 val;

	/*
	 * Under some circumstances the Frame Composer arithmetic unit can miss
	 * an FC register write due to being busy processing the previous one.
	 * The issue can be worked around by issuing a TMDS software reset and
	 * then write one of the FC registers several times.
	 *
	 * The number of iterations matters and depends on the HDMI TX revision
	 * (and possibly on the platform). So far i.MX6Q (v1.30a), i.MX6DL
	 * (v1.31a) and multiple Allwinner SoCs (v1.32a) have been identified
	 * as needing the workaround, with 4 iterations for v1.30a and 1
	 * iteration for others.
	 */

	switch (hdmi->version) {
	case 0x130a:
		count = 4;
		break;
	case 0x131a:
	case 0x132a:
		count = 1;
		break;
	default:
		return;
	}

	/* TMDS software reset */
	hdmi_writeb(hdmi, (u8)~HDMI_MC_SWRSTZ_TMDSSWRST_REQ, HDMI_MC_SWRSTZ);

	val = hdmi_readb(hdmi, HDMI_FC_INVIDCONF);
	for (i = 0; i < count; i++)
		hdmi_writeb(hdmi, val, HDMI_FC_INVIDCONF);
}

static void hdmi_enable_overflow_interrupts(struct dw_hdmi *hdmi)
{
	hdmi_writeb(hdmi, 0, HDMI_FC_MASK2);
	hdmi_writeb(hdmi, 0, HDMI_IH_MUTE_FC_STAT2);
}

static void hdmi_disable_overflow_interrupts(struct dw_hdmi *hdmi)
{
	hdmi_writeb(hdmi, HDMI_IH_MUTE_FC_STAT2_OVERFLOW_MASK,
		    HDMI_IH_MUTE_FC_STAT2);
}

static int dw_hdmi_setup(struct dw_hdmi *hdmi, struct drm_display_mode *mode)
{
	int ret;

	hdmi_disable_overflow_interrupts(hdmi);

	hdmi->vic = drm_match_cea_mode(mode);

	if (!hdmi->vic) {
		dev_dbg(hdmi->dev, "Non-CEA mode used in HDMI\n");
	} else {
		dev_dbg(hdmi->dev, "CEA mode used vic=%d\n", hdmi->vic);
	}

	if ((hdmi->vic == 6) || (hdmi->vic == 7) ||
	    (hdmi->vic == 21) || (hdmi->vic == 22) ||
	    (hdmi->vic == 2) || (hdmi->vic == 3) ||
	    (hdmi->vic == 17) || (hdmi->vic == 18))
		hdmi->hdmi_data.enc_out_encoding = V4L2_YCBCR_ENC_601;
	else
		hdmi->hdmi_data.enc_out_encoding = V4L2_YCBCR_ENC_709;

	hdmi->hdmi_data.video_mode.mpixelrepetitionoutput = 0;
	hdmi->hdmi_data.video_mode.mpixelrepetitioninput = 0;

	/* TOFIX: Get input format from plat data or fallback to RGB888 */
	if (hdmi->plat_data->input_bus_format)
		hdmi->hdmi_data.enc_in_bus_format =
			hdmi->plat_data->input_bus_format;
	else
		hdmi->hdmi_data.enc_in_bus_format = MEDIA_BUS_FMT_RGB888_1X24;

	/* TOFIX: Get input encoding from plat data or fallback to none */
	if (hdmi->plat_data->input_bus_encoding)
		hdmi->hdmi_data.enc_in_encoding =
			hdmi->plat_data->input_bus_encoding;
	else
		hdmi->hdmi_data.enc_in_encoding = V4L2_YCBCR_ENC_DEFAULT;

	/* TOFIX: Default to RGB888 output format */
	hdmi->hdmi_data.enc_out_bus_format = MEDIA_BUS_FMT_RGB888_1X24;

	hdmi->hdmi_data.pix_repet_factor = 0;
	hdmi->hdmi_data.hdcp_enable = 0;
	hdmi->hdmi_data.video_mode.mdataenablepolarity = true;

	/* HDMI Initialization Step B.1 */
	hdmi_av_composer(hdmi, mode);

	/* HDMI Initializateion Step B.2 */
	ret = hdmi->phy.ops->init(hdmi, hdmi->phy.data, &hdmi->previous_mode);
	if (ret)
		return ret;
	hdmi->phy.enabled = true;

	/* HDMI Initialization Step B.3 */
	dw_hdmi_enable_video_path(hdmi);

	if (hdmi->sink_has_audio) {
		dev_dbg(hdmi->dev, "sink has audio support\n");

		/* HDMI Initialization Step E - Configure audio */
		hdmi_clk_regenerator_update_pixel_clock(hdmi);
		hdmi_enable_audio_clk(hdmi, true);
	}

	/* not for DVI mode */
	if (hdmi->sink_is_hdmi) {
		dev_dbg(hdmi->dev, "%s HDMI mode\n", __func__);

		/* HDMI Initialization Step F - Configure AVI InfoFrame */
		hdmi_config_AVI(hdmi, mode);
		hdmi_config_vendor_specific_infoframe(hdmi, mode);
	} else {
		dev_dbg(hdmi->dev, "%s DVI mode\n", __func__);
	}

	hdmi_video_packetize(hdmi);
	hdmi_video_csc(hdmi);
	hdmi_video_sample(hdmi);
	hdmi_tx_hdcp_config(hdmi);

	dw_hdmi_clear_overflow(hdmi);
	if (hdmi->cable_plugin && hdmi->sink_is_hdmi)
		hdmi_enable_overflow_interrupts(hdmi);

	return 0;
}

static void dw_hdmi_setup_i2c(struct dw_hdmi *hdmi)
{
	hdmi_writeb(hdmi, HDMI_PHY_I2CM_INT_ADDR_DONE_POL,
		    HDMI_PHY_I2CM_INT_ADDR);

	hdmi_writeb(hdmi, HDMI_PHY_I2CM_CTLINT_ADDR_NAC_POL |
		    HDMI_PHY_I2CM_CTLINT_ADDR_ARBITRATION_POL,
		    HDMI_PHY_I2CM_CTLINT_ADDR);
}

static void initialize_hdmi_ih_mutes(struct dw_hdmi *hdmi)
{
	u8 ih_mute;

	/*
	 * Boot up defaults are:
	 * HDMI_IH_MUTE   = 0x03 (disabled)
	 * HDMI_IH_MUTE_* = 0x00 (enabled)
	 *
	 * Disable top level interrupt bits in HDMI block
	 */
	ih_mute = hdmi_readb(hdmi, HDMI_IH_MUTE) |
		  HDMI_IH_MUTE_MUTE_WAKEUP_INTERRUPT |
		  HDMI_IH_MUTE_MUTE_ALL_INTERRUPT;

	hdmi_writeb(hdmi, ih_mute, HDMI_IH_MUTE);

	/* by default mask all interrupts */
	hdmi_writeb(hdmi, 0xff, HDMI_VP_MASK);
	hdmi_writeb(hdmi, 0xff, HDMI_FC_MASK0);
	hdmi_writeb(hdmi, 0xff, HDMI_FC_MASK1);
	hdmi_writeb(hdmi, 0xff, HDMI_FC_MASK2);
	hdmi_writeb(hdmi, 0xff, HDMI_PHY_MASK0);
	hdmi_writeb(hdmi, 0xff, HDMI_PHY_I2CM_INT_ADDR);
	hdmi_writeb(hdmi, 0xff, HDMI_PHY_I2CM_CTLINT_ADDR);
	hdmi_writeb(hdmi, 0xff, HDMI_AUD_INT);
	hdmi_writeb(hdmi, 0xff, HDMI_AUD_SPDIFINT);
	hdmi_writeb(hdmi, 0xff, HDMI_AUD_HBR_MASK);
	hdmi_writeb(hdmi, 0xff, HDMI_GP_MASK);
	hdmi_writeb(hdmi, 0xff, HDMI_A_APIINTMSK);
	hdmi_writeb(hdmi, 0xff, HDMI_I2CM_INT);
	hdmi_writeb(hdmi, 0xff, HDMI_I2CM_CTLINT);

	/* Disable interrupts in the IH_MUTE_* registers */
	hdmi_writeb(hdmi, 0xff, HDMI_IH_MUTE_FC_STAT0);
	hdmi_writeb(hdmi, 0xff, HDMI_IH_MUTE_FC_STAT1);
	hdmi_writeb(hdmi, 0xff, HDMI_IH_MUTE_FC_STAT2);
	hdmi_writeb(hdmi, 0xff, HDMI_IH_MUTE_AS_STAT0);
	hdmi_writeb(hdmi, 0xff, HDMI_IH_MUTE_PHY_STAT0);
	hdmi_writeb(hdmi, 0xff, HDMI_IH_MUTE_I2CM_STAT0);
	hdmi_writeb(hdmi, 0xff, HDMI_IH_MUTE_CEC_STAT0);
	hdmi_writeb(hdmi, 0xff, HDMI_IH_MUTE_VP_STAT0);
	hdmi_writeb(hdmi, 0xff, HDMI_IH_MUTE_I2CMPHY_STAT0);
	hdmi_writeb(hdmi, 0xff, HDMI_IH_MUTE_AHBDMAAUD_STAT0);

	/* Enable top level interrupt bits in HDMI block */
	ih_mute &= ~(HDMI_IH_MUTE_MUTE_WAKEUP_INTERRUPT |
		    HDMI_IH_MUTE_MUTE_ALL_INTERRUPT);
	hdmi_writeb(hdmi, ih_mute, HDMI_IH_MUTE);
}

static void dw_hdmi_poweron(struct dw_hdmi *hdmi)
{
	hdmi->bridge_is_on = true;
	dw_hdmi_setup(hdmi, &hdmi->previous_mode);
}

static void dw_hdmi_poweroff(struct dw_hdmi *hdmi)
{
	if (hdmi->phy.enabled) {
		hdmi->phy.ops->disable(hdmi, hdmi->phy.data);
		hdmi->phy.enabled = false;
	}

	hdmi->bridge_is_on = false;
}

static void dw_hdmi_update_power(struct dw_hdmi *hdmi)
{
	int force = hdmi->force;

	if (hdmi->disabled) {
		force = DRM_FORCE_OFF;
	} else if (force == DRM_FORCE_UNSPECIFIED) {
		if (hdmi->rxsense)
			force = DRM_FORCE_ON;
		else
			force = DRM_FORCE_OFF;
	}

	if (force == DRM_FORCE_OFF) {
		if (hdmi->bridge_is_on)
			dw_hdmi_poweroff(hdmi);
	} else {
		if (!hdmi->bridge_is_on)
			dw_hdmi_poweron(hdmi);
	}
}

/*
 * Adjust the detection of RXSENSE according to whether we have a forced
 * connection mode enabled, or whether we have been disabled.  There is
 * no point processing RXSENSE interrupts if we have a forced connection
 * state, or DRM has us disabled.
 *
 * We also disable rxsense interrupts when we think we're disconnected
 * to avoid floating TDMS signals giving false rxsense interrupts.
 *
 * Note: we still need to listen for HPD interrupts even when DRM has us
 * disabled so that we can detect a connect event.
 */
static void dw_hdmi_update_phy_mask(struct dw_hdmi *hdmi)
{
	if (hdmi->phy.ops->update_hpd)
		hdmi->phy.ops->update_hpd(hdmi, hdmi->phy.data,
					  hdmi->force, hdmi->disabled,
					  hdmi->rxsense);
}

static enum drm_connector_status
dw_hdmi_connector_detect(struct drm_connector *connector, bool force)
{
	struct dw_hdmi *hdmi = container_of(connector, struct dw_hdmi,
					     connector);

	mutex_lock(&hdmi->mutex);
	hdmi->force = DRM_FORCE_UNSPECIFIED;
	dw_hdmi_update_power(hdmi);
	dw_hdmi_update_phy_mask(hdmi);
	mutex_unlock(&hdmi->mutex);

	return hdmi->phy.ops->read_hpd(hdmi, hdmi->phy.data);
}

static int dw_hdmi_connector_get_modes(struct drm_connector *connector)
{
	struct dw_hdmi *hdmi = container_of(connector, struct dw_hdmi,
					     connector);
	struct edid *edid;
	int ret = 0;

	if (!hdmi->ddc)
		return 0;

	edid = drm_get_edid(connector, hdmi->ddc);
	if (edid) {
		dev_dbg(hdmi->dev, "got edid: width[%d] x height[%d]\n",
			edid->width_cm, edid->height_cm);

		hdmi->sink_is_hdmi = drm_detect_hdmi_monitor(edid);
		hdmi->sink_has_audio = drm_detect_monitor_audio(edid);
		drm_mode_connector_update_edid_property(connector, edid);
		cec_notifier_set_phys_addr_from_edid(hdmi->cec_notifier, edid);
		ret = drm_add_edid_modes(connector, edid);
		kfree(edid);
	} else {
		dev_dbg(hdmi->dev, "failed to get edid\n");
	}

	return ret;
}

static void dw_hdmi_connector_force(struct drm_connector *connector)
{
	struct dw_hdmi *hdmi = container_of(connector, struct dw_hdmi,
					     connector);

	mutex_lock(&hdmi->mutex);
	hdmi->force = connector->force;
	dw_hdmi_update_power(hdmi);
	dw_hdmi_update_phy_mask(hdmi);
	mutex_unlock(&hdmi->mutex);
}

static const struct drm_connector_funcs dw_hdmi_connector_funcs = {
	.fill_modes = drm_helper_probe_single_connector_modes,
	.detect = dw_hdmi_connector_detect,
	.destroy = drm_connector_cleanup,
	.force = dw_hdmi_connector_force,
	.reset = drm_atomic_helper_connector_reset,
	.atomic_duplicate_state = drm_atomic_helper_connector_duplicate_state,
	.atomic_destroy_state = drm_atomic_helper_connector_destroy_state,
};

static const struct drm_connector_helper_funcs dw_hdmi_connector_helper_funcs = {
	.get_modes = dw_hdmi_connector_get_modes,
	.best_encoder = drm_atomic_helper_best_encoder,
};

static int dw_hdmi_bridge_attach(struct drm_bridge *bridge)
{
	struct dw_hdmi *hdmi = bridge->driver_private;
	struct drm_encoder *encoder = bridge->encoder;
	struct drm_connector *connector = &hdmi->connector;

	connector->interlace_allowed = 1;
	if (hdmi->phy.ops->setup_hpd)
		connector->polled = DRM_CONNECTOR_POLL_HPD;
	else
		connector->polled = DRM_CONNECTOR_POLL_CONNECT |
				    DRM_CONNECTOR_POLL_DISCONNECT;

	drm_connector_helper_add(connector, &dw_hdmi_connector_helper_funcs);

	drm_connector_init(bridge->dev, connector, &dw_hdmi_connector_funcs,
			   DRM_MODE_CONNECTOR_HDMIA);

	drm_mode_connector_attach_encoder(connector, encoder);

	return 0;
}

static enum drm_mode_status
dw_hdmi_bridge_mode_valid(struct drm_bridge *bridge,
			  const struct drm_display_mode *mode)
{
	struct dw_hdmi *hdmi = bridge->driver_private;
	struct drm_connector *connector = &hdmi->connector;
	enum drm_mode_status mode_status = MODE_OK;

	/* We don't support double-clocked modes */
	if (mode->flags & DRM_MODE_FLAG_DBLCLK)
		return MODE_BAD;

	if (hdmi->plat_data->mode_valid)
		mode_status = hdmi->plat_data->mode_valid(connector, mode);

	return mode_status;
}

static void dw_hdmi_bridge_mode_set(struct drm_bridge *bridge,
				    struct drm_display_mode *orig_mode,
				    struct drm_display_mode *mode)
{
	struct dw_hdmi *hdmi = bridge->driver_private;

	mutex_lock(&hdmi->mutex);

	/* Store the display mode for plugin/DKMS poweron events */
	memcpy(&hdmi->previous_mode, mode, sizeof(hdmi->previous_mode));

	mutex_unlock(&hdmi->mutex);
}

static void dw_hdmi_bridge_disable(struct drm_bridge *bridge)
{
	struct dw_hdmi *hdmi = bridge->driver_private;

	mutex_lock(&hdmi->mutex);
	hdmi->disabled = true;
	dw_hdmi_update_power(hdmi);
	dw_hdmi_update_phy_mask(hdmi);
	mutex_unlock(&hdmi->mutex);
}

static void dw_hdmi_bridge_enable(struct drm_bridge *bridge)
{
	struct dw_hdmi *hdmi = bridge->driver_private;

	mutex_lock(&hdmi->mutex);
	hdmi->disabled = false;
	dw_hdmi_update_power(hdmi);
	dw_hdmi_update_phy_mask(hdmi);
	mutex_unlock(&hdmi->mutex);
}

static const struct drm_bridge_funcs dw_hdmi_bridge_funcs = {
	.attach = dw_hdmi_bridge_attach,
	.enable = dw_hdmi_bridge_enable,
	.disable = dw_hdmi_bridge_disable,
	.mode_set = dw_hdmi_bridge_mode_set,
	.mode_valid = dw_hdmi_bridge_mode_valid,
};

static irqreturn_t dw_hdmi_i2c_irq(struct dw_hdmi *hdmi)
{
	struct dw_hdmi_i2c *i2c = hdmi->i2c;
	unsigned int stat;

	stat = hdmi_readb(hdmi, HDMI_IH_I2CM_STAT0);
	if (!stat)
		return IRQ_NONE;

	hdmi_writeb(hdmi, stat, HDMI_IH_I2CM_STAT0);

	i2c->stat = stat;

	complete(&i2c->cmp);

	return IRQ_HANDLED;
}

static irqreturn_t dw_hdmi_hardirq(int irq, void *dev_id)
{
	struct dw_hdmi *hdmi = dev_id;
	u8 intr_stat;
	irqreturn_t ret = IRQ_NONE;

	if (hdmi->i2c)
		ret = dw_hdmi_i2c_irq(hdmi);

	intr_stat = hdmi_readb(hdmi, HDMI_IH_PHY_STAT0);
	if (intr_stat) {
		hdmi_writeb(hdmi, ~0, HDMI_IH_MUTE_PHY_STAT0);
		return IRQ_WAKE_THREAD;
	}

	return ret;
}

void __dw_hdmi_setup_rx_sense(struct dw_hdmi *hdmi, bool hpd, bool rx_sense)
{
	mutex_lock(&hdmi->mutex);

	if (!hdmi->force) {
		/*
		 * If the RX sense status indicates we're disconnected,
		 * clear the software rxsense status.
		 */
		if (!rx_sense)
			hdmi->rxsense = false;

		/*
		 * Only set the software rxsense status when both
		 * rxsense and hpd indicates we're connected.
		 * This avoids what seems to be bad behaviour in
		 * at least iMX6S versions of the phy.
		 */
		if (hpd)
			hdmi->rxsense = true;

		dw_hdmi_update_power(hdmi);
		dw_hdmi_update_phy_mask(hdmi);
	}
	mutex_unlock(&hdmi->mutex);
}

void dw_hdmi_setup_rx_sense(struct device *dev, bool hpd, bool rx_sense)
{
	struct dw_hdmi *hdmi = dev_get_drvdata(dev);

	__dw_hdmi_setup_rx_sense(hdmi, hpd, rx_sense);
}
EXPORT_SYMBOL_GPL(dw_hdmi_setup_rx_sense);

static irqreturn_t dw_hdmi_irq(int irq, void *dev_id)
{
	struct dw_hdmi *hdmi = dev_id;
	u8 intr_stat, phy_int_pol, phy_pol_mask, phy_stat;

	intr_stat = hdmi_readb(hdmi, HDMI_IH_PHY_STAT0);
	phy_int_pol = hdmi_readb(hdmi, HDMI_PHY_POL0);
	phy_stat = hdmi_readb(hdmi, HDMI_PHY_STAT0);

	phy_pol_mask = 0;
	if (intr_stat & HDMI_IH_PHY_STAT0_HPD)
		phy_pol_mask |= HDMI_PHY_HPD;
	if (intr_stat & HDMI_IH_PHY_STAT0_RX_SENSE0)
		phy_pol_mask |= HDMI_PHY_RX_SENSE0;
	if (intr_stat & HDMI_IH_PHY_STAT0_RX_SENSE1)
		phy_pol_mask |= HDMI_PHY_RX_SENSE1;
	if (intr_stat & HDMI_IH_PHY_STAT0_RX_SENSE2)
		phy_pol_mask |= HDMI_PHY_RX_SENSE2;
	if (intr_stat & HDMI_IH_PHY_STAT0_RX_SENSE3)
		phy_pol_mask |= HDMI_PHY_RX_SENSE3;

	if (phy_pol_mask)
		hdmi_modb(hdmi, ~phy_int_pol, phy_pol_mask, HDMI_PHY_POL0);

	/*
	 * RX sense tells us whether the TDMS transmitters are detecting
	 * load - in other words, there's something listening on the
	 * other end of the link.  Use this to decide whether we should
	 * power on the phy as HPD may be toggled by the sink to merely
	 * ask the source to re-read the EDID.
	 */
	if (intr_stat &
	    (HDMI_IH_PHY_STAT0_RX_SENSE | HDMI_IH_PHY_STAT0_HPD)) {
		__dw_hdmi_setup_rx_sense(hdmi,
					 phy_stat & HDMI_PHY_HPD,
					 phy_stat & HDMI_PHY_RX_SENSE);

		if ((phy_stat & (HDMI_PHY_RX_SENSE | HDMI_PHY_HPD)) == 0)
			cec_notifier_set_phys_addr(hdmi->cec_notifier,
						   CEC_PHYS_ADDR_INVALID);
	}

	if (intr_stat & HDMI_IH_PHY_STAT0_HPD) {
		dev_dbg(hdmi->dev, "EVENT=%s\n",
			phy_int_pol & HDMI_PHY_HPD ? "plugin" : "plugout");
		if (hdmi->bridge.dev)
			drm_helper_hpd_irq_event(hdmi->bridge.dev);
	}

	hdmi_writeb(hdmi, intr_stat, HDMI_IH_PHY_STAT0);
	hdmi_writeb(hdmi, ~(HDMI_IH_PHY_STAT0_HPD | HDMI_IH_PHY_STAT0_RX_SENSE),
		    HDMI_IH_MUTE_PHY_STAT0);

	return IRQ_HANDLED;
}

static const struct dw_hdmi_phy_data dw_hdmi_phys[] = {
	{
		.type = DW_HDMI_PHY_DWC_HDMI_TX_PHY,
		.name = "DWC HDMI TX PHY",
		.gen = 1,
	}, {
		.type = DW_HDMI_PHY_DWC_MHL_PHY_HEAC,
		.name = "DWC MHL PHY + HEAC PHY",
		.gen = 2,
		.has_svsret = true,
		.configure = hdmi_phy_configure_dwc_hdmi_3d_tx,
	}, {
		.type = DW_HDMI_PHY_DWC_MHL_PHY,
		.name = "DWC MHL PHY",
		.gen = 2,
		.has_svsret = true,
		.configure = hdmi_phy_configure_dwc_hdmi_3d_tx,
	}, {
		.type = DW_HDMI_PHY_DWC_HDMI_3D_TX_PHY_HEAC,
		.name = "DWC HDMI 3D TX PHY + HEAC PHY",
		.gen = 2,
		.configure = hdmi_phy_configure_dwc_hdmi_3d_tx,
	}, {
		.type = DW_HDMI_PHY_DWC_HDMI_3D_TX_PHY,
		.name = "DWC HDMI 3D TX PHY",
		.gen = 2,
		.configure = hdmi_phy_configure_dwc_hdmi_3d_tx,
	}, {
		.type = DW_HDMI_PHY_DWC_HDMI20_TX_PHY,
		.name = "DWC HDMI 2.0 TX PHY",
		.gen = 2,
		.has_svsret = true,
		.configure = hdmi_phy_configure_dwc_hdmi_3d_tx,
	}, {
		.type = DW_HDMI_PHY_VENDOR_PHY,
		.name = "Vendor PHY",
	}
};

static int dw_hdmi_detect_phy(struct dw_hdmi *hdmi)
{
	unsigned int i;
	u8 phy_type;

	phy_type = hdmi_readb(hdmi, HDMI_CONFIG2_ID);

	if (phy_type == DW_HDMI_PHY_VENDOR_PHY) {
		/* Vendor PHYs require support from the glue layer. */
		if (!hdmi->plat_data->phy_ops || !hdmi->plat_data->phy_name) {
			dev_err(hdmi->dev,
				"Vendor HDMI PHY not supported by glue layer\n");
			return -ENODEV;
		}

		hdmi->phy.ops = hdmi->plat_data->phy_ops;
		hdmi->phy.data = hdmi->plat_data->phy_data;
		hdmi->phy.name = hdmi->plat_data->phy_name;
		return 0;
	}

	/* Synopsys PHYs are handled internally. */
	for (i = 0; i < ARRAY_SIZE(dw_hdmi_phys); ++i) {
		if (dw_hdmi_phys[i].type == phy_type) {
			hdmi->phy.ops = &dw_hdmi_synopsys_phy_ops;
			hdmi->phy.name = dw_hdmi_phys[i].name;
			hdmi->phy.data = (void *)&dw_hdmi_phys[i];

			if (!dw_hdmi_phys[i].configure &&
			    !hdmi->plat_data->configure_phy) {
				dev_err(hdmi->dev, "%s requires platform support\n",
					hdmi->phy.name);
				return -ENODEV;
			}

			return 0;
		}
	}

	dev_err(hdmi->dev, "Unsupported HDMI PHY type (%02x)\n", phy_type);
	return -ENODEV;
}

static void dw_hdmi_cec_enable(struct dw_hdmi *hdmi)
{
	mutex_lock(&hdmi->mutex);
	hdmi->mc_clkdis &= ~HDMI_MC_CLKDIS_CECCLK_DISABLE;
	hdmi_writeb(hdmi, hdmi->mc_clkdis, HDMI_MC_CLKDIS);
	mutex_unlock(&hdmi->mutex);
}

static void dw_hdmi_cec_disable(struct dw_hdmi *hdmi)
{
	mutex_lock(&hdmi->mutex);
	hdmi->mc_clkdis |= HDMI_MC_CLKDIS_CECCLK_DISABLE;
	hdmi_writeb(hdmi, hdmi->mc_clkdis, HDMI_MC_CLKDIS);
	mutex_unlock(&hdmi->mutex);
}

static const struct dw_hdmi_cec_ops dw_hdmi_cec_ops = {
	.write = hdmi_writeb,
	.read = hdmi_readb,
	.enable = dw_hdmi_cec_enable,
	.disable = dw_hdmi_cec_disable,
};

static const struct regmap_config hdmi_regmap_8bit_config = {
	.reg_bits	= 32,
	.val_bits	= 8,
	.reg_stride	= 1,
	.max_register	= HDMI_I2CM_FS_SCL_LCNT_0_ADDR,
};

static const struct regmap_config hdmi_regmap_32bit_config = {
	.reg_bits	= 32,
	.val_bits	= 32,
	.reg_stride	= 4,
	.max_register	= HDMI_I2CM_FS_SCL_LCNT_0_ADDR << 2,
};

static struct dw_hdmi *
__dw_hdmi_probe(struct platform_device *pdev,
		const struct dw_hdmi_plat_data *plat_data)
{
	struct device *dev = &pdev->dev;
	struct device_node *np = dev->of_node;
	struct platform_device_info pdevinfo;
	struct device_node *ddc_node;
	struct dw_hdmi_cec_data cec;
	struct dw_hdmi *hdmi;
	struct resource *iores = NULL;
	int irq;
	int ret;
	u32 val = 1;
	u8 prod_id0;
	u8 prod_id1;
	u8 config0;
	u8 config3;

	hdmi = devm_kzalloc(dev, sizeof(*hdmi), GFP_KERNEL);
	if (!hdmi)
		return ERR_PTR(-ENOMEM);

	hdmi->plat_data = plat_data;
	hdmi->dev = dev;
	hdmi->sample_rate = 48000;
	hdmi->disabled = true;
	hdmi->rxsense = true;
	hdmi->phy_mask = (u8)~(HDMI_PHY_HPD | HDMI_PHY_RX_SENSE);
	hdmi->mc_clkdis = 0x7f;

	mutex_init(&hdmi->mutex);
	mutex_init(&hdmi->audio_mutex);
	spin_lock_init(&hdmi->audio_lock);

	ddc_node = of_parse_phandle(np, "ddc-i2c-bus", 0);
	if (ddc_node) {
		hdmi->ddc = of_get_i2c_adapter_by_node(ddc_node);
		of_node_put(ddc_node);
		if (!hdmi->ddc) {
			dev_dbg(hdmi->dev, "failed to read ddc node\n");
			return ERR_PTR(-EPROBE_DEFER);
		}

	} else {
		dev_dbg(hdmi->dev, "no ddc property found\n");
	}

	if (!plat_data->regm) {
		const struct regmap_config *reg_config;

		of_property_read_u32(np, "reg-io-width", &val);
		switch (val) {
		case 4:
			reg_config = &hdmi_regmap_32bit_config;
			hdmi->reg_shift = 2;
			break;
		case 1:
			reg_config = &hdmi_regmap_8bit_config;
			break;
		default:
			dev_err(dev, "reg-io-width must be 1 or 4\n");
			return ERR_PTR(-EINVAL);
		}

		iores = platform_get_resource(pdev, IORESOURCE_MEM, 0);
		hdmi->regs = devm_ioremap_resource(dev, iores);
		if (IS_ERR(hdmi->regs)) {
			ret = PTR_ERR(hdmi->regs);
			goto err_res;
		}

		hdmi->regm = devm_regmap_init_mmio(dev, hdmi->regs, reg_config);
		if (IS_ERR(hdmi->regm)) {
			dev_err(dev, "Failed to configure regmap\n");
			ret = PTR_ERR(hdmi->regm);
			goto err_res;
		}
	} else {
		hdmi->regm = plat_data->regm;
	}

	hdmi->isfr_clk = devm_clk_get(hdmi->dev, "isfr");
	if (IS_ERR(hdmi->isfr_clk)) {
		ret = PTR_ERR(hdmi->isfr_clk);
		dev_err(hdmi->dev, "Unable to get HDMI isfr clk: %d\n", ret);
		goto err_res;
	}

	ret = clk_prepare_enable(hdmi->isfr_clk);
	if (ret) {
		dev_err(hdmi->dev, "Cannot enable HDMI isfr clock: %d\n", ret);
		goto err_res;
	}

	hdmi->iahb_clk = devm_clk_get(hdmi->dev, "iahb");
	if (IS_ERR(hdmi->iahb_clk)) {
		ret = PTR_ERR(hdmi->iahb_clk);
		dev_err(hdmi->dev, "Unable to get HDMI iahb clk: %d\n", ret);
		goto err_isfr;
	}

	ret = clk_prepare_enable(hdmi->iahb_clk);
	if (ret) {
		dev_err(hdmi->dev, "Cannot enable HDMI iahb clock: %d\n", ret);
		goto err_isfr;
	}

	hdmi->cec_clk = devm_clk_get(hdmi->dev, "cec");
	if (PTR_ERR(hdmi->cec_clk) == -ENOENT) {
		hdmi->cec_clk = NULL;
	} else if (IS_ERR(hdmi->cec_clk)) {
		ret = PTR_ERR(hdmi->cec_clk);
		if (ret != -EPROBE_DEFER)
			dev_err(hdmi->dev, "Cannot get HDMI cec clock: %d\n",
				ret);

		hdmi->cec_clk = NULL;
		goto err_iahb;
	} else {
		ret = clk_prepare_enable(hdmi->cec_clk);
		if (ret) {
			dev_err(hdmi->dev, "Cannot enable HDMI cec clock: %d\n",
				ret);
			goto err_iahb;
		}
	}

	/* Product and revision IDs */
	hdmi->version = (hdmi_readb(hdmi, HDMI_DESIGN_ID) << 8)
		      | (hdmi_readb(hdmi, HDMI_REVISION_ID) << 0);
	prod_id0 = hdmi_readb(hdmi, HDMI_PRODUCT_ID0);
	prod_id1 = hdmi_readb(hdmi, HDMI_PRODUCT_ID1);

	if (prod_id0 != HDMI_PRODUCT_ID0_HDMI_TX ||
	    (prod_id1 & ~HDMI_PRODUCT_ID1_HDCP) != HDMI_PRODUCT_ID1_HDMI_TX) {
		dev_err(dev, "Unsupported HDMI controller (%04x:%02x:%02x)\n",
			hdmi->version, prod_id0, prod_id1);
		ret = -ENODEV;
		goto err_iahb;
	}

	ret = dw_hdmi_detect_phy(hdmi);
	if (ret < 0)
		goto err_iahb;

	dev_info(dev, "Detected HDMI TX controller v%x.%03x %s HDCP (%s)\n",
		 hdmi->version >> 12, hdmi->version & 0xfff,
		 prod_id1 & HDMI_PRODUCT_ID1_HDCP ? "with" : "without",
		 hdmi->phy.name);

	initialize_hdmi_ih_mutes(hdmi);

	irq = platform_get_irq(pdev, 0);
	if (irq < 0) {
		ret = irq;
		goto err_iahb;
	}

	ret = devm_request_threaded_irq(dev, irq, dw_hdmi_hardirq,
					dw_hdmi_irq, IRQF_SHARED,
					dev_name(dev), hdmi);
	if (ret)
		goto err_iahb;

	hdmi->cec_notifier = cec_notifier_get(dev);
	if (!hdmi->cec_notifier) {
		ret = -ENOMEM;
		goto err_iahb;
	}

	/*
	 * To prevent overflows in HDMI_IH_FC_STAT2, set the clk regenerator
	 * N and cts values before enabling phy
	 */
	hdmi_init_clk_regenerator(hdmi);

	/* If DDC bus is not specified, try to register HDMI I2C bus */
	if (!hdmi->ddc) {
		hdmi->ddc = dw_hdmi_i2c_adapter(hdmi);
		if (IS_ERR(hdmi->ddc))
			hdmi->ddc = NULL;
	}

	hdmi->bridge.driver_private = hdmi;
	hdmi->bridge.funcs = &dw_hdmi_bridge_funcs;
#ifdef CONFIG_OF
	hdmi->bridge.of_node = pdev->dev.of_node;
#endif

	dw_hdmi_setup_i2c(hdmi);
	if (hdmi->phy.ops->setup_hpd)
		hdmi->phy.ops->setup_hpd(hdmi, hdmi->phy.data);

	memset(&pdevinfo, 0, sizeof(pdevinfo));
	pdevinfo.parent = dev;
	pdevinfo.id = PLATFORM_DEVID_AUTO;

	config0 = hdmi_readb(hdmi, HDMI_CONFIG0_ID);
	config3 = hdmi_readb(hdmi, HDMI_CONFIG3_ID);

	if (iores && config3 & HDMI_CONFIG3_AHBAUDDMA) {
		struct dw_hdmi_audio_data audio;

		audio.phys = iores->start;
		audio.base = hdmi->regs;
		audio.irq = irq;
		audio.hdmi = hdmi;
		audio.eld = hdmi->connector.eld;
		hdmi->enable_audio = dw_hdmi_ahb_audio_enable;
		hdmi->disable_audio = dw_hdmi_ahb_audio_disable;

		pdevinfo.name = "dw-hdmi-ahb-audio";
		pdevinfo.data = &audio;
		pdevinfo.size_data = sizeof(audio);
		pdevinfo.dma_mask = DMA_BIT_MASK(32);
		hdmi->audio = platform_device_register_full(&pdevinfo);
	} else if (config0 & HDMI_CONFIG0_I2S) {
		struct dw_hdmi_i2s_audio_data audio;

		audio.hdmi	= hdmi;
		audio.write	= hdmi_writeb;
		audio.read	= hdmi_readb;
		hdmi->enable_audio = dw_hdmi_i2s_audio_enable;
		hdmi->disable_audio = dw_hdmi_i2s_audio_disable;

		pdevinfo.name = "dw-hdmi-i2s-audio";
		pdevinfo.data = &audio;
		pdevinfo.size_data = sizeof(audio);
		pdevinfo.dma_mask = DMA_BIT_MASK(32);
		hdmi->audio = platform_device_register_full(&pdevinfo);
	}

	if (config0 & HDMI_CONFIG0_CEC) {
		cec.hdmi = hdmi;
		cec.ops = &dw_hdmi_cec_ops;
		cec.irq = irq;

		pdevinfo.name = "dw-hdmi-cec";
		pdevinfo.data = &cec;
		pdevinfo.size_data = sizeof(cec);
		pdevinfo.dma_mask = 0;

		hdmi->cec = platform_device_register_full(&pdevinfo);
	}

	/* Reset HDMI DDC I2C master controller and mute I2CM interrupts */
	if (hdmi->i2c)
		dw_hdmi_i2c_init(hdmi);

	return hdmi;

err_iahb:
	if (hdmi->i2c) {
		i2c_del_adapter(&hdmi->i2c->adap);
		hdmi->ddc = NULL;
	}

	if (hdmi->cec_notifier)
		cec_notifier_put(hdmi->cec_notifier);

	clk_disable_unprepare(hdmi->iahb_clk);
	if (hdmi->cec_clk)
		clk_disable_unprepare(hdmi->cec_clk);
err_isfr:
	clk_disable_unprepare(hdmi->isfr_clk);
err_res:
	i2c_put_adapter(hdmi->ddc);

	return ERR_PTR(ret);
}

static void __dw_hdmi_remove(struct dw_hdmi *hdmi)
{
	if (hdmi->audio && !IS_ERR(hdmi->audio))
		platform_device_unregister(hdmi->audio);
	if (!IS_ERR(hdmi->cec))
		platform_device_unregister(hdmi->cec);

	/* Disable all interrupts */
	hdmi_writeb(hdmi, ~0, HDMI_IH_MUTE_PHY_STAT0);

	if (hdmi->cec_notifier)
		cec_notifier_put(hdmi->cec_notifier);

	clk_disable_unprepare(hdmi->iahb_clk);
	clk_disable_unprepare(hdmi->isfr_clk);
	if (hdmi->cec_clk)
		clk_disable_unprepare(hdmi->cec_clk);

	if (hdmi->i2c)
		i2c_del_adapter(&hdmi->i2c->adap);
	else
		i2c_put_adapter(hdmi->ddc);
}

/* -----------------------------------------------------------------------------
 * Probe/remove API, used from platforms based on the DRM bridge API.
 */
struct dw_hdmi *dw_hdmi_probe(struct platform_device *pdev,
			      const struct dw_hdmi_plat_data *plat_data)
{
	struct dw_hdmi *hdmi;

	hdmi = __dw_hdmi_probe(pdev, plat_data);
	if (IS_ERR(hdmi))
		return hdmi;

	drm_bridge_add(&hdmi->bridge);

	return hdmi;
}
EXPORT_SYMBOL_GPL(dw_hdmi_probe);

void dw_hdmi_remove(struct dw_hdmi *hdmi)
{
	drm_bridge_remove(&hdmi->bridge);

	__dw_hdmi_remove(hdmi);
}
EXPORT_SYMBOL_GPL(dw_hdmi_remove);

/* -----------------------------------------------------------------------------
 * Bind/unbind API, used from platforms based on the component framework.
 */
struct dw_hdmi *dw_hdmi_bind(struct platform_device *pdev,
			     struct drm_encoder *encoder,
			     const struct dw_hdmi_plat_data *plat_data)
{
	struct dw_hdmi *hdmi;
	int ret;

	hdmi = __dw_hdmi_probe(pdev, plat_data);
	if (IS_ERR(hdmi))
		return hdmi;

	ret = drm_bridge_attach(encoder, &hdmi->bridge, NULL);
	if (ret) {
		dw_hdmi_remove(hdmi);
		DRM_ERROR("Failed to initialize bridge with drm\n");
		return ERR_PTR(ret);
	}

	return hdmi;
}
EXPORT_SYMBOL_GPL(dw_hdmi_bind);

void dw_hdmi_unbind(struct dw_hdmi *hdmi)
{
	__dw_hdmi_remove(hdmi);
}
EXPORT_SYMBOL_GPL(dw_hdmi_unbind);

MODULE_AUTHOR("Sascha Hauer <s.hauer@pengutronix.de>");
MODULE_AUTHOR("Andy Yan <andy.yan@rock-chips.com>");
MODULE_AUTHOR("Yakir Yang <ykk@rock-chips.com>");
MODULE_AUTHOR("Vladimir Zapolskiy <vladimir_zapolskiy@mentor.com>");
MODULE_DESCRIPTION("DW HDMI transmitter driver");
MODULE_LICENSE("GPL");
MODULE_ALIAS("platform:dw-hdmi");<|MERGE_RESOLUTION|>--- conflicted
+++ resolved
@@ -425,15 +425,7 @@
 static void hdmi_set_cts_n(struct dw_hdmi *hdmi, unsigned int cts,
 			   unsigned int n)
 {
-<<<<<<< HEAD
-	/*
-	 * Manual CTS setting doesn't work correctly on Allwinner SoCs with
-	 * dw hdmi v1.32a.
-	 */
-	if (hdmi->version != 0x132a) {
-=======
 	if (!hdmi->plat_data->auto_cts) {
->>>>>>> 515930d8
 		/* Must be set/cleared first */
 		hdmi_modb(hdmi, 0, HDMI_AUD_CTS3_CTS_MANUAL, HDMI_AUD_CTS3);
 
@@ -1987,11 +1979,7 @@
 	struct drm_connector *connector = &hdmi->connector;
 
 	connector->interlace_allowed = 1;
-	if (hdmi->phy.ops->setup_hpd)
-		connector->polled = DRM_CONNECTOR_POLL_HPD;
-	else
-		connector->polled = DRM_CONNECTOR_POLL_CONNECT |
-				    DRM_CONNECTOR_POLL_DISCONNECT;
+	connector->polled = DRM_CONNECTOR_POLL_HPD;
 
 	drm_connector_helper_add(connector, &dw_hdmi_connector_helper_funcs);
 
