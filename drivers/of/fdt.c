--- conflicted
+++ resolved
@@ -789,14 +789,9 @@
 int __init early_init_dt_scan_chosen(unsigned long node, const char *uname,
 				     int depth, void *data)
 {
-<<<<<<< HEAD
-	int l;
-	const char *p;
-=======
-	unsigned long l = 0;
+	int l = 0;
 	char *p = NULL;
 	char *cmdline = data;
->>>>>>> 890ca622
 
 	pr_debug("search \"chosen\", depth: %d, uname: %s\n", depth, uname);
 
