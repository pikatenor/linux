/*
 * An RTC driver for Allwinner A31/A23
 *
 * Copyright (c) 2014, Chen-Yu Tsai <wens@csie.org>
 *
 * based on rtc-sunxi.c
 *
 * An RTC driver for Allwinner A10/A20
 *
 * Copyright (c) 2013, Carlo Caione <carlo.caione@gmail.com>
 *
 * This program is free software; you can redistribute it and/or modify
 * it under the terms of the GNU General Public License as published by
 * the Free Software Foundation; either version 2 of the License, or
 * (at your option) any later version.
 *
 * This program is distributed in the hope that it will be useful, but WITHOUT
 * ANY WARRANTY; without even the implied warranty of MERCHANTABILITY or
 * FITNESS FOR A PARTICULAR PURPOSE.  See the GNU General Public License for
 * more details.
 */

#include <linux/clk.h>
#include <linux/clk-provider.h>
#include <linux/delay.h>
#include <linux/err.h>
#include <linux/fs.h>
#include <linux/init.h>
#include <linux/interrupt.h>
#include <linux/io.h>
#include <linux/kernel.h>
#include <linux/module.h>
#include <linux/of.h>
#include <linux/of_address.h>
#include <linux/of_device.h>
#include <linux/platform_device.h>
#include <linux/rtc.h>
#include <linux/slab.h>
#include <linux/types.h>

/* Control register */
#define SUN6I_LOSC_CTRL				0x0000
#define SUN6I_LOSC_CTRL_KEY			(0x16aa << 16)
#define SUN6I_LOSC_CTRL_ALM_DHMS_ACC		BIT(9)
#define SUN6I_LOSC_CTRL_RTC_HMS_ACC		BIT(8)
#define SUN6I_LOSC_CTRL_RTC_YMD_ACC		BIT(7)
#define SUN6I_LOSC_CTRL_EXT_OSC			BIT(0)
#define SUN6I_LOSC_CTRL_ACC_MASK		GENMASK(9, 7)

#define SUN6I_LOSC_CLK_PRESCAL			0x0008

/* RTC */
#define SUN6I_RTC_YMD				0x0010
#define SUN6I_RTC_HMS				0x0014

/* Alarm 0 (counter) */
#define SUN6I_ALRM_COUNTER			0x0020
#define SUN6I_ALRM_CUR_VAL			0x0024
#define SUN6I_ALRM_EN				0x0028
#define SUN6I_ALRM_EN_CNT_EN			BIT(0)
#define SUN6I_ALRM_IRQ_EN			0x002c
#define SUN6I_ALRM_IRQ_EN_CNT_IRQ_EN		BIT(0)
#define SUN6I_ALRM_IRQ_STA			0x0030
#define SUN6I_ALRM_IRQ_STA_CNT_IRQ_PEND		BIT(0)

/* Alarm 1 (wall clock) */
#define SUN6I_ALRM1_EN				0x0044
#define SUN6I_ALRM1_IRQ_EN			0x0048
#define SUN6I_ALRM1_IRQ_STA			0x004c
#define SUN6I_ALRM1_IRQ_STA_WEEK_IRQ_PEND	BIT(0)

/* Alarm config */
#define SUN6I_ALARM_CONFIG			0x0050
#define SUN6I_ALARM_CONFIG_WAKEUP		BIT(0)

<<<<<<< HEAD
#define SUN6I_LOSC_OUT_GATING		0x0060
#define SUN6I_LOSC_OUT_GATING_EN	BIT(0)
=======
#define SUN6I_LOSC_OUT_GATING			0x0060
#define SUN6I_LOSC_OUT_GATING_EN		BIT(0)
>>>>>>> cb313370

/*
 * Get date values
 */
#define SUN6I_DATE_GET_DAY_VALUE(x)		((x)  & 0x0000001f)
#define SUN6I_DATE_GET_MON_VALUE(x)		(((x) & 0x00000f00) >> 8)
#define SUN6I_DATE_GET_YEAR_VALUE(x)		(((x) & 0x003f0000) >> 16)
#define SUN6I_LEAP_GET_VALUE(x)			(((x) & 0x00400000) >> 22)

/*
 * Get time values
 */
#define SUN6I_TIME_GET_SEC_VALUE(x)		((x)  & 0x0000003f)
#define SUN6I_TIME_GET_MIN_VALUE(x)		(((x) & 0x00003f00) >> 8)
#define SUN6I_TIME_GET_HOUR_VALUE(x)		(((x) & 0x001f0000) >> 16)

/*
 * Set date values
 */
#define SUN6I_DATE_SET_DAY_VALUE(x)		((x)       & 0x0000001f)
#define SUN6I_DATE_SET_MON_VALUE(x)		((x) <<  8 & 0x00000f00)
#define SUN6I_DATE_SET_YEAR_VALUE(x)		((x) << 16 & 0x003f0000)
#define SUN6I_LEAP_SET_VALUE(x)			((x) << 22 & 0x00400000)

/*
 * Set time values
 */
#define SUN6I_TIME_SET_SEC_VALUE(x)		((x)       & 0x0000003f)
#define SUN6I_TIME_SET_MIN_VALUE(x)		((x) <<  8 & 0x00003f00)
#define SUN6I_TIME_SET_HOUR_VALUE(x)		((x) << 16 & 0x001f0000)

/*
 * The year parameter passed to the driver is usually an offset relative to
 * the year 1900. This macro is used to convert this offset to another one
 * relative to the minimum year allowed by the hardware.
 *
 * The year range is 1970 - 2033. This range is selected to match Allwinner's
 * driver, even though it is somewhat limited.
 */
#define SUN6I_YEAR_MIN				1970
#define SUN6I_YEAR_MAX				2033
#define SUN6I_YEAR_OFF				(SUN6I_YEAR_MIN - 1900)

struct sun6i_rtc_dev {
	struct rtc_device *rtc;
	struct device *dev;
	void __iomem *base;
	int irq;
	unsigned long alarm;

	struct clk_hw hw;
	struct clk_hw *int_osc;
	struct clk *losc;
	struct clk *ext_losc;

	spinlock_t lock;
};

static struct sun6i_rtc_dev *sun6i_rtc;

static unsigned long sun6i_rtc_osc_recalc_rate(struct clk_hw *hw,
					       unsigned long parent_rate)
{
	struct sun6i_rtc_dev *rtc = container_of(hw, struct sun6i_rtc_dev, hw);
	u32 val;

	val = readl(rtc->base + SUN6I_LOSC_CTRL);
	if (val & SUN6I_LOSC_CTRL_EXT_OSC)
		return parent_rate;

	val = readl(rtc->base + SUN6I_LOSC_CLK_PRESCAL);
	val &= GENMASK(4, 0);

	return parent_rate / (val + 1);
}

static u8 sun6i_rtc_osc_get_parent(struct clk_hw *hw)
{
	struct sun6i_rtc_dev *rtc = container_of(hw, struct sun6i_rtc_dev, hw);

	return readl(rtc->base + SUN6I_LOSC_CTRL) & SUN6I_LOSC_CTRL_EXT_OSC;
}

static int sun6i_rtc_osc_set_parent(struct clk_hw *hw, u8 index)
{
	struct sun6i_rtc_dev *rtc = container_of(hw, struct sun6i_rtc_dev, hw);
	unsigned long flags;
	u32 val;

	if (index > 1)
		return -EINVAL;

	spin_lock_irqsave(&rtc->lock, flags);
	val = readl(rtc->base + SUN6I_LOSC_CTRL);
	val &= ~SUN6I_LOSC_CTRL_EXT_OSC;
	val |= SUN6I_LOSC_CTRL_KEY;
	val |= index ? SUN6I_LOSC_CTRL_EXT_OSC : 0;
	writel(val, rtc->base + SUN6I_LOSC_CTRL);
	spin_unlock_irqrestore(&rtc->lock, flags);

	return 0;
}

static const struct clk_ops sun6i_rtc_osc_ops = {
	.recalc_rate	= sun6i_rtc_osc_recalc_rate,

	.get_parent	= sun6i_rtc_osc_get_parent,
	.set_parent	= sun6i_rtc_osc_set_parent,
};

static void __init sun6i_rtc_clk_init(struct device_node *node)
{
	struct clk_hw_onecell_data *clk_data;
	struct sun6i_rtc_dev *rtc;
	struct clk_init_data init = {
		.ops		= &sun6i_rtc_osc_ops,
	};
	const char *clkout_name = "osc32k-out";
	const char *parents[2];

	rtc = kzalloc(sizeof(*rtc), GFP_KERNEL);
	if (!rtc)
		return;

	clk_data = kzalloc(sizeof(*clk_data) + (sizeof(*clk_data->hws) * 2),
			   GFP_KERNEL);
	if (!clk_data)
		return;

	spin_lock_init(&rtc->lock);

	rtc->base = of_io_request_and_map(node, 0, of_node_full_name(node));
	if (IS_ERR(rtc->base)) {
		pr_crit("Can't map RTC registers");
		goto err;
	}

	/* Switch to the external, more precise, oscillator */
	writel(SUN6I_LOSC_CTRL_KEY | SUN6I_LOSC_CTRL_EXT_OSC,
	       rtc->base + SUN6I_LOSC_CTRL);

	writel(SUN6I_LOSC_OUT_GATING_EN,
			   rtc->base + SUN6I_LOSC_OUT_GATING);

	/* Yes, I know, this is ugly. */
	sun6i_rtc = rtc;

	/* Deal with old DTs */
	if (!of_get_property(node, "clocks", NULL))
		goto err;

	rtc->int_osc = clk_hw_register_fixed_rate_with_accuracy(NULL,
								"rtc-int-osc",
								NULL, 0,
								667000,
								300000000);
	if (IS_ERR(rtc->int_osc)) {
		pr_crit("Couldn't register the internal oscillator\n");
		return;
	}

	parents[0] = clk_hw_get_name(rtc->int_osc);
	parents[1] = of_clk_get_parent_name(node, 0);

	rtc->hw.init = &init;

	init.parent_names = parents;
	init.num_parents = of_clk_get_parent_count(node) + 1;
	of_property_read_string_index(node, "clock-output-names", 0,
				      &init.name);

	rtc->losc = clk_register(NULL, &rtc->hw);
	if (IS_ERR(rtc->losc)) {
		pr_crit("Couldn't register the LOSC clock\n");
		return;
	}

	of_property_read_string_index(node, "clock-output-names", 1,
				      &clkout_name);
	rtc->ext_losc = clk_register_gate(NULL, clkout_name, rtc->hw.init->name,
					  0, rtc->base + SUN6I_LOSC_OUT_GATING,
					  SUN6I_LOSC_OUT_GATING_EN, 0,
					  &rtc->lock);
	if (IS_ERR(rtc->ext_losc)) {
		pr_crit("Couldn't register the LOSC external gate\n");
		return;
	}

	clk_data->num = 2;
	clk_data->hws[0] = &rtc->hw;
	clk_data->hws[1] = __clk_get_hw(rtc->ext_losc);
	of_clk_add_hw_provider(node, of_clk_hw_onecell_get, clk_data);
	return;

err:
	kfree(clk_data);
}
CLK_OF_DECLARE_DRIVER(sun6i_rtc_clk, "allwinner,sun6i-a31-rtc",
		      sun6i_rtc_clk_init);

static irqreturn_t sun6i_rtc_alarmirq(int irq, void *id)
{
	struct sun6i_rtc_dev *chip = (struct sun6i_rtc_dev *) id;
	irqreturn_t ret = IRQ_NONE;
	u32 val;

	spin_lock(&chip->lock);
	val = readl(chip->base + SUN6I_ALRM_IRQ_STA);

	if (val & SUN6I_ALRM_IRQ_STA_CNT_IRQ_PEND) {
		val |= SUN6I_ALRM_IRQ_STA_CNT_IRQ_PEND;
		writel(val, chip->base + SUN6I_ALRM_IRQ_STA);

		rtc_update_irq(chip->rtc, 1, RTC_AF | RTC_IRQF);

		ret = IRQ_HANDLED;
	}
	spin_unlock(&chip->lock);

	return ret;
}

static void sun6i_rtc_setaie(int to, struct sun6i_rtc_dev *chip)
{
	u32 alrm_val = 0;
	u32 alrm_irq_val = 0;
	u32 alrm_wake_val = 0;
	unsigned long flags;

	if (to) {
		alrm_val = SUN6I_ALRM_EN_CNT_EN;
		alrm_irq_val = SUN6I_ALRM_IRQ_EN_CNT_IRQ_EN;
		alrm_wake_val = SUN6I_ALARM_CONFIG_WAKEUP;
	} else {
		writel(SUN6I_ALRM_IRQ_STA_CNT_IRQ_PEND,
		       chip->base + SUN6I_ALRM_IRQ_STA);
	}

	spin_lock_irqsave(&chip->lock, flags);
	writel(alrm_val, chip->base + SUN6I_ALRM_EN);
	writel(alrm_irq_val, chip->base + SUN6I_ALRM_IRQ_EN);
	writel(alrm_wake_val, chip->base + SUN6I_ALARM_CONFIG);
	spin_unlock_irqrestore(&chip->lock, flags);
}

static int sun6i_rtc_gettime(struct device *dev, struct rtc_time *rtc_tm)
{
	struct sun6i_rtc_dev *chip = dev_get_drvdata(dev);
	u32 date, time;

	/*
	 * read again in case it changes
	 */
	do {
		date = readl(chip->base + SUN6I_RTC_YMD);
		time = readl(chip->base + SUN6I_RTC_HMS);
	} while ((date != readl(chip->base + SUN6I_RTC_YMD)) ||
		 (time != readl(chip->base + SUN6I_RTC_HMS)));

	rtc_tm->tm_sec  = SUN6I_TIME_GET_SEC_VALUE(time);
	rtc_tm->tm_min  = SUN6I_TIME_GET_MIN_VALUE(time);
	rtc_tm->tm_hour = SUN6I_TIME_GET_HOUR_VALUE(time);

	rtc_tm->tm_mday = SUN6I_DATE_GET_DAY_VALUE(date);
	rtc_tm->tm_mon  = SUN6I_DATE_GET_MON_VALUE(date);
	rtc_tm->tm_year = SUN6I_DATE_GET_YEAR_VALUE(date);

	rtc_tm->tm_mon  -= 1;

	/*
	 * switch from (data_year->min)-relative offset to
	 * a (1900)-relative one
	 */
	rtc_tm->tm_year += SUN6I_YEAR_OFF;

	return rtc_valid_tm(rtc_tm);
}

static int sun6i_rtc_getalarm(struct device *dev, struct rtc_wkalrm *wkalrm)
{
	struct sun6i_rtc_dev *chip = dev_get_drvdata(dev);
	unsigned long flags;
	u32 alrm_st;
	u32 alrm_en;

	spin_lock_irqsave(&chip->lock, flags);
	alrm_en = readl(chip->base + SUN6I_ALRM_IRQ_EN);
	alrm_st = readl(chip->base + SUN6I_ALRM_IRQ_STA);
	spin_unlock_irqrestore(&chip->lock, flags);

	wkalrm->enabled = !!(alrm_en & SUN6I_ALRM_EN_CNT_EN);
	wkalrm->pending = !!(alrm_st & SUN6I_ALRM_EN_CNT_EN);
	rtc_time_to_tm(chip->alarm, &wkalrm->time);

	return 0;
}

static int sun6i_rtc_setalarm(struct device *dev, struct rtc_wkalrm *wkalrm)
{
	struct sun6i_rtc_dev *chip = dev_get_drvdata(dev);
	struct rtc_time *alrm_tm = &wkalrm->time;
	struct rtc_time tm_now;
	unsigned long time_now = 0;
	unsigned long time_set = 0;
	unsigned long time_gap = 0;
	int ret = 0;

	ret = sun6i_rtc_gettime(dev, &tm_now);
	if (ret < 0) {
		dev_err(dev, "Error in getting time\n");
		return -EINVAL;
	}

	rtc_tm_to_time(alrm_tm, &time_set);
	rtc_tm_to_time(&tm_now, &time_now);
	if (time_set <= time_now) {
		dev_err(dev, "Date to set in the past\n");
		return -EINVAL;
	}

	time_gap = time_set - time_now;

	if (time_gap > U32_MAX) {
		dev_err(dev, "Date too far in the future\n");
		return -EINVAL;
	}

	sun6i_rtc_setaie(0, chip);
	writel(0, chip->base + SUN6I_ALRM_COUNTER);
	usleep_range(100, 300);

	writel(time_gap, chip->base + SUN6I_ALRM_COUNTER);
	chip->alarm = time_set;

	sun6i_rtc_setaie(wkalrm->enabled, chip);

	return 0;
}

static int sun6i_rtc_wait(struct sun6i_rtc_dev *chip, int offset,
			  unsigned int mask, unsigned int ms_timeout)
{
	const unsigned long timeout = jiffies + msecs_to_jiffies(ms_timeout);
	u32 reg;

	do {
		reg = readl(chip->base + offset);
		reg &= mask;

		if (!reg)
			return 0;

	} while (time_before(jiffies, timeout));

	return -ETIMEDOUT;
}

static int sun6i_rtc_settime(struct device *dev, struct rtc_time *rtc_tm)
{
	struct sun6i_rtc_dev *chip = dev_get_drvdata(dev);
	u32 date = 0;
	u32 time = 0;
	int year;

	year = rtc_tm->tm_year + 1900;
	if (year < SUN6I_YEAR_MIN || year > SUN6I_YEAR_MAX) {
		dev_err(dev, "rtc only supports year in range %d - %d\n",
			SUN6I_YEAR_MIN, SUN6I_YEAR_MAX);
		return -EINVAL;
	}

	rtc_tm->tm_year -= SUN6I_YEAR_OFF;
	rtc_tm->tm_mon += 1;

	date = SUN6I_DATE_SET_DAY_VALUE(rtc_tm->tm_mday) |
		SUN6I_DATE_SET_MON_VALUE(rtc_tm->tm_mon)  |
		SUN6I_DATE_SET_YEAR_VALUE(rtc_tm->tm_year);

	if (is_leap_year(year))
		date |= SUN6I_LEAP_SET_VALUE(1);

	time = SUN6I_TIME_SET_SEC_VALUE(rtc_tm->tm_sec)  |
		SUN6I_TIME_SET_MIN_VALUE(rtc_tm->tm_min)  |
		SUN6I_TIME_SET_HOUR_VALUE(rtc_tm->tm_hour);

	/* Check whether registers are writable */
	if (sun6i_rtc_wait(chip, SUN6I_LOSC_CTRL,
			   SUN6I_LOSC_CTRL_ACC_MASK, 50)) {
		dev_err(dev, "rtc is still busy.\n");
		return -EBUSY;
	}

	writel(time, chip->base + SUN6I_RTC_HMS);

	/*
	 * After writing the RTC HH-MM-SS register, the
	 * SUN6I_LOSC_CTRL_RTC_HMS_ACC bit is set and it will not
	 * be cleared until the real writing operation is finished
	 */

	if (sun6i_rtc_wait(chip, SUN6I_LOSC_CTRL,
			   SUN6I_LOSC_CTRL_RTC_HMS_ACC, 50)) {
		dev_err(dev, "Failed to set rtc time.\n");
		return -ETIMEDOUT;
	}

	writel(date, chip->base + SUN6I_RTC_YMD);

	/*
	 * After writing the RTC YY-MM-DD register, the
	 * SUN6I_LOSC_CTRL_RTC_YMD_ACC bit is set and it will not
	 * be cleared until the real writing operation is finished
	 */

	if (sun6i_rtc_wait(chip, SUN6I_LOSC_CTRL,
			   SUN6I_LOSC_CTRL_RTC_YMD_ACC, 50)) {
		dev_err(dev, "Failed to set rtc time.\n");
		return -ETIMEDOUT;
	}

	return 0;
}

static int sun6i_rtc_alarm_irq_enable(struct device *dev, unsigned int enabled)
{
	struct sun6i_rtc_dev *chip = dev_get_drvdata(dev);

	if (!enabled)
		sun6i_rtc_setaie(enabled, chip);

	return 0;
}

static const struct rtc_class_ops sun6i_rtc_ops = {
	.read_time		= sun6i_rtc_gettime,
	.set_time		= sun6i_rtc_settime,
	.read_alarm		= sun6i_rtc_getalarm,
	.set_alarm		= sun6i_rtc_setalarm,
	.alarm_irq_enable	= sun6i_rtc_alarm_irq_enable
};

static int sun6i_rtc_probe(struct platform_device *pdev)
{
	struct sun6i_rtc_dev *chip = sun6i_rtc;
	int ret;

	if (!chip)
		return -ENODEV;

	platform_set_drvdata(pdev, chip);
	chip->dev = &pdev->dev;

	chip->irq = platform_get_irq(pdev, 0);
	if (chip->irq < 0) {
		dev_err(&pdev->dev, "No IRQ resource\n");
		return chip->irq;
	}

	ret = devm_request_irq(&pdev->dev, chip->irq, sun6i_rtc_alarmirq,
			       0, dev_name(&pdev->dev), chip);
	if (ret) {
		dev_err(&pdev->dev, "Could not request IRQ\n");
		return ret;
	}

	/* clear the alarm counter value */
	writel(0, chip->base + SUN6I_ALRM_COUNTER);

	/* disable counter alarm */
	writel(0, chip->base + SUN6I_ALRM_EN);

	/* disable counter alarm interrupt */
	writel(0, chip->base + SUN6I_ALRM_IRQ_EN);

	/* disable week alarm */
	writel(0, chip->base + SUN6I_ALRM1_EN);

	/* disable week alarm interrupt */
	writel(0, chip->base + SUN6I_ALRM1_IRQ_EN);

	/* clear counter alarm pending interrupts */
	writel(SUN6I_ALRM_IRQ_STA_CNT_IRQ_PEND,
	       chip->base + SUN6I_ALRM_IRQ_STA);

	/* clear week alarm pending interrupts */
	writel(SUN6I_ALRM1_IRQ_STA_WEEK_IRQ_PEND,
	       chip->base + SUN6I_ALRM1_IRQ_STA);

	/* disable alarm wakeup */
	writel(0, chip->base + SUN6I_ALARM_CONFIG);

	clk_prepare_enable(chip->losc);

	chip->rtc = devm_rtc_device_register(&pdev->dev, "rtc-sun6i",
					     &sun6i_rtc_ops, THIS_MODULE);
	if (IS_ERR(chip->rtc)) {
		dev_err(&pdev->dev, "unable to register device\n");
		return PTR_ERR(chip->rtc);
	}

	dev_info(&pdev->dev, "RTC enabled\n");

	return 0;
}

static const struct of_device_id sun6i_rtc_dt_ids[] = {
	{ .compatible = "allwinner,sun6i-a31-rtc" },
	{ /* sentinel */ },
};
MODULE_DEVICE_TABLE(of, sun6i_rtc_dt_ids);

static struct platform_driver sun6i_rtc_driver = {
	.probe		= sun6i_rtc_probe,
	.driver		= {
		.name		= "sun6i-rtc",
		.of_match_table = sun6i_rtc_dt_ids,
	},
};
builtin_platform_driver(sun6i_rtc_driver);<|MERGE_RESOLUTION|>--- conflicted
+++ resolved
@@ -73,13 +73,8 @@
 #define SUN6I_ALARM_CONFIG			0x0050
 #define SUN6I_ALARM_CONFIG_WAKEUP		BIT(0)
 
-<<<<<<< HEAD
-#define SUN6I_LOSC_OUT_GATING		0x0060
-#define SUN6I_LOSC_OUT_GATING_EN	BIT(0)
-=======
 #define SUN6I_LOSC_OUT_GATING			0x0060
 #define SUN6I_LOSC_OUT_GATING_EN		BIT(0)
->>>>>>> cb313370
 
 /*
  * Get date values
