--- conflicted
+++ resolved
@@ -1871,11 +1871,7 @@
 		goto out;
 
 	param->data_size = offsetof(struct dm_ioctl, data);
-<<<<<<< HEAD
-	r = fn(param, input_param_size);
-=======
 	r = fn(file, param, input_param_size);
->>>>>>> cb313370
 
 	if (unlikely(param->flags & DM_BUFFER_FULL_FLAG) &&
 	    unlikely(ioctl_flags & IOCTL_FLAGS_NO_PARAMS))
