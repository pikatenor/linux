--- conflicted
+++ resolved
@@ -1311,19 +1311,10 @@
 			sigset_t full, old;
 			prepare_to_wait(&conf->wait_barrier,
 					&w, TASK_INTERRUPTIBLE);
-<<<<<<< HEAD
-			if ((bio_end_sector(bio) <= mddev->suspend_lo ||
-			     bio->bi_iter.bi_sector >= mddev->suspend_hi) &&
-			    (!mddev_is_clustered(mddev) ||
-			     !md_cluster_ops->area_resyncing(mddev, WRITE,
-							bio->bi_iter.bi_sector,
-							bio_end_sector(bio))))
-=======
 			if (!mddev_is_clustered(mddev) ||
 			    !md_cluster_ops->area_resyncing(mddev, WRITE,
 							bio->bi_iter.bi_sector,
 							bio_end_sector(bio)))
->>>>>>> 1ec8f1f0
 				break;
 			sigfillset(&full);
 			sigprocmask(SIG_BLOCK, &full, &old);
