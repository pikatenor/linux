--- conflicted
+++ resolved
@@ -3571,23 +3571,13 @@
 	int r;
 
 	migration_cache = KMEM_CACHE(dm_cache_migration, 0);
-<<<<<<< HEAD
-	if (!migration_cache) {
-		dm_unregister_target(&cache_target);
-		return -ENOMEM;
-	}
-=======
 	if (!migration_cache)
 		return -ENOMEM;
->>>>>>> 1ec8f1f0
 
 	r = dm_register_target(&cache_target);
 	if (r) {
 		DMERR("cache target registration failed: %d", r);
-<<<<<<< HEAD
-=======
 		kmem_cache_destroy(migration_cache);
->>>>>>> 1ec8f1f0
 		return r;
 	}
 
