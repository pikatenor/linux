#include <linux/device.h>
#include <linux/gpio.h>
#include <linux/module.h>
#include <linux/of_fdt.h>

// copy from u-boot /include/friendlyelec/boardtype.h
// H3
#define BOARD_TYPE_NANOPI_M1              (0)
#define BOARD_TYPE_NANOPI_NEO             (1)
#define BOARD_TYPE_NANOPI_NEO_AIR         (2)
#define BOARD_TYPE_NANOPI_M1_PLUS         (3)
#define BOARD_TYPE_NANOPI_DUO             (4)
#define BOARD_TYPE_NANOPI_NEO_CORE        (5)
#define BOARD_TYPE_NANOPI_K1              (6)
#define BOARD_TYPE_NANOPI_HERO            (7)
<<<<<<< HEAD
=======
#define BOARD_TYPE_NANOPI_DUO2            (8)

>>>>>>> fae1164e

// H5
#define BOARD_TYPE_NANOPI_NEO_CORE2       (0)       // 00
#define BOARD_TYPE_NANOPI_NEO2            (1)       // 01
#define BOARD_TYPE_NANOPI_NEO_PLUS2       (2)       // 10
#define BOARD_TYPE_NANOPI_M1_PLUS2        (3)       // 11
#define BOARD_TYPE_NANOPI_K1_PLUS         (4)       // 11-(PG12=0)
#define BOARD_TYPE_NANOPI_NEO2_V11        (5)       // 01-(PL3=0)

static unsigned int sunxi_get_board_vendor_id(void)
{
    u32 vid_cnt;
    u32 i, pin_val, vid_val;
    int gpio[2] = {(32*2+4), (32*2+7)};             // GPIOC4,GPIOC7

    vid_cnt = 2;
    vid_val = 0;
    for (i=0; i<vid_cnt; i++) {
        if (gpio_is_valid(gpio[i])) {
            gpio_request(gpio[i], NULL);
            gpio_direction_input(gpio[i]);
            pin_val = gpio_get_value(gpio[i]);
        } else {
            printk(KERN_ERR"%s %d is invalid\n", __func__, gpio[i]);
            return -1;
        }
        vid_val |= (pin_val<<i);
    }
    return vid_val;
}

static ssize_t sys_info_show(struct class *class, struct class_attribute *attr,
                 char *buf)
{
    int databuf[4];
    size_t size = 0;

    /* platform */
    if (!strcasecmp("FriendlyElec NanoPi-Duo", dt_machine_name) \
        || !strcasecmp("FriendlyElec NanoPi-NEO", dt_machine_name) \
        || !strcasecmp("FriendlyElec NanoPi-NEO-Air", dt_machine_name) \
        || !strcasecmp("FriendlyElec NanoPi-M1", dt_machine_name) \
        || !strcasecmp("FriendlyElec NanoPi-M1-Plus", dt_machine_name) \
        || !strcasecmp("FriendlyElec NanoPi-NEO-Core", dt_machine_name)\
        || !strcasecmp("FriendlyElec NanoPi-K1", dt_machine_name)\
<<<<<<< HEAD
        || !strcasecmp("FriendlyElec NanoPi-Hero", dt_machine_name)) {
=======
        || !strcasecmp("FriendlyElec NanoPi-Hero", dt_machine_name)\
        || !strcasecmp("FriendlyElec NanoPi-Duo2", dt_machine_name)) {
>>>>>>> fae1164e
        size += sprintf(buf + size, "sunxi_platform    : sun8iw7p1\n");
    } else if (!strcasecmp("FriendlyElec NanoPi-NEO-Core2", dt_machine_name) \
	 || !strcasecmp("FriendlyElec NanoPi-NEO2", dt_machine_name) \
	 || !strcasecmp("FriendlyElec NanoPi-NEO-Plus2", dt_machine_name) \
        || !strcasecmp("FriendlyElec NanoPi-M1-Plus2", dt_machine_name) \
        || !strcasecmp("FriendlyElec NanoPi-K1-Plus", dt_machine_name)) {
        size += sprintf(buf + size, "sunxi_platform    : sun50iw2p1\n");
    } else {
    	 size += sprintf(buf + size, "sunxi_platform    : unknown\n");
    }

    /* secure */
    size += sprintf(buf + size, "sunxi_secure      : normal\n");

    /* chipid */
    size += sprintf(buf + size, "sunxi_chipid      : unsupported\n");

    /* chiptype */
    size += sprintf(buf + size, "sunxi_chiptype    : unsupported\n");

    /* socbatch number */
    size += sprintf(buf + size, "sunxi_batchno     : unsupported\n");

    /* Board vendor id*/
    if (!strcasecmp("FriendlyElec NanoPi-Duo", dt_machine_name))
        size += sprintf(buf + size, "sunxi_board_id    : %d(0)\n", BOARD_TYPE_NANOPI_DUO);		  // board can't not detect by two pin must be setted manally
    else if (!strcasecmp("FriendlyElec NanoPi-NEO-Core", dt_machine_name))
        size += sprintf(buf + size, "sunxi_board_id    : %d(0)\n", BOARD_TYPE_NANOPI_NEO_CORE); // diff from neo
    else if (!strcasecmp("FriendlyElec NanoPi-K1-Plus", dt_machine_name))
        size += sprintf(buf + size, "sunxi_board_id    : %d(0)\n", BOARD_TYPE_NANOPI_K1_PLUS);	// diff from m1-plus2
    else if (!strcasecmp("FriendlyElec NanoPi-K1", dt_machine_name))
        size += sprintf(buf + size, "sunxi_board_id    : %d(0)\n", BOARD_TYPE_NANOPI_K1);		// diff from k1-plus    
    else if (!strcasecmp("FriendlyElec NanoPi-Hero", dt_machine_name))
        size += sprintf(buf + size, "sunxi_board_id    : %d(0)\n", BOARD_TYPE_NANOPI_HERO);		// diff from m1
<<<<<<< HEAD
=======
    else if (!strcasecmp("FriendlyElec NanoPi-Duo2", dt_machine_name))
        size += sprintf(buf + size, "sunxi_board_id    : %d(0)\n", BOARD_TYPE_NANOPI_DUO2);		// diff from neo/neo-core
>>>>>>> fae1164e
    else {
        databuf[0] = sunxi_get_board_vendor_id();
        size += sprintf(buf + size, "sunxi_board_id    : %d(%d)\n", (databuf[0]<0)?(-1):(databuf[0]&~(0xe0)), (databuf[0]<0)?(-1):((databuf[0]>>5)&0x01));
    }
    
    /*  Board manufacturer  */
    size += sprintf(buf + size, "board_manufacturer: FriendlyElec\n");

    /* Board name */
    size += sprintf(buf + size, "board_name        : %s\n", dt_machine_name);
    return size;
}

static CLASS_ATTR_RO(sys_info);
static struct attribute *sys_info_class_attrs[] = {
    &class_attr_sys_info.attr,
    NULL,
};
ATTRIBUTE_GROUPS(sys_info_class);

static struct class info_class = {
    .name           = "sunxi_info",
    .owner          = THIS_MODULE,
    //.dev_groups    = sys_info_groups,
    .class_groups    = sys_info_class_groups,
};

static int __init sunxi_info_init(void)
{
    int status;

    status = class_register(&info_class);
    if(status < 0)
        pr_err("%s err, status %d\n", __func__, status);
    else
        pr_debug("%s success\n", __func__);

    return status;
}

static void __exit sunxi_info_exit(void)
{
    class_unregister(&info_class);
}

module_init(sunxi_info_init);
module_exit(sunxi_info_exit);
MODULE_LICENSE("GPL");
MODULE_AUTHOR("FriendlyElec");<|MERGE_RESOLUTION|>--- conflicted
+++ resolved
@@ -13,11 +13,8 @@
 #define BOARD_TYPE_NANOPI_NEO_CORE        (5)
 #define BOARD_TYPE_NANOPI_K1              (6)
 #define BOARD_TYPE_NANOPI_HERO            (7)
-<<<<<<< HEAD
-=======
 #define BOARD_TYPE_NANOPI_DUO2            (8)
 
->>>>>>> fae1164e
 
 // H5
 #define BOARD_TYPE_NANOPI_NEO_CORE2       (0)       // 00
@@ -63,12 +60,8 @@
         || !strcasecmp("FriendlyElec NanoPi-M1-Plus", dt_machine_name) \
         || !strcasecmp("FriendlyElec NanoPi-NEO-Core", dt_machine_name)\
         || !strcasecmp("FriendlyElec NanoPi-K1", dt_machine_name)\
-<<<<<<< HEAD
-        || !strcasecmp("FriendlyElec NanoPi-Hero", dt_machine_name)) {
-=======
         || !strcasecmp("FriendlyElec NanoPi-Hero", dt_machine_name)\
         || !strcasecmp("FriendlyElec NanoPi-Duo2", dt_machine_name)) {
->>>>>>> fae1164e
         size += sprintf(buf + size, "sunxi_platform    : sun8iw7p1\n");
     } else if (!strcasecmp("FriendlyElec NanoPi-NEO-Core2", dt_machine_name) \
 	 || !strcasecmp("FriendlyElec NanoPi-NEO2", dt_machine_name) \
@@ -103,11 +96,8 @@
         size += sprintf(buf + size, "sunxi_board_id    : %d(0)\n", BOARD_TYPE_NANOPI_K1);		// diff from k1-plus    
     else if (!strcasecmp("FriendlyElec NanoPi-Hero", dt_machine_name))
         size += sprintf(buf + size, "sunxi_board_id    : %d(0)\n", BOARD_TYPE_NANOPI_HERO);		// diff from m1
-<<<<<<< HEAD
-=======
     else if (!strcasecmp("FriendlyElec NanoPi-Duo2", dt_machine_name))
         size += sprintf(buf + size, "sunxi_board_id    : %d(0)\n", BOARD_TYPE_NANOPI_DUO2);		// diff from neo/neo-core
->>>>>>> fae1164e
     else {
         databuf[0] = sunxi_get_board_vendor_id();
         size += sprintf(buf + size, "sunxi_board_id    : %d(%d)\n", (databuf[0]<0)?(-1):(databuf[0]&~(0xe0)), (databuf[0]<0)?(-1):((databuf[0]>>5)&0x01));
