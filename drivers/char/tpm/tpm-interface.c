/*
 * Copyright (C) 2004 IBM Corporation
 * Copyright (C) 2014 Intel Corporation
 *
 * Authors:
 * Leendert van Doorn <leendert@watson.ibm.com>
 * Dave Safford <safford@watson.ibm.com>
 * Reiner Sailer <sailer@watson.ibm.com>
 * Kylene Hall <kjhall@us.ibm.com>
 *
 * Maintained by: <tpmdd-devel@lists.sourceforge.net>
 *
 * Device driver for TCG/TCPA TPM (trusted platform module).
 * Specifications at www.trustedcomputinggroup.org
 *
 * This program is free software; you can redistribute it and/or
 * modify it under the terms of the GNU General Public License as
 * published by the Free Software Foundation, version 2 of the
 * License.
 *
 * Note, the TPM chip is not interrupt driven (only polling)
 * and can have very long timeouts (minutes!). Hence the unusual
 * calls to msleep.
 *
 */

#include <linux/poll.h>
#include <linux/slab.h>
#include <linux/mutex.h>
#include <linux/spinlock.h>
#include <linux/freezer.h>
#include <linux/pm_runtime.h>

#include "tpm.h"
#include "tpm_eventlog.h"

#define TPM_MAX_ORDINAL 243
#define TSC_MAX_ORDINAL 12
#define TPM_PROTECTED_COMMAND 0x00
#define TPM_CONNECTION_COMMAND 0x40

/*
 * Bug workaround - some TPM's don't flush the most
 * recently changed pcr on suspend, so force the flush
 * with an extend to the selected _unused_ non-volatile pcr.
 */
static int tpm_suspend_pcr;
module_param_named(suspend_pcr, tpm_suspend_pcr, uint, 0644);
MODULE_PARM_DESC(suspend_pcr,
		 "PCR to use for dummy writes to facilitate flush on suspend.");

/*
 * Array with one entry per ordinal defining the maximum amount
 * of time the chip could take to return the result.  The ordinal
 * designation of short, medium or long is defined in a table in
 * TCG Specification TPM Main Part 2 TPM Structures Section 17. The
 * values of the SHORT, MEDIUM, and LONG durations are retrieved
 * from the chip during initialization with a call to tpm_get_timeouts.
 */
static const u8 tpm_ordinal_duration[TPM_MAX_ORDINAL] = {
	TPM_UNDEFINED,		/* 0 */
	TPM_UNDEFINED,
	TPM_UNDEFINED,
	TPM_UNDEFINED,
	TPM_UNDEFINED,
	TPM_UNDEFINED,		/* 5 */
	TPM_UNDEFINED,
	TPM_UNDEFINED,
	TPM_UNDEFINED,
	TPM_UNDEFINED,
	TPM_SHORT,		/* 10 */
	TPM_SHORT,
	TPM_MEDIUM,
	TPM_LONG,
	TPM_LONG,
	TPM_MEDIUM,		/* 15 */
	TPM_SHORT,
	TPM_SHORT,
	TPM_MEDIUM,
	TPM_LONG,
	TPM_SHORT,		/* 20 */
	TPM_SHORT,
	TPM_MEDIUM,
	TPM_MEDIUM,
	TPM_MEDIUM,
	TPM_SHORT,		/* 25 */
	TPM_SHORT,
	TPM_MEDIUM,
	TPM_SHORT,
	TPM_SHORT,
	TPM_MEDIUM,		/* 30 */
	TPM_LONG,
	TPM_MEDIUM,
	TPM_SHORT,
	TPM_SHORT,
	TPM_SHORT,		/* 35 */
	TPM_MEDIUM,
	TPM_MEDIUM,
	TPM_UNDEFINED,
	TPM_UNDEFINED,
	TPM_MEDIUM,		/* 40 */
	TPM_LONG,
	TPM_MEDIUM,
	TPM_SHORT,
	TPM_SHORT,
	TPM_SHORT,		/* 45 */
	TPM_SHORT,
	TPM_SHORT,
	TPM_SHORT,
	TPM_LONG,
	TPM_MEDIUM,		/* 50 */
	TPM_MEDIUM,
	TPM_UNDEFINED,
	TPM_UNDEFINED,
	TPM_UNDEFINED,
	TPM_UNDEFINED,		/* 55 */
	TPM_UNDEFINED,
	TPM_UNDEFINED,
	TPM_UNDEFINED,
	TPM_UNDEFINED,
	TPM_MEDIUM,		/* 60 */
	TPM_MEDIUM,
	TPM_MEDIUM,
	TPM_SHORT,
	TPM_SHORT,
	TPM_MEDIUM,		/* 65 */
	TPM_UNDEFINED,
	TPM_UNDEFINED,
	TPM_UNDEFINED,
	TPM_UNDEFINED,
	TPM_SHORT,		/* 70 */
	TPM_SHORT,
	TPM_UNDEFINED,
	TPM_UNDEFINED,
	TPM_UNDEFINED,
	TPM_UNDEFINED,		/* 75 */
	TPM_UNDEFINED,
	TPM_UNDEFINED,
	TPM_UNDEFINED,
	TPM_UNDEFINED,
	TPM_LONG,		/* 80 */
	TPM_UNDEFINED,
	TPM_MEDIUM,
	TPM_LONG,
	TPM_SHORT,
	TPM_UNDEFINED,		/* 85 */
	TPM_UNDEFINED,
	TPM_UNDEFINED,
	TPM_UNDEFINED,
	TPM_UNDEFINED,
	TPM_SHORT,		/* 90 */
	TPM_SHORT,
	TPM_SHORT,
	TPM_SHORT,
	TPM_SHORT,
	TPM_UNDEFINED,		/* 95 */
	TPM_UNDEFINED,
	TPM_UNDEFINED,
	TPM_UNDEFINED,
	TPM_UNDEFINED,
	TPM_MEDIUM,		/* 100 */
	TPM_SHORT,
	TPM_SHORT,
	TPM_UNDEFINED,
	TPM_UNDEFINED,
	TPM_UNDEFINED,		/* 105 */
	TPM_UNDEFINED,
	TPM_UNDEFINED,
	TPM_UNDEFINED,
	TPM_UNDEFINED,
	TPM_SHORT,		/* 110 */
	TPM_SHORT,
	TPM_SHORT,
	TPM_SHORT,
	TPM_SHORT,
	TPM_SHORT,		/* 115 */
	TPM_SHORT,
	TPM_SHORT,
	TPM_UNDEFINED,
	TPM_UNDEFINED,
	TPM_LONG,		/* 120 */
	TPM_LONG,
	TPM_MEDIUM,
	TPM_UNDEFINED,
	TPM_SHORT,
	TPM_SHORT,		/* 125 */
	TPM_SHORT,
	TPM_LONG,
	TPM_SHORT,
	TPM_SHORT,
	TPM_SHORT,		/* 130 */
	TPM_MEDIUM,
	TPM_UNDEFINED,
	TPM_SHORT,
	TPM_MEDIUM,
	TPM_UNDEFINED,		/* 135 */
	TPM_UNDEFINED,
	TPM_UNDEFINED,
	TPM_UNDEFINED,
	TPM_UNDEFINED,
	TPM_SHORT,		/* 140 */
	TPM_SHORT,
	TPM_UNDEFINED,
	TPM_UNDEFINED,
	TPM_UNDEFINED,
	TPM_UNDEFINED,		/* 145 */
	TPM_UNDEFINED,
	TPM_UNDEFINED,
	TPM_UNDEFINED,
	TPM_UNDEFINED,
	TPM_SHORT,		/* 150 */
	TPM_MEDIUM,
	TPM_MEDIUM,
	TPM_SHORT,
	TPM_SHORT,
	TPM_UNDEFINED,		/* 155 */
	TPM_UNDEFINED,
	TPM_UNDEFINED,
	TPM_UNDEFINED,
	TPM_UNDEFINED,
	TPM_SHORT,		/* 160 */
	TPM_SHORT,
	TPM_SHORT,
	TPM_SHORT,
	TPM_UNDEFINED,
	TPM_UNDEFINED,		/* 165 */
	TPM_UNDEFINED,
	TPM_UNDEFINED,
	TPM_UNDEFINED,
	TPM_UNDEFINED,
	TPM_LONG,		/* 170 */
	TPM_UNDEFINED,
	TPM_UNDEFINED,
	TPM_UNDEFINED,
	TPM_UNDEFINED,
	TPM_UNDEFINED,		/* 175 */
	TPM_UNDEFINED,
	TPM_UNDEFINED,
	TPM_UNDEFINED,
	TPM_UNDEFINED,
	TPM_MEDIUM,		/* 180 */
	TPM_SHORT,
	TPM_MEDIUM,
	TPM_MEDIUM,
	TPM_MEDIUM,
	TPM_MEDIUM,		/* 185 */
	TPM_SHORT,
	TPM_UNDEFINED,
	TPM_UNDEFINED,
	TPM_UNDEFINED,
	TPM_UNDEFINED,		/* 190 */
	TPM_UNDEFINED,
	TPM_UNDEFINED,
	TPM_UNDEFINED,
	TPM_UNDEFINED,
	TPM_UNDEFINED,		/* 195 */
	TPM_UNDEFINED,
	TPM_UNDEFINED,
	TPM_UNDEFINED,
	TPM_UNDEFINED,
	TPM_SHORT,		/* 200 */
	TPM_UNDEFINED,
	TPM_UNDEFINED,
	TPM_UNDEFINED,
	TPM_SHORT,
	TPM_SHORT,		/* 205 */
	TPM_SHORT,
	TPM_SHORT,
	TPM_SHORT,
	TPM_SHORT,
	TPM_MEDIUM,		/* 210 */
	TPM_UNDEFINED,
	TPM_MEDIUM,
	TPM_MEDIUM,
	TPM_MEDIUM,
	TPM_UNDEFINED,		/* 215 */
	TPM_MEDIUM,
	TPM_UNDEFINED,
	TPM_UNDEFINED,
	TPM_SHORT,
	TPM_SHORT,		/* 220 */
	TPM_SHORT,
	TPM_SHORT,
	TPM_SHORT,
	TPM_SHORT,
	TPM_UNDEFINED,		/* 225 */
	TPM_UNDEFINED,
	TPM_UNDEFINED,
	TPM_UNDEFINED,
	TPM_UNDEFINED,
	TPM_SHORT,		/* 230 */
	TPM_LONG,
	TPM_MEDIUM,
	TPM_UNDEFINED,
	TPM_UNDEFINED,
	TPM_UNDEFINED,		/* 235 */
	TPM_UNDEFINED,
	TPM_UNDEFINED,
	TPM_UNDEFINED,
	TPM_UNDEFINED,
	TPM_SHORT,		/* 240 */
	TPM_UNDEFINED,
	TPM_MEDIUM,
};

/*
 * Returns max number of jiffies to wait
 */
unsigned long tpm_calc_ordinal_duration(struct tpm_chip *chip,
					   u32 ordinal)
{
	int duration_idx = TPM_UNDEFINED;
	int duration = 0;

	/*
	 * We only have a duration table for protected commands, where the upper
	 * 16 bits are 0. For the few other ordinals the fallback will be used.
	 */
	if (ordinal < TPM_MAX_ORDINAL)
		duration_idx = tpm_ordinal_duration[ordinal];

	if (duration_idx != TPM_UNDEFINED)
		duration = chip->duration[duration_idx];
	if (duration <= 0)
		return 2 * 60 * HZ;
	else
		return duration;
}
EXPORT_SYMBOL_GPL(tpm_calc_ordinal_duration);

static int tpm_validate_command(struct tpm_chip *chip,
				 struct tpm_space *space,
				 const u8 *cmd,
				 size_t len)
{
	const struct tpm_input_header *header = (const void *)cmd;
	int i;
	u32 cc;
	u32 attrs;
	unsigned int nr_handles;

	if (len < TPM_HEADER_SIZE)
		return -EINVAL;

	if (!space)
		return 0;

	if (chip->flags & TPM_CHIP_FLAG_TPM2 && chip->nr_commands) {
		cc = be32_to_cpu(header->ordinal);

		i = tpm2_find_cc(chip, cc);
		if (i < 0) {
			dev_dbg(&chip->dev, "0x%04X is an invalid command\n",
				cc);
			return -EOPNOTSUPP;
		}

		attrs = chip->cc_attrs_tbl[i];
		nr_handles =
			4 * ((attrs >> TPM2_CC_ATTR_CHANDLES) & GENMASK(2, 0));
		if (len < TPM_HEADER_SIZE + 4 * nr_handles)
			goto err_len;
	}

	return 0;
err_len:
	dev_dbg(&chip->dev,
		"%s: insufficient command length %zu", __func__, len);
	return -EINVAL;
}

<<<<<<< HEAD
static int tpm_request_locality(struct tpm_chip *chip)
{
	int rc;

=======
static int tpm_request_locality(struct tpm_chip *chip, unsigned int flags)
{
	int rc;

	if (flags & TPM_TRANSMIT_RAW)
		return 0;

>>>>>>> 1ec8f1f0
	if (!chip->ops->request_locality)
		return 0;

	rc = chip->ops->request_locality(chip, 0);
	if (rc < 0)
		return rc;

	chip->locality = rc;

	return 0;
}

<<<<<<< HEAD
static void tpm_relinquish_locality(struct tpm_chip *chip)
{
	int rc;

=======
static void tpm_relinquish_locality(struct tpm_chip *chip, unsigned int flags)
{
	int rc;

	if (flags & TPM_TRANSMIT_RAW)
		return;

>>>>>>> 1ec8f1f0
	if (!chip->ops->relinquish_locality)
		return;

	rc = chip->ops->relinquish_locality(chip, chip->locality);
	if (rc)
		dev_err(&chip->dev, "%s: : error %d\n", __func__, rc);

	chip->locality = -1;
}

<<<<<<< HEAD
=======
static int tpm_cmd_ready(struct tpm_chip *chip, unsigned int flags)
{
	if (flags & TPM_TRANSMIT_RAW)
		return 0;

	if (!chip->ops->cmd_ready)
		return 0;

	return chip->ops->cmd_ready(chip);
}

static int tpm_go_idle(struct tpm_chip *chip, unsigned int flags)
{
	if (flags & TPM_TRANSMIT_RAW)
		return 0;

	if (!chip->ops->go_idle)
		return 0;

	return chip->ops->go_idle(chip);
}

>>>>>>> 1ec8f1f0
static ssize_t tpm_try_transmit(struct tpm_chip *chip,
				struct tpm_space *space,
				u8 *buf, size_t bufsiz,
				unsigned int flags)
{
	struct tpm_output_header *header = (void *)buf;
	int rc;
	ssize_t len = 0;
	u32 count, ordinal;
	unsigned long stop;
	bool need_locality;

	rc = tpm_validate_command(chip, space, buf, bufsiz);
	if (rc == -EINVAL)
		return rc;
	/*
	 * If the command is not implemented by the TPM, synthesize a
	 * response with a TPM2_RC_COMMAND_CODE return for user-space.
	 */
	if (rc == -EOPNOTSUPP) {
		header->length = cpu_to_be32(sizeof(*header));
		header->tag = cpu_to_be16(TPM2_ST_NO_SESSIONS);
		header->return_code = cpu_to_be32(TPM2_RC_COMMAND_CODE |
						  TSS2_RESMGR_TPM_RC_LAYER);
<<<<<<< HEAD
		return bufsiz;
=======
		return sizeof(*header);
>>>>>>> 1ec8f1f0
	}

	if (bufsiz > TPM_BUFSIZE)
		bufsiz = TPM_BUFSIZE;

	count = be32_to_cpu(*((__be32 *) (buf + 2)));
	ordinal = be32_to_cpu(*((__be32 *) (buf + 6)));
	if (count == 0)
		return -ENODATA;
	if (count > bufsiz) {
		dev_err(&chip->dev,
			"invalid count value %x %zx\n", count, bufsiz);
		return -E2BIG;
	}

	if (!(flags & TPM_TRANSMIT_UNLOCKED))
		mutex_lock(&chip->tpm_mutex);


	if (chip->ops->clk_enable != NULL)
		chip->ops->clk_enable(chip, true);

	/* Store the decision as chip->locality will be changed. */
	need_locality = chip->locality == -1;

<<<<<<< HEAD
	if (!(flags & TPM_TRANSMIT_RAW) && need_locality) {
		rc = tpm_request_locality(chip);
		if (rc < 0)
			goto out_no_locality;
	}

	if (chip->dev.parent)
		pm_runtime_get_sync(chip->dev.parent);
=======
	if (need_locality) {
		rc = tpm_request_locality(chip, flags);
		if (rc < 0) {
			need_locality = false;
			goto out_locality;
		}
	}

	rc = tpm_cmd_ready(chip, flags);
	if (rc)
		goto out_locality;
>>>>>>> 1ec8f1f0

	rc = tpm2_prepare_space(chip, space, ordinal, buf);
	if (rc)
		goto out;

	rc = chip->ops->send(chip, (u8 *) buf, count);
	if (rc < 0) {
		if (rc != -EPIPE)
			dev_err(&chip->dev,
				"%s: send(): error %d\n", __func__, rc);
		goto out;
	}

	/* A sanity check. send() should just return zero on success e.g.
	 * not the command length.
	 */
	if (rc > 0) {
		dev_warn(&chip->dev,
			 "%s: send(): invalid value %d\n", __func__, rc);
		rc = 0;
	}

	if (chip->flags & TPM_CHIP_FLAG_IRQ)
		goto out_recv;

	if (chip->flags & TPM_CHIP_FLAG_TPM2)
		stop = jiffies + tpm2_calc_ordinal_duration(chip, ordinal);
	else
		stop = jiffies + tpm_calc_ordinal_duration(chip, ordinal);
	do {
		u8 status = chip->ops->status(chip);
		if ((status & chip->ops->req_complete_mask) ==
		    chip->ops->req_complete_val)
			goto out_recv;

		if (chip->ops->req_canceled(chip, status)) {
			dev_err(&chip->dev, "Operation Canceled\n");
			rc = -ECANCELED;
			goto out;
		}

		tpm_msleep(TPM_TIMEOUT);
		rmb();
	} while (time_before(jiffies, stop));

	chip->ops->cancel(chip);
	dev_err(&chip->dev, "Operation Timed out\n");
	rc = -ETIME;
	goto out;

out_recv:
	len = chip->ops->recv(chip, (u8 *) buf, bufsiz);
	if (len < 0) {
		rc = len;
		dev_err(&chip->dev,
			"tpm_transmit: tpm_recv: error %d\n", rc);
		goto out;
	} else if (len < TPM_HEADER_SIZE) {
		rc = -EFAULT;
		goto out;
	}

	if (len != be32_to_cpu(header->length)) {
		rc = -EFAULT;
		goto out;
	}

	rc = tpm2_commit_space(chip, space, ordinal, buf, &len);
	if (rc)
		dev_err(&chip->dev, "tpm2_commit_space: error %d\n", rc);

out:
<<<<<<< HEAD
	if (chip->dev.parent)
		pm_runtime_put_sync(chip->dev.parent);
=======
	/* may fail but do not override previous error value in rc */
	tpm_go_idle(chip, flags);

out_locality:
	if (need_locality)
		tpm_relinquish_locality(chip, flags);

	if (chip->ops->clk_enable != NULL)
		chip->ops->clk_enable(chip, false);
>>>>>>> 1ec8f1f0

	if (need_locality)
		tpm_relinquish_locality(chip);

out_no_locality:
	if (chip->ops->clk_enable != NULL)
		chip->ops->clk_enable(chip, false);

	if (!(flags & TPM_TRANSMIT_UNLOCKED))
		mutex_unlock(&chip->tpm_mutex);
	return rc ? rc : len;
}

/**
 * tpm_transmit - Internal kernel interface to transmit TPM commands.
 *
 * @chip: TPM chip to use
 * @space: tpm space
 * @buf: TPM command buffer
 * @bufsiz: length of the TPM command buffer
 * @flags: tpm transmit flags - bitmap
 *
 * A wrapper around tpm_try_transmit that handles TPM2_RC_RETRY
 * returns from the TPM and retransmits the command after a delay up
 * to a maximum wait of TPM2_DURATION_LONG.
 *
 * Note: TPM1 never returns TPM2_RC_RETRY so the retry logic is TPM2
 * only
 *
 * Return:
 *     the length of the return when the operation is successful.
 *     A negative number for system errors (errno).
 */
ssize_t tpm_transmit(struct tpm_chip *chip, struct tpm_space *space,
		     u8 *buf, size_t bufsiz, unsigned int flags)
{
	struct tpm_output_header *header = (struct tpm_output_header *)buf;
	/* space for header and handles */
	u8 save[TPM_HEADER_SIZE + 3*sizeof(u32)];
	unsigned int delay_msec = TPM2_DURATION_SHORT;
	u32 rc = 0;
	ssize_t ret;
	const size_t save_size = min(space ? sizeof(save) : TPM_HEADER_SIZE,
				     bufsiz);

	/*
	 * Subtlety here: if we have a space, the handles will be
	 * transformed, so when we restore the header we also have to
	 * restore the handles.
	 */
	memcpy(save, buf, save_size);

	for (;;) {
		ret = tpm_try_transmit(chip, space, buf, bufsiz, flags);
		if (ret < 0)
			break;
		rc = be32_to_cpu(header->return_code);
		if (rc != TPM2_RC_RETRY)
			break;
<<<<<<< HEAD
		delay_msec *= 2;
=======

>>>>>>> 1ec8f1f0
		if (delay_msec > TPM2_DURATION_LONG) {
			dev_err(&chip->dev, "TPM is in retry loop\n");
			break;
		}
		tpm_msleep(delay_msec);
<<<<<<< HEAD
=======
		delay_msec *= 2;
>>>>>>> 1ec8f1f0
		memcpy(buf, save, save_size);
	}
	return ret;
}
/**
 * tpm_transmit_cmd - send a tpm command to the device
 *    The function extracts tpm out header return code
 *
 * @chip: TPM chip to use
 * @space: tpm space
 * @buf: TPM command buffer
 * @bufsiz: length of the buffer
 * @min_rsp_body_length: minimum expected length of response body
 * @flags: tpm transmit flags - bitmap
 * @desc: command description used in the error message
 *
 * Return:
 *     0 when the operation is successful.
 *     A negative number for system errors (errno).
 *     A positive number for a TPM error.
 */
ssize_t tpm_transmit_cmd(struct tpm_chip *chip, struct tpm_space *space,
			 const void *buf, size_t bufsiz,
			 size_t min_rsp_body_length, unsigned int flags,
			 const char *desc)
{
	const struct tpm_output_header *header = buf;
	int err;
	ssize_t len;

	len = tpm_transmit(chip, space, (u8 *)buf, bufsiz, flags);
	if (len <  0)
		return len;

	err = be32_to_cpu(header->return_code);
	if (err != 0 && err != TPM_ERR_DISABLED && err != TPM_ERR_DEACTIVATED
	    && desc)
		dev_err(&chip->dev, "A TPM error (%d) occurred %s\n", err,
			desc);
	if (err)
		return err;

	if (len < min_rsp_body_length + TPM_HEADER_SIZE)
		return -EFAULT;

	return 0;
}
EXPORT_SYMBOL_GPL(tpm_transmit_cmd);

#define TPM_ORD_STARTUP 153
#define TPM_ST_CLEAR 1

/**
 * tpm_startup - turn on the TPM
 * @chip: TPM chip to use
 *
 * Normally the firmware should start the TPM. This function is provided as a
 * workaround if this does not happen. A legal case for this could be for
 * example when a TPM emulator is used.
 *
 * Return: same as tpm_transmit_cmd()
 */
int tpm_startup(struct tpm_chip *chip)
{
	struct tpm_buf buf;
	int rc;

	dev_info(&chip->dev, "starting up the TPM manually\n");

	if (chip->flags & TPM_CHIP_FLAG_TPM2) {
		rc = tpm_buf_init(&buf, TPM2_ST_NO_SESSIONS, TPM2_CC_STARTUP);
		if (rc < 0)
			return rc;

		tpm_buf_append_u16(&buf, TPM2_SU_CLEAR);
	} else {
		rc = tpm_buf_init(&buf, TPM_TAG_RQU_COMMAND, TPM_ORD_STARTUP);
		if (rc < 0)
			return rc;

		tpm_buf_append_u16(&buf, TPM_ST_CLEAR);
	}

	rc = tpm_transmit_cmd(chip, NULL, buf.data, PAGE_SIZE, 0, 0,
			      "attempting to start the TPM");

	tpm_buf_destroy(&buf);
	return rc;
}

#define TPM_DIGEST_SIZE 20
#define TPM_RET_CODE_IDX 6
#define TPM_INTERNAL_RESULT_SIZE 200
#define TPM_ORD_GET_CAP 101
#define TPM_ORD_GET_RANDOM 70

static const struct tpm_input_header tpm_getcap_header = {
	.tag = cpu_to_be16(TPM_TAG_RQU_COMMAND),
	.length = cpu_to_be32(22),
	.ordinal = cpu_to_be32(TPM_ORD_GET_CAP)
};

ssize_t tpm_getcap(struct tpm_chip *chip, u32 subcap_id, cap_t *cap,
		   const char *desc, size_t min_cap_length)
{
	struct tpm_buf buf;
	int rc;

	rc = tpm_buf_init(&buf, TPM_TAG_RQU_COMMAND, TPM_ORD_GET_CAP);
	if (rc)
		return rc;

	if (subcap_id == TPM_CAP_VERSION_1_1 ||
	    subcap_id == TPM_CAP_VERSION_1_2) {
		tpm_buf_append_u32(&buf, subcap_id);
		tpm_buf_append_u32(&buf, 0);
	} else {
		if (subcap_id == TPM_CAP_FLAG_PERM ||
		    subcap_id == TPM_CAP_FLAG_VOL)
			tpm_buf_append_u32(&buf, TPM_CAP_FLAG);
		else
			tpm_buf_append_u32(&buf, TPM_CAP_PROP);

		tpm_buf_append_u32(&buf, 4);
		tpm_buf_append_u32(&buf, subcap_id);
	}
	rc = tpm_transmit_cmd(chip, NULL, buf.data, PAGE_SIZE,
			      min_cap_length, 0, desc);
	if (!rc)
		*cap = *(cap_t *)&buf.data[TPM_HEADER_SIZE + 4];

	tpm_buf_destroy(&buf);
	return rc;
}
EXPORT_SYMBOL_GPL(tpm_getcap);

int tpm_get_timeouts(struct tpm_chip *chip)
{
	cap_t cap;
	unsigned long timeout_old[4], timeout_chip[4], timeout_eff[4];
	ssize_t rc;

	if (chip->flags & TPM_CHIP_FLAG_HAVE_TIMEOUTS)
		return 0;

	if (chip->flags & TPM_CHIP_FLAG_TPM2) {
		/* Fixed timeouts for TPM2 */
		chip->timeout_a = msecs_to_jiffies(TPM2_TIMEOUT_A);
		chip->timeout_b = msecs_to_jiffies(TPM2_TIMEOUT_B);
		chip->timeout_c = msecs_to_jiffies(TPM2_TIMEOUT_C);
		chip->timeout_d = msecs_to_jiffies(TPM2_TIMEOUT_D);
		chip->duration[TPM_SHORT] =
		    msecs_to_jiffies(TPM2_DURATION_SHORT);
		chip->duration[TPM_MEDIUM] =
		    msecs_to_jiffies(TPM2_DURATION_MEDIUM);
		chip->duration[TPM_LONG] =
		    msecs_to_jiffies(TPM2_DURATION_LONG);

		chip->flags |= TPM_CHIP_FLAG_HAVE_TIMEOUTS;
		return 0;
	}

	rc = tpm_getcap(chip, TPM_CAP_PROP_TIS_TIMEOUT, &cap, NULL,
			sizeof(cap.timeout));
	if (rc == TPM_ERR_INVALID_POSTINIT) {
		if (tpm_startup(chip))
			return rc;

		rc = tpm_getcap(chip, TPM_CAP_PROP_TIS_TIMEOUT, &cap,
				"attempting to determine the timeouts",
				sizeof(cap.timeout));
	}

	if (rc) {
		dev_err(&chip->dev,
			"A TPM error (%zd) occurred attempting to determine the timeouts\n",
			rc);
		return rc;
	}

	timeout_old[0] = jiffies_to_usecs(chip->timeout_a);
	timeout_old[1] = jiffies_to_usecs(chip->timeout_b);
	timeout_old[2] = jiffies_to_usecs(chip->timeout_c);
	timeout_old[3] = jiffies_to_usecs(chip->timeout_d);
	timeout_chip[0] = be32_to_cpu(cap.timeout.a);
	timeout_chip[1] = be32_to_cpu(cap.timeout.b);
	timeout_chip[2] = be32_to_cpu(cap.timeout.c);
	timeout_chip[3] = be32_to_cpu(cap.timeout.d);
	memcpy(timeout_eff, timeout_chip, sizeof(timeout_eff));

	/*
	 * Provide ability for vendor overrides of timeout values in case
	 * of misreporting.
	 */
	if (chip->ops->update_timeouts != NULL)
		chip->timeout_adjusted =
			chip->ops->update_timeouts(chip, timeout_eff);

	if (!chip->timeout_adjusted) {
		/* Restore default if chip reported 0 */
		int i;

		for (i = 0; i < ARRAY_SIZE(timeout_eff); i++) {
			if (timeout_eff[i])
				continue;

			timeout_eff[i] = timeout_old[i];
			chip->timeout_adjusted = true;
		}

		if (timeout_eff[0] != 0 && timeout_eff[0] < 1000) {
			/* timeouts in msec rather usec */
			for (i = 0; i != ARRAY_SIZE(timeout_eff); i++)
				timeout_eff[i] *= 1000;
			chip->timeout_adjusted = true;
		}
	}

	/* Report adjusted timeouts */
	if (chip->timeout_adjusted) {
		dev_info(&chip->dev,
			 HW_ERR "Adjusting reported timeouts: A %lu->%luus B %lu->%luus C %lu->%luus D %lu->%luus\n",
			 timeout_chip[0], timeout_eff[0],
			 timeout_chip[1], timeout_eff[1],
			 timeout_chip[2], timeout_eff[2],
			 timeout_chip[3], timeout_eff[3]);
	}

	chip->timeout_a = usecs_to_jiffies(timeout_eff[0]);
	chip->timeout_b = usecs_to_jiffies(timeout_eff[1]);
	chip->timeout_c = usecs_to_jiffies(timeout_eff[2]);
	chip->timeout_d = usecs_to_jiffies(timeout_eff[3]);

	rc = tpm_getcap(chip, TPM_CAP_PROP_TIS_DURATION, &cap,
			"attempting to determine the durations",
			sizeof(cap.duration));
	if (rc)
		return rc;

	chip->duration[TPM_SHORT] =
		usecs_to_jiffies(be32_to_cpu(cap.duration.tpm_short));
	chip->duration[TPM_MEDIUM] =
		usecs_to_jiffies(be32_to_cpu(cap.duration.tpm_medium));
	chip->duration[TPM_LONG] =
		usecs_to_jiffies(be32_to_cpu(cap.duration.tpm_long));

	/* The Broadcom BCM0102 chipset in a Dell Latitude D820 gets the above
	 * value wrong and apparently reports msecs rather than usecs. So we
	 * fix up the resulting too-small TPM_SHORT value to make things work.
	 * We also scale the TPM_MEDIUM and -_LONG values by 1000.
	 */
	if (chip->duration[TPM_SHORT] < (HZ / 100)) {
		chip->duration[TPM_SHORT] = HZ;
		chip->duration[TPM_MEDIUM] *= 1000;
		chip->duration[TPM_LONG] *= 1000;
		chip->duration_adjusted = true;
		dev_info(&chip->dev, "Adjusting TPM timeout parameters.");
	}

	chip->flags |= TPM_CHIP_FLAG_HAVE_TIMEOUTS;
	return 0;
}
EXPORT_SYMBOL_GPL(tpm_get_timeouts);

#define TPM_ORD_CONTINUE_SELFTEST 83
#define CONTINUE_SELFTEST_RESULT_SIZE 10

static const struct tpm_input_header continue_selftest_header = {
	.tag = cpu_to_be16(TPM_TAG_RQU_COMMAND),
	.length = cpu_to_be32(10),
	.ordinal = cpu_to_be32(TPM_ORD_CONTINUE_SELFTEST),
};

/**
 * tpm_continue_selftest -- run TPM's selftest
 * @chip: TPM chip to use
 *
 * Returns 0 on success, < 0 in case of fatal error or a value > 0 representing
 * a TPM error code.
 */
static int tpm_continue_selftest(struct tpm_chip *chip)
{
	int rc;
	struct tpm_cmd_t cmd;

	cmd.header.in = continue_selftest_header;
	rc = tpm_transmit_cmd(chip, NULL, &cmd, CONTINUE_SELFTEST_RESULT_SIZE,
			      0, 0, "continue selftest");
	return rc;
}

#define TPM_ORDINAL_PCRREAD 21
#define READ_PCR_RESULT_SIZE 30
#define READ_PCR_RESULT_BODY_SIZE 20
static const struct tpm_input_header pcrread_header = {
	.tag = cpu_to_be16(TPM_TAG_RQU_COMMAND),
	.length = cpu_to_be32(14),
	.ordinal = cpu_to_be32(TPM_ORDINAL_PCRREAD)
};

int tpm_pcr_read_dev(struct tpm_chip *chip, int pcr_idx, u8 *res_buf)
{
	int rc;
	struct tpm_cmd_t cmd;

	cmd.header.in = pcrread_header;
	cmd.params.pcrread_in.pcr_idx = cpu_to_be32(pcr_idx);
	rc = tpm_transmit_cmd(chip, NULL, &cmd, READ_PCR_RESULT_SIZE,
			      READ_PCR_RESULT_BODY_SIZE, 0,
			      "attempting to read a pcr value");

	if (rc == 0)
		memcpy(res_buf, cmd.params.pcrread_out.pcr_result,
		       TPM_DIGEST_SIZE);
	return rc;
}

/**
 * tpm_is_tpm2 - is the chip a TPM2 chip?
 * @chip_num:	tpm idx # or ANY
 *
 * Returns < 0 on error, and 1 or 0 on success depending whether the chip
 * is a TPM2 chip.
 */
int tpm_is_tpm2(u32 chip_num)
{
	struct tpm_chip *chip;
	int rc;

	chip = tpm_chip_find_get(chip_num);
	if (chip == NULL)
		return -ENODEV;

	rc = (chip->flags & TPM_CHIP_FLAG_TPM2) != 0;

	tpm_put_ops(chip);

	return rc;
}
EXPORT_SYMBOL_GPL(tpm_is_tpm2);

/**
 * tpm_pcr_read - read a pcr value
 * @chip_num:	tpm idx # or ANY
 * @pcr_idx:	pcr idx to retrieve
 * @res_buf:	TPM_PCR value
 *		size of res_buf is 20 bytes (or NULL if you don't care)
 *
 * The TPM driver should be built-in, but for whatever reason it
 * isn't, protect against the chip disappearing, by incrementing
 * the module usage count.
 */
int tpm_pcr_read(u32 chip_num, int pcr_idx, u8 *res_buf)
{
	struct tpm_chip *chip;
	int rc;

	chip = tpm_chip_find_get(chip_num);
	if (chip == NULL)
		return -ENODEV;
	if (chip->flags & TPM_CHIP_FLAG_TPM2)
		rc = tpm2_pcr_read(chip, pcr_idx, res_buf);
	else
		rc = tpm_pcr_read_dev(chip, pcr_idx, res_buf);
	tpm_put_ops(chip);
	return rc;
}
EXPORT_SYMBOL_GPL(tpm_pcr_read);

#define TPM_ORD_PCR_EXTEND 20
#define EXTEND_PCR_RESULT_SIZE 34
#define EXTEND_PCR_RESULT_BODY_SIZE 20
static const struct tpm_input_header pcrextend_header = {
	.tag = cpu_to_be16(TPM_TAG_RQU_COMMAND),
	.length = cpu_to_be32(34),
	.ordinal = cpu_to_be32(TPM_ORD_PCR_EXTEND)
};

static int tpm1_pcr_extend(struct tpm_chip *chip, int pcr_idx, const u8 *hash,
			   char *log_msg)
{
	struct tpm_buf buf;
	int rc;

	rc = tpm_buf_init(&buf, TPM_TAG_RQU_COMMAND, TPM_ORD_PCR_EXTEND);
	if (rc)
		return rc;

	tpm_buf_append_u32(&buf, pcr_idx);
	tpm_buf_append(&buf, hash, TPM_DIGEST_SIZE);

	rc = tpm_transmit_cmd(chip, NULL, buf.data, EXTEND_PCR_RESULT_SIZE,
			      EXTEND_PCR_RESULT_BODY_SIZE, 0, log_msg);
	tpm_buf_destroy(&buf);
	return rc;
}

/**
 * tpm_pcr_extend - extend pcr value with hash
 * @chip_num:	tpm idx # or AN&
 * @pcr_idx:	pcr idx to extend
 * @hash:	hash value used to extend pcr value
 *
 * The TPM driver should be built-in, but for whatever reason it
 * isn't, protect against the chip disappearing, by incrementing
 * the module usage count.
 */
int tpm_pcr_extend(u32 chip_num, int pcr_idx, const u8 *hash)
{
	int rc;
	struct tpm_chip *chip;
	struct tpm2_digest digest_list[ARRAY_SIZE(chip->active_banks)];
	u32 count = 0;
	int i;

	chip = tpm_chip_find_get(chip_num);
	if (chip == NULL)
		return -ENODEV;

	if (chip->flags & TPM_CHIP_FLAG_TPM2) {
		memset(digest_list, 0, sizeof(digest_list));

		for (i = 0; i < ARRAY_SIZE(chip->active_banks) &&
			    chip->active_banks[i] != TPM2_ALG_ERROR; i++) {
			digest_list[i].alg_id = chip->active_banks[i];
			memcpy(digest_list[i].digest, hash, TPM_DIGEST_SIZE);
			count++;
		}

		rc = tpm2_pcr_extend(chip, pcr_idx, count, digest_list);
		tpm_put_ops(chip);
		return rc;
	}

	rc = tpm1_pcr_extend(chip, pcr_idx, hash,
			     "attempting extend a PCR value");
	tpm_put_ops(chip);
	return rc;
}
EXPORT_SYMBOL_GPL(tpm_pcr_extend);

/**
 * tpm_do_selftest - have the TPM continue its selftest and wait until it
 *                   can receive further commands
 * @chip: TPM chip to use
 *
 * Returns 0 on success, < 0 in case of fatal error or a value > 0 representing
 * a TPM error code.
 */
int tpm_do_selftest(struct tpm_chip *chip)
{
	int rc;
	unsigned int loops;
	unsigned int delay_msec = 100;
	unsigned long duration;
	u8 dummy[TPM_DIGEST_SIZE];

	duration = tpm_calc_ordinal_duration(chip, TPM_ORD_CONTINUE_SELFTEST);

	loops = jiffies_to_msecs(duration) / delay_msec;

	rc = tpm_continue_selftest(chip);
	if (rc == TPM_ERR_INVALID_POSTINIT) {
		chip->flags |= TPM_CHIP_FLAG_ALWAYS_POWERED;
		dev_info(&chip->dev, "TPM not ready (%d)\n", rc);
	}
	/* This may fail if there was no TPM driver during a suspend/resume
	 * cycle; some may return 10 (BAD_ORDINAL), others 28 (FAILEDSELFTEST)
	 */
	if (rc)
		return rc;

	do {
		/* Attempt to read a PCR value */
		rc = tpm_pcr_read_dev(chip, 0, dummy);

		/* Some buggy TPMs will not respond to tpm_tis_ready() for
		 * around 300ms while the self test is ongoing, keep trying
		 * until the self test duration expires. */
		if (rc == -ETIME) {
			dev_info(
			    &chip->dev, HW_ERR
			    "TPM command timed out during continue self test");
			tpm_msleep(delay_msec);
			continue;
		}

		if (rc == TPM_ERR_DISABLED || rc == TPM_ERR_DEACTIVATED) {
			dev_info(&chip->dev,
				 "TPM is disabled/deactivated (0x%X)\n", rc);
			/* TPM is disabled and/or deactivated; driver can
			 * proceed and TPM does handle commands for
			 * suspend/resume correctly
			 */
			return 0;
		}
		if (rc != TPM_WARN_DOING_SELFTEST)
			return rc;
		tpm_msleep(delay_msec);
	} while (--loops > 0);

	return rc;
}
EXPORT_SYMBOL_GPL(tpm_do_selftest);

/**
 * tpm1_auto_startup - Perform the standard automatic TPM initialization
 *                     sequence
 * @chip: TPM chip to use
 *
 * Returns 0 on success, < 0 in case of fatal error.
 */
int tpm1_auto_startup(struct tpm_chip *chip)
{
	int rc;

	rc = tpm_get_timeouts(chip);
	if (rc)
		goto out;
	rc = tpm_do_selftest(chip);
	if (rc) {
		dev_err(&chip->dev, "TPM self test failed\n");
		goto out;
	}

	return rc;
out:
	if (rc > 0)
		rc = -ENODEV;
	return rc;
}

int tpm_send(u32 chip_num, void *cmd, size_t buflen)
{
	struct tpm_chip *chip;
	int rc;

	chip = tpm_chip_find_get(chip_num);
	if (chip == NULL)
		return -ENODEV;

	rc = tpm_transmit_cmd(chip, NULL, cmd, buflen, 0, 0,
			      "attempting tpm_cmd");
	tpm_put_ops(chip);
	return rc;
}
EXPORT_SYMBOL_GPL(tpm_send);

static bool wait_for_tpm_stat_cond(struct tpm_chip *chip, u8 mask,
					bool check_cancel, bool *canceled)
{
	u8 status = chip->ops->status(chip);

	*canceled = false;
	if ((status & mask) == mask)
		return true;
	if (check_cancel && chip->ops->req_canceled(chip, status)) {
		*canceled = true;
		return true;
	}
	return false;
}

int wait_for_tpm_stat(struct tpm_chip *chip, u8 mask, unsigned long timeout,
		      wait_queue_head_t *queue, bool check_cancel)
{
	unsigned long stop;
	long rc;
	u8 status;
	bool canceled = false;

	/* check current status */
	status = chip->ops->status(chip);
	if ((status & mask) == mask)
		return 0;

	stop = jiffies + timeout;

	if (chip->flags & TPM_CHIP_FLAG_IRQ) {
again:
		timeout = stop - jiffies;
		if ((long)timeout <= 0)
			return -ETIME;
		rc = wait_event_interruptible_timeout(*queue,
			wait_for_tpm_stat_cond(chip, mask, check_cancel,
					       &canceled),
			timeout);
		if (rc > 0) {
			if (canceled)
				return -ECANCELED;
			return 0;
		}
		if (rc == -ERESTARTSYS && freezing(current)) {
			clear_thread_flag(TIF_SIGPENDING);
			goto again;
		}
	} else {
		do {
			tpm_msleep(TPM_TIMEOUT);
			status = chip->ops->status(chip);
			if ((status & mask) == mask)
				return 0;
		} while (time_before(jiffies, stop));
	}
	return -ETIME;
}
EXPORT_SYMBOL_GPL(wait_for_tpm_stat);

#define TPM_ORD_SAVESTATE 152
#define SAVESTATE_RESULT_SIZE 10

static const struct tpm_input_header savestate_header = {
	.tag = cpu_to_be16(TPM_TAG_RQU_COMMAND),
	.length = cpu_to_be32(10),
	.ordinal = cpu_to_be32(TPM_ORD_SAVESTATE)
};

/*
 * We are about to suspend. Save the TPM state
 * so that it can be restored.
 */
int tpm_pm_suspend(struct device *dev)
{
	struct tpm_chip *chip = dev_get_drvdata(dev);
	struct tpm_cmd_t cmd;
	int rc, try;

	u8 dummy_hash[TPM_DIGEST_SIZE] = { 0 };

	if (chip == NULL)
		return -ENODEV;

	if (chip->flags & TPM_CHIP_FLAG_ALWAYS_POWERED)
		return 0;

	if (chip->flags & TPM_CHIP_FLAG_TPM2) {
		tpm2_shutdown(chip, TPM2_SU_STATE);
		return 0;
	}

	/* for buggy tpm, flush pcrs with extend to selected dummy */
	if (tpm_suspend_pcr)
		rc = tpm1_pcr_extend(chip, tpm_suspend_pcr, dummy_hash,
				     "extending dummy pcr before suspend");

	/* now do the actual savestate */
	for (try = 0; try < TPM_RETRY; try++) {
		cmd.header.in = savestate_header;
		rc = tpm_transmit_cmd(chip, NULL, &cmd, SAVESTATE_RESULT_SIZE,
				      0, 0, NULL);

		/*
		 * If the TPM indicates that it is too busy to respond to
		 * this command then retry before giving up.  It can take
		 * several seconds for this TPM to be ready.
		 *
		 * This can happen if the TPM has already been sent the
		 * SaveState command before the driver has loaded.  TCG 1.2
		 * specification states that any communication after SaveState
		 * may cause the TPM to invalidate previously saved state.
		 */
		if (rc != TPM_WARN_RETRY)
			break;
		tpm_msleep(TPM_TIMEOUT_RETRY);
	}

	if (rc)
		dev_err(&chip->dev,
			"Error (%d) sending savestate before suspend\n", rc);
	else if (try > 0)
		dev_warn(&chip->dev, "TPM savestate took %dms\n",
			 try * TPM_TIMEOUT_RETRY);

	return rc;
}
EXPORT_SYMBOL_GPL(tpm_pm_suspend);

/*
 * Resume from a power safe. The BIOS already restored
 * the TPM state.
 */
int tpm_pm_resume(struct device *dev)
{
	struct tpm_chip *chip = dev_get_drvdata(dev);

	if (chip == NULL)
		return -ENODEV;

	return 0;
}
EXPORT_SYMBOL_GPL(tpm_pm_resume);

#define TPM_GETRANDOM_RESULT_SIZE	18
static const struct tpm_input_header tpm_getrandom_header = {
	.tag = cpu_to_be16(TPM_TAG_RQU_COMMAND),
	.length = cpu_to_be32(14),
	.ordinal = cpu_to_be32(TPM_ORD_GET_RANDOM)
};

/**
 * tpm_get_random() - Get random bytes from the tpm's RNG
 * @chip_num: A specific chip number for the request or TPM_ANY_NUM
 * @out: destination buffer for the random bytes
 * @max: the max number of bytes to write to @out
 *
 * Returns < 0 on error and the number of bytes read on success
 */
int tpm_get_random(u32 chip_num, u8 *out, size_t max)
{
	struct tpm_chip *chip;
	struct tpm_cmd_t tpm_cmd;
	u32 recd, num_bytes = min_t(u32, max, TPM_MAX_RNG_DATA), rlength;
	int err, total = 0, retries = 5;
	u8 *dest = out;

	if (!out || !num_bytes || max > TPM_MAX_RNG_DATA)
		return -EINVAL;

	chip = tpm_chip_find_get(chip_num);
	if (chip == NULL)
		return -ENODEV;

	if (chip->flags & TPM_CHIP_FLAG_TPM2) {
		err = tpm2_get_random(chip, out, max);
		tpm_put_ops(chip);
		return err;
	}

	do {
		tpm_cmd.header.in = tpm_getrandom_header;
		tpm_cmd.params.getrandom_in.num_bytes = cpu_to_be32(num_bytes);

		err = tpm_transmit_cmd(chip, NULL, &tpm_cmd,
				       TPM_GETRANDOM_RESULT_SIZE + num_bytes,
				       offsetof(struct tpm_getrandom_out,
						rng_data),
				       0, "attempting get random");
		if (err)
			break;

		recd = be32_to_cpu(tpm_cmd.params.getrandom_out.rng_data_len);
		if (recd > num_bytes) {
			total = -EFAULT;
			break;
		}

		rlength = be32_to_cpu(tpm_cmd.header.out.length);
		if (rlength < offsetof(struct tpm_getrandom_out, rng_data) +
			      recd) {
			total = -EFAULT;
			break;
		}
		memcpy(dest, tpm_cmd.params.getrandom_out.rng_data, recd);

		dest += recd;
		total += recd;
		num_bytes -= recd;
	} while (retries-- && total < max);

	tpm_put_ops(chip);
	return total ? total : -EIO;
}
EXPORT_SYMBOL_GPL(tpm_get_random);

/**
 * tpm_seal_trusted() - seal a trusted key
 * @chip_num: A specific chip number for the request or TPM_ANY_NUM
 * @options: authentication values and other options
 * @payload: the key data in clear and encrypted form
 *
 * Returns < 0 on error and 0 on success. At the moment, only TPM 2.0 chips
 * are supported.
 */
int tpm_seal_trusted(u32 chip_num, struct trusted_key_payload *payload,
		     struct trusted_key_options *options)
{
	struct tpm_chip *chip;
	int rc;

	chip = tpm_chip_find_get(chip_num);
	if (chip == NULL || !(chip->flags & TPM_CHIP_FLAG_TPM2))
		return -ENODEV;

	rc = tpm2_seal_trusted(chip, payload, options);

	tpm_put_ops(chip);
	return rc;
}
EXPORT_SYMBOL_GPL(tpm_seal_trusted);

/**
 * tpm_unseal_trusted() - unseal a trusted key
 * @chip_num: A specific chip number for the request or TPM_ANY_NUM
 * @options: authentication values and other options
 * @payload: the key data in clear and encrypted form
 *
 * Returns < 0 on error and 0 on success. At the moment, only TPM 2.0 chips
 * are supported.
 */
int tpm_unseal_trusted(u32 chip_num, struct trusted_key_payload *payload,
		       struct trusted_key_options *options)
{
	struct tpm_chip *chip;
	int rc;

	chip = tpm_chip_find_get(chip_num);
	if (chip == NULL || !(chip->flags & TPM_CHIP_FLAG_TPM2))
		return -ENODEV;

	rc = tpm2_unseal_trusted(chip, payload, options);

	tpm_put_ops(chip);

	return rc;
}
EXPORT_SYMBOL_GPL(tpm_unseal_trusted);

static int __init tpm_init(void)
{
	int rc;

	tpm_class = class_create(THIS_MODULE, "tpm");
	if (IS_ERR(tpm_class)) {
		pr_err("couldn't create tpm class\n");
		return PTR_ERR(tpm_class);
	}

	tpmrm_class = class_create(THIS_MODULE, "tpmrm");
	if (IS_ERR(tpmrm_class)) {
		pr_err("couldn't create tpmrm class\n");
		class_destroy(tpm_class);
		return PTR_ERR(tpmrm_class);
	}

	rc = alloc_chrdev_region(&tpm_devt, 0, 2*TPM_NUM_DEVICES, "tpm");
	if (rc < 0) {
		pr_err("tpm: failed to allocate char dev region\n");
		class_destroy(tpmrm_class);
		class_destroy(tpm_class);
		return rc;
	}

	return 0;
}

static void __exit tpm_exit(void)
{
	idr_destroy(&dev_nums_idr);
	class_destroy(tpm_class);
	class_destroy(tpmrm_class);
	unregister_chrdev_region(tpm_devt, 2*TPM_NUM_DEVICES);
}

subsys_initcall(tpm_init);
module_exit(tpm_exit);

MODULE_AUTHOR("Leendert van Doorn (leendert@watson.ibm.com)");
MODULE_DESCRIPTION("TPM Driver");
MODULE_VERSION("2.0");
MODULE_LICENSE("GPL");<|MERGE_RESOLUTION|>--- conflicted
+++ resolved
@@ -369,12 +369,6 @@
 	return -EINVAL;
 }
 
-<<<<<<< HEAD
-static int tpm_request_locality(struct tpm_chip *chip)
-{
-	int rc;
-
-=======
 static int tpm_request_locality(struct tpm_chip *chip, unsigned int flags)
 {
 	int rc;
@@ -382,7 +376,6 @@
 	if (flags & TPM_TRANSMIT_RAW)
 		return 0;
 
->>>>>>> 1ec8f1f0
 	if (!chip->ops->request_locality)
 		return 0;
 
@@ -395,12 +388,6 @@
 	return 0;
 }
 
-<<<<<<< HEAD
-static void tpm_relinquish_locality(struct tpm_chip *chip)
-{
-	int rc;
-
-=======
 static void tpm_relinquish_locality(struct tpm_chip *chip, unsigned int flags)
 {
 	int rc;
@@ -408,7 +395,6 @@
 	if (flags & TPM_TRANSMIT_RAW)
 		return;
 
->>>>>>> 1ec8f1f0
 	if (!chip->ops->relinquish_locality)
 		return;
 
@@ -419,8 +405,6 @@
 	chip->locality = -1;
 }
 
-<<<<<<< HEAD
-=======
 static int tpm_cmd_ready(struct tpm_chip *chip, unsigned int flags)
 {
 	if (flags & TPM_TRANSMIT_RAW)
@@ -443,7 +427,6 @@
 	return chip->ops->go_idle(chip);
 }
 
->>>>>>> 1ec8f1f0
 static ssize_t tpm_try_transmit(struct tpm_chip *chip,
 				struct tpm_space *space,
 				u8 *buf, size_t bufsiz,
@@ -468,11 +451,7 @@
 		header->tag = cpu_to_be16(TPM2_ST_NO_SESSIONS);
 		header->return_code = cpu_to_be32(TPM2_RC_COMMAND_CODE |
 						  TSS2_RESMGR_TPM_RC_LAYER);
-<<<<<<< HEAD
-		return bufsiz;
-=======
 		return sizeof(*header);
->>>>>>> 1ec8f1f0
 	}
 
 	if (bufsiz > TPM_BUFSIZE)
@@ -498,16 +477,6 @@
 	/* Store the decision as chip->locality will be changed. */
 	need_locality = chip->locality == -1;
 
-<<<<<<< HEAD
-	if (!(flags & TPM_TRANSMIT_RAW) && need_locality) {
-		rc = tpm_request_locality(chip);
-		if (rc < 0)
-			goto out_no_locality;
-	}
-
-	if (chip->dev.parent)
-		pm_runtime_get_sync(chip->dev.parent);
-=======
 	if (need_locality) {
 		rc = tpm_request_locality(chip, flags);
 		if (rc < 0) {
@@ -519,7 +488,6 @@
 	rc = tpm_cmd_ready(chip, flags);
 	if (rc)
 		goto out_locality;
->>>>>>> 1ec8f1f0
 
 	rc = tpm2_prepare_space(chip, space, ordinal, buf);
 	if (rc)
@@ -592,10 +560,6 @@
 		dev_err(&chip->dev, "tpm2_commit_space: error %d\n", rc);
 
 out:
-<<<<<<< HEAD
-	if (chip->dev.parent)
-		pm_runtime_put_sync(chip->dev.parent);
-=======
 	/* may fail but do not override previous error value in rc */
 	tpm_go_idle(chip, flags);
 
@@ -603,14 +567,6 @@
 	if (need_locality)
 		tpm_relinquish_locality(chip, flags);
 
-	if (chip->ops->clk_enable != NULL)
-		chip->ops->clk_enable(chip, false);
->>>>>>> 1ec8f1f0
-
-	if (need_locality)
-		tpm_relinquish_locality(chip);
-
-out_no_locality:
 	if (chip->ops->clk_enable != NULL)
 		chip->ops->clk_enable(chip, false);
 
@@ -665,20 +621,13 @@
 		rc = be32_to_cpu(header->return_code);
 		if (rc != TPM2_RC_RETRY)
 			break;
-<<<<<<< HEAD
-		delay_msec *= 2;
-=======
-
->>>>>>> 1ec8f1f0
+
 		if (delay_msec > TPM2_DURATION_LONG) {
 			dev_err(&chip->dev, "TPM is in retry loop\n");
 			break;
 		}
 		tpm_msleep(delay_msec);
-<<<<<<< HEAD
-=======
 		delay_msec *= 2;
->>>>>>> 1ec8f1f0
 		memcpy(buf, save, save_size);
 	}
 	return ret;
