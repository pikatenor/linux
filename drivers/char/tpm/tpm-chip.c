--- conflicted
+++ resolved
@@ -272,8 +272,6 @@
 {
 	cdev_del(&chip->cdev);
 	device_del(&chip->dev);
-<<<<<<< HEAD
-=======
 
 	/* Make the chip unavailable. */
 	mutex_lock(&idr_lock);
@@ -284,7 +282,6 @@
 	down_write(&chip->ops_sem);
 	chip->ops = NULL;
 	up_write(&chip->ops_sem);
->>>>>>> 83fbd12c
 }
 
 static int tpm1_chip_register(struct tpm_chip *chip)
