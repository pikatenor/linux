--- conflicted
+++ resolved
@@ -605,19 +605,16 @@
 
 source "drivers/char/xillybus/Kconfig"
 
-<<<<<<< HEAD
+config OPTION_FPART
+	bool "Option fpart driver for access"
+	default n
+	help
+	  Enable option fpart driver.
+
 config MATRIX_GPIO_INT
 	tristate "Matrix GPIO int sensor module"
 	default m
 	---help---
 	  Driver for Matrix GPIO int sensor module.
 
-endmenu
-=======
-config OPTION_FPART
-	bool "Option fpart driver for access"
-	default n
-	help
-	  Enable option fpart driver.
-endmenu
->>>>>>> 118a60fb
+endmenu