/*
 * Copyright (C) 2014 Linaro Ltd.
 * Author: Rob Herring <robh@kernel.org>
 *
 * Based on 8250 earlycon:
 * (c) Copyright 2004 Hewlett-Packard Development Company, L.P.
 *	Bjorn Helgaas <bjorn.helgaas@hp.com>
 *
 * This program is free software: you can redistribute it and/or modify
 * it under the terms of the GNU General Public License version 2 as
 * published by the Free Software Foundation.
 */

#define pr_fmt(fmt)	KBUILD_MODNAME ": " fmt

#include <linux/console.h>
#include <linux/kernel.h>
#include <linux/init.h>
#include <linux/io.h>
#include <linux/serial_core.h>
#include <linux/sizes.h>
#include <linux/of.h>
#include <linux/of_fdt.h>
#include <linux/acpi.h>

#ifdef CONFIG_FIX_EARLYCON_MEM
#include <asm/fixmap.h>
#endif

#include <asm/serial.h>

static struct console early_con = {
	.name =		"uart",		/* fixed up at earlycon registration */
	.flags =	CON_PRINTBUFFER | CON_BOOT,
	.index =	0,
};

static struct earlycon_device early_console_dev = {
	.con = &early_con,
};

static void __iomem * __init earlycon_map(resource_size_t paddr, size_t size)
{
	void __iomem *base;
#ifdef CONFIG_FIX_EARLYCON_MEM
	set_fixmap_io(FIX_EARLYCON_MEM_BASE, paddr & PAGE_MASK);
	base = (void __iomem *)__fix_to_virt(FIX_EARLYCON_MEM_BASE);
	base += paddr & ~PAGE_MASK;
#else
	base = ioremap(paddr, size);
#endif
	if (!base)
		pr_err("%s: Couldn't map %pa\n", __func__, &paddr);

	return base;
}

static void __init earlycon_init(struct earlycon_device *device,
				 const char *name)
{
	struct console *earlycon = device->con;
	struct uart_port *port = &device->port;
	const char *s;
	size_t len;

	/* scan backwards from end of string for first non-numeral */
	for (s = name + strlen(name);
	     s > name && s[-1] >= '0' && s[-1] <= '9';
	     s--)
		;
	if (*s)
		earlycon->index = simple_strtoul(s, NULL, 10);
	len = s - name;
	strlcpy(earlycon->name, name, min(len + 1, sizeof(earlycon->name)));
	earlycon->data = &early_console_dev;

	if (port->iotype == UPIO_MEM || port->iotype == UPIO_MEM16 ||
	    port->iotype == UPIO_MEM32 || port->iotype == UPIO_MEM32BE)
		pr_info("%s%d at MMIO%s %pa (options '%s')\n",
			earlycon->name, earlycon->index,
			(port->iotype == UPIO_MEM) ? "" :
			(port->iotype == UPIO_MEM16) ? "16" :
			(port->iotype == UPIO_MEM32) ? "32" : "32be",
			&port->mapbase, device->options);
	else
		pr_info("%s%d at I/O port 0x%lx (options '%s')\n",
			earlycon->name, earlycon->index,
			port->iobase, device->options);
}

static int __init parse_options(struct earlycon_device *device, char *options)
{
	struct uart_port *port = &device->port;
	int length;
	resource_size_t addr;

	if (uart_parse_earlycon(options, &port->iotype, &addr, &options))
		return -EINVAL;

	switch (port->iotype) {
	case UPIO_MEM:
		port->mapbase = addr;
		break;
	case UPIO_MEM16:
		port->regshift = 1;
		port->mapbase = addr;
		break;
	case UPIO_MEM32:
	case UPIO_MEM32BE:
		port->regshift = 2;
		port->mapbase = addr;
		break;
	case UPIO_PORT:
		port->iobase = addr;
		break;
	default:
		return -EINVAL;
	}

	if (options) {
		device->baud = simple_strtoul(options, NULL, 0);
		length = min(strcspn(options, " ") + 1,
			     (size_t)(sizeof(device->options)));
		strlcpy(device->options, options, length);
	}

	return 0;
}

static int __init register_earlycon(char *buf, const struct earlycon_id *match)
{
	int err;
	struct uart_port *port = &early_console_dev.port;

	/* On parsing error, pass the options buf to the setup function */
	if (buf && !parse_options(&early_console_dev, buf))
		buf = NULL;

	spin_lock_init(&port->lock);
	port->uartclk = BASE_BAUD * 16;
	if (port->mapbase)
		port->membase = earlycon_map(port->mapbase, 64);

	earlycon_init(&early_console_dev, match->name);
	err = match->setup(&early_console_dev, buf);
	if (err < 0)
		return err;
	if (!early_console_dev.con->write)
		return -ENODEV;

	register_console(early_console_dev.con);
	return 0;
}

/**
 *	setup_earlycon - match and register earlycon console
 *	@buf:	earlycon param string
 *
 *	Registers the earlycon console matching the earlycon specified
 *	in the param string @buf. Acceptable param strings are of the form
 *	   <name>,io|mmio|mmio32|mmio32be,<addr>,<options>
 *	   <name>,0x<addr>,<options>
 *	   <name>,<options>
 *	   <name>
 *
 *	Only for the third form does the earlycon setup() method receive the
 *	<options> string in the 'options' parameter; all other forms set
 *	the parameter to NULL.
 *
 *	Returns 0 if an attempt to register the earlycon was made,
 *	otherwise negative error code
 */
int __init setup_earlycon(char *buf)
{
	const struct earlycon_id **p_match;

	if (!buf || !buf[0])
		return -EINVAL;

	if (early_con.flags & CON_ENABLED)
		return -EALREADY;

	for (p_match = __earlycon_table; p_match < __earlycon_table_end;
	     p_match++) {
		const struct earlycon_id *match = *p_match;
		size_t len = strlen(match->name);

		if (strncmp(buf, match->name, len))
			continue;

		if (buf[len]) {
			if (buf[len] != ',')
				continue;
			buf += len + 1;
		} else
			buf = NULL;

		return register_earlycon(buf, match);
	}

	return -ENOENT;
}

/*
 * When CONFIG_ACPI_SPCR_TABLE is defined, "earlycon" without parameters in
 * command line does not start DT earlycon immediately, instead it defers
 * starting it until DT/ACPI decision is made.  At that time if ACPI is enabled
 * call parse_spcr(), else call early_init_dt_scan_chosen_stdout()
 */
bool earlycon_init_is_deferred __initdata;

/* early_param wrapper for setup_earlycon() */
static int __init param_setup_earlycon(char *buf)
{
	int err;

	/*
	 * Just 'earlycon' is a valid param for devicetree earlycons;
	 * don't generate a warning from parse_early_params() in that case
	 */
	if (!buf || !buf[0]) {
		if (IS_ENABLED(CONFIG_ACPI_SPCR_TABLE)) {
			earlycon_init_is_deferred = true;
			return 0;
		} else if (!buf) {
			return early_init_dt_scan_chosen_stdout();
		}
	}

	err = setup_earlycon(buf);
	if (err == -ENOENT || err == -EALREADY)
		return 0;
	return err;
}
early_param("earlycon", param_setup_earlycon);

#ifdef CONFIG_OF_EARLY_FLATTREE

int __init of_setup_earlycon(const struct earlycon_id *match,
			     unsigned long node,
			     const char *options)
{
	int err;
	struct uart_port *port = &early_console_dev.port;
	const __be32 *val;
	bool big_endian;
	u64 addr;

	spin_lock_init(&port->lock);
	port->iotype = UPIO_MEM;
	addr = of_flat_dt_translate_address(node);
	if (addr == OF_BAD_ADDR) {
		pr_warn("[%s] bad address\n", match->name);
		return -ENXIO;
	}
	port->mapbase = addr;
<<<<<<< HEAD
	port->uartclk = BASE_BAUD * 16;
=======
>>>>>>> 1ec8f1f0

	val = of_get_flat_dt_prop(node, "reg-offset", NULL);
	if (val)
		port->mapbase += be32_to_cpu(*val);
	port->membase = earlycon_map(port->mapbase, SZ_4K);

	val = of_get_flat_dt_prop(node, "reg-shift", NULL);
	if (val)
		port->regshift = be32_to_cpu(*val);
	big_endian = of_get_flat_dt_prop(node, "big-endian", NULL) != NULL ||
		(IS_ENABLED(CONFIG_CPU_BIG_ENDIAN) &&
		 of_get_flat_dt_prop(node, "native-endian", NULL) != NULL);
	val = of_get_flat_dt_prop(node, "reg-io-width", NULL);
	if (val) {
		switch (be32_to_cpu(*val)) {
		case 1:
			port->iotype = UPIO_MEM;
			break;
		case 2:
			port->iotype = UPIO_MEM16;
			break;
		case 4:
			port->iotype = (big_endian) ? UPIO_MEM32BE : UPIO_MEM32;
			break;
		default:
			pr_warn("[%s] unsupported reg-io-width\n", match->name);
			return -EINVAL;
		}
	}

	val = of_get_flat_dt_prop(node, "current-speed", NULL);
	if (val)
		early_console_dev.baud = be32_to_cpu(*val);

	val = of_get_flat_dt_prop(node, "clock-frequency", NULL);
	if (val)
		port->uartclk = be32_to_cpu(*val);

	if (options) {
		early_console_dev.baud = simple_strtoul(options, NULL, 0);
		strlcpy(early_console_dev.options, options,
			sizeof(early_console_dev.options));
	}
	earlycon_init(&early_console_dev, match->name);
	err = match->setup(&early_console_dev, options);
	if (err < 0)
		return err;
	if (!early_console_dev.con->write)
		return -ENODEV;


	register_console(early_console_dev.con);
	return 0;
}

#endif /* CONFIG_OF_EARLY_FLATTREE */<|MERGE_RESOLUTION|>--- conflicted
+++ resolved
@@ -254,10 +254,6 @@
 		return -ENXIO;
 	}
 	port->mapbase = addr;
-<<<<<<< HEAD
-	port->uartclk = BASE_BAUD * 16;
-=======
->>>>>>> 1ec8f1f0
 
 	val = of_get_flat_dt_prop(node, "reg-offset", NULL);
 	if (val)
