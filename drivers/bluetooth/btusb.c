/*
 *
 *  Generic Bluetooth USB driver
 *
 *  Copyright (C) 2005-2008  Marcel Holtmann <marcel@holtmann.org>
 *
 *
 *  This program is free software; you can redistribute it and/or modify
 *  it under the terms of the GNU General Public License as published by
 *  the Free Software Foundation; either version 2 of the License, or
 *  (at your option) any later version.
 *
 *  This program is distributed in the hope that it will be useful,
 *  but WITHOUT ANY WARRANTY; without even the implied warranty of
 *  MERCHANTABILITY or FITNESS FOR A PARTICULAR PURPOSE.  See the
 *  GNU General Public License for more details.
 *
 *  You should have received a copy of the GNU General Public License
 *  along with this program; if not, write to the Free Software
 *  Foundation, Inc., 59 Temple Place, Suite 330, Boston, MA  02111-1307  USA
 *
 */

#include <linux/dmi.h>
#include <linux/module.h>
#include <linux/usb.h>
#include <linux/usb/quirks.h>
#include <linux/firmware.h>
#include <linux/of_device.h>
#include <linux/of_irq.h>
#include <linux/suspend.h>
#include <asm/unaligned.h>

#include <net/bluetooth/bluetooth.h>
#include <net/bluetooth/hci_core.h>

#include "btintel.h"
#include "btbcm.h"
#include "btrtl.h"

#define VERSION "0.8"

static bool disable_scofix;
static bool force_scofix;

static bool reset = true;

static struct usb_driver btusb_driver;

#define BTUSB_IGNORE		0x01
#define BTUSB_DIGIANSWER	0x02
#define BTUSB_CSR		0x04
#define BTUSB_SNIFFER		0x08
#define BTUSB_BCM92035		0x10
#define BTUSB_BROKEN_ISOC	0x20
#define BTUSB_WRONG_SCO_MTU	0x40
#define BTUSB_ATH3012		0x80
#define BTUSB_INTEL		0x100
#define BTUSB_INTEL_BOOT	0x200
#define BTUSB_BCM_PATCHRAM	0x400
#define BTUSB_MARVELL		0x800
#define BTUSB_SWAVE		0x1000
#define BTUSB_INTEL_NEW		0x2000
#define BTUSB_AMP		0x4000
#define BTUSB_QCA_ROME		0x8000
#define BTUSB_BCM_APPLE		0x10000
#define BTUSB_REALTEK		0x20000
#define BTUSB_BCM2045		0x40000
#define BTUSB_IFNUM_2		0x80000
#define BTUSB_CW6622		0x100000
#define BTUSB_BCM_NO_PRODID	0x200000

static const struct usb_device_id btusb_table[] = {
	/* Generic Bluetooth USB device */
	{ USB_DEVICE_INFO(0xe0, 0x01, 0x01) },

	/* Generic Bluetooth AMP device */
	{ USB_DEVICE_INFO(0xe0, 0x01, 0x04), .driver_info = BTUSB_AMP },

	/* Generic Bluetooth USB interface */
	{ USB_INTERFACE_INFO(0xe0, 0x01, 0x01) },

	/* Apple-specific (Broadcom) devices */
	{ USB_VENDOR_AND_INTERFACE_INFO(0x05ac, 0xff, 0x01, 0x01),
	  .driver_info = BTUSB_BCM_APPLE | BTUSB_IFNUM_2 },

	/* MediaTek MT76x0E */
	{ USB_DEVICE(0x0e8d, 0x763f) },

	/* Broadcom SoftSailing reporting vendor specific */
	{ USB_DEVICE(0x0a5c, 0x21e1) },

	/* Apple MacBookPro 7,1 */
	{ USB_DEVICE(0x05ac, 0x8213) },

	/* Apple iMac11,1 */
	{ USB_DEVICE(0x05ac, 0x8215) },

	/* Apple MacBookPro6,2 */
	{ USB_DEVICE(0x05ac, 0x8218) },

	/* Apple MacBookAir3,1, MacBookAir3,2 */
	{ USB_DEVICE(0x05ac, 0x821b) },

	/* Apple MacBookAir4,1 */
	{ USB_DEVICE(0x05ac, 0x821f) },

	/* Apple MacBookPro8,2 */
	{ USB_DEVICE(0x05ac, 0x821a) },

	/* Apple MacMini5,1 */
	{ USB_DEVICE(0x05ac, 0x8281) },

	/* AVM BlueFRITZ! USB v2.0 */
	{ USB_DEVICE(0x057c, 0x3800), .driver_info = BTUSB_SWAVE },

	/* Bluetooth Ultraport Module from IBM */
	{ USB_DEVICE(0x04bf, 0x030a) },

	/* ALPS Modules with non-standard id */
	{ USB_DEVICE(0x044e, 0x3001) },
	{ USB_DEVICE(0x044e, 0x3002) },

	/* Ericsson with non-standard id */
	{ USB_DEVICE(0x0bdb, 0x1002) },

	/* Canyon CN-BTU1 with HID interfaces */
	{ USB_DEVICE(0x0c10, 0x0000) },

	/* Broadcom BCM20702A0 */
	{ USB_DEVICE(0x413c, 0x8197) },

	/* Broadcom BCM20702B0 (Dynex/Insignia) */
	{ USB_DEVICE(0x19ff, 0x0239), .driver_info = BTUSB_BCM_PATCHRAM },

	/* Broadcom BCM43142A0 (Foxconn/Lenovo) */
	{ USB_VENDOR_AND_INTERFACE_INFO(0x105b, 0xff, 0x01, 0x01),
	  .driver_info = BTUSB_BCM_PATCHRAM },

	/* Broadcom BCM920703 (HTC Vive) */
	{ USB_VENDOR_AND_INTERFACE_INFO(0x0bb4, 0xff, 0x01, 0x01),
	  .driver_info = BTUSB_BCM_PATCHRAM },

	/* Foxconn - Hon Hai */
	{ USB_VENDOR_AND_INTERFACE_INFO(0x0489, 0xff, 0x01, 0x01),
	  .driver_info = BTUSB_BCM_PATCHRAM },

	/* Lite-On Technology - Broadcom based */
	{ USB_VENDOR_AND_INTERFACE_INFO(0x04ca, 0xff, 0x01, 0x01),
	  .driver_info = BTUSB_BCM_PATCHRAM },

	/* Broadcom devices with vendor specific id */
	{ USB_VENDOR_AND_INTERFACE_INFO(0x0a5c, 0xff, 0x01, 0x01),
	  .driver_info = BTUSB_BCM_PATCHRAM },

	/* ASUSTek Computer - Broadcom based */
	{ USB_VENDOR_AND_INTERFACE_INFO(0x0b05, 0xff, 0x01, 0x01),
	  .driver_info = BTUSB_BCM_PATCHRAM },

	/* Belkin F8065bf - Broadcom based */
	{ USB_VENDOR_AND_INTERFACE_INFO(0x050d, 0xff, 0x01, 0x01),
	  .driver_info = BTUSB_BCM_PATCHRAM },

	/* IMC Networks - Broadcom based */
	{ USB_VENDOR_AND_INTERFACE_INFO(0x13d3, 0xff, 0x01, 0x01),
	  .driver_info = BTUSB_BCM_PATCHRAM },

	/* Dell Computer - Broadcom based  */
	{ USB_VENDOR_AND_INTERFACE_INFO(0x413c, 0xff, 0x01, 0x01),
	  .driver_info = BTUSB_BCM_PATCHRAM },

	/* Toshiba Corp - Broadcom based */
	{ USB_VENDOR_AND_INTERFACE_INFO(0x0930, 0xff, 0x01, 0x01),
	  .driver_info = BTUSB_BCM_PATCHRAM },

	/* Broadcom devices with missing product id */
	{ USB_DEVICE_AND_INTERFACE_INFO(0x0000, 0x0000, 0xff, 0x01, 0x01),
	  .driver_info = BTUSB_BCM_PATCHRAM | BTUSB_BCM_NO_PRODID },

	/* Intel Bluetooth USB Bootloader (RAM module) */
	{ USB_DEVICE(0x8087, 0x0a5a),
	  .driver_info = BTUSB_INTEL_BOOT | BTUSB_BROKEN_ISOC },

	{ }	/* Terminating entry */
};

MODULE_DEVICE_TABLE(usb, btusb_table);

static const struct usb_device_id blacklist_table[] = {
	/* CSR BlueCore devices */
	{ USB_DEVICE(0x0a12, 0x0001), .driver_info = BTUSB_CSR },

	/* Broadcom BCM2033 without firmware */
	{ USB_DEVICE(0x0a5c, 0x2033), .driver_info = BTUSB_IGNORE },

	/* Broadcom BCM2045 devices */
	{ USB_DEVICE(0x0a5c, 0x2045), .driver_info = BTUSB_BCM2045 },

	/* Atheros 3011 with sflash firmware */
	{ USB_DEVICE(0x0489, 0xe027), .driver_info = BTUSB_IGNORE },
	{ USB_DEVICE(0x0489, 0xe03d), .driver_info = BTUSB_IGNORE },
	{ USB_DEVICE(0x04f2, 0xaff1), .driver_info = BTUSB_IGNORE },
	{ USB_DEVICE(0x0930, 0x0215), .driver_info = BTUSB_IGNORE },
	{ USB_DEVICE(0x0cf3, 0x3002), .driver_info = BTUSB_IGNORE },
	{ USB_DEVICE(0x0cf3, 0xe019), .driver_info = BTUSB_IGNORE },
	{ USB_DEVICE(0x13d3, 0x3304), .driver_info = BTUSB_IGNORE },

	/* Atheros AR9285 Malbec with sflash firmware */
	{ USB_DEVICE(0x03f0, 0x311d), .driver_info = BTUSB_IGNORE },

	/* Atheros 3012 with sflash firmware */
	{ USB_DEVICE(0x0489, 0xe04d), .driver_info = BTUSB_ATH3012 },
	{ USB_DEVICE(0x0489, 0xe04e), .driver_info = BTUSB_ATH3012 },
	{ USB_DEVICE(0x0489, 0xe056), .driver_info = BTUSB_ATH3012 },
	{ USB_DEVICE(0x0489, 0xe057), .driver_info = BTUSB_ATH3012 },
	{ USB_DEVICE(0x0489, 0xe05f), .driver_info = BTUSB_ATH3012 },
	{ USB_DEVICE(0x0489, 0xe076), .driver_info = BTUSB_ATH3012 },
	{ USB_DEVICE(0x0489, 0xe078), .driver_info = BTUSB_ATH3012 },
	{ USB_DEVICE(0x0489, 0xe095), .driver_info = BTUSB_ATH3012 },
	{ USB_DEVICE(0x04c5, 0x1330), .driver_info = BTUSB_ATH3012 },
	{ USB_DEVICE(0x04ca, 0x3004), .driver_info = BTUSB_ATH3012 },
	{ USB_DEVICE(0x04ca, 0x3005), .driver_info = BTUSB_ATH3012 },
	{ USB_DEVICE(0x04ca, 0x3006), .driver_info = BTUSB_ATH3012 },
	{ USB_DEVICE(0x04ca, 0x3007), .driver_info = BTUSB_ATH3012 },
	{ USB_DEVICE(0x04ca, 0x3008), .driver_info = BTUSB_ATH3012 },
	{ USB_DEVICE(0x04ca, 0x300b), .driver_info = BTUSB_ATH3012 },
	{ USB_DEVICE(0x04ca, 0x300d), .driver_info = BTUSB_ATH3012 },
	{ USB_DEVICE(0x04ca, 0x300f), .driver_info = BTUSB_ATH3012 },
	{ USB_DEVICE(0x04ca, 0x3010), .driver_info = BTUSB_ATH3012 },
	{ USB_DEVICE(0x04ca, 0x3014), .driver_info = BTUSB_ATH3012 },
	{ USB_DEVICE(0x04ca, 0x3018), .driver_info = BTUSB_ATH3012 },
	{ USB_DEVICE(0x0930, 0x0219), .driver_info = BTUSB_ATH3012 },
	{ USB_DEVICE(0x0930, 0x021c), .driver_info = BTUSB_ATH3012 },
	{ USB_DEVICE(0x0930, 0x0220), .driver_info = BTUSB_ATH3012 },
	{ USB_DEVICE(0x0930, 0x0227), .driver_info = BTUSB_ATH3012 },
	{ USB_DEVICE(0x0b05, 0x17d0), .driver_info = BTUSB_ATH3012 },
	{ USB_DEVICE(0x0cf3, 0x0036), .driver_info = BTUSB_ATH3012 },
	{ USB_DEVICE(0x0cf3, 0x3004), .driver_info = BTUSB_ATH3012 },
	{ USB_DEVICE(0x0cf3, 0x3008), .driver_info = BTUSB_ATH3012 },
	{ USB_DEVICE(0x0cf3, 0x311d), .driver_info = BTUSB_ATH3012 },
	{ USB_DEVICE(0x0cf3, 0x311e), .driver_info = BTUSB_ATH3012 },
	{ USB_DEVICE(0x0cf3, 0x311f), .driver_info = BTUSB_ATH3012 },
	{ USB_DEVICE(0x0cf3, 0x3121), .driver_info = BTUSB_ATH3012 },
	{ USB_DEVICE(0x0cf3, 0x817a), .driver_info = BTUSB_ATH3012 },
	{ USB_DEVICE(0x0cf3, 0x817b), .driver_info = BTUSB_ATH3012 },
	{ USB_DEVICE(0x0cf3, 0xe003), .driver_info = BTUSB_ATH3012 },
	{ USB_DEVICE(0x0cf3, 0xe004), .driver_info = BTUSB_ATH3012 },
	{ USB_DEVICE(0x0cf3, 0xe005), .driver_info = BTUSB_ATH3012 },
	{ USB_DEVICE(0x0cf3, 0xe006), .driver_info = BTUSB_ATH3012 },
	{ USB_DEVICE(0x13d3, 0x3362), .driver_info = BTUSB_ATH3012 },
	{ USB_DEVICE(0x13d3, 0x3375), .driver_info = BTUSB_ATH3012 },
	{ USB_DEVICE(0x13d3, 0x3393), .driver_info = BTUSB_ATH3012 },
	{ USB_DEVICE(0x13d3, 0x3395), .driver_info = BTUSB_ATH3012 },
	{ USB_DEVICE(0x13d3, 0x3402), .driver_info = BTUSB_ATH3012 },
	{ USB_DEVICE(0x13d3, 0x3408), .driver_info = BTUSB_ATH3012 },
	{ USB_DEVICE(0x13d3, 0x3423), .driver_info = BTUSB_ATH3012 },
	{ USB_DEVICE(0x13d3, 0x3432), .driver_info = BTUSB_ATH3012 },
	{ USB_DEVICE(0x13d3, 0x3472), .driver_info = BTUSB_ATH3012 },
	{ USB_DEVICE(0x13d3, 0x3474), .driver_info = BTUSB_ATH3012 },
	{ USB_DEVICE(0x13d3, 0x3487), .driver_info = BTUSB_ATH3012 },
	{ USB_DEVICE(0x13d3, 0x3490), .driver_info = BTUSB_ATH3012 },

	/* Atheros AR5BBU12 with sflash firmware */
	{ USB_DEVICE(0x0489, 0xe02c), .driver_info = BTUSB_IGNORE },

	/* Atheros AR5BBU12 with sflash firmware */
	{ USB_DEVICE(0x0489, 0xe036), .driver_info = BTUSB_ATH3012 },
	{ USB_DEVICE(0x0489, 0xe03c), .driver_info = BTUSB_ATH3012 },

	/* QCA ROME chipset */
	{ USB_DEVICE(0x0cf3, 0xe007), .driver_info = BTUSB_QCA_ROME },
	{ USB_DEVICE(0x0cf3, 0xe009), .driver_info = BTUSB_QCA_ROME },
	{ USB_DEVICE(0x0cf3, 0xe300), .driver_info = BTUSB_QCA_ROME },
	{ USB_DEVICE(0x0cf3, 0xe301), .driver_info = BTUSB_QCA_ROME },
	{ USB_DEVICE(0x0cf3, 0xe360), .driver_info = BTUSB_QCA_ROME },
	{ USB_DEVICE(0x0489, 0xe092), .driver_info = BTUSB_QCA_ROME },
	{ USB_DEVICE(0x0489, 0xe09f), .driver_info = BTUSB_QCA_ROME },
	{ USB_DEVICE(0x0489, 0xe0a2), .driver_info = BTUSB_QCA_ROME },
	{ USB_DEVICE(0x04ca, 0x3011), .driver_info = BTUSB_QCA_ROME },
	{ USB_DEVICE(0x04ca, 0x3015), .driver_info = BTUSB_QCA_ROME },
	{ USB_DEVICE(0x04ca, 0x3016), .driver_info = BTUSB_QCA_ROME },
	{ USB_DEVICE(0x04ca, 0x301a), .driver_info = BTUSB_QCA_ROME },

	/* Broadcom BCM2035 */
	{ USB_DEVICE(0x0a5c, 0x2009), .driver_info = BTUSB_BCM92035 },
	{ USB_DEVICE(0x0a5c, 0x200a), .driver_info = BTUSB_WRONG_SCO_MTU },
	{ USB_DEVICE(0x0a5c, 0x2035), .driver_info = BTUSB_WRONG_SCO_MTU },

	/* Broadcom BCM2045 */
	{ USB_DEVICE(0x0a5c, 0x2039), .driver_info = BTUSB_WRONG_SCO_MTU },
	{ USB_DEVICE(0x0a5c, 0x2101), .driver_info = BTUSB_WRONG_SCO_MTU },

	/* IBM/Lenovo ThinkPad with Broadcom chip */
	{ USB_DEVICE(0x0a5c, 0x201e), .driver_info = BTUSB_WRONG_SCO_MTU },
	{ USB_DEVICE(0x0a5c, 0x2110), .driver_info = BTUSB_WRONG_SCO_MTU },

	/* HP laptop with Broadcom chip */
	{ USB_DEVICE(0x03f0, 0x171d), .driver_info = BTUSB_WRONG_SCO_MTU },

	/* Dell laptop with Broadcom chip */
	{ USB_DEVICE(0x413c, 0x8126), .driver_info = BTUSB_WRONG_SCO_MTU },

	/* Dell Wireless 370 and 410 devices */
	{ USB_DEVICE(0x413c, 0x8152), .driver_info = BTUSB_WRONG_SCO_MTU },
	{ USB_DEVICE(0x413c, 0x8156), .driver_info = BTUSB_WRONG_SCO_MTU },

	/* Belkin F8T012 and F8T013 devices */
	{ USB_DEVICE(0x050d, 0x0012), .driver_info = BTUSB_WRONG_SCO_MTU },
	{ USB_DEVICE(0x050d, 0x0013), .driver_info = BTUSB_WRONG_SCO_MTU },

	/* Asus WL-BTD202 device */
	{ USB_DEVICE(0x0b05, 0x1715), .driver_info = BTUSB_WRONG_SCO_MTU },

	/* Kensington Bluetooth USB adapter */
	{ USB_DEVICE(0x047d, 0x105e), .driver_info = BTUSB_WRONG_SCO_MTU },

	/* RTX Telecom based adapters with buggy SCO support */
	{ USB_DEVICE(0x0400, 0x0807), .driver_info = BTUSB_BROKEN_ISOC },
	{ USB_DEVICE(0x0400, 0x080a), .driver_info = BTUSB_BROKEN_ISOC },

	/* CONWISE Technology based adapters with buggy SCO support */
	{ USB_DEVICE(0x0e5e, 0x6622),
	  .driver_info = BTUSB_BROKEN_ISOC | BTUSB_CW6622},

	/* Roper Class 1 Bluetooth Dongle (Silicon Wave based) */
	{ USB_DEVICE(0x1310, 0x0001), .driver_info = BTUSB_SWAVE },

	/* Digianswer devices */
	{ USB_DEVICE(0x08fd, 0x0001), .driver_info = BTUSB_DIGIANSWER },
	{ USB_DEVICE(0x08fd, 0x0002), .driver_info = BTUSB_IGNORE },

	/* CSR BlueCore Bluetooth Sniffer */
	{ USB_DEVICE(0x0a12, 0x0002),
	  .driver_info = BTUSB_SNIFFER | BTUSB_BROKEN_ISOC },

	/* Frontline ComProbe Bluetooth Sniffer */
	{ USB_DEVICE(0x16d3, 0x0002),
	  .driver_info = BTUSB_SNIFFER | BTUSB_BROKEN_ISOC },

	/* Marvell Bluetooth devices */
	{ USB_DEVICE(0x1286, 0x2044), .driver_info = BTUSB_MARVELL },
	{ USB_DEVICE(0x1286, 0x2046), .driver_info = BTUSB_MARVELL },
	{ USB_DEVICE(0x1286, 0x204e), .driver_info = BTUSB_MARVELL },

	/* Intel Bluetooth devices */
	{ USB_DEVICE(0x8087, 0x0025), .driver_info = BTUSB_INTEL_NEW },
	{ USB_DEVICE(0x8087, 0x07da), .driver_info = BTUSB_CSR },
	{ USB_DEVICE(0x8087, 0x07dc), .driver_info = BTUSB_INTEL },
	{ USB_DEVICE(0x8087, 0x0a2a), .driver_info = BTUSB_INTEL },
	{ USB_DEVICE(0x8087, 0x0a2b), .driver_info = BTUSB_INTEL_NEW },
	{ USB_DEVICE(0x8087, 0x0aa7), .driver_info = BTUSB_INTEL },
	{ USB_DEVICE(0x8087, 0x0aaa), .driver_info = BTUSB_INTEL_NEW },

	/* Other Intel Bluetooth devices */
	{ USB_VENDOR_AND_INTERFACE_INFO(0x8087, 0xe0, 0x01, 0x01),
	  .driver_info = BTUSB_IGNORE },

	/* Realtek Bluetooth devices */
	{ USB_VENDOR_AND_INTERFACE_INFO(0x0bda, 0xe0, 0x01, 0x01),
	  .driver_info = BTUSB_REALTEK },

	/* Additional Realtek 8723AE Bluetooth devices */
	{ USB_DEVICE(0x0930, 0x021d), .driver_info = BTUSB_REALTEK },
	{ USB_DEVICE(0x13d3, 0x3394), .driver_info = BTUSB_REALTEK },

	/* Additional Realtek 8723BE Bluetooth devices */
	{ USB_DEVICE(0x0489, 0xe085), .driver_info = BTUSB_REALTEK },
	{ USB_DEVICE(0x0489, 0xe08b), .driver_info = BTUSB_REALTEK },
	{ USB_DEVICE(0x13d3, 0x3410), .driver_info = BTUSB_REALTEK },
	{ USB_DEVICE(0x13d3, 0x3416), .driver_info = BTUSB_REALTEK },
	{ USB_DEVICE(0x13d3, 0x3459), .driver_info = BTUSB_REALTEK },
	{ USB_DEVICE(0x13d3, 0x3494), .driver_info = BTUSB_REALTEK },

	/* Additional Realtek 8723BU Bluetooth devices */
	{ USB_DEVICE(0x7392, 0xa611), .driver_info = BTUSB_REALTEK },

<<<<<<< HEAD
=======
	/* Additional Realtek 8723DE Bluetooth devices */
	{ USB_DEVICE(0x0bda, 0xb009), .driver_info = BTUSB_REALTEK },
	{ USB_DEVICE(0x2ff8, 0xb011), .driver_info = BTUSB_REALTEK },

>>>>>>> 1ec8f1f0
	/* Additional Realtek 8821AE Bluetooth devices */
	{ USB_DEVICE(0x0b05, 0x17dc), .driver_info = BTUSB_REALTEK },
	{ USB_DEVICE(0x13d3, 0x3414), .driver_info = BTUSB_REALTEK },
	{ USB_DEVICE(0x13d3, 0x3458), .driver_info = BTUSB_REALTEK },
	{ USB_DEVICE(0x13d3, 0x3461), .driver_info = BTUSB_REALTEK },
	{ USB_DEVICE(0x13d3, 0x3462), .driver_info = BTUSB_REALTEK },

	/* Additional Realtek 8822BE Bluetooth devices */
	{ USB_DEVICE(0x0b05, 0x185c), .driver_info = BTUSB_REALTEK },

	/* Silicon Wave based devices */
	{ USB_DEVICE(0x0c10, 0x0000), .driver_info = BTUSB_SWAVE },

	{ }	/* Terminating entry */
};

/* The Bluetooth USB module build into some devices needs to be reset on resume,
 * this is a problem with the platform (likely shutting off all power) not with
 * the module itself. So we use a DMI list to match known broken platforms.
 */
static const struct dmi_system_id btusb_needs_reset_resume_table[] = {
	{
		/* Dell OptiPlex 3060 (QCA ROME device 0cf3:e007) */
		.matches = {
			DMI_MATCH(DMI_SYS_VENDOR, "Dell Inc."),
			DMI_MATCH(DMI_PRODUCT_NAME, "OptiPlex 3060"),
		},
	},
	{
		/* Dell XPS 9360 (QCA ROME device 0cf3:e300) */
		.matches = {
			DMI_MATCH(DMI_SYS_VENDOR, "Dell Inc."),
			DMI_MATCH(DMI_PRODUCT_NAME, "XPS 13 9360"),
		},
	},
	{}
};

#define BTUSB_MAX_ISOC_FRAMES	10

#define BTUSB_INTR_RUNNING	0
#define BTUSB_BULK_RUNNING	1
#define BTUSB_ISOC_RUNNING	2
#define BTUSB_SUSPENDING	3
#define BTUSB_DID_ISO_RESUME	4
#define BTUSB_BOOTLOADER	5
#define BTUSB_DOWNLOADING	6
#define BTUSB_FIRMWARE_LOADED	7
#define BTUSB_FIRMWARE_FAILED	8
#define BTUSB_BOOTING		9
#define BTUSB_DIAG_RUNNING	10
#define BTUSB_OOB_WAKE_ENABLED	11

struct btusb_data {
	struct hci_dev       *hdev;
	struct usb_device    *udev;
	struct usb_interface *intf;
	struct usb_interface *isoc;
	struct usb_interface *diag;

	unsigned long flags;

	struct work_struct work;
	struct work_struct waker;

	struct usb_anchor deferred;
	struct usb_anchor tx_anchor;
	int tx_in_flight;
	spinlock_t txlock;

	struct usb_anchor intr_anchor;
	struct usb_anchor bulk_anchor;
	struct usb_anchor isoc_anchor;
	struct usb_anchor diag_anchor;
	spinlock_t rxlock;

	struct sk_buff *evt_skb;
	struct sk_buff *acl_skb;
	struct sk_buff *sco_skb;

	struct usb_endpoint_descriptor *intr_ep;
	struct usb_endpoint_descriptor *bulk_tx_ep;
	struct usb_endpoint_descriptor *bulk_rx_ep;
	struct usb_endpoint_descriptor *isoc_tx_ep;
	struct usb_endpoint_descriptor *isoc_rx_ep;
	struct usb_endpoint_descriptor *diag_tx_ep;
	struct usb_endpoint_descriptor *diag_rx_ep;

	__u8 cmdreq_type;
	__u8 cmdreq;

	unsigned int sco_num;
	int isoc_altsetting;
	int suspend_count;

	int (*recv_event)(struct hci_dev *hdev, struct sk_buff *skb);
	int (*recv_bulk)(struct btusb_data *data, void *buffer, int count);

	int (*setup_on_usb)(struct hci_dev *hdev);

	int oob_wake_irq;   /* irq for out-of-band wake-on-bt */
};

static inline void btusb_free_frags(struct btusb_data *data)
{
	unsigned long flags;

	spin_lock_irqsave(&data->rxlock, flags);

	kfree_skb(data->evt_skb);
	data->evt_skb = NULL;

	kfree_skb(data->acl_skb);
	data->acl_skb = NULL;

	kfree_skb(data->sco_skb);
	data->sco_skb = NULL;

	spin_unlock_irqrestore(&data->rxlock, flags);
}

static int btusb_recv_intr(struct btusb_data *data, void *buffer, int count)
{
	struct sk_buff *skb;
	int err = 0;

	spin_lock(&data->rxlock);
	skb = data->evt_skb;

	while (count) {
		int len;

		if (!skb) {
			skb = bt_skb_alloc(HCI_MAX_EVENT_SIZE, GFP_ATOMIC);
			if (!skb) {
				err = -ENOMEM;
				break;
			}

			hci_skb_pkt_type(skb) = HCI_EVENT_PKT;
			hci_skb_expect(skb) = HCI_EVENT_HDR_SIZE;
		}

		len = min_t(uint, hci_skb_expect(skb), count);
		skb_put_data(skb, buffer, len);

		count -= len;
		buffer += len;
		hci_skb_expect(skb) -= len;

		if (skb->len == HCI_EVENT_HDR_SIZE) {
			/* Complete event header */
			hci_skb_expect(skb) = hci_event_hdr(skb)->plen;

			if (skb_tailroom(skb) < hci_skb_expect(skb)) {
				kfree_skb(skb);
				skb = NULL;

				err = -EILSEQ;
				break;
			}
		}

		if (!hci_skb_expect(skb)) {
			/* Complete frame */
			data->recv_event(data->hdev, skb);
			skb = NULL;
		}
	}

	data->evt_skb = skb;
	spin_unlock(&data->rxlock);

	return err;
}

static int btusb_recv_bulk(struct btusb_data *data, void *buffer, int count)
{
	struct sk_buff *skb;
	int err = 0;

	spin_lock(&data->rxlock);
	skb = data->acl_skb;

	while (count) {
		int len;

		if (!skb) {
			skb = bt_skb_alloc(HCI_MAX_FRAME_SIZE, GFP_ATOMIC);
			if (!skb) {
				err = -ENOMEM;
				break;
			}

			hci_skb_pkt_type(skb) = HCI_ACLDATA_PKT;
			hci_skb_expect(skb) = HCI_ACL_HDR_SIZE;
		}

		len = min_t(uint, hci_skb_expect(skb), count);
		skb_put_data(skb, buffer, len);

		count -= len;
		buffer += len;
		hci_skb_expect(skb) -= len;

		if (skb->len == HCI_ACL_HDR_SIZE) {
			__le16 dlen = hci_acl_hdr(skb)->dlen;

			/* Complete ACL header */
			hci_skb_expect(skb) = __le16_to_cpu(dlen);

			if (skb_tailroom(skb) < hci_skb_expect(skb)) {
				kfree_skb(skb);
				skb = NULL;

				err = -EILSEQ;
				break;
			}
		}

		if (!hci_skb_expect(skb)) {
			/* Complete frame */
			hci_recv_frame(data->hdev, skb);
			skb = NULL;
		}
	}

	data->acl_skb = skb;
	spin_unlock(&data->rxlock);

	return err;
}

static int btusb_recv_isoc(struct btusb_data *data, void *buffer, int count)
{
	struct sk_buff *skb;
	int err = 0;

	spin_lock(&data->rxlock);
	skb = data->sco_skb;

	while (count) {
		int len;

		if (!skb) {
			skb = bt_skb_alloc(HCI_MAX_SCO_SIZE, GFP_ATOMIC);
			if (!skb) {
				err = -ENOMEM;
				break;
			}

			hci_skb_pkt_type(skb) = HCI_SCODATA_PKT;
			hci_skb_expect(skb) = HCI_SCO_HDR_SIZE;
		}

		len = min_t(uint, hci_skb_expect(skb), count);
		skb_put_data(skb, buffer, len);

		count -= len;
		buffer += len;
		hci_skb_expect(skb) -= len;

		if (skb->len == HCI_SCO_HDR_SIZE) {
			/* Complete SCO header */
			hci_skb_expect(skb) = hci_sco_hdr(skb)->dlen;

			if (skb_tailroom(skb) < hci_skb_expect(skb)) {
				kfree_skb(skb);
				skb = NULL;

				err = -EILSEQ;
				break;
			}
		}

		if (!hci_skb_expect(skb)) {
			/* Complete frame */
			hci_recv_frame(data->hdev, skb);
			skb = NULL;
		}
	}

	data->sco_skb = skb;
	spin_unlock(&data->rxlock);

	return err;
}

static void btusb_intr_complete(struct urb *urb)
{
	struct hci_dev *hdev = urb->context;
	struct btusb_data *data = hci_get_drvdata(hdev);
	int err;

	BT_DBG("%s urb %p status %d count %d", hdev->name, urb, urb->status,
	       urb->actual_length);

	if (!test_bit(HCI_RUNNING, &hdev->flags))
		return;

	if (urb->status == 0) {
		hdev->stat.byte_rx += urb->actual_length;

		if (btusb_recv_intr(data, urb->transfer_buffer,
				    urb->actual_length) < 0) {
			BT_ERR("%s corrupted event packet", hdev->name);
			hdev->stat.err_rx++;
		}
	} else if (urb->status == -ENOENT) {
		/* Avoid suspend failed when usb_kill_urb */
		return;
	}

	if (!test_bit(BTUSB_INTR_RUNNING, &data->flags))
		return;

	usb_mark_last_busy(data->udev);
	usb_anchor_urb(urb, &data->intr_anchor);

	err = usb_submit_urb(urb, GFP_ATOMIC);
	if (err < 0) {
		/* -EPERM: urb is being killed;
		 * -ENODEV: device got disconnected
		 */
		if (err != -EPERM && err != -ENODEV)
			BT_ERR("%s urb %p failed to resubmit (%d)",
			       hdev->name, urb, -err);
		usb_unanchor_urb(urb);
	}
}

static int btusb_submit_intr_urb(struct hci_dev *hdev, gfp_t mem_flags)
{
	struct btusb_data *data = hci_get_drvdata(hdev);
	struct urb *urb;
	unsigned char *buf;
	unsigned int pipe;
	int err, size;

	BT_DBG("%s", hdev->name);

	if (!data->intr_ep)
		return -ENODEV;

	urb = usb_alloc_urb(0, mem_flags);
	if (!urb)
		return -ENOMEM;

	size = le16_to_cpu(data->intr_ep->wMaxPacketSize);

	buf = kmalloc(size, mem_flags);
	if (!buf) {
		usb_free_urb(urb);
		return -ENOMEM;
	}

	pipe = usb_rcvintpipe(data->udev, data->intr_ep->bEndpointAddress);

	usb_fill_int_urb(urb, data->udev, pipe, buf, size,
			 btusb_intr_complete, hdev, data->intr_ep->bInterval);

	urb->transfer_flags |= URB_FREE_BUFFER;

	usb_anchor_urb(urb, &data->intr_anchor);

	err = usb_submit_urb(urb, mem_flags);
	if (err < 0) {
		if (err != -EPERM && err != -ENODEV)
			BT_ERR("%s urb %p submission failed (%d)",
			       hdev->name, urb, -err);
		usb_unanchor_urb(urb);
	}

	usb_free_urb(urb);

	return err;
}

static void btusb_bulk_complete(struct urb *urb)
{
	struct hci_dev *hdev = urb->context;
	struct btusb_data *data = hci_get_drvdata(hdev);
	int err;

	BT_DBG("%s urb %p status %d count %d", hdev->name, urb, urb->status,
	       urb->actual_length);

	if (!test_bit(HCI_RUNNING, &hdev->flags))
		return;

	if (urb->status == 0) {
		hdev->stat.byte_rx += urb->actual_length;

		if (data->recv_bulk(data, urb->transfer_buffer,
				    urb->actual_length) < 0) {
			BT_ERR("%s corrupted ACL packet", hdev->name);
			hdev->stat.err_rx++;
		}
	} else if (urb->status == -ENOENT) {
		/* Avoid suspend failed when usb_kill_urb */
		return;
	}

	if (!test_bit(BTUSB_BULK_RUNNING, &data->flags))
		return;

	usb_anchor_urb(urb, &data->bulk_anchor);
	usb_mark_last_busy(data->udev);

	err = usb_submit_urb(urb, GFP_ATOMIC);
	if (err < 0) {
		/* -EPERM: urb is being killed;
		 * -ENODEV: device got disconnected
		 */
		if (err != -EPERM && err != -ENODEV)
			BT_ERR("%s urb %p failed to resubmit (%d)",
			       hdev->name, urb, -err);
		usb_unanchor_urb(urb);
	}
}

static int btusb_submit_bulk_urb(struct hci_dev *hdev, gfp_t mem_flags)
{
	struct btusb_data *data = hci_get_drvdata(hdev);
	struct urb *urb;
	unsigned char *buf;
	unsigned int pipe;
	int err, size = HCI_MAX_FRAME_SIZE;

	BT_DBG("%s", hdev->name);

	if (!data->bulk_rx_ep)
		return -ENODEV;

	urb = usb_alloc_urb(0, mem_flags);
	if (!urb)
		return -ENOMEM;

	buf = kmalloc(size, mem_flags);
	if (!buf) {
		usb_free_urb(urb);
		return -ENOMEM;
	}

	pipe = usb_rcvbulkpipe(data->udev, data->bulk_rx_ep->bEndpointAddress);

	usb_fill_bulk_urb(urb, data->udev, pipe, buf, size,
			  btusb_bulk_complete, hdev);

	urb->transfer_flags |= URB_FREE_BUFFER;

	usb_mark_last_busy(data->udev);
	usb_anchor_urb(urb, &data->bulk_anchor);

	err = usb_submit_urb(urb, mem_flags);
	if (err < 0) {
		if (err != -EPERM && err != -ENODEV)
			BT_ERR("%s urb %p submission failed (%d)",
			       hdev->name, urb, -err);
		usb_unanchor_urb(urb);
	}

	usb_free_urb(urb);

	return err;
}

static void btusb_isoc_complete(struct urb *urb)
{
	struct hci_dev *hdev = urb->context;
	struct btusb_data *data = hci_get_drvdata(hdev);
	int i, err;

	BT_DBG("%s urb %p status %d count %d", hdev->name, urb, urb->status,
	       urb->actual_length);

	if (!test_bit(HCI_RUNNING, &hdev->flags))
		return;

	if (urb->status == 0) {
		for (i = 0; i < urb->number_of_packets; i++) {
			unsigned int offset = urb->iso_frame_desc[i].offset;
			unsigned int length = urb->iso_frame_desc[i].actual_length;

			if (urb->iso_frame_desc[i].status)
				continue;

			hdev->stat.byte_rx += length;

			if (btusb_recv_isoc(data, urb->transfer_buffer + offset,
					    length) < 0) {
				BT_ERR("%s corrupted SCO packet", hdev->name);
				hdev->stat.err_rx++;
			}
		}
	} else if (urb->status == -ENOENT) {
		/* Avoid suspend failed when usb_kill_urb */
		return;
	}

	if (!test_bit(BTUSB_ISOC_RUNNING, &data->flags))
		return;

	usb_anchor_urb(urb, &data->isoc_anchor);

	err = usb_submit_urb(urb, GFP_ATOMIC);
	if (err < 0) {
		/* -EPERM: urb is being killed;
		 * -ENODEV: device got disconnected
		 */
		if (err != -EPERM && err != -ENODEV)
			BT_ERR("%s urb %p failed to resubmit (%d)",
			       hdev->name, urb, -err);
		usb_unanchor_urb(urb);
	}
}

static inline void __fill_isoc_descriptor(struct urb *urb, int len, int mtu)
{
	int i, offset = 0;

	BT_DBG("len %d mtu %d", len, mtu);

	for (i = 0; i < BTUSB_MAX_ISOC_FRAMES && len >= mtu;
					i++, offset += mtu, len -= mtu) {
		urb->iso_frame_desc[i].offset = offset;
		urb->iso_frame_desc[i].length = mtu;
	}

	if (len && i < BTUSB_MAX_ISOC_FRAMES) {
		urb->iso_frame_desc[i].offset = offset;
		urb->iso_frame_desc[i].length = len;
		i++;
	}

	urb->number_of_packets = i;
}

static int btusb_submit_isoc_urb(struct hci_dev *hdev, gfp_t mem_flags)
{
	struct btusb_data *data = hci_get_drvdata(hdev);
	struct urb *urb;
	unsigned char *buf;
	unsigned int pipe;
	int err, size;

	BT_DBG("%s", hdev->name);

	if (!data->isoc_rx_ep)
		return -ENODEV;

	urb = usb_alloc_urb(BTUSB_MAX_ISOC_FRAMES, mem_flags);
	if (!urb)
		return -ENOMEM;

	size = le16_to_cpu(data->isoc_rx_ep->wMaxPacketSize) *
						BTUSB_MAX_ISOC_FRAMES;

	buf = kmalloc(size, mem_flags);
	if (!buf) {
		usb_free_urb(urb);
		return -ENOMEM;
	}

	pipe = usb_rcvisocpipe(data->udev, data->isoc_rx_ep->bEndpointAddress);

	usb_fill_int_urb(urb, data->udev, pipe, buf, size, btusb_isoc_complete,
			 hdev, data->isoc_rx_ep->bInterval);

	urb->transfer_flags = URB_FREE_BUFFER | URB_ISO_ASAP;

	__fill_isoc_descriptor(urb, size,
			       le16_to_cpu(data->isoc_rx_ep->wMaxPacketSize));

	usb_anchor_urb(urb, &data->isoc_anchor);

	err = usb_submit_urb(urb, mem_flags);
	if (err < 0) {
		if (err != -EPERM && err != -ENODEV)
			BT_ERR("%s urb %p submission failed (%d)",
			       hdev->name, urb, -err);
		usb_unanchor_urb(urb);
	}

	usb_free_urb(urb);

	return err;
}

static void btusb_diag_complete(struct urb *urb)
{
	struct hci_dev *hdev = urb->context;
	struct btusb_data *data = hci_get_drvdata(hdev);
	int err;

	BT_DBG("%s urb %p status %d count %d", hdev->name, urb, urb->status,
	       urb->actual_length);

	if (urb->status == 0) {
		struct sk_buff *skb;

		skb = bt_skb_alloc(urb->actual_length, GFP_ATOMIC);
		if (skb) {
			skb_put_data(skb, urb->transfer_buffer,
				     urb->actual_length);
			hci_recv_diag(hdev, skb);
		}
	} else if (urb->status == -ENOENT) {
		/* Avoid suspend failed when usb_kill_urb */
		return;
	}

	if (!test_bit(BTUSB_DIAG_RUNNING, &data->flags))
		return;

	usb_anchor_urb(urb, &data->diag_anchor);
	usb_mark_last_busy(data->udev);

	err = usb_submit_urb(urb, GFP_ATOMIC);
	if (err < 0) {
		/* -EPERM: urb is being killed;
		 * -ENODEV: device got disconnected
		 */
		if (err != -EPERM && err != -ENODEV)
			BT_ERR("%s urb %p failed to resubmit (%d)",
			       hdev->name, urb, -err);
		usb_unanchor_urb(urb);
	}
}

static int btusb_submit_diag_urb(struct hci_dev *hdev, gfp_t mem_flags)
{
	struct btusb_data *data = hci_get_drvdata(hdev);
	struct urb *urb;
	unsigned char *buf;
	unsigned int pipe;
	int err, size = HCI_MAX_FRAME_SIZE;

	BT_DBG("%s", hdev->name);

	if (!data->diag_rx_ep)
		return -ENODEV;

	urb = usb_alloc_urb(0, mem_flags);
	if (!urb)
		return -ENOMEM;

	buf = kmalloc(size, mem_flags);
	if (!buf) {
		usb_free_urb(urb);
		return -ENOMEM;
	}

	pipe = usb_rcvbulkpipe(data->udev, data->diag_rx_ep->bEndpointAddress);

	usb_fill_bulk_urb(urb, data->udev, pipe, buf, size,
			  btusb_diag_complete, hdev);

	urb->transfer_flags |= URB_FREE_BUFFER;

	usb_mark_last_busy(data->udev);
	usb_anchor_urb(urb, &data->diag_anchor);

	err = usb_submit_urb(urb, mem_flags);
	if (err < 0) {
		if (err != -EPERM && err != -ENODEV)
			BT_ERR("%s urb %p submission failed (%d)",
			       hdev->name, urb, -err);
		usb_unanchor_urb(urb);
	}

	usb_free_urb(urb);

	return err;
}

static void btusb_tx_complete(struct urb *urb)
{
	struct sk_buff *skb = urb->context;
	struct hci_dev *hdev = (struct hci_dev *)skb->dev;
	struct btusb_data *data = hci_get_drvdata(hdev);

	BT_DBG("%s urb %p status %d count %d", hdev->name, urb, urb->status,
	       urb->actual_length);

	if (!test_bit(HCI_RUNNING, &hdev->flags))
		goto done;

	if (!urb->status)
		hdev->stat.byte_tx += urb->transfer_buffer_length;
	else
		hdev->stat.err_tx++;

done:
	spin_lock(&data->txlock);
	data->tx_in_flight--;
	spin_unlock(&data->txlock);

	kfree(urb->setup_packet);

	kfree_skb(skb);
}

static void btusb_isoc_tx_complete(struct urb *urb)
{
	struct sk_buff *skb = urb->context;
	struct hci_dev *hdev = (struct hci_dev *)skb->dev;

	BT_DBG("%s urb %p status %d count %d", hdev->name, urb, urb->status,
	       urb->actual_length);

	if (!test_bit(HCI_RUNNING, &hdev->flags))
		goto done;

	if (!urb->status)
		hdev->stat.byte_tx += urb->transfer_buffer_length;
	else
		hdev->stat.err_tx++;

done:
	kfree(urb->setup_packet);

	kfree_skb(skb);
}

static int btusb_open(struct hci_dev *hdev)
{
	struct btusb_data *data = hci_get_drvdata(hdev);
	int err;

	BT_DBG("%s", hdev->name);

	err = usb_autopm_get_interface(data->intf);
	if (err < 0)
		return err;

	/* Patching USB firmware files prior to starting any URBs of HCI path
	 * It is more safe to use USB bulk channel for downloading USB patch
	 */
	if (data->setup_on_usb) {
		err = data->setup_on_usb(hdev);
		if (err < 0)
			return err;
	}

	data->intf->needs_remote_wakeup = 1;
	/* device specific wakeup source enabled and required for USB
	 * remote wakeup while host is suspended
	 */
	device_wakeup_enable(&data->udev->dev);

	if (test_and_set_bit(BTUSB_INTR_RUNNING, &data->flags))
		goto done;

	err = btusb_submit_intr_urb(hdev, GFP_KERNEL);
	if (err < 0)
		goto failed;

	err = btusb_submit_bulk_urb(hdev, GFP_KERNEL);
	if (err < 0) {
		usb_kill_anchored_urbs(&data->intr_anchor);
		goto failed;
	}

	set_bit(BTUSB_BULK_RUNNING, &data->flags);
	btusb_submit_bulk_urb(hdev, GFP_KERNEL);

	if (data->diag) {
		if (!btusb_submit_diag_urb(hdev, GFP_KERNEL))
			set_bit(BTUSB_DIAG_RUNNING, &data->flags);
	}

done:
	usb_autopm_put_interface(data->intf);
	return 0;

failed:
	clear_bit(BTUSB_INTR_RUNNING, &data->flags);
	usb_autopm_put_interface(data->intf);
	return err;
}

static void btusb_stop_traffic(struct btusb_data *data)
{
	usb_kill_anchored_urbs(&data->intr_anchor);
	usb_kill_anchored_urbs(&data->bulk_anchor);
	usb_kill_anchored_urbs(&data->isoc_anchor);
	usb_kill_anchored_urbs(&data->diag_anchor);
}

static int btusb_close(struct hci_dev *hdev)
{
	struct btusb_data *data = hci_get_drvdata(hdev);
	int err;

	BT_DBG("%s", hdev->name);

	cancel_work_sync(&data->work);
	cancel_work_sync(&data->waker);

	clear_bit(BTUSB_ISOC_RUNNING, &data->flags);
	clear_bit(BTUSB_BULK_RUNNING, &data->flags);
	clear_bit(BTUSB_INTR_RUNNING, &data->flags);
	clear_bit(BTUSB_DIAG_RUNNING, &data->flags);

	btusb_stop_traffic(data);
	btusb_free_frags(data);

	err = usb_autopm_get_interface(data->intf);
	if (err < 0)
		goto failed;

	data->intf->needs_remote_wakeup = 0;
	device_wakeup_disable(&data->udev->dev);
	usb_autopm_put_interface(data->intf);

failed:
	usb_scuttle_anchored_urbs(&data->deferred);
	return 0;
}

static int btusb_flush(struct hci_dev *hdev)
{
	struct btusb_data *data = hci_get_drvdata(hdev);

	BT_DBG("%s", hdev->name);

	usb_kill_anchored_urbs(&data->tx_anchor);
	btusb_free_frags(data);

	return 0;
}

static struct urb *alloc_ctrl_urb(struct hci_dev *hdev, struct sk_buff *skb)
{
	struct btusb_data *data = hci_get_drvdata(hdev);
	struct usb_ctrlrequest *dr;
	struct urb *urb;
	unsigned int pipe;

	urb = usb_alloc_urb(0, GFP_KERNEL);
	if (!urb)
		return ERR_PTR(-ENOMEM);

	dr = kmalloc(sizeof(*dr), GFP_KERNEL);
	if (!dr) {
		usb_free_urb(urb);
		return ERR_PTR(-ENOMEM);
	}

	dr->bRequestType = data->cmdreq_type;
	dr->bRequest     = data->cmdreq;
	dr->wIndex       = 0;
	dr->wValue       = 0;
	dr->wLength      = __cpu_to_le16(skb->len);

	pipe = usb_sndctrlpipe(data->udev, 0x00);

	usb_fill_control_urb(urb, data->udev, pipe, (void *)dr,
			     skb->data, skb->len, btusb_tx_complete, skb);

	skb->dev = (void *)hdev;

	return urb;
}

static struct urb *alloc_bulk_urb(struct hci_dev *hdev, struct sk_buff *skb)
{
	struct btusb_data *data = hci_get_drvdata(hdev);
	struct urb *urb;
	unsigned int pipe;

	if (!data->bulk_tx_ep)
		return ERR_PTR(-ENODEV);

	urb = usb_alloc_urb(0, GFP_KERNEL);
	if (!urb)
		return ERR_PTR(-ENOMEM);

	pipe = usb_sndbulkpipe(data->udev, data->bulk_tx_ep->bEndpointAddress);

	usb_fill_bulk_urb(urb, data->udev, pipe,
			  skb->data, skb->len, btusb_tx_complete, skb);

	skb->dev = (void *)hdev;

	return urb;
}

static struct urb *alloc_isoc_urb(struct hci_dev *hdev, struct sk_buff *skb)
{
	struct btusb_data *data = hci_get_drvdata(hdev);
	struct urb *urb;
	unsigned int pipe;

	if (!data->isoc_tx_ep)
		return ERR_PTR(-ENODEV);

	urb = usb_alloc_urb(BTUSB_MAX_ISOC_FRAMES, GFP_KERNEL);
	if (!urb)
		return ERR_PTR(-ENOMEM);

	pipe = usb_sndisocpipe(data->udev, data->isoc_tx_ep->bEndpointAddress);

	usb_fill_int_urb(urb, data->udev, pipe,
			 skb->data, skb->len, btusb_isoc_tx_complete,
			 skb, data->isoc_tx_ep->bInterval);

	urb->transfer_flags  = URB_ISO_ASAP;

	__fill_isoc_descriptor(urb, skb->len,
			       le16_to_cpu(data->isoc_tx_ep->wMaxPacketSize));

	skb->dev = (void *)hdev;

	return urb;
}

static int submit_tx_urb(struct hci_dev *hdev, struct urb *urb)
{
	struct btusb_data *data = hci_get_drvdata(hdev);
	int err;

	usb_anchor_urb(urb, &data->tx_anchor);

	err = usb_submit_urb(urb, GFP_KERNEL);
	if (err < 0) {
		if (err != -EPERM && err != -ENODEV)
			BT_ERR("%s urb %p submission failed (%d)",
			       hdev->name, urb, -err);
		kfree(urb->setup_packet);
		usb_unanchor_urb(urb);
	} else {
		usb_mark_last_busy(data->udev);
	}

	usb_free_urb(urb);
	return err;
}

static int submit_or_queue_tx_urb(struct hci_dev *hdev, struct urb *urb)
{
	struct btusb_data *data = hci_get_drvdata(hdev);
	unsigned long flags;
	bool suspending;

	spin_lock_irqsave(&data->txlock, flags);
	suspending = test_bit(BTUSB_SUSPENDING, &data->flags);
	if (!suspending)
		data->tx_in_flight++;
	spin_unlock_irqrestore(&data->txlock, flags);

	if (!suspending)
		return submit_tx_urb(hdev, urb);

	usb_anchor_urb(urb, &data->deferred);
	schedule_work(&data->waker);

	usb_free_urb(urb);
	return 0;
}

static int btusb_send_frame(struct hci_dev *hdev, struct sk_buff *skb)
{
	struct urb *urb;

	BT_DBG("%s", hdev->name);

	switch (hci_skb_pkt_type(skb)) {
	case HCI_COMMAND_PKT:
		urb = alloc_ctrl_urb(hdev, skb);
		if (IS_ERR(urb))
			return PTR_ERR(urb);

		hdev->stat.cmd_tx++;
		return submit_or_queue_tx_urb(hdev, urb);

	case HCI_ACLDATA_PKT:
		urb = alloc_bulk_urb(hdev, skb);
		if (IS_ERR(urb))
			return PTR_ERR(urb);

		hdev->stat.acl_tx++;
		return submit_or_queue_tx_urb(hdev, urb);

	case HCI_SCODATA_PKT:
		if (hci_conn_num(hdev, SCO_LINK) < 1)
			return -ENODEV;

		urb = alloc_isoc_urb(hdev, skb);
		if (IS_ERR(urb))
			return PTR_ERR(urb);

		hdev->stat.sco_tx++;
		return submit_tx_urb(hdev, urb);
	}

	return -EILSEQ;
}

static void btusb_notify(struct hci_dev *hdev, unsigned int evt)
{
	struct btusb_data *data = hci_get_drvdata(hdev);

	BT_DBG("%s evt %d", hdev->name, evt);

	if (hci_conn_num(hdev, SCO_LINK) != data->sco_num) {
		data->sco_num = hci_conn_num(hdev, SCO_LINK);
		schedule_work(&data->work);
	}
}

static inline int __set_isoc_interface(struct hci_dev *hdev, int altsetting)
{
	struct btusb_data *data = hci_get_drvdata(hdev);
	struct usb_interface *intf = data->isoc;
	struct usb_endpoint_descriptor *ep_desc;
	int i, err;

	if (!data->isoc)
		return -ENODEV;

	err = usb_set_interface(data->udev, 1, altsetting);
	if (err < 0) {
		BT_ERR("%s setting interface failed (%d)", hdev->name, -err);
		return err;
	}

	data->isoc_altsetting = altsetting;

	data->isoc_tx_ep = NULL;
	data->isoc_rx_ep = NULL;

	for (i = 0; i < intf->cur_altsetting->desc.bNumEndpoints; i++) {
		ep_desc = &intf->cur_altsetting->endpoint[i].desc;

		if (!data->isoc_tx_ep && usb_endpoint_is_isoc_out(ep_desc)) {
			data->isoc_tx_ep = ep_desc;
			continue;
		}

		if (!data->isoc_rx_ep && usb_endpoint_is_isoc_in(ep_desc)) {
			data->isoc_rx_ep = ep_desc;
			continue;
		}
	}

	if (!data->isoc_tx_ep || !data->isoc_rx_ep) {
		BT_ERR("%s invalid SCO descriptors", hdev->name);
		return -ENODEV;
	}

	return 0;
}

static void btusb_work(struct work_struct *work)
{
	struct btusb_data *data = container_of(work, struct btusb_data, work);
	struct hci_dev *hdev = data->hdev;
	int new_alts;
	int err;

	if (data->sco_num > 0) {
		if (!test_bit(BTUSB_DID_ISO_RESUME, &data->flags)) {
			err = usb_autopm_get_interface(data->isoc ? data->isoc : data->intf);
			if (err < 0) {
				clear_bit(BTUSB_ISOC_RUNNING, &data->flags);
				usb_kill_anchored_urbs(&data->isoc_anchor);
				return;
			}

			set_bit(BTUSB_DID_ISO_RESUME, &data->flags);
		}

		if (hdev->voice_setting & 0x0020) {
			static const int alts[3] = { 2, 4, 5 };

			new_alts = alts[data->sco_num - 1];
		} else {
			new_alts = data->sco_num;
		}

		if (data->isoc_altsetting != new_alts) {
			unsigned long flags;

			clear_bit(BTUSB_ISOC_RUNNING, &data->flags);
			usb_kill_anchored_urbs(&data->isoc_anchor);

			/* When isochronous alternate setting needs to be
			 * changed, because SCO connection has been added
			 * or removed, a packet fragment may be left in the
			 * reassembling state. This could lead to wrongly
			 * assembled fragments.
			 *
			 * Clear outstanding fragment when selecting a new
			 * alternate setting.
			 */
			spin_lock_irqsave(&data->rxlock, flags);
			kfree_skb(data->sco_skb);
			data->sco_skb = NULL;
			spin_unlock_irqrestore(&data->rxlock, flags);

			if (__set_isoc_interface(hdev, new_alts) < 0)
				return;
		}

		if (!test_and_set_bit(BTUSB_ISOC_RUNNING, &data->flags)) {
			if (btusb_submit_isoc_urb(hdev, GFP_KERNEL) < 0)
				clear_bit(BTUSB_ISOC_RUNNING, &data->flags);
			else
				btusb_submit_isoc_urb(hdev, GFP_KERNEL);
		}
	} else {
		clear_bit(BTUSB_ISOC_RUNNING, &data->flags);
		usb_kill_anchored_urbs(&data->isoc_anchor);

		__set_isoc_interface(hdev, 0);
		if (test_and_clear_bit(BTUSB_DID_ISO_RESUME, &data->flags))
			usb_autopm_put_interface(data->isoc ? data->isoc : data->intf);
	}
}

static void btusb_waker(struct work_struct *work)
{
	struct btusb_data *data = container_of(work, struct btusb_data, waker);
	int err;

	err = usb_autopm_get_interface(data->intf);
	if (err < 0)
		return;

	usb_autopm_put_interface(data->intf);
}

static int btusb_setup_bcm92035(struct hci_dev *hdev)
{
	struct sk_buff *skb;
	u8 val = 0x00;

	BT_DBG("%s", hdev->name);

	skb = __hci_cmd_sync(hdev, 0xfc3b, 1, &val, HCI_INIT_TIMEOUT);
	if (IS_ERR(skb))
		BT_ERR("BCM92035 command failed (%ld)", -PTR_ERR(skb));
	else
		kfree_skb(skb);

	return 0;
}

static int btusb_setup_csr(struct hci_dev *hdev)
{
	struct hci_rp_read_local_version *rp;
	struct sk_buff *skb;

	BT_DBG("%s", hdev->name);

	skb = __hci_cmd_sync(hdev, HCI_OP_READ_LOCAL_VERSION, 0, NULL,
			     HCI_INIT_TIMEOUT);
	if (IS_ERR(skb)) {
		int err = PTR_ERR(skb);
		BT_ERR("%s: CSR: Local version failed (%d)", hdev->name, err);
		return err;
	}

	if (skb->len != sizeof(struct hci_rp_read_local_version)) {
		BT_ERR("%s: CSR: Local version length mismatch", hdev->name);
		kfree_skb(skb);
		return -EIO;
	}

	rp = (struct hci_rp_read_local_version *)skb->data;

	/* Detect controllers which aren't real CSR ones. */
	if (le16_to_cpu(rp->manufacturer) != 10 ||
	    le16_to_cpu(rp->lmp_subver) == 0x0c5c) {
		/* Clear the reset quirk since this is not an actual
		 * early Bluetooth 1.1 device from CSR.
		 */
		clear_bit(HCI_QUIRK_RESET_ON_CLOSE, &hdev->quirks);

		/* These fake CSR controllers have all a broken
		 * stored link key handling and so just disable it.
		 */
		set_bit(HCI_QUIRK_BROKEN_STORED_LINK_KEY, &hdev->quirks);
	}

	kfree_skb(skb);

	return 0;
}

static const struct firmware *btusb_setup_intel_get_fw(struct hci_dev *hdev,
						       struct intel_version *ver)
{
	const struct firmware *fw;
	char fwname[64];
	int ret;

	snprintf(fwname, sizeof(fwname),
		 "intel/ibt-hw-%x.%x.%x-fw-%x.%x.%x.%x.%x.bseq",
		 ver->hw_platform, ver->hw_variant, ver->hw_revision,
		 ver->fw_variant,  ver->fw_revision, ver->fw_build_num,
		 ver->fw_build_ww, ver->fw_build_yy);

	ret = request_firmware(&fw, fwname, &hdev->dev);
	if (ret < 0) {
		if (ret == -EINVAL) {
			BT_ERR("%s Intel firmware file request failed (%d)",
			       hdev->name, ret);
			return NULL;
		}

		BT_ERR("%s failed to open Intel firmware file: %s(%d)",
		       hdev->name, fwname, ret);

		/* If the correct firmware patch file is not found, use the
		 * default firmware patch file instead
		 */
		snprintf(fwname, sizeof(fwname), "intel/ibt-hw-%x.%x.bseq",
			 ver->hw_platform, ver->hw_variant);
		if (request_firmware(&fw, fwname, &hdev->dev) < 0) {
			BT_ERR("%s failed to open default Intel fw file: %s",
			       hdev->name, fwname);
			return NULL;
		}
	}

	BT_INFO("%s: Intel Bluetooth firmware file: %s", hdev->name, fwname);

	return fw;
}

static int btusb_setup_intel_patching(struct hci_dev *hdev,
				      const struct firmware *fw,
				      const u8 **fw_ptr, int *disable_patch)
{
	struct sk_buff *skb;
	struct hci_command_hdr *cmd;
	const u8 *cmd_param;
	struct hci_event_hdr *evt = NULL;
	const u8 *evt_param = NULL;
	int remain = fw->size - (*fw_ptr - fw->data);

	/* The first byte indicates the types of the patch command or event.
	 * 0x01 means HCI command and 0x02 is HCI event. If the first bytes
	 * in the current firmware buffer doesn't start with 0x01 or
	 * the size of remain buffer is smaller than HCI command header,
	 * the firmware file is corrupted and it should stop the patching
	 * process.
	 */
	if (remain > HCI_COMMAND_HDR_SIZE && *fw_ptr[0] != 0x01) {
		BT_ERR("%s Intel fw corrupted: invalid cmd read", hdev->name);
		return -EINVAL;
	}
	(*fw_ptr)++;
	remain--;

	cmd = (struct hci_command_hdr *)(*fw_ptr);
	*fw_ptr += sizeof(*cmd);
	remain -= sizeof(*cmd);

	/* Ensure that the remain firmware data is long enough than the length
	 * of command parameter. If not, the firmware file is corrupted.
	 */
	if (remain < cmd->plen) {
		BT_ERR("%s Intel fw corrupted: invalid cmd len", hdev->name);
		return -EFAULT;
	}

	/* If there is a command that loads a patch in the firmware
	 * file, then enable the patch upon success, otherwise just
	 * disable the manufacturer mode, for example patch activation
	 * is not required when the default firmware patch file is used
	 * because there are no patch data to load.
	 */
	if (*disable_patch && le16_to_cpu(cmd->opcode) == 0xfc8e)
		*disable_patch = 0;

	cmd_param = *fw_ptr;
	*fw_ptr += cmd->plen;
	remain -= cmd->plen;

	/* This reads the expected events when the above command is sent to the
	 * device. Some vendor commands expects more than one events, for
	 * example command status event followed by vendor specific event.
	 * For this case, it only keeps the last expected event. so the command
	 * can be sent with __hci_cmd_sync_ev() which returns the sk_buff of
	 * last expected event.
	 */
	while (remain > HCI_EVENT_HDR_SIZE && *fw_ptr[0] == 0x02) {
		(*fw_ptr)++;
		remain--;

		evt = (struct hci_event_hdr *)(*fw_ptr);
		*fw_ptr += sizeof(*evt);
		remain -= sizeof(*evt);

		if (remain < evt->plen) {
			BT_ERR("%s Intel fw corrupted: invalid evt len",
			       hdev->name);
			return -EFAULT;
		}

		evt_param = *fw_ptr;
		*fw_ptr += evt->plen;
		remain -= evt->plen;
	}

	/* Every HCI commands in the firmware file has its correspond event.
	 * If event is not found or remain is smaller than zero, the firmware
	 * file is corrupted.
	 */
	if (!evt || !evt_param || remain < 0) {
		BT_ERR("%s Intel fw corrupted: invalid evt read", hdev->name);
		return -EFAULT;
	}

	skb = __hci_cmd_sync_ev(hdev, le16_to_cpu(cmd->opcode), cmd->plen,
				cmd_param, evt->evt, HCI_INIT_TIMEOUT);
	if (IS_ERR(skb)) {
		BT_ERR("%s sending Intel patch command (0x%4.4x) failed (%ld)",
		       hdev->name, cmd->opcode, PTR_ERR(skb));
		return PTR_ERR(skb);
	}

	/* It ensures that the returned event matches the event data read from
	 * the firmware file. At fist, it checks the length and then
	 * the contents of the event.
	 */
	if (skb->len != evt->plen) {
		BT_ERR("%s mismatch event length (opcode 0x%4.4x)", hdev->name,
		       le16_to_cpu(cmd->opcode));
		kfree_skb(skb);
		return -EFAULT;
	}

	if (memcmp(skb->data, evt_param, evt->plen)) {
		BT_ERR("%s mismatch event parameter (opcode 0x%4.4x)",
		       hdev->name, le16_to_cpu(cmd->opcode));
		kfree_skb(skb);
		return -EFAULT;
	}
	kfree_skb(skb);

	return 0;
}

static int btusb_setup_intel(struct hci_dev *hdev)
{
	struct sk_buff *skb;
	const struct firmware *fw;
	const u8 *fw_ptr;
	int disable_patch, err;
	struct intel_version ver;

	BT_DBG("%s", hdev->name);

	/* The controller has a bug with the first HCI command sent to it
	 * returning number of completed commands as zero. This would stall the
	 * command processing in the Bluetooth core.
	 *
	 * As a workaround, send HCI Reset command first which will reset the
	 * number of completed commands and allow normal command processing
	 * from now on.
	 */
	skb = __hci_cmd_sync(hdev, HCI_OP_RESET, 0, NULL, HCI_INIT_TIMEOUT);
	if (IS_ERR(skb)) {
		BT_ERR("%s sending initial HCI reset command failed (%ld)",
		       hdev->name, PTR_ERR(skb));
		return PTR_ERR(skb);
	}
	kfree_skb(skb);

	/* Read Intel specific controller version first to allow selection of
	 * which firmware file to load.
	 *
	 * The returned information are hardware variant and revision plus
	 * firmware variant, revision and build number.
	 */
	err = btintel_read_version(hdev, &ver);
	if (err)
		return err;

	BT_INFO("%s: read Intel version: %02x%02x%02x%02x%02x%02x%02x%02x%02x",
		hdev->name, ver.hw_platform, ver.hw_variant, ver.hw_revision,
		ver.fw_variant,  ver.fw_revision, ver.fw_build_num,
		ver.fw_build_ww, ver.fw_build_yy, ver.fw_patch_num);

	/* fw_patch_num indicates the version of patch the device currently
	 * have. If there is no patch data in the device, it is always 0x00.
	 * So, if it is other than 0x00, no need to patch the device again.
	 */
	if (ver.fw_patch_num) {
		BT_INFO("%s: Intel device is already patched. patch num: %02x",
			hdev->name, ver.fw_patch_num);
		goto complete;
	}

	/* Opens the firmware patch file based on the firmware version read
	 * from the controller. If it fails to open the matching firmware
	 * patch file, it tries to open the default firmware patch file.
	 * If no patch file is found, allow the device to operate without
	 * a patch.
	 */
	fw = btusb_setup_intel_get_fw(hdev, &ver);
	if (!fw)
		goto complete;
	fw_ptr = fw->data;

	/* Enable the manufacturer mode of the controller.
	 * Only while this mode is enabled, the driver can download the
	 * firmware patch data and configuration parameters.
	 */
	err = btintel_enter_mfg(hdev);
	if (err) {
		release_firmware(fw);
		return err;
	}

	disable_patch = 1;

	/* The firmware data file consists of list of Intel specific HCI
	 * commands and its expected events. The first byte indicates the
	 * type of the message, either HCI command or HCI event.
	 *
	 * It reads the command and its expected event from the firmware file,
	 * and send to the controller. Once __hci_cmd_sync_ev() returns,
	 * the returned event is compared with the event read from the firmware
	 * file and it will continue until all the messages are downloaded to
	 * the controller.
	 *
	 * Once the firmware patching is completed successfully,
	 * the manufacturer mode is disabled with reset and activating the
	 * downloaded patch.
	 *
	 * If the firmware patching fails, the manufacturer mode is
	 * disabled with reset and deactivating the patch.
	 *
	 * If the default patch file is used, no reset is done when disabling
	 * the manufacturer.
	 */
	while (fw->size > fw_ptr - fw->data) {
		int ret;

		ret = btusb_setup_intel_patching(hdev, fw, &fw_ptr,
						 &disable_patch);
		if (ret < 0)
			goto exit_mfg_deactivate;
	}

	release_firmware(fw);

	if (disable_patch)
		goto exit_mfg_disable;

	/* Patching completed successfully and disable the manufacturer mode
	 * with reset and activate the downloaded firmware patches.
	 */
	err = btintel_exit_mfg(hdev, true, true);
	if (err)
		return err;

	BT_INFO("%s: Intel Bluetooth firmware patch completed and activated",
		hdev->name);

	goto complete;

exit_mfg_disable:
	/* Disable the manufacturer mode without reset */
	err = btintel_exit_mfg(hdev, false, false);
	if (err)
		return err;

	BT_INFO("%s: Intel Bluetooth firmware patch completed", hdev->name);

	goto complete;

exit_mfg_deactivate:
	release_firmware(fw);

	/* Patching failed. Disable the manufacturer mode with reset and
	 * deactivate the downloaded firmware patches.
	 */
	err = btintel_exit_mfg(hdev, true, false);
	if (err)
		return err;

	BT_INFO("%s: Intel Bluetooth firmware patch completed and deactivated",
		hdev->name);

complete:
	/* Set the event mask for Intel specific vendor events. This enables
	 * a few extra events that are useful during general operation.
	 */
	btintel_set_event_mask_mfg(hdev, false);

	btintel_check_bdaddr(hdev);
	return 0;
}

static int inject_cmd_complete(struct hci_dev *hdev, __u16 opcode)
{
	struct sk_buff *skb;
	struct hci_event_hdr *hdr;
	struct hci_ev_cmd_complete *evt;

	skb = bt_skb_alloc(sizeof(*hdr) + sizeof(*evt) + 1, GFP_ATOMIC);
	if (!skb)
		return -ENOMEM;

	hdr = skb_put(skb, sizeof(*hdr));
	hdr->evt = HCI_EV_CMD_COMPLETE;
	hdr->plen = sizeof(*evt) + 1;

	evt = skb_put(skb, sizeof(*evt));
	evt->ncmd = 0x01;
	evt->opcode = cpu_to_le16(opcode);

	skb_put_u8(skb, 0x00);

	hci_skb_pkt_type(skb) = HCI_EVENT_PKT;

	return hci_recv_frame(hdev, skb);
}

static int btusb_recv_bulk_intel(struct btusb_data *data, void *buffer,
				 int count)
{
	/* When the device is in bootloader mode, then it can send
	 * events via the bulk endpoint. These events are treated the
	 * same way as the ones received from the interrupt endpoint.
	 */
	if (test_bit(BTUSB_BOOTLOADER, &data->flags))
		return btusb_recv_intr(data, buffer, count);

	return btusb_recv_bulk(data, buffer, count);
}

static void btusb_intel_bootup(struct btusb_data *data, const void *ptr,
			       unsigned int len)
{
	const struct intel_bootup *evt = ptr;

	if (len != sizeof(*evt))
		return;

	if (test_and_clear_bit(BTUSB_BOOTING, &data->flags)) {
		smp_mb__after_atomic();
		wake_up_bit(&data->flags, BTUSB_BOOTING);
	}
}

static void btusb_intel_secure_send_result(struct btusb_data *data,
					   const void *ptr, unsigned int len)
{
	const struct intel_secure_send_result *evt = ptr;

	if (len != sizeof(*evt))
		return;

	if (evt->result)
		set_bit(BTUSB_FIRMWARE_FAILED, &data->flags);

	if (test_and_clear_bit(BTUSB_DOWNLOADING, &data->flags) &&
	    test_bit(BTUSB_FIRMWARE_LOADED, &data->flags)) {
		smp_mb__after_atomic();
		wake_up_bit(&data->flags, BTUSB_DOWNLOADING);
	}
}

static int btusb_recv_event_intel(struct hci_dev *hdev, struct sk_buff *skb)
{
	struct btusb_data *data = hci_get_drvdata(hdev);

	if (test_bit(BTUSB_BOOTLOADER, &data->flags)) {
		struct hci_event_hdr *hdr = (void *)skb->data;

		if (skb->len > HCI_EVENT_HDR_SIZE && hdr->evt == 0xff &&
		    hdr->plen > 0) {
			const void *ptr = skb->data + HCI_EVENT_HDR_SIZE + 1;
			unsigned int len = skb->len - HCI_EVENT_HDR_SIZE - 1;

			switch (skb->data[2]) {
			case 0x02:
				/* When switching to the operational firmware
				 * the device sends a vendor specific event
				 * indicating that the bootup completed.
				 */
				btusb_intel_bootup(data, ptr, len);
				break;
			case 0x06:
				/* When the firmware loading completes the
				 * device sends out a vendor specific event
				 * indicating the result of the firmware
				 * loading.
				 */
				btusb_intel_secure_send_result(data, ptr, len);
				break;
			}
		}
	}

	return hci_recv_frame(hdev, skb);
}

static int btusb_send_frame_intel(struct hci_dev *hdev, struct sk_buff *skb)
{
	struct btusb_data *data = hci_get_drvdata(hdev);
	struct urb *urb;

	BT_DBG("%s", hdev->name);

	switch (hci_skb_pkt_type(skb)) {
	case HCI_COMMAND_PKT:
		if (test_bit(BTUSB_BOOTLOADER, &data->flags)) {
			struct hci_command_hdr *cmd = (void *)skb->data;
			__u16 opcode = le16_to_cpu(cmd->opcode);

			/* When in bootloader mode and the command 0xfc09
			 * is received, it needs to be send down the
			 * bulk endpoint. So allocate a bulk URB instead.
			 */
			if (opcode == 0xfc09)
				urb = alloc_bulk_urb(hdev, skb);
			else
				urb = alloc_ctrl_urb(hdev, skb);

			/* When the 0xfc01 command is issued to boot into
			 * the operational firmware, it will actually not
			 * send a command complete event. To keep the flow
			 * control working inject that event here.
			 */
			if (opcode == 0xfc01)
				inject_cmd_complete(hdev, opcode);
		} else {
			urb = alloc_ctrl_urb(hdev, skb);
		}
		if (IS_ERR(urb))
			return PTR_ERR(urb);

		hdev->stat.cmd_tx++;
		return submit_or_queue_tx_urb(hdev, urb);

	case HCI_ACLDATA_PKT:
		urb = alloc_bulk_urb(hdev, skb);
		if (IS_ERR(urb))
			return PTR_ERR(urb);

		hdev->stat.acl_tx++;
		return submit_or_queue_tx_urb(hdev, urb);

	case HCI_SCODATA_PKT:
		if (hci_conn_num(hdev, SCO_LINK) < 1)
			return -ENODEV;

		urb = alloc_isoc_urb(hdev, skb);
		if (IS_ERR(urb))
			return PTR_ERR(urb);

		hdev->stat.sco_tx++;
		return submit_tx_urb(hdev, urb);
	}

	return -EILSEQ;
}

static int btusb_setup_intel_new(struct hci_dev *hdev)
{
	static const u8 reset_param[] = { 0x00, 0x01, 0x00, 0x01,
					  0x00, 0x08, 0x04, 0x00 };
	struct btusb_data *data = hci_get_drvdata(hdev);
	struct sk_buff *skb;
	struct intel_version ver;
	struct intel_boot_params *params;
	const struct firmware *fw;
	const u8 *fw_ptr;
	u32 frag_len;
	char fwname[64];
	ktime_t calltime, delta, rettime;
	unsigned long long duration;
	int err;

	BT_DBG("%s", hdev->name);

	calltime = ktime_get();

	/* Read the Intel version information to determine if the device
	 * is in bootloader mode or if it already has operational firmware
	 * loaded.
	 */
	err = btintel_read_version(hdev, &ver);
	if (err)
		return err;

	/* The hardware platform number has a fixed value of 0x37 and
	 * for now only accept this single value.
	 */
	if (ver.hw_platform != 0x37) {
		BT_ERR("%s: Unsupported Intel hardware platform (%u)",
		       hdev->name, ver.hw_platform);
		return -EINVAL;
	}

	/* Check for supported iBT hardware variants of this firmware
	 * loading method.
	 *
	 * This check has been put in place to ensure correct forward
	 * compatibility options when newer hardware variants come along.
	 */
	switch (ver.hw_variant) {
	case 0x0b:	/* SfP */
	case 0x0c:	/* WsP */
	case 0x11:	/* JfP */
	case 0x12:	/* ThP */
		break;
	default:
		BT_ERR("%s: Unsupported Intel hardware variant (%u)",
		       hdev->name, ver.hw_variant);
		return -EINVAL;
	}

	btintel_version_info(hdev, &ver);

	/* The firmware variant determines if the device is in bootloader
	 * mode or is running operational firmware. The value 0x06 identifies
	 * the bootloader and the value 0x23 identifies the operational
	 * firmware.
	 *
	 * When the operational firmware is already present, then only
	 * the check for valid Bluetooth device address is needed. This
	 * determines if the device will be added as configured or
	 * unconfigured controller.
	 *
	 * It is not possible to use the Secure Boot Parameters in this
	 * case since that command is only available in bootloader mode.
	 */
	if (ver.fw_variant == 0x23) {
		clear_bit(BTUSB_BOOTLOADER, &data->flags);
		btintel_check_bdaddr(hdev);
		return 0;
	}

	/* If the device is not in bootloader mode, then the only possible
	 * choice is to return an error and abort the device initialization.
	 */
	if (ver.fw_variant != 0x06) {
		BT_ERR("%s: Unsupported Intel firmware variant (%u)",
		       hdev->name, ver.fw_variant);
		return -ENODEV;
	}

	/* Read the secure boot parameters to identify the operating
	 * details of the bootloader.
	 */
	skb = __hci_cmd_sync(hdev, 0xfc0d, 0, NULL, HCI_INIT_TIMEOUT);
	if (IS_ERR(skb)) {
		BT_ERR("%s: Reading Intel boot parameters failed (%ld)",
		       hdev->name, PTR_ERR(skb));
		return PTR_ERR(skb);
	}

	if (skb->len != sizeof(*params)) {
		BT_ERR("%s: Intel boot parameters size mismatch", hdev->name);
		kfree_skb(skb);
		return -EILSEQ;
	}

	params = (struct intel_boot_params *)skb->data;

	BT_INFO("%s: Device revision is %u", hdev->name,
		le16_to_cpu(params->dev_revid));

	BT_INFO("%s: Secure boot is %s", hdev->name,
		params->secure_boot ? "enabled" : "disabled");

	BT_INFO("%s: OTP lock is %s", hdev->name,
		params->otp_lock ? "enabled" : "disabled");

	BT_INFO("%s: API lock is %s", hdev->name,
		params->api_lock ? "enabled" : "disabled");

	BT_INFO("%s: Debug lock is %s", hdev->name,
		params->debug_lock ? "enabled" : "disabled");

	BT_INFO("%s: Minimum firmware build %u week %u %u", hdev->name,
		params->min_fw_build_nn, params->min_fw_build_cw,
		2000 + params->min_fw_build_yy);

	/* It is required that every single firmware fragment is acknowledged
	 * with a command complete event. If the boot parameters indicate
	 * that this bootloader does not send them, then abort the setup.
	 */
	if (params->limited_cce != 0x00) {
		BT_ERR("%s: Unsupported Intel firmware loading method (%u)",
		       hdev->name, params->limited_cce);
		kfree_skb(skb);
		return -EINVAL;
	}

	/* If the OTP has no valid Bluetooth device address, then there will
	 * also be no valid address for the operational firmware.
	 */
	if (!bacmp(&params->otp_bdaddr, BDADDR_ANY)) {
		BT_INFO("%s: No device address configured", hdev->name);
		set_bit(HCI_QUIRK_INVALID_BDADDR, &hdev->quirks);
	}

	/* With this Intel bootloader only the hardware variant and device
	 * revision information are used to select the right firmware.
	 *
	 * The firmware filename is ibt-<hw_variant>-<dev_revid>.sfi.
	 *
	 * Currently the supported hardware variants are:
	 *   11 (0x0b) for iBT3.0 (LnP/SfP)
	 *   12 (0x0c) for iBT3.5 (WsP)
	 *   17 (0x11) for iBT3.5 (JfP)
	 *   18 (0x12) for iBT3.5 (ThP)
	 */
	snprintf(fwname, sizeof(fwname), "intel/ibt-%u-%u.sfi",
		 le16_to_cpu(ver.hw_variant),
		 le16_to_cpu(params->dev_revid));

	err = request_firmware(&fw, fwname, &hdev->dev);
	if (err < 0) {
		BT_ERR("%s: Failed to load Intel firmware file (%d)",
		       hdev->name, err);
		kfree_skb(skb);
		return err;
	}

	BT_INFO("%s: Found device firmware: %s", hdev->name, fwname);

	/* Save the DDC file name for later use to apply once the firmware
	 * downloading is done.
	 */
	snprintf(fwname, sizeof(fwname), "intel/ibt-%u-%u.ddc",
		 le16_to_cpu(ver.hw_variant),
		 le16_to_cpu(params->dev_revid));

	kfree_skb(skb);

	if (fw->size < 644) {
		BT_ERR("%s: Invalid size of firmware file (%zu)",
		       hdev->name, fw->size);
		err = -EBADF;
		goto done;
	}

	set_bit(BTUSB_DOWNLOADING, &data->flags);

	/* Start the firmware download transaction with the Init fragment
	 * represented by the 128 bytes of CSS header.
	 */
	err = btintel_secure_send(hdev, 0x00, 128, fw->data);
	if (err < 0) {
		BT_ERR("%s: Failed to send firmware header (%d)",
		       hdev->name, err);
		goto done;
	}

	/* Send the 256 bytes of public key information from the firmware
	 * as the PKey fragment.
	 */
	err = btintel_secure_send(hdev, 0x03, 256, fw->data + 128);
	if (err < 0) {
		BT_ERR("%s: Failed to send firmware public key (%d)",
		       hdev->name, err);
		goto done;
	}

	/* Send the 256 bytes of signature information from the firmware
	 * as the Sign fragment.
	 */
	err = btintel_secure_send(hdev, 0x02, 256, fw->data + 388);
	if (err < 0) {
		BT_ERR("%s: Failed to send firmware signature (%d)",
		       hdev->name, err);
		goto done;
	}

	fw_ptr = fw->data + 644;
	frag_len = 0;

	while (fw_ptr - fw->data < fw->size) {
		struct hci_command_hdr *cmd = (void *)(fw_ptr + frag_len);

		frag_len += sizeof(*cmd) + cmd->plen;

		/* The parameter length of the secure send command requires
		 * a 4 byte alignment. It happens so that the firmware file
		 * contains proper Intel_NOP commands to align the fragments
		 * as needed.
		 *
		 * Send set of commands with 4 byte alignment from the
		 * firmware data buffer as a single Data fragement.
		 */
		if (!(frag_len % 4)) {
			err = btintel_secure_send(hdev, 0x01, frag_len, fw_ptr);
			if (err < 0) {
				BT_ERR("%s: Failed to send firmware data (%d)",
				       hdev->name, err);
				goto done;
			}

			fw_ptr += frag_len;
			frag_len = 0;
		}
	}

	set_bit(BTUSB_FIRMWARE_LOADED, &data->flags);

	BT_INFO("%s: Waiting for firmware download to complete", hdev->name);

	/* Before switching the device into operational mode and with that
	 * booting the loaded firmware, wait for the bootloader notification
	 * that all fragments have been successfully received.
	 *
	 * When the event processing receives the notification, then the
	 * BTUSB_DOWNLOADING flag will be cleared.
	 *
	 * The firmware loading should not take longer than 5 seconds
	 * and thus just timeout if that happens and fail the setup
	 * of this device.
	 */
	err = wait_on_bit_timeout(&data->flags, BTUSB_DOWNLOADING,
				  TASK_INTERRUPTIBLE,
				  msecs_to_jiffies(5000));
	if (err == -EINTR) {
		BT_ERR("%s: Firmware loading interrupted", hdev->name);
		goto done;
	}

	if (err) {
		BT_ERR("%s: Firmware loading timeout", hdev->name);
		err = -ETIMEDOUT;
		goto done;
	}

	if (test_bit(BTUSB_FIRMWARE_FAILED, &data->flags)) {
		BT_ERR("%s: Firmware loading failed", hdev->name);
		err = -ENOEXEC;
		goto done;
	}

	rettime = ktime_get();
	delta = ktime_sub(rettime, calltime);
	duration = (unsigned long long) ktime_to_ns(delta) >> 10;

	BT_INFO("%s: Firmware loaded in %llu usecs", hdev->name, duration);

done:
	release_firmware(fw);

	if (err < 0)
		return err;

	calltime = ktime_get();

	set_bit(BTUSB_BOOTING, &data->flags);

	skb = __hci_cmd_sync(hdev, 0xfc01, sizeof(reset_param), reset_param,
			     HCI_INIT_TIMEOUT);
	if (IS_ERR(skb))
		return PTR_ERR(skb);

	kfree_skb(skb);

	/* The bootloader will not indicate when the device is ready. This
	 * is done by the operational firmware sending bootup notification.
	 *
	 * Booting into operational firmware should not take longer than
	 * 1 second. However if that happens, then just fail the setup
	 * since something went wrong.
	 */
	BT_INFO("%s: Waiting for device to boot", hdev->name);

	err = wait_on_bit_timeout(&data->flags, BTUSB_BOOTING,
				  TASK_INTERRUPTIBLE,
				  msecs_to_jiffies(1000));

	if (err == -EINTR) {
		BT_ERR("%s: Device boot interrupted", hdev->name);
		return -EINTR;
	}

	if (err) {
		BT_ERR("%s: Device boot timeout", hdev->name);
		return -ETIMEDOUT;
	}

	rettime = ktime_get();
	delta = ktime_sub(rettime, calltime);
	duration = (unsigned long long) ktime_to_ns(delta) >> 10;

	BT_INFO("%s: Device booted in %llu usecs", hdev->name, duration);

	clear_bit(BTUSB_BOOTLOADER, &data->flags);

	/* Once the device is running in operational mode, it needs to apply
	 * the device configuration (DDC) parameters.
	 *
	 * The device can work without DDC parameters, so even if it fails
	 * to load the file, no need to fail the setup.
	 */
	btintel_load_ddc_config(hdev, fwname);

	/* Set the event mask for Intel specific vendor events. This enables
	 * a few extra events that are useful during general operation. It
	 * does not enable any debugging related events.
	 *
	 * The device will function correctly without these events enabled
	 * and thus no need to fail the setup.
	 */
	btintel_set_event_mask(hdev, false);

	return 0;
}

static int btusb_shutdown_intel(struct hci_dev *hdev)
{
	struct sk_buff *skb;
	long ret;

	/* Some platforms have an issue with BT LED when the interface is
	 * down or BT radio is turned off, which takes 5 seconds to BT LED
	 * goes off. This command turns off the BT LED immediately.
	 */
	skb = __hci_cmd_sync(hdev, 0xfc3f, 0, NULL, HCI_INIT_TIMEOUT);
	if (IS_ERR(skb)) {
		ret = PTR_ERR(skb);
		BT_ERR("%s: turning off Intel device LED failed (%ld)",
		       hdev->name, ret);
		return ret;
	}
	kfree_skb(skb);

	return 0;
}

#ifdef CONFIG_PM
/* Configure an out-of-band gpio as wake-up pin, if specified in device tree */
static int marvell_config_oob_wake(struct hci_dev *hdev)
{
	struct sk_buff *skb;
	struct btusb_data *data = hci_get_drvdata(hdev);
	struct device *dev = &data->udev->dev;
	u16 pin, gap, opcode;
	int ret;
	u8 cmd[5];

	/* Move on if no wakeup pin specified */
	if (of_property_read_u16(dev->of_node, "marvell,wakeup-pin", &pin) ||
	    of_property_read_u16(dev->of_node, "marvell,wakeup-gap-ms", &gap))
		return 0;

	/* Vendor specific command to configure a GPIO as wake-up pin */
	opcode = hci_opcode_pack(0x3F, 0x59);
	cmd[0] = opcode & 0xFF;
	cmd[1] = opcode >> 8;
	cmd[2] = 2; /* length of parameters that follow */
	cmd[3] = pin;
	cmd[4] = gap; /* time in ms, for which wakeup pin should be asserted */

	skb = bt_skb_alloc(sizeof(cmd), GFP_KERNEL);
	if (!skb) {
		bt_dev_err(hdev, "%s: No memory\n", __func__);
		return -ENOMEM;
	}

	skb_put_data(skb, cmd, sizeof(cmd));
	hci_skb_pkt_type(skb) = HCI_COMMAND_PKT;

	ret = btusb_send_frame(hdev, skb);
	if (ret) {
		bt_dev_err(hdev, "%s: configuration failed\n", __func__);
		kfree_skb(skb);
		return ret;
	}

	return 0;
}
#endif

static int btusb_set_bdaddr_marvell(struct hci_dev *hdev,
				    const bdaddr_t *bdaddr)
{
	struct sk_buff *skb;
	u8 buf[8];
	long ret;

	buf[0] = 0xfe;
	buf[1] = sizeof(bdaddr_t);
	memcpy(buf + 2, bdaddr, sizeof(bdaddr_t));

	skb = __hci_cmd_sync(hdev, 0xfc22, sizeof(buf), buf, HCI_INIT_TIMEOUT);
	if (IS_ERR(skb)) {
		ret = PTR_ERR(skb);
		BT_ERR("%s: changing Marvell device address failed (%ld)",
		       hdev->name, ret);
		return ret;
	}
	kfree_skb(skb);

	return 0;
}

static int btusb_set_bdaddr_ath3012(struct hci_dev *hdev,
				    const bdaddr_t *bdaddr)
{
	struct sk_buff *skb;
	u8 buf[10];
	long ret;

	buf[0] = 0x01;
	buf[1] = 0x01;
	buf[2] = 0x00;
	buf[3] = sizeof(bdaddr_t);
	memcpy(buf + 4, bdaddr, sizeof(bdaddr_t));

	skb = __hci_cmd_sync(hdev, 0xfc0b, sizeof(buf), buf, HCI_INIT_TIMEOUT);
	if (IS_ERR(skb)) {
		ret = PTR_ERR(skb);
		BT_ERR("%s: Change address command failed (%ld)",
		       hdev->name, ret);
		return ret;
	}
	kfree_skb(skb);

	return 0;
}

#define QCA_DFU_PACKET_LEN	4096

#define QCA_GET_TARGET_VERSION	0x09
#define QCA_CHECK_STATUS	0x05
#define QCA_DFU_DOWNLOAD	0x01

#define QCA_SYSCFG_UPDATED	0x40
#define QCA_PATCH_UPDATED	0x80
#define QCA_DFU_TIMEOUT		3000

struct qca_version {
	__le32	rom_version;
	__le32	patch_version;
	__le32	ram_version;
	__le32	ref_clock;
	__u8	reserved[4];
} __packed;

struct qca_rampatch_version {
	__le16	rom_version;
	__le16	patch_version;
} __packed;

struct qca_device_info {
	u32	rom_version;
	u8	rampatch_hdr;	/* length of header in rampatch */
	u8	nvm_hdr;	/* length of header in NVM */
	u8	ver_offset;	/* offset of version structure in rampatch */
};

static const struct qca_device_info qca_devices_table[] = {
	{ 0x00000100, 20, 4, 10 }, /* Rome 1.0 */
	{ 0x00000101, 20, 4, 10 }, /* Rome 1.1 */
	{ 0x00000200, 28, 4, 18 }, /* Rome 2.0 */
	{ 0x00000201, 28, 4, 18 }, /* Rome 2.1 */
	{ 0x00000300, 28, 4, 18 }, /* Rome 3.0 */
	{ 0x00000302, 28, 4, 18 }, /* Rome 3.2 */
};

static int btusb_qca_send_vendor_req(struct hci_dev *hdev, u8 request,
				     void *data, u16 size)
{
	struct btusb_data *btdata = hci_get_drvdata(hdev);
	struct usb_device *udev = btdata->udev;
	int pipe, err;
	u8 *buf;

	buf = kmalloc(size, GFP_KERNEL);
	if (!buf)
		return -ENOMEM;

	/* Found some of USB hosts have IOT issues with ours so that we should
	 * not wait until HCI layer is ready.
	 */
	pipe = usb_rcvctrlpipe(udev, 0);
	err = usb_control_msg(udev, pipe, request, USB_TYPE_VENDOR | USB_DIR_IN,
			      0, 0, buf, size, USB_CTRL_SET_TIMEOUT);
	if (err < 0) {
		BT_ERR("%s: Failed to access otp area (%d)", hdev->name, err);
		goto done;
	}

	memcpy(data, buf, size);

done:
	kfree(buf);

	return err;
}

static int btusb_setup_qca_download_fw(struct hci_dev *hdev,
				       const struct firmware *firmware,
				       size_t hdr_size)
{
	struct btusb_data *btdata = hci_get_drvdata(hdev);
	struct usb_device *udev = btdata->udev;
	size_t count, size, sent = 0;
	int pipe, len, err;
	u8 *buf;

	buf = kmalloc(QCA_DFU_PACKET_LEN, GFP_KERNEL);
	if (!buf)
		return -ENOMEM;

	count = firmware->size;

	size = min_t(size_t, count, hdr_size);
	memcpy(buf, firmware->data, size);

	/* USB patches should go down to controller through USB path
	 * because binary format fits to go down through USB channel.
	 * USB control path is for patching headers and USB bulk is for
	 * patch body.
	 */
	pipe = usb_sndctrlpipe(udev, 0);
	err = usb_control_msg(udev, pipe, QCA_DFU_DOWNLOAD, USB_TYPE_VENDOR,
			      0, 0, buf, size, USB_CTRL_SET_TIMEOUT);
	if (err < 0) {
		BT_ERR("%s: Failed to send headers (%d)", hdev->name, err);
		goto done;
	}

	sent += size;
	count -= size;

	while (count) {
		size = min_t(size_t, count, QCA_DFU_PACKET_LEN);

		memcpy(buf, firmware->data + sent, size);

		pipe = usb_sndbulkpipe(udev, 0x02);
		err = usb_bulk_msg(udev, pipe, buf, size, &len,
				   QCA_DFU_TIMEOUT);
		if (err < 0) {
			BT_ERR("%s: Failed to send body at %zd of %zd (%d)",
			       hdev->name, sent, firmware->size, err);
			break;
		}

		if (size != len) {
			BT_ERR("%s: Failed to get bulk buffer", hdev->name);
			err = -EILSEQ;
			break;
		}

		sent  += size;
		count -= size;
	}

done:
	kfree(buf);
	return err;
}

static int btusb_setup_qca_load_rampatch(struct hci_dev *hdev,
					 struct qca_version *ver,
					 const struct qca_device_info *info)
{
	struct qca_rampatch_version *rver;
	const struct firmware *fw;
	u32 ver_rom, ver_patch;
	u16 rver_rom, rver_patch;
	char fwname[64];
	int err;

	ver_rom = le32_to_cpu(ver->rom_version);
	ver_patch = le32_to_cpu(ver->patch_version);

	snprintf(fwname, sizeof(fwname), "qca/rampatch_usb_%08x.bin", ver_rom);

	err = request_firmware(&fw, fwname, &hdev->dev);
	if (err) {
		BT_ERR("%s: failed to request rampatch file: %s (%d)",
		       hdev->name, fwname, err);
		return err;
	}

	BT_INFO("%s: using rampatch file: %s", hdev->name, fwname);

	rver = (struct qca_rampatch_version *)(fw->data + info->ver_offset);
	rver_rom = le16_to_cpu(rver->rom_version);
	rver_patch = le16_to_cpu(rver->patch_version);

	BT_INFO("%s: QCA: patch rome 0x%x build 0x%x, firmware rome 0x%x "
		"build 0x%x", hdev->name, rver_rom, rver_patch, ver_rom,
		ver_patch);

	if (rver_rom != ver_rom || rver_patch <= ver_patch) {
		BT_ERR("%s: rampatch file version did not match with firmware",
		       hdev->name);
		err = -EINVAL;
		goto done;
	}

	err = btusb_setup_qca_download_fw(hdev, fw, info->rampatch_hdr);

done:
	release_firmware(fw);

	return err;
}

static int btusb_setup_qca_load_nvm(struct hci_dev *hdev,
				    struct qca_version *ver,
				    const struct qca_device_info *info)
{
	const struct firmware *fw;
	char fwname[64];
	int err;

	snprintf(fwname, sizeof(fwname), "qca/nvm_usb_%08x.bin",
		 le32_to_cpu(ver->rom_version));

	err = request_firmware(&fw, fwname, &hdev->dev);
	if (err) {
		BT_ERR("%s: failed to request NVM file: %s (%d)",
		       hdev->name, fwname, err);
		return err;
	}

	BT_INFO("%s: using NVM file: %s", hdev->name, fwname);

	err = btusb_setup_qca_download_fw(hdev, fw, info->nvm_hdr);

	release_firmware(fw);

	return err;
}

static int btusb_setup_qca(struct hci_dev *hdev)
{
	const struct qca_device_info *info = NULL;
	struct qca_version ver;
	u32 ver_rom;
	u8 status;
	int i, err;

	err = btusb_qca_send_vendor_req(hdev, QCA_GET_TARGET_VERSION, &ver,
					sizeof(ver));
	if (err < 0)
		return err;

	ver_rom = le32_to_cpu(ver.rom_version);
	for (i = 0; i < ARRAY_SIZE(qca_devices_table); i++) {
		if (ver_rom == qca_devices_table[i].rom_version)
			info = &qca_devices_table[i];
	}
	if (!info) {
		BT_ERR("%s: don't support firmware rome 0x%x", hdev->name,
		       ver_rom);
		return -ENODEV;
	}

	err = btusb_qca_send_vendor_req(hdev, QCA_CHECK_STATUS, &status,
					sizeof(status));
	if (err < 0)
		return err;

	if (!(status & QCA_PATCH_UPDATED)) {
		err = btusb_setup_qca_load_rampatch(hdev, &ver, info);
		if (err < 0)
			return err;
	}

	if (!(status & QCA_SYSCFG_UPDATED)) {
		err = btusb_setup_qca_load_nvm(hdev, &ver, info);
		if (err < 0)
			return err;
	}

	return 0;
}

#ifdef CONFIG_BT_HCIBTUSB_BCM
static inline int __set_diag_interface(struct hci_dev *hdev)
{
	struct btusb_data *data = hci_get_drvdata(hdev);
	struct usb_interface *intf = data->diag;
	int i;

	if (!data->diag)
		return -ENODEV;

	data->diag_tx_ep = NULL;
	data->diag_rx_ep = NULL;

	for (i = 0; i < intf->cur_altsetting->desc.bNumEndpoints; i++) {
		struct usb_endpoint_descriptor *ep_desc;

		ep_desc = &intf->cur_altsetting->endpoint[i].desc;

		if (!data->diag_tx_ep && usb_endpoint_is_bulk_out(ep_desc)) {
			data->diag_tx_ep = ep_desc;
			continue;
		}

		if (!data->diag_rx_ep && usb_endpoint_is_bulk_in(ep_desc)) {
			data->diag_rx_ep = ep_desc;
			continue;
		}
	}

	if (!data->diag_tx_ep || !data->diag_rx_ep) {
		BT_ERR("%s invalid diagnostic descriptors", hdev->name);
		return -ENODEV;
	}

	return 0;
}

static struct urb *alloc_diag_urb(struct hci_dev *hdev, bool enable)
{
	struct btusb_data *data = hci_get_drvdata(hdev);
	struct sk_buff *skb;
	struct urb *urb;
	unsigned int pipe;

	if (!data->diag_tx_ep)
		return ERR_PTR(-ENODEV);

	urb = usb_alloc_urb(0, GFP_KERNEL);
	if (!urb)
		return ERR_PTR(-ENOMEM);

	skb = bt_skb_alloc(2, GFP_KERNEL);
	if (!skb) {
		usb_free_urb(urb);
		return ERR_PTR(-ENOMEM);
	}

	skb_put_u8(skb, 0xf0);
	skb_put_u8(skb, enable);

	pipe = usb_sndbulkpipe(data->udev, data->diag_tx_ep->bEndpointAddress);

	usb_fill_bulk_urb(urb, data->udev, pipe,
			  skb->data, skb->len, btusb_tx_complete, skb);

	skb->dev = (void *)hdev;

	return urb;
}

static int btusb_bcm_set_diag(struct hci_dev *hdev, bool enable)
{
	struct btusb_data *data = hci_get_drvdata(hdev);
	struct urb *urb;

	if (!data->diag)
		return -ENODEV;

	if (!test_bit(HCI_RUNNING, &hdev->flags))
		return -ENETDOWN;

	urb = alloc_diag_urb(hdev, enable);
	if (IS_ERR(urb))
		return PTR_ERR(urb);

	return submit_or_queue_tx_urb(hdev, urb);
}
#endif

#ifdef CONFIG_PM
static irqreturn_t btusb_oob_wake_handler(int irq, void *priv)
{
	struct btusb_data *data = priv;

	pm_wakeup_event(&data->udev->dev, 0);
	pm_system_wakeup();

	/* Disable only if not already disabled (keep it balanced) */
	if (test_and_clear_bit(BTUSB_OOB_WAKE_ENABLED, &data->flags)) {
		disable_irq_nosync(irq);
		disable_irq_wake(irq);
	}
	return IRQ_HANDLED;
}

static const struct of_device_id btusb_match_table[] = {
	{ .compatible = "usb1286,204e" },
	{ }
};
MODULE_DEVICE_TABLE(of, btusb_match_table);

/* Use an oob wakeup pin? */
static int btusb_config_oob_wake(struct hci_dev *hdev)
{
	struct btusb_data *data = hci_get_drvdata(hdev);
	struct device *dev = &data->udev->dev;
	int irq, ret;

	clear_bit(BTUSB_OOB_WAKE_ENABLED, &data->flags);

	if (!of_match_device(btusb_match_table, dev))
		return 0;

	/* Move on if no IRQ specified */
	irq = of_irq_get_byname(dev->of_node, "wakeup");
	if (irq <= 0) {
		bt_dev_dbg(hdev, "%s: no OOB Wakeup IRQ in DT", __func__);
		return 0;
	}

	ret = devm_request_irq(&hdev->dev, irq, btusb_oob_wake_handler,
			       0, "OOB Wake-on-BT", data);
	if (ret) {
		bt_dev_err(hdev, "%s: IRQ request failed", __func__);
		return ret;
	}

	ret = device_init_wakeup(dev, true);
	if (ret) {
		bt_dev_err(hdev, "%s: failed to init_wakeup", __func__);
		return ret;
	}

	data->oob_wake_irq = irq;
	disable_irq(irq);
	bt_dev_info(hdev, "OOB Wake-on-BT configured at IRQ %u", irq);
	return 0;
}
#endif

static void btusb_check_needs_reset_resume(struct usb_interface *intf)
{
	if (dmi_check_system(btusb_needs_reset_resume_table))
		interface_to_usbdev(intf)->quirks |= USB_QUIRK_RESET_RESUME;
}

static int btusb_probe(struct usb_interface *intf,
		       const struct usb_device_id *id)
{
	struct usb_endpoint_descriptor *ep_desc;
	struct btusb_data *data;
	struct hci_dev *hdev;
	unsigned ifnum_base;
	int i, err;

	BT_DBG("intf %p id %p", intf, id);

	/* interface numbers are hardcoded in the spec */
	if (intf->cur_altsetting->desc.bInterfaceNumber != 0) {
		if (!(id->driver_info & BTUSB_IFNUM_2))
			return -ENODEV;
		if (intf->cur_altsetting->desc.bInterfaceNumber != 2)
			return -ENODEV;
	}

	ifnum_base = intf->cur_altsetting->desc.bInterfaceNumber;

	if (!id->driver_info) {
		const struct usb_device_id *match;

		match = usb_match_id(intf, blacklist_table);
		if (match)
			id = match;
	}

	if (id->driver_info == BTUSB_IGNORE)
		return -ENODEV;

	if (id->driver_info & BTUSB_BCM_NO_PRODID) {
		struct usb_device *udev = interface_to_usbdev(intf);

		/* For the broken Broadcom devices that show 0000:0000
		 * as USB vendor and product information, check that the
		 * manufacturer string identifies them as Broadcom based
		 * devices.
		 */
		if (!udev->manufacturer ||
		    strcmp(udev->manufacturer, "Broadcom Corp"))
			return -ENODEV;
	}

	if (id->driver_info & BTUSB_ATH3012) {
		struct usb_device *udev = interface_to_usbdev(intf);

		/* Old firmware would otherwise let ath3k driver load
		 * patch and sysconfig files
		 */
		if (le16_to_cpu(udev->descriptor.bcdDevice) <= 0x0001)
			return -ENODEV;
	}

	data = devm_kzalloc(&intf->dev, sizeof(*data), GFP_KERNEL);
	if (!data)
		return -ENOMEM;

	for (i = 0; i < intf->cur_altsetting->desc.bNumEndpoints; i++) {
		ep_desc = &intf->cur_altsetting->endpoint[i].desc;

		if (!data->intr_ep && usb_endpoint_is_int_in(ep_desc)) {
			data->intr_ep = ep_desc;
			continue;
		}

		if (!data->bulk_tx_ep && usb_endpoint_is_bulk_out(ep_desc)) {
			data->bulk_tx_ep = ep_desc;
			continue;
		}

		if (!data->bulk_rx_ep && usb_endpoint_is_bulk_in(ep_desc)) {
			data->bulk_rx_ep = ep_desc;
			continue;
		}
	}

	if (!data->intr_ep || !data->bulk_tx_ep || !data->bulk_rx_ep)
		return -ENODEV;

	if (id->driver_info & BTUSB_AMP) {
		data->cmdreq_type = USB_TYPE_CLASS | 0x01;
		data->cmdreq = 0x2b;
	} else {
		data->cmdreq_type = USB_TYPE_CLASS;
		data->cmdreq = 0x00;
	}

	data->udev = interface_to_usbdev(intf);
	data->intf = intf;

	INIT_WORK(&data->work, btusb_work);
	INIT_WORK(&data->waker, btusb_waker);
	init_usb_anchor(&data->deferred);
	init_usb_anchor(&data->tx_anchor);
	spin_lock_init(&data->txlock);

	init_usb_anchor(&data->intr_anchor);
	init_usb_anchor(&data->bulk_anchor);
	init_usb_anchor(&data->isoc_anchor);
	init_usb_anchor(&data->diag_anchor);
	spin_lock_init(&data->rxlock);

	if (id->driver_info & BTUSB_INTEL_NEW) {
		data->recv_event = btusb_recv_event_intel;
		data->recv_bulk = btusb_recv_bulk_intel;
		set_bit(BTUSB_BOOTLOADER, &data->flags);
	} else {
		data->recv_event = hci_recv_frame;
		data->recv_bulk = btusb_recv_bulk;
	}

	hdev = hci_alloc_dev();
	if (!hdev)
		return -ENOMEM;

	hdev->bus = HCI_USB;
	hci_set_drvdata(hdev, data);

	if (id->driver_info & BTUSB_AMP)
		hdev->dev_type = HCI_AMP;
	else
		hdev->dev_type = HCI_PRIMARY;

	data->hdev = hdev;

	SET_HCIDEV_DEV(hdev, &intf->dev);

	hdev->open   = btusb_open;
	hdev->close  = btusb_close;
	hdev->flush  = btusb_flush;
	hdev->send   = btusb_send_frame;
	hdev->notify = btusb_notify;

#ifdef CONFIG_PM
	err = btusb_config_oob_wake(hdev);
	if (err)
		goto out_free_dev;

	/* Marvell devices may need a specific chip configuration */
	if (id->driver_info & BTUSB_MARVELL && data->oob_wake_irq) {
		err = marvell_config_oob_wake(hdev);
		if (err)
			goto out_free_dev;
	}
#endif
	if (id->driver_info & BTUSB_CW6622)
		set_bit(HCI_QUIRK_BROKEN_STORED_LINK_KEY, &hdev->quirks);

	if (id->driver_info & BTUSB_BCM2045)
		set_bit(HCI_QUIRK_BROKEN_STORED_LINK_KEY, &hdev->quirks);

	if (id->driver_info & BTUSB_BCM92035)
		hdev->setup = btusb_setup_bcm92035;

#ifdef CONFIG_BT_HCIBTUSB_BCM
	if (id->driver_info & BTUSB_BCM_PATCHRAM) {
		hdev->manufacturer = 15;
		hdev->setup = btbcm_setup_patchram;
		hdev->set_diag = btusb_bcm_set_diag;
		hdev->set_bdaddr = btbcm_set_bdaddr;

		/* Broadcom LM_DIAG Interface numbers are hardcoded */
		data->diag = usb_ifnum_to_if(data->udev, ifnum_base + 2);
	}

	if (id->driver_info & BTUSB_BCM_APPLE) {
		hdev->manufacturer = 15;
		hdev->setup = btbcm_setup_apple;
		hdev->set_diag = btusb_bcm_set_diag;

		/* Broadcom LM_DIAG Interface numbers are hardcoded */
		data->diag = usb_ifnum_to_if(data->udev, ifnum_base + 2);
	}
#endif

	if (id->driver_info & BTUSB_INTEL) {
		hdev->manufacturer = 2;
		hdev->setup = btusb_setup_intel;
		hdev->shutdown = btusb_shutdown_intel;
		hdev->set_diag = btintel_set_diag_mfg;
		hdev->set_bdaddr = btintel_set_bdaddr;
		set_bit(HCI_QUIRK_STRICT_DUPLICATE_FILTER, &hdev->quirks);
		set_bit(HCI_QUIRK_SIMULTANEOUS_DISCOVERY, &hdev->quirks);
		set_bit(HCI_QUIRK_NON_PERSISTENT_DIAG, &hdev->quirks);
	}

	if (id->driver_info & BTUSB_INTEL_NEW) {
		hdev->manufacturer = 2;
		hdev->send = btusb_send_frame_intel;
		hdev->setup = btusb_setup_intel_new;
		hdev->hw_error = btintel_hw_error;
		hdev->set_diag = btintel_set_diag;
		hdev->set_bdaddr = btintel_set_bdaddr;
		set_bit(HCI_QUIRK_STRICT_DUPLICATE_FILTER, &hdev->quirks);
		set_bit(HCI_QUIRK_NON_PERSISTENT_DIAG, &hdev->quirks);
	}

	if (id->driver_info & BTUSB_MARVELL)
		hdev->set_bdaddr = btusb_set_bdaddr_marvell;

	if (id->driver_info & BTUSB_SWAVE) {
		set_bit(HCI_QUIRK_FIXUP_INQUIRY_MODE, &hdev->quirks);
		set_bit(HCI_QUIRK_BROKEN_LOCAL_COMMANDS, &hdev->quirks);
	}

	if (id->driver_info & BTUSB_INTEL_BOOT) {
		hdev->manufacturer = 2;
		set_bit(HCI_QUIRK_RAW_DEVICE, &hdev->quirks);
	}

	if (id->driver_info & BTUSB_ATH3012) {
		hdev->set_bdaddr = btusb_set_bdaddr_ath3012;
		set_bit(HCI_QUIRK_SIMULTANEOUS_DISCOVERY, &hdev->quirks);
		set_bit(HCI_QUIRK_STRICT_DUPLICATE_FILTER, &hdev->quirks);
	}

	if (id->driver_info & BTUSB_QCA_ROME) {
		data->setup_on_usb = btusb_setup_qca;
		hdev->set_bdaddr = btusb_set_bdaddr_ath3012;
		btusb_check_needs_reset_resume(intf);
	}

#ifdef CONFIG_BT_HCIBTUSB_RTL
	if (id->driver_info & BTUSB_REALTEK) {
		hdev->setup = btrtl_setup_realtek;

		/* Realtek devices lose their updated firmware over suspend,
		 * but the USB hub doesn't notice any status change.
		 * Explicitly request a device reset on resume.
		 */
		interface_to_usbdev(intf)->quirks |= USB_QUIRK_RESET_RESUME;
	}
#endif

	if (id->driver_info & BTUSB_AMP) {
		/* AMP controllers do not support SCO packets */
		data->isoc = NULL;
	} else {
		/* Interface orders are hardcoded in the specification */
		data->isoc = usb_ifnum_to_if(data->udev, ifnum_base + 1);
	}

	if (!reset)
		set_bit(HCI_QUIRK_RESET_ON_CLOSE, &hdev->quirks);

	if (force_scofix || id->driver_info & BTUSB_WRONG_SCO_MTU) {
		if (!disable_scofix)
			set_bit(HCI_QUIRK_FIXUP_BUFFER_SIZE, &hdev->quirks);
	}

	if (id->driver_info & BTUSB_BROKEN_ISOC)
		data->isoc = NULL;

	if (id->driver_info & BTUSB_DIGIANSWER) {
		data->cmdreq_type = USB_TYPE_VENDOR;
		set_bit(HCI_QUIRK_RESET_ON_CLOSE, &hdev->quirks);
	}

	if (id->driver_info & BTUSB_CSR) {
		struct usb_device *udev = data->udev;
		u16 bcdDevice = le16_to_cpu(udev->descriptor.bcdDevice);

		/* Old firmware would otherwise execute USB reset */
		if (bcdDevice < 0x117)
			set_bit(HCI_QUIRK_RESET_ON_CLOSE, &hdev->quirks);

		/* Fake CSR devices with broken commands */
		if (bcdDevice <= 0x100 || bcdDevice == 0x134)
			hdev->setup = btusb_setup_csr;

		set_bit(HCI_QUIRK_SIMULTANEOUS_DISCOVERY, &hdev->quirks);
	}

	if (id->driver_info & BTUSB_SNIFFER) {
		struct usb_device *udev = data->udev;

		/* New sniffer firmware has crippled HCI interface */
		if (le16_to_cpu(udev->descriptor.bcdDevice) > 0x997)
			set_bit(HCI_QUIRK_RAW_DEVICE, &hdev->quirks);
	}

	if (id->driver_info & BTUSB_INTEL_BOOT) {
		/* A bug in the bootloader causes that interrupt interface is
		 * only enabled after receiving SetInterface(0, AltSetting=0).
		 */
		err = usb_set_interface(data->udev, 0, 0);
		if (err < 0) {
			BT_ERR("failed to set interface 0, alt 0 %d", err);
			goto out_free_dev;
		}
	}

	if (data->isoc) {
		err = usb_driver_claim_interface(&btusb_driver,
						 data->isoc, data);
		if (err < 0)
			goto out_free_dev;
	}

#ifdef CONFIG_BT_HCIBTUSB_BCM
	if (data->diag) {
		if (!usb_driver_claim_interface(&btusb_driver,
						data->diag, data))
			__set_diag_interface(hdev);
		else
			data->diag = NULL;
	}
#endif

	err = hci_register_dev(hdev);
	if (err < 0)
		goto out_free_dev;

	usb_set_intfdata(intf, data);

	return 0;

out_free_dev:
	hci_free_dev(hdev);
	return err;
}

static void btusb_disconnect(struct usb_interface *intf)
{
	struct btusb_data *data = usb_get_intfdata(intf);
	struct hci_dev *hdev;

	BT_DBG("intf %p", intf);

	if (!data)
		return;

	hdev = data->hdev;
	usb_set_intfdata(data->intf, NULL);

	if (data->isoc)
		usb_set_intfdata(data->isoc, NULL);

	if (data->diag)
		usb_set_intfdata(data->diag, NULL);

	hci_unregister_dev(hdev);

	if (intf == data->intf) {
		if (data->isoc)
			usb_driver_release_interface(&btusb_driver, data->isoc);
		if (data->diag)
			usb_driver_release_interface(&btusb_driver, data->diag);
	} else if (intf == data->isoc) {
		if (data->diag)
			usb_driver_release_interface(&btusb_driver, data->diag);
		usb_driver_release_interface(&btusb_driver, data->intf);
	} else if (intf == data->diag) {
		usb_driver_release_interface(&btusb_driver, data->intf);
		if (data->isoc)
			usb_driver_release_interface(&btusb_driver, data->isoc);
	}

	if (data->oob_wake_irq)
		device_init_wakeup(&data->udev->dev, false);

	hci_free_dev(hdev);
}

#ifdef CONFIG_PM
static int btusb_suspend(struct usb_interface *intf, pm_message_t message)
{
	struct btusb_data *data = usb_get_intfdata(intf);

	BT_DBG("intf %p", intf);

	if (data->suspend_count++)
		return 0;

	spin_lock_irq(&data->txlock);
	if (!(PMSG_IS_AUTO(message) && data->tx_in_flight)) {
		set_bit(BTUSB_SUSPENDING, &data->flags);
		spin_unlock_irq(&data->txlock);
	} else {
		spin_unlock_irq(&data->txlock);
		data->suspend_count--;
		return -EBUSY;
	}

	cancel_work_sync(&data->work);

	btusb_stop_traffic(data);
	usb_kill_anchored_urbs(&data->tx_anchor);

	if (data->oob_wake_irq && device_may_wakeup(&data->udev->dev)) {
		set_bit(BTUSB_OOB_WAKE_ENABLED, &data->flags);
		enable_irq_wake(data->oob_wake_irq);
		enable_irq(data->oob_wake_irq);
	}

	return 0;
}

static void play_deferred(struct btusb_data *data)
{
	struct urb *urb;
	int err;

	while ((urb = usb_get_from_anchor(&data->deferred))) {
		usb_anchor_urb(urb, &data->tx_anchor);

		err = usb_submit_urb(urb, GFP_ATOMIC);
		if (err < 0) {
			if (err != -EPERM && err != -ENODEV)
				BT_ERR("%s urb %p submission failed (%d)",
				       data->hdev->name, urb, -err);
			kfree(urb->setup_packet);
			usb_unanchor_urb(urb);
			usb_free_urb(urb);
			break;
		}

		data->tx_in_flight++;
		usb_free_urb(urb);
	}

	/* Cleanup the rest deferred urbs. */
	while ((urb = usb_get_from_anchor(&data->deferred))) {
		kfree(urb->setup_packet);
		usb_free_urb(urb);
	}
}

static int btusb_resume(struct usb_interface *intf)
{
	struct btusb_data *data = usb_get_intfdata(intf);
	struct hci_dev *hdev = data->hdev;
	int err = 0;

	BT_DBG("intf %p", intf);

	if (--data->suspend_count)
		return 0;

	/* Disable only if not already disabled (keep it balanced) */
	if (test_and_clear_bit(BTUSB_OOB_WAKE_ENABLED, &data->flags)) {
		disable_irq(data->oob_wake_irq);
		disable_irq_wake(data->oob_wake_irq);
	}

	if (!test_bit(HCI_RUNNING, &hdev->flags))
		goto done;

	if (test_bit(BTUSB_INTR_RUNNING, &data->flags)) {
		err = btusb_submit_intr_urb(hdev, GFP_NOIO);
		if (err < 0) {
			clear_bit(BTUSB_INTR_RUNNING, &data->flags);
			goto failed;
		}
	}

	if (test_bit(BTUSB_BULK_RUNNING, &data->flags)) {
		err = btusb_submit_bulk_urb(hdev, GFP_NOIO);
		if (err < 0) {
			clear_bit(BTUSB_BULK_RUNNING, &data->flags);
			goto failed;
		}

		btusb_submit_bulk_urb(hdev, GFP_NOIO);
	}

	if (test_bit(BTUSB_ISOC_RUNNING, &data->flags)) {
		if (btusb_submit_isoc_urb(hdev, GFP_NOIO) < 0)
			clear_bit(BTUSB_ISOC_RUNNING, &data->flags);
		else
			btusb_submit_isoc_urb(hdev, GFP_NOIO);
	}

	spin_lock_irq(&data->txlock);
	play_deferred(data);
	clear_bit(BTUSB_SUSPENDING, &data->flags);
	spin_unlock_irq(&data->txlock);
	schedule_work(&data->work);

	return 0;

failed:
	usb_scuttle_anchored_urbs(&data->deferred);
done:
	spin_lock_irq(&data->txlock);
	clear_bit(BTUSB_SUSPENDING, &data->flags);
	spin_unlock_irq(&data->txlock);

	return err;
}
#endif

static struct usb_driver btusb_driver = {
	.name		= "btusb",
	.probe		= btusb_probe,
	.disconnect	= btusb_disconnect,
#ifdef CONFIG_PM
	.suspend	= btusb_suspend,
	.resume		= btusb_resume,
#endif
	.id_table	= btusb_table,
	.supports_autosuspend = 1,
	.disable_hub_initiated_lpm = 1,
};

module_usb_driver(btusb_driver);

module_param(disable_scofix, bool, 0644);
MODULE_PARM_DESC(disable_scofix, "Disable fixup of wrong SCO buffer size");

module_param(force_scofix, bool, 0644);
MODULE_PARM_DESC(force_scofix, "Force fixup of wrong SCO buffers size");

module_param(reset, bool, 0644);
MODULE_PARM_DESC(reset, "Send HCI reset command on initialization");

MODULE_AUTHOR("Marcel Holtmann <marcel@holtmann.org>");
MODULE_DESCRIPTION("Generic Bluetooth USB driver ver " VERSION);
MODULE_VERSION(VERSION);
MODULE_LICENSE("GPL");<|MERGE_RESOLUTION|>--- conflicted
+++ resolved
@@ -374,13 +374,10 @@
 	/* Additional Realtek 8723BU Bluetooth devices */
 	{ USB_DEVICE(0x7392, 0xa611), .driver_info = BTUSB_REALTEK },
 
-<<<<<<< HEAD
-=======
 	/* Additional Realtek 8723DE Bluetooth devices */
 	{ USB_DEVICE(0x0bda, 0xb009), .driver_info = BTUSB_REALTEK },
 	{ USB_DEVICE(0x2ff8, 0xb011), .driver_info = BTUSB_REALTEK },
 
->>>>>>> 1ec8f1f0
 	/* Additional Realtek 8821AE Bluetooth devices */
 	{ USB_DEVICE(0x0b05, 0x17dc), .driver_info = BTUSB_REALTEK },
 	{ USB_DEVICE(0x13d3, 0x3414), .driver_info = BTUSB_REALTEK },
