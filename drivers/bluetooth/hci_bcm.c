/*
 *
 *  Bluetooth HCI UART driver for Broadcom devices
 *
 *  Copyright (C) 2015  Intel Corporation
 *
 *
 *  This program is free software; you can redistribute it and/or modify
 *  it under the terms of the GNU General Public License as published by
 *  the Free Software Foundation; either version 2 of the License, or
 *  (at your option) any later version.
 *
 *  This program is distributed in the hope that it will be useful,
 *  but WITHOUT ANY WARRANTY; without even the implied warranty of
 *  MERCHANTABILITY or FITNESS FOR A PARTICULAR PURPOSE.  See the
 *  GNU General Public License for more details.
 *
 *  You should have received a copy of the GNU General Public License
 *  along with this program; if not, write to the Free Software
 *  Foundation, Inc., 59 Temple Place, Suite 330, Boston, MA  02111-1307  USA
 *
 */

#include <linux/kernel.h>
#include <linux/errno.h>
#include <linux/skbuff.h>
#include <linux/firmware.h>
#include <linux/module.h>
#include <linux/acpi.h>
#include <linux/of.h>
#include <linux/property.h>
#include <linux/platform_device.h>
#include <linux/clk.h>
#include <linux/gpio/consumer.h>
#include <linux/tty.h>
#include <linux/interrupt.h>
#include <linux/dmi.h>
#include <linux/pm_runtime.h>
#include <linux/serdev.h>

#include <net/bluetooth/bluetooth.h>
#include <net/bluetooth/hci_core.h>

#include "btbcm.h"
#include "hci_uart.h"

#define BCM_NULL_PKT 0x00
#define BCM_NULL_SIZE 0

#define BCM_LM_DIAG_PKT 0x07
#define BCM_LM_DIAG_SIZE 63

#define BCM_AUTOSUSPEND_DELAY	5000 /* default autosleep delay */

/* platform device driver resources */
struct bcm_device {
	struct list_head	list;

	struct platform_device	*pdev;

	const char		*name;
	struct gpio_desc	*device_wakeup;
	struct gpio_desc	*shutdown;

	struct clk		*clk;
	bool			clk_enabled;

	u32			init_speed;
	u32			oper_speed;
	int			irq;
	u8			irq_polarity;

#ifdef CONFIG_PM
	struct hci_uart		*hu;
	bool			is_suspended; /* suspend/resume flag */
#endif
};

/* serdev driver resources */
struct bcm_serdev {
	struct hci_uart hu;
};

/* generic bcm uart resources */
struct bcm_data {
	struct sk_buff		*rx_skb;
	struct sk_buff_head	txq;

	struct bcm_device	*dev;
};

/* List of BCM BT UART devices */
static DEFINE_MUTEX(bcm_device_lock);
static LIST_HEAD(bcm_device_list);

static inline void host_set_baudrate(struct hci_uart *hu, unsigned int speed)
{
	if (hu->serdev)
		serdev_device_set_baudrate(hu->serdev, speed);
	else
		hci_uart_set_baudrate(hu, speed);
}

static int bcm_set_baudrate(struct hci_uart *hu, unsigned int speed)
{
	struct hci_dev *hdev = hu->hdev;
	struct sk_buff *skb;
	struct bcm_update_uart_baud_rate param;

	if (speed > 3000000) {
		struct bcm_write_uart_clock_setting clock;

		clock.type = BCM_UART_CLOCK_48MHZ;

		bt_dev_dbg(hdev, "Set Controller clock (%d)", clock.type);

		/* This Broadcom specific command changes the UART's controller
		 * clock for baud rate > 3000000.
		 */
		skb = __hci_cmd_sync(hdev, 0xfc45, 1, &clock, HCI_INIT_TIMEOUT);
		if (IS_ERR(skb)) {
			int err = PTR_ERR(skb);
			bt_dev_err(hdev, "BCM: failed to write clock (%d)",
				   err);
			return err;
		}

		kfree_skb(skb);
	}

	bt_dev_dbg(hdev, "Set Controller UART speed to %d bit/s", speed);

	param.zero = cpu_to_le16(0);
	param.baud_rate = cpu_to_le32(speed);

	/* This Broadcom specific command changes the UART's controller baud
	 * rate.
	 */
	skb = __hci_cmd_sync(hdev, 0xfc18, sizeof(param), &param,
			     HCI_INIT_TIMEOUT);
	if (IS_ERR(skb)) {
		int err = PTR_ERR(skb);
		bt_dev_err(hdev, "BCM: failed to write update baudrate (%d)",
			   err);
		return err;
	}

	kfree_skb(skb);

	return 0;
}

/* bcm_device_exists should be protected by bcm_device_lock */
static bool bcm_device_exists(struct bcm_device *device)
{
	struct list_head *p;

	list_for_each(p, &bcm_device_list) {
		struct bcm_device *dev = list_entry(p, struct bcm_device, list);

		if (device == dev)
			return true;
	}

	return false;
}

static int bcm_gpio_set_power(struct bcm_device *dev, bool powered)
{
	if (powered && !IS_ERR(dev->clk) && !dev->clk_enabled)
		clk_prepare_enable(dev->clk);

	gpiod_set_value(dev->shutdown, powered);
	gpiod_set_value(dev->device_wakeup, powered);

	if (!powered && !IS_ERR(dev->clk) && dev->clk_enabled)
		clk_disable_unprepare(dev->clk);

	dev->clk_enabled = powered;

	return 0;
}

#ifdef CONFIG_PM
static irqreturn_t bcm_host_wake(int irq, void *data)
{
	struct bcm_device *bdev = data;

	bt_dev_dbg(bdev, "Host wake IRQ");

	pm_runtime_get(&bdev->pdev->dev);
	pm_runtime_mark_last_busy(&bdev->pdev->dev);
	pm_runtime_put_autosuspend(&bdev->pdev->dev);

	return IRQ_HANDLED;
}

static int bcm_request_irq(struct bcm_data *bcm)
{
	struct bcm_device *bdev = bcm->dev;
	int err;

	/* If this is not a platform device, do not enable PM functionalities */
	mutex_lock(&bcm_device_lock);
	if (!bcm_device_exists(bdev)) {
		err = -ENODEV;
		goto unlock;
	}

	if (bdev->irq <= 0) {
		err = -EOPNOTSUPP;
		goto unlock;
	}

	err = devm_request_irq(&bdev->pdev->dev, bdev->irq, bcm_host_wake,
			       IRQF_TRIGGER_RISING, "host_wake", bdev);
	if (err)
		goto unlock;

	device_init_wakeup(&bdev->pdev->dev, true);

	pm_runtime_set_autosuspend_delay(&bdev->pdev->dev,
					 BCM_AUTOSUSPEND_DELAY);
	pm_runtime_use_autosuspend(&bdev->pdev->dev);
	pm_runtime_set_active(&bdev->pdev->dev);
	pm_runtime_enable(&bdev->pdev->dev);

unlock:
	mutex_unlock(&bcm_device_lock);

	return err;
}

static const struct bcm_set_sleep_mode default_sleep_params = {
	.sleep_mode = 1,	/* 0=Disabled, 1=UART, 2=Reserved, 3=USB */
	.idle_host = 2,		/* idle threshold HOST, in 300ms */
	.idle_dev = 2,		/* idle threshold device, in 300ms */
	.bt_wake_active = 1,	/* BT_WAKE active mode: 1 = high, 0 = low */
	.host_wake_active = 0,	/* HOST_WAKE active mode: 1 = high, 0 = low */
	.allow_host_sleep = 1,	/* Allow host sleep in SCO flag */
	.combine_modes = 1,	/* Combine sleep and LPM flag */
	.tristate_control = 0,	/* Allow tri-state control of UART tx flag */
	/* Irrelevant USB flags */
	.usb_auto_sleep = 0,
	.usb_resume_timeout = 0,
	.pulsed_host_wake = 0,
	.break_to_host = 0
};

static int bcm_setup_sleep(struct hci_uart *hu)
{
	struct bcm_data *bcm = hu->priv;
	struct sk_buff *skb;
	struct bcm_set_sleep_mode sleep_params = default_sleep_params;

	sleep_params.host_wake_active = !bcm->dev->irq_polarity;

	skb = __hci_cmd_sync(hu->hdev, 0xfc27, sizeof(sleep_params),
			     &sleep_params, HCI_INIT_TIMEOUT);
	if (IS_ERR(skb)) {
		int err = PTR_ERR(skb);
		bt_dev_err(hu->hdev, "Sleep VSC failed (%d)", err);
		return err;
	}
	kfree_skb(skb);

	bt_dev_dbg(hu->hdev, "Set Sleep Parameters VSC succeeded");

	return 0;
}
#else
static inline int bcm_request_irq(struct bcm_data *bcm) { return 0; }
static inline int bcm_setup_sleep(struct hci_uart *hu) { return 0; }
#endif

static int bcm_set_diag(struct hci_dev *hdev, bool enable)
{
	struct hci_uart *hu = hci_get_drvdata(hdev);
	struct bcm_data *bcm = hu->priv;
	struct sk_buff *skb;

	if (!test_bit(HCI_RUNNING, &hdev->flags))
		return -ENETDOWN;

	skb = bt_skb_alloc(3, GFP_KERNEL);
	if (!skb)
		return -ENOMEM;

	skb_put_u8(skb, BCM_LM_DIAG_PKT);
	skb_put_u8(skb, 0xf0);
	skb_put_u8(skb, enable);

	skb_queue_tail(&bcm->txq, skb);
	hci_uart_tx_wakeup(hu);

	return 0;
}

static int bcm_open(struct hci_uart *hu)
{
	struct bcm_data *bcm;
	struct list_head *p;

	bt_dev_dbg(hu->hdev, "hu %p", hu);

	bcm = kzalloc(sizeof(*bcm), GFP_KERNEL);
	if (!bcm)
		return -ENOMEM;

	skb_queue_head_init(&bcm->txq);

	hu->priv = bcm;

<<<<<<< HEAD
=======
	/* If this is a serdev defined device, then only use
	 * serdev open primitive and skip the rest.
	 */
	if (hu->serdev) {
		serdev_device_open(hu->serdev);
		goto out;
	}

>>>>>>> cb313370
	if (!hu->tty->dev)
		goto out;

	mutex_lock(&bcm_device_lock);
	list_for_each(p, &bcm_device_list) {
		struct bcm_device *dev = list_entry(p, struct bcm_device, list);

		/* Retrieve saved bcm_device based on parent of the
		 * platform device (saved during device probe) and
		 * parent of tty device used by hci_uart
		 */
		if (hu->tty->dev->parent == dev->pdev->dev.parent) {
			bcm->dev = dev;
			hu->init_speed = dev->init_speed;
			hu->oper_speed = dev->oper_speed;
#ifdef CONFIG_PM
			dev->hu = hu;
#endif
			bcm_gpio_set_power(bcm->dev, true);
			break;
		}
	}

	mutex_unlock(&bcm_device_lock);
out:
	return 0;
}

static int bcm_close(struct hci_uart *hu)
{
	struct bcm_data *bcm = hu->priv;
	struct bcm_device *bdev = bcm->dev;

	bt_dev_dbg(hu->hdev, "hu %p", hu);

	/* If this is a serdev defined device, only use serdev
	 * close primitive and then continue as usual.
	 */
	if (hu->serdev)
		serdev_device_close(hu->serdev);

	/* Protect bcm->dev against removal of the device or driver */
	mutex_lock(&bcm_device_lock);
	if (bcm_device_exists(bdev)) {
		bcm_gpio_set_power(bdev, false);
#ifdef CONFIG_PM
		pm_runtime_disable(&bdev->pdev->dev);
		pm_runtime_set_suspended(&bdev->pdev->dev);

		if (device_can_wakeup(&bdev->pdev->dev)) {
			devm_free_irq(&bdev->pdev->dev, bdev->irq, bdev);
			device_init_wakeup(&bdev->pdev->dev, false);
		}

		bdev->hu = NULL;
#endif
	}
	mutex_unlock(&bcm_device_lock);

	skb_queue_purge(&bcm->txq);
	kfree_skb(bcm->rx_skb);
	kfree(bcm);

	hu->priv = NULL;
	return 0;
}

static int bcm_flush(struct hci_uart *hu)
{
	struct bcm_data *bcm = hu->priv;

	bt_dev_dbg(hu->hdev, "hu %p", hu);

	skb_queue_purge(&bcm->txq);

	return 0;
}

static int bcm_setup(struct hci_uart *hu)
{
	struct bcm_data *bcm = hu->priv;
	char fw_name[64];
	const struct firmware *fw;
	unsigned int speed;
	int err;

	bt_dev_dbg(hu->hdev, "hu %p", hu);

	hu->hdev->set_diag = bcm_set_diag;
	hu->hdev->set_bdaddr = btbcm_set_bdaddr;

	err = btbcm_initialize(hu->hdev, fw_name, sizeof(fw_name));
	if (err)
		return err;

	err = request_firmware(&fw, fw_name, &hu->hdev->dev);
	if (err < 0) {
		bt_dev_info(hu->hdev, "BCM: Patch %s not found", fw_name);
		return 0;
	}

	err = btbcm_patchram(hu->hdev, fw);
	if (err) {
		bt_dev_info(hu->hdev, "BCM: Patch failed (%d)", err);
		goto finalize;
	}

	/* Init speed if any */
	if (hu->init_speed)
		speed = hu->init_speed;
	else if (hu->proto->init_speed)
		speed = hu->proto->init_speed;
	else
		speed = 0;

	if (speed)
		host_set_baudrate(hu, speed);

	/* Operational speed if any */
	if (hu->oper_speed)
		speed = hu->oper_speed;
	else if (hu->proto->oper_speed)
		speed = hu->proto->oper_speed;
	else
		speed = 0;

	if (speed) {
		err = bcm_set_baudrate(hu, speed);
		if (!err)
			host_set_baudrate(hu, speed);
	}

finalize:
	release_firmware(fw);

	err = btbcm_finalize(hu->hdev);
	if (err)
		return err;

	if (!bcm_request_irq(bcm))
		err = bcm_setup_sleep(hu);

	return err;
}

#define BCM_RECV_LM_DIAG \
	.type = BCM_LM_DIAG_PKT, \
	.hlen = BCM_LM_DIAG_SIZE, \
	.loff = 0, \
	.lsize = 0, \
	.maxlen = BCM_LM_DIAG_SIZE

#define BCM_RECV_NULL \
	.type = BCM_NULL_PKT, \
	.hlen = BCM_NULL_SIZE, \
	.loff = 0, \
	.lsize = 0, \
	.maxlen = BCM_NULL_SIZE

static const struct h4_recv_pkt bcm_recv_pkts[] = {
	{ H4_RECV_ACL,      .recv = hci_recv_frame },
	{ H4_RECV_SCO,      .recv = hci_recv_frame },
	{ H4_RECV_EVENT,    .recv = hci_recv_frame },
	{ BCM_RECV_LM_DIAG, .recv = hci_recv_diag  },
	{ BCM_RECV_NULL,    .recv = hci_recv_diag  },
};

static int bcm_recv(struct hci_uart *hu, const void *data, int count)
{
	struct bcm_data *bcm = hu->priv;

	if (!test_bit(HCI_UART_REGISTERED, &hu->flags))
		return -EUNATCH;

	bcm->rx_skb = h4_recv_buf(hu->hdev, bcm->rx_skb, data, count,
				  bcm_recv_pkts, ARRAY_SIZE(bcm_recv_pkts));
	if (IS_ERR(bcm->rx_skb)) {
		int err = PTR_ERR(bcm->rx_skb);
		bt_dev_err(hu->hdev, "Frame reassembly failed (%d)", err);
		bcm->rx_skb = NULL;
		return err;
	} else if (!bcm->rx_skb) {
		/* Delay auto-suspend when receiving completed packet */
		mutex_lock(&bcm_device_lock);
		if (bcm->dev && bcm_device_exists(bcm->dev)) {
			pm_runtime_get(&bcm->dev->pdev->dev);
			pm_runtime_mark_last_busy(&bcm->dev->pdev->dev);
			pm_runtime_put_autosuspend(&bcm->dev->pdev->dev);
		}
		mutex_unlock(&bcm_device_lock);
	}

	return count;
}

static int bcm_enqueue(struct hci_uart *hu, struct sk_buff *skb)
{
	struct bcm_data *bcm = hu->priv;

	bt_dev_dbg(hu->hdev, "hu %p skb %p", hu, skb);

	/* Prepend skb with frame type */
	memcpy(skb_push(skb, 1), &hci_skb_pkt_type(skb), 1);
	skb_queue_tail(&bcm->txq, skb);

	return 0;
}

static struct sk_buff *bcm_dequeue(struct hci_uart *hu)
{
	struct bcm_data *bcm = hu->priv;
	struct sk_buff *skb = NULL;
	struct bcm_device *bdev = NULL;

	mutex_lock(&bcm_device_lock);

	if (bcm_device_exists(bcm->dev)) {
		bdev = bcm->dev;
		pm_runtime_get_sync(&bdev->pdev->dev);
		/* Shall be resumed here */
	}

	skb = skb_dequeue(&bcm->txq);

	if (bdev) {
		pm_runtime_mark_last_busy(&bdev->pdev->dev);
		pm_runtime_put_autosuspend(&bdev->pdev->dev);
	}

	mutex_unlock(&bcm_device_lock);

	return skb;
}

#ifdef CONFIG_PM
static int bcm_suspend_device(struct device *dev)
{
	struct bcm_device *bdev = platform_get_drvdata(to_platform_device(dev));

	bt_dev_dbg(bdev, "");

	if (!bdev->is_suspended && bdev->hu) {
		hci_uart_set_flow_control(bdev->hu, true);

		/* Once this returns, driver suspends BT via GPIO */
		bdev->is_suspended = true;
	}

	/* Suspend the device */
	if (bdev->device_wakeup) {
		gpiod_set_value(bdev->device_wakeup, false);
		bt_dev_dbg(bdev, "suspend, delaying 15 ms");
		mdelay(15);
	}

	return 0;
}

static int bcm_resume_device(struct device *dev)
{
	struct bcm_device *bdev = platform_get_drvdata(to_platform_device(dev));

	bt_dev_dbg(bdev, "");

	if (bdev->device_wakeup) {
		gpiod_set_value(bdev->device_wakeup, true);
		bt_dev_dbg(bdev, "resume, delaying 15 ms");
		mdelay(15);
	}

	/* When this executes, the device has woken up already */
	if (bdev->is_suspended && bdev->hu) {
		bdev->is_suspended = false;

		hci_uart_set_flow_control(bdev->hu, false);
	}

	return 0;
}
#endif

#ifdef CONFIG_PM_SLEEP
/* Platform suspend callback */
static int bcm_suspend(struct device *dev)
{
	struct bcm_device *bdev = platform_get_drvdata(to_platform_device(dev));
	int error;

	bt_dev_dbg(bdev, "suspend: is_suspended %d", bdev->is_suspended);

	/* bcm_suspend can be called at any time as long as platform device is
	 * bound, so it should use bcm_device_lock to protect access to hci_uart
	 * and device_wake-up GPIO.
	 */
	mutex_lock(&bcm_device_lock);

	if (!bdev->hu)
		goto unlock;

	if (pm_runtime_active(dev))
		bcm_suspend_device(dev);

	if (device_may_wakeup(&bdev->pdev->dev)) {
		error = enable_irq_wake(bdev->irq);
		if (!error)
			bt_dev_dbg(bdev, "BCM irq: enabled");
	}

unlock:
	mutex_unlock(&bcm_device_lock);

	return 0;
}

/* Platform resume callback */
static int bcm_resume(struct device *dev)
{
	struct bcm_device *bdev = platform_get_drvdata(to_platform_device(dev));

	bt_dev_dbg(bdev, "resume: is_suspended %d", bdev->is_suspended);

	/* bcm_resume can be called at any time as long as platform device is
	 * bound, so it should use bcm_device_lock to protect access to hci_uart
	 * and device_wake-up GPIO.
	 */
	mutex_lock(&bcm_device_lock);

	if (!bdev->hu)
		goto unlock;

	if (device_may_wakeup(&bdev->pdev->dev)) {
		disable_irq_wake(bdev->irq);
		bt_dev_dbg(bdev, "BCM irq: disabled");
	}

	bcm_resume_device(dev);

unlock:
	mutex_unlock(&bcm_device_lock);

	pm_runtime_disable(dev);
	pm_runtime_set_active(dev);
	pm_runtime_enable(dev);

	return 0;
}
#endif

static const struct acpi_gpio_params int_last_device_wakeup_gpios = { 0, 0, false };
static const struct acpi_gpio_params int_last_shutdown_gpios = { 1, 0, false };
static const struct acpi_gpio_params int_last_host_wakeup_gpios = { 2, 0, false };

static const struct acpi_gpio_mapping acpi_bcm_int_last_gpios[] = {
	{ "device-wakeup-gpios", &int_last_device_wakeup_gpios, 1 },
	{ "shutdown-gpios", &int_last_shutdown_gpios, 1 },
	{ "host-wakeup-gpios", &int_last_host_wakeup_gpios, 1 },
	{ },
};

static const struct acpi_gpio_params int_first_host_wakeup_gpios = { 0, 0, false };
static const struct acpi_gpio_params int_first_device_wakeup_gpios = { 1, 0, false };
static const struct acpi_gpio_params int_first_shutdown_gpios = { 2, 0, false };

static const struct acpi_gpio_mapping acpi_bcm_int_first_gpios[] = {
	{ "device-wakeup-gpios", &int_first_device_wakeup_gpios, 1 },
	{ "shutdown-gpios", &int_first_shutdown_gpios, 1 },
	{ "host-wakeup-gpios", &int_first_host_wakeup_gpios, 1 },
	{ },
};

#ifdef CONFIG_ACPI
static u8 acpi_active_low = ACPI_ACTIVE_LOW;

/* IRQ polarity of some chipsets are not defined correctly in ACPI table. */
static const struct dmi_system_id bcm_wrong_irq_dmi_table[] = {
	{
		.ident = "Asus T100TA",
		.matches = {
			DMI_EXACT_MATCH(DMI_SYS_VENDOR,
					"ASUSTeK COMPUTER INC."),
			DMI_EXACT_MATCH(DMI_PRODUCT_NAME, "T100TA"),
		},
		.driver_data = &acpi_active_low,
	},
	{
		.ident = "Asus T100CHI",
		.matches = {
			DMI_EXACT_MATCH(DMI_SYS_VENDOR,
					"ASUSTeK COMPUTER INC."),
			DMI_EXACT_MATCH(DMI_PRODUCT_NAME, "T100CHI"),
		},
		.driver_data = &acpi_active_low,
	},
	{	/* Handle ThinkPad 8 tablets with BCM2E55 chipset ACPI ID */
		.ident = "Lenovo ThinkPad 8",
		.matches = {
			DMI_EXACT_MATCH(DMI_SYS_VENDOR, "LENOVO"),
			DMI_EXACT_MATCH(DMI_PRODUCT_VERSION, "ThinkPad 8"),
		},
		.driver_data = &acpi_active_low,
	},
	{ }
};

static int bcm_resource(struct acpi_resource *ares, void *data)
{
	struct bcm_device *dev = data;
	struct acpi_resource_extended_irq *irq;
	struct acpi_resource_gpio *gpio;
	struct acpi_resource_uart_serialbus *sb;

	switch (ares->type) {
	case ACPI_RESOURCE_TYPE_EXTENDED_IRQ:
		irq = &ares->data.extended_irq;
		dev->irq_polarity = irq->polarity;
		break;

	case ACPI_RESOURCE_TYPE_GPIO:
		gpio = &ares->data.gpio;
		if (gpio->connection_type == ACPI_RESOURCE_GPIO_TYPE_INT)
			dev->irq_polarity = gpio->polarity;
		break;

	case ACPI_RESOURCE_TYPE_SERIAL_BUS:
		sb = &ares->data.uart_serial_bus;
		if (sb->type == ACPI_RESOURCE_SERIAL_TYPE_UART) {
			dev->init_speed = sb->default_baud_rate;
			dev->oper_speed = 4000000;
		}
		break;

	default:
		break;
	}

	/* Always tell the ACPI core to skip this resource */
	return 1;
}
#endif /* CONFIG_ACPI */

static int bcm_platform_probe(struct bcm_device *dev)
{
	struct platform_device *pdev = dev->pdev;

	dev->name = dev_name(&pdev->dev);

	dev->clk = devm_clk_get(&pdev->dev, NULL);

	dev->device_wakeup = devm_gpiod_get_optional(&pdev->dev,
						     "device-wakeup",
						     GPIOD_OUT_LOW);
	if (IS_ERR(dev->device_wakeup))
		return PTR_ERR(dev->device_wakeup);

	dev->shutdown = devm_gpiod_get_optional(&pdev->dev, "shutdown",
						GPIOD_OUT_LOW);
	if (IS_ERR(dev->shutdown))
		return PTR_ERR(dev->shutdown);

	/* IRQ can be declared in ACPI table as Interrupt or GpioInt */
	dev->irq = platform_get_irq(pdev, 0);
	if (dev->irq <= 0) {
		struct gpio_desc *gpio;

		gpio = devm_gpiod_get_optional(&pdev->dev, "host-wakeup",
					       GPIOD_IN);
		if (IS_ERR(gpio))
			return PTR_ERR(gpio);

		dev->irq = gpiod_to_irq(gpio);
	}

	dev_info(&pdev->dev, "BCM irq: %d\n", dev->irq);

	/* Make sure at-least one of the GPIO is defined and that
	 * a name is specified for this instance
	 */
	if ((!dev->device_wakeup && !dev->shutdown) || !dev->name) {
		dev_err(&pdev->dev, "invalid platform data\n");
		return -EINVAL;
	}

	return 0;
}

#ifdef CONFIG_ACPI
static int bcm_acpi_probe(struct bcm_device *dev)
{
	struct platform_device *pdev = dev->pdev;
	LIST_HEAD(resources);
	const struct dmi_system_id *dmi_id;
	const struct acpi_gpio_mapping *gpio_mapping = acpi_bcm_int_last_gpios;
	const struct acpi_device_id *id;
	int ret;

	/* Retrieve GPIO data */
	id = acpi_match_device(pdev->dev.driver->acpi_match_table, &pdev->dev);
	if (id)
		gpio_mapping = (const struct acpi_gpio_mapping *) id->driver_data;

	ret = devm_acpi_dev_add_driver_gpios(&pdev->dev, gpio_mapping);
	if (ret)
		return ret;

	ret = bcm_platform_probe(dev);
	if (ret)
		return ret;

	/* Retrieve UART ACPI info */
	ret = acpi_dev_get_resources(ACPI_COMPANION(&dev->pdev->dev),
				     &resources, bcm_resource, dev);
	if (ret < 0)
		return ret;
	acpi_dev_free_resource_list(&resources);

	dmi_id = dmi_first_match(bcm_wrong_irq_dmi_table);
	if (dmi_id) {
		bt_dev_warn(dev, "%s: Overwriting IRQ polarity to active low",
			    dmi_id->ident);
		dev->irq_polarity = *(u8 *)dmi_id->driver_data;
	}

	return 0;
}
#else
static int bcm_acpi_probe(struct bcm_device *dev)
{
	return -EINVAL;
}
#endif /* CONFIG_ACPI */

static int bcm_probe(struct platform_device *pdev)
{
	struct bcm_device *dev;
	int ret;

	dev = devm_kzalloc(&pdev->dev, sizeof(*dev), GFP_KERNEL);
	if (!dev)
		return -ENOMEM;

	dev->pdev = pdev;

	if (has_acpi_companion(&pdev->dev))
		ret = bcm_acpi_probe(dev);
	else
		ret = bcm_platform_probe(dev);
	if (ret)
		return ret;

	platform_set_drvdata(pdev, dev);

	dev_info(&pdev->dev, "%s device registered.\n", dev->name);

	/* Place this instance on the device list */
	mutex_lock(&bcm_device_lock);
	list_add_tail(&dev->list, &bcm_device_list);
	mutex_unlock(&bcm_device_lock);

	bcm_gpio_set_power(dev, false);

	return 0;
}

static int bcm_remove(struct platform_device *pdev)
{
	struct bcm_device *dev = platform_get_drvdata(pdev);

	mutex_lock(&bcm_device_lock);
	list_del(&dev->list);
	mutex_unlock(&bcm_device_lock);

	dev_info(&pdev->dev, "%s device unregistered.\n", dev->name);

	return 0;
}

static const struct hci_uart_proto bcm_proto = {
	.id		= HCI_UART_BCM,
	.name		= "Broadcom",
	.manufacturer	= 15,
	.init_speed	= 115200,
	.open		= bcm_open,
	.close		= bcm_close,
	.flush		= bcm_flush,
	.setup		= bcm_setup,
	.set_baudrate	= bcm_set_baudrate,
	.recv		= bcm_recv,
	.enqueue	= bcm_enqueue,
	.dequeue	= bcm_dequeue,
};

#ifdef CONFIG_ACPI
static const struct acpi_device_id bcm_acpi_match[] = {
	{ "BCM2E1A", (kernel_ulong_t)&acpi_bcm_int_last_gpios },
	{ "BCM2E39", (kernel_ulong_t)&acpi_bcm_int_last_gpios },
	{ "BCM2E3A", (kernel_ulong_t)&acpi_bcm_int_last_gpios },
	{ "BCM2E3D", (kernel_ulong_t)&acpi_bcm_int_last_gpios },
	{ "BCM2E3F", (kernel_ulong_t)&acpi_bcm_int_last_gpios },
	{ "BCM2E40", (kernel_ulong_t)&acpi_bcm_int_last_gpios },
	{ "BCM2E54", (kernel_ulong_t)&acpi_bcm_int_last_gpios },
	{ "BCM2E55", (kernel_ulong_t)&acpi_bcm_int_last_gpios },
	{ "BCM2E64", (kernel_ulong_t)&acpi_bcm_int_last_gpios },
	{ "BCM2E65", (kernel_ulong_t)&acpi_bcm_int_last_gpios },
	{ "BCM2E67", (kernel_ulong_t)&acpi_bcm_int_last_gpios },
	{ "BCM2E71", (kernel_ulong_t)&acpi_bcm_int_last_gpios },
	{ "BCM2E7B", (kernel_ulong_t)&acpi_bcm_int_last_gpios },
	{ "BCM2E7C", (kernel_ulong_t)&acpi_bcm_int_last_gpios },
	{ "BCM2E95", (kernel_ulong_t)&acpi_bcm_int_first_gpios },
	{ "BCM2E96", (kernel_ulong_t)&acpi_bcm_int_first_gpios },
	{ },
};
MODULE_DEVICE_TABLE(acpi, bcm_acpi_match);
#endif

/* Platform suspend and resume callbacks */
static const struct dev_pm_ops bcm_pm_ops = {
	SET_SYSTEM_SLEEP_PM_OPS(bcm_suspend, bcm_resume)
	SET_RUNTIME_PM_OPS(bcm_suspend_device, bcm_resume_device, NULL)
};

static struct platform_driver bcm_driver = {
	.probe = bcm_probe,
	.remove = bcm_remove,
	.driver = {
		.name = "hci_bcm",
		.acpi_match_table = ACPI_PTR(bcm_acpi_match),
		.pm = &bcm_pm_ops,
	},
};

static int bcm_serdev_probe(struct serdev_device *serdev)
{
	struct bcm_serdev *bcmdev;
	u32 speed;
	int err;

	bcmdev = devm_kzalloc(&serdev->dev, sizeof(*bcmdev), GFP_KERNEL);
	if (!bcmdev)
		return -ENOMEM;

	bcmdev->hu.serdev = serdev;
	serdev_device_set_drvdata(serdev, bcmdev);

	err = device_property_read_u32(&serdev->dev, "max-speed", &speed);
	if (!err)
		bcmdev->hu.oper_speed = speed;

	return hci_uart_register_device(&bcmdev->hu, &bcm_proto);
}

static void bcm_serdev_remove(struct serdev_device *serdev)
{
	struct bcm_serdev *bcmdev = serdev_device_get_drvdata(serdev);

	hci_uart_unregister_device(&bcmdev->hu);
}

#ifdef CONFIG_OF
static const struct of_device_id bcm_bluetooth_of_match[] = {
	{ .compatible = "brcm,bcm43438-bt" },
	{ },
};
MODULE_DEVICE_TABLE(of, bcm_bluetooth_of_match);
#endif

static struct serdev_device_driver bcm_serdev_driver = {
	.probe = bcm_serdev_probe,
	.remove = bcm_serdev_remove,
	.driver = {
		.name = "hci_uart_bcm",
		.of_match_table = of_match_ptr(bcm_bluetooth_of_match),
	},
};

int __init bcm_init(void)
{
	/* For now, we need to keep both platform device
	 * driver (ACPI generated) and serdev driver (DT).
	 */
	platform_driver_register(&bcm_driver);
	serdev_device_driver_register(&bcm_serdev_driver);

	return hci_uart_register_proto(&bcm_proto);
}

int __exit bcm_deinit(void)
{
	platform_driver_unregister(&bcm_driver);
	serdev_device_driver_unregister(&bcm_serdev_driver);

	return hci_uart_unregister_proto(&bcm_proto);
}<|MERGE_RESOLUTION|>--- conflicted
+++ resolved
@@ -311,8 +311,6 @@
 
 	hu->priv = bcm;
 
-<<<<<<< HEAD
-=======
 	/* If this is a serdev defined device, then only use
 	 * serdev open primitive and skip the rest.
 	 */
@@ -321,7 +319,6 @@
 		goto out;
 	}
 
->>>>>>> cb313370
 	if (!hu->tty->dev)
 		goto out;
 
