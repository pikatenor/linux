/*
 * Copyright (c) 2008-2009 Atheros Communications Inc.
 *
 *  This program is free software; you can redistribute it and/or modify
 *  it under the terms of the GNU General Public License as published by
 *  the Free Software Foundation; either version 2 of the License, or
 *  (at your option) any later version.
 *
 *  This program is distributed in the hope that it will be useful,
 *  but WITHOUT ANY WARRANTY; without even the implied warranty of
 *  MERCHANTABILITY or FITNESS FOR A PARTICULAR PURPOSE.  See the
 *  GNU General Public License for more details.
 *
 *  You should have received a copy of the GNU General Public License
 *  along with this program; if not, write to the Free Software
 *  Foundation, Inc., 59 Temple Place, Suite 330, Boston, MA  02111-1307  USA
 *
 */


#include <linux/module.h>
#include <linux/kernel.h>
#include <linux/init.h>
#include <linux/slab.h>
#include <linux/types.h>
#include <linux/errno.h>
#include <linux/device.h>
#include <linux/firmware.h>
#include <linux/usb.h>
#include <asm/unaligned.h>
#include <net/bluetooth/bluetooth.h>

#define VERSION "1.0"
#define ATH3K_FIRMWARE	"ath3k-1.fw"

#define ATH3K_DNLOAD				0x01
#define ATH3K_GETSTATE				0x05
#define ATH3K_SET_NORMAL_MODE			0x07
#define ATH3K_GETVERSION			0x09
#define USB_REG_SWITCH_VID_PID			0x0a

#define ATH3K_MODE_MASK				0x3F
#define ATH3K_NORMAL_MODE			0x0E

#define ATH3K_PATCH_UPDATE			0x80
#define ATH3K_SYSCFG_UPDATE			0x40

#define ATH3K_XTAL_FREQ_26M			0x00
#define ATH3K_XTAL_FREQ_40M			0x01
#define ATH3K_XTAL_FREQ_19P2			0x02
#define ATH3K_NAME_LEN				0xFF

struct ath3k_version {
	__le32	rom_version;
	__le32	build_version;
	__le32	ram_version;
	__u8	ref_clock;
	__u8	reserved[7];
} __packed;

static const struct usb_device_id ath3k_table[] = {
	/* Atheros AR3011 */
	{ USB_DEVICE(0x0CF3, 0x3000) },

	/* Atheros AR3011 with sflash firmware*/
	{ USB_DEVICE(0x0489, 0xE027) },
	{ USB_DEVICE(0x0489, 0xE03D) },
	{ USB_DEVICE(0x04F2, 0xAFF1) },
	{ USB_DEVICE(0x0930, 0x0215) },
	{ USB_DEVICE(0x0CF3, 0x3002) },
	{ USB_DEVICE(0x0CF3, 0xE019) },
	{ USB_DEVICE(0x13d3, 0x3304) },

	/* Atheros AR9285 Malbec with sflash firmware */
	{ USB_DEVICE(0x03F0, 0x311D) },

	/* Atheros AR3012 with sflash firmware*/
	{ USB_DEVICE(0x0489, 0xe04d) },
	{ USB_DEVICE(0x0489, 0xe04e) },
	{ USB_DEVICE(0x0489, 0xe057) },
	{ USB_DEVICE(0x0489, 0xe056) },
	{ USB_DEVICE(0x0489, 0xe05f) },
	{ USB_DEVICE(0x0489, 0xe076) },
	{ USB_DEVICE(0x0489, 0xe078) },
	{ USB_DEVICE(0x0489, 0xe095) },
	{ USB_DEVICE(0x04c5, 0x1330) },
	{ USB_DEVICE(0x04CA, 0x3004) },
	{ USB_DEVICE(0x04CA, 0x3005) },
	{ USB_DEVICE(0x04CA, 0x3006) },
	{ USB_DEVICE(0x04CA, 0x3007) },
	{ USB_DEVICE(0x04CA, 0x3008) },
	{ USB_DEVICE(0x04CA, 0x300b) },
	{ USB_DEVICE(0x04CA, 0x300d) },
	{ USB_DEVICE(0x04CA, 0x300f) },
	{ USB_DEVICE(0x04CA, 0x3010) },
	{ USB_DEVICE(0x04CA, 0x3014) },
<<<<<<< HEAD
=======
	{ USB_DEVICE(0x04CA, 0x3018) },
>>>>>>> 83fbd12c
	{ USB_DEVICE(0x0930, 0x0219) },
	{ USB_DEVICE(0x0930, 0x021c) },
	{ USB_DEVICE(0x0930, 0x0220) },
	{ USB_DEVICE(0x0930, 0x0227) },
	{ USB_DEVICE(0x0b05, 0x17d0) },
	{ USB_DEVICE(0x0CF3, 0x0036) },
	{ USB_DEVICE(0x0CF3, 0x3004) },
	{ USB_DEVICE(0x0CF3, 0x3008) },
	{ USB_DEVICE(0x0CF3, 0x311D) },
	{ USB_DEVICE(0x0CF3, 0x311E) },
	{ USB_DEVICE(0x0CF3, 0x311F) },
	{ USB_DEVICE(0x0cf3, 0x3121) },
	{ USB_DEVICE(0x0CF3, 0x817a) },
	{ USB_DEVICE(0x0CF3, 0x817b) },
	{ USB_DEVICE(0x0cf3, 0xe003) },
	{ USB_DEVICE(0x0CF3, 0xE004) },
	{ USB_DEVICE(0x0CF3, 0xE005) },
	{ USB_DEVICE(0x0CF3, 0xE006) },
	{ USB_DEVICE(0x13d3, 0x3362) },
	{ USB_DEVICE(0x13d3, 0x3375) },
	{ USB_DEVICE(0x13d3, 0x3393) },
	{ USB_DEVICE(0x13d3, 0x3395) },
	{ USB_DEVICE(0x13d3, 0x3402) },
	{ USB_DEVICE(0x13d3, 0x3408) },
	{ USB_DEVICE(0x13d3, 0x3423) },
	{ USB_DEVICE(0x13d3, 0x3432) },
	{ USB_DEVICE(0x13d3, 0x3472) },
	{ USB_DEVICE(0x13d3, 0x3474) },

	/* Atheros AR5BBU12 with sflash firmware */
	{ USB_DEVICE(0x0489, 0xE02C) },

	/* Atheros AR5BBU22 with sflash firmware */
	{ USB_DEVICE(0x0489, 0xE036) },
	{ USB_DEVICE(0x0489, 0xE03C) },

	{ }	/* Terminating entry */
};

MODULE_DEVICE_TABLE(usb, ath3k_table);

#define BTUSB_ATH3012		0x80
/* This table is to load patch and sysconfig files
 * for AR3012 */
static const struct usb_device_id ath3k_blist_tbl[] = {

	/* Atheros AR3012 with sflash firmware*/
	{ USB_DEVICE(0x0489, 0xe04e), .driver_info = BTUSB_ATH3012 },
	{ USB_DEVICE(0x0489, 0xe04d), .driver_info = BTUSB_ATH3012 },
	{ USB_DEVICE(0x0489, 0xe056), .driver_info = BTUSB_ATH3012 },
	{ USB_DEVICE(0x0489, 0xe057), .driver_info = BTUSB_ATH3012 },
	{ USB_DEVICE(0x0489, 0xe05f), .driver_info = BTUSB_ATH3012 },
	{ USB_DEVICE(0x0489, 0xe076), .driver_info = BTUSB_ATH3012 },
	{ USB_DEVICE(0x0489, 0xe078), .driver_info = BTUSB_ATH3012 },
	{ USB_DEVICE(0x0489, 0xe095), .driver_info = BTUSB_ATH3012 },
	{ USB_DEVICE(0x04c5, 0x1330), .driver_info = BTUSB_ATH3012 },
	{ USB_DEVICE(0x04ca, 0x3004), .driver_info = BTUSB_ATH3012 },
	{ USB_DEVICE(0x04ca, 0x3005), .driver_info = BTUSB_ATH3012 },
	{ USB_DEVICE(0x04ca, 0x3006), .driver_info = BTUSB_ATH3012 },
	{ USB_DEVICE(0x04ca, 0x3007), .driver_info = BTUSB_ATH3012 },
	{ USB_DEVICE(0x04ca, 0x3008), .driver_info = BTUSB_ATH3012 },
	{ USB_DEVICE(0x04ca, 0x300b), .driver_info = BTUSB_ATH3012 },
	{ USB_DEVICE(0x04ca, 0x300d), .driver_info = BTUSB_ATH3012 },
	{ USB_DEVICE(0x04ca, 0x300f), .driver_info = BTUSB_ATH3012 },
	{ USB_DEVICE(0x04ca, 0x3010), .driver_info = BTUSB_ATH3012 },
	{ USB_DEVICE(0x04ca, 0x3014), .driver_info = BTUSB_ATH3012 },
<<<<<<< HEAD
=======
	{ USB_DEVICE(0x04ca, 0x3018), .driver_info = BTUSB_ATH3012 },
>>>>>>> 83fbd12c
	{ USB_DEVICE(0x0930, 0x0219), .driver_info = BTUSB_ATH3012 },
	{ USB_DEVICE(0x0930, 0x021c), .driver_info = BTUSB_ATH3012 },
	{ USB_DEVICE(0x0930, 0x0220), .driver_info = BTUSB_ATH3012 },
	{ USB_DEVICE(0x0930, 0x0227), .driver_info = BTUSB_ATH3012 },
	{ USB_DEVICE(0x0b05, 0x17d0), .driver_info = BTUSB_ATH3012 },
	{ USB_DEVICE(0x0CF3, 0x0036), .driver_info = BTUSB_ATH3012 },
	{ USB_DEVICE(0x0cf3, 0x3004), .driver_info = BTUSB_ATH3012 },
	{ USB_DEVICE(0x0cf3, 0x3008), .driver_info = BTUSB_ATH3012 },
	{ USB_DEVICE(0x0cf3, 0x311D), .driver_info = BTUSB_ATH3012 },
	{ USB_DEVICE(0x0cf3, 0x311E), .driver_info = BTUSB_ATH3012 },
	{ USB_DEVICE(0x0cf3, 0x311F), .driver_info = BTUSB_ATH3012 },
	{ USB_DEVICE(0x0cf3, 0x3121), .driver_info = BTUSB_ATH3012 },
	{ USB_DEVICE(0x0CF3, 0x817a), .driver_info = BTUSB_ATH3012 },
	{ USB_DEVICE(0x0CF3, 0x817b), .driver_info = BTUSB_ATH3012 },
	{ USB_DEVICE(0x0cf3, 0xe004), .driver_info = BTUSB_ATH3012 },
	{ USB_DEVICE(0x0cf3, 0xe005), .driver_info = BTUSB_ATH3012 },
	{ USB_DEVICE(0x0cf3, 0xe006), .driver_info = BTUSB_ATH3012 },
	{ USB_DEVICE(0x0cf3, 0xe003), .driver_info = BTUSB_ATH3012 },
	{ USB_DEVICE(0x13d3, 0x3362), .driver_info = BTUSB_ATH3012 },
	{ USB_DEVICE(0x13d3, 0x3375), .driver_info = BTUSB_ATH3012 },
	{ USB_DEVICE(0x13d3, 0x3393), .driver_info = BTUSB_ATH3012 },
	{ USB_DEVICE(0x13d3, 0x3395), .driver_info = BTUSB_ATH3012 },
	{ USB_DEVICE(0x13d3, 0x3402), .driver_info = BTUSB_ATH3012 },
	{ USB_DEVICE(0x13d3, 0x3408), .driver_info = BTUSB_ATH3012 },
	{ USB_DEVICE(0x13d3, 0x3423), .driver_info = BTUSB_ATH3012 },
	{ USB_DEVICE(0x13d3, 0x3432), .driver_info = BTUSB_ATH3012 },
	{ USB_DEVICE(0x13d3, 0x3472), .driver_info = BTUSB_ATH3012 },
	{ USB_DEVICE(0x13d3, 0x3474), .driver_info = BTUSB_ATH3012 },

	/* Atheros AR5BBU22 with sflash firmware */
	{ USB_DEVICE(0x0489, 0xE036), .driver_info = BTUSB_ATH3012 },
	{ USB_DEVICE(0x0489, 0xE03C), .driver_info = BTUSB_ATH3012 },

	{ }	/* Terminating entry */
};

#define USB_REQ_DFU_DNLOAD	1
#define BULK_SIZE		4096
#define FW_HDR_SIZE		20
#define TIMEGAP_USEC_MIN	50
#define TIMEGAP_USEC_MAX	100

static int ath3k_load_firmware(struct usb_device *udev,
				const struct firmware *firmware)
{
	u8 *send_buf;
	int err, pipe, len, size, sent = 0;
	int count = firmware->size;

	BT_DBG("udev %p", udev);

	pipe = usb_sndctrlpipe(udev, 0);

	send_buf = kmalloc(BULK_SIZE, GFP_KERNEL);
	if (!send_buf) {
		BT_ERR("Can't allocate memory chunk for firmware");
		return -ENOMEM;
	}

	memcpy(send_buf, firmware->data, 20);
	err = usb_control_msg(udev, pipe, USB_REQ_DFU_DNLOAD, USB_TYPE_VENDOR,
			      0, 0, send_buf, 20, USB_CTRL_SET_TIMEOUT);
	if (err < 0) {
		BT_ERR("Can't change to loading configuration err");
		goto error;
	}
	sent += 20;
	count -= 20;

	pipe = usb_sndbulkpipe(udev, 0x02);

	while (count) {
		/* workaround the compatibility issue with xHCI controller*/
		usleep_range(TIMEGAP_USEC_MIN, TIMEGAP_USEC_MAX);

		size = min_t(uint, count, BULK_SIZE);
		memcpy(send_buf, firmware->data + sent, size);

		err = usb_bulk_msg(udev, pipe, send_buf, size,
					&len, 3000);

		if (err || (len != size)) {
			BT_ERR("Error in firmware loading err = %d,"
				"len = %d, size = %d", err, len, size);
			goto error;
		}

		sent  += size;
		count -= size;
	}

error:
	kfree(send_buf);
	return err;
}

static int ath3k_get_state(struct usb_device *udev, unsigned char *state)
{
	int ret, pipe = 0;
	char *buf;

	buf = kmalloc(sizeof(*buf), GFP_KERNEL);
	if (!buf)
		return -ENOMEM;

	pipe = usb_rcvctrlpipe(udev, 0);
	ret = usb_control_msg(udev, pipe, ATH3K_GETSTATE,
			      USB_TYPE_VENDOR | USB_DIR_IN, 0, 0,
			      buf, sizeof(*buf), USB_CTRL_SET_TIMEOUT);

	*state = *buf;
	kfree(buf);

	return ret;
}

static int ath3k_get_version(struct usb_device *udev,
			struct ath3k_version *version)
{
	int ret, pipe = 0;
	struct ath3k_version *buf;
	const int size = sizeof(*buf);

	buf = kmalloc(size, GFP_KERNEL);
	if (!buf)
		return -ENOMEM;

	pipe = usb_rcvctrlpipe(udev, 0);
	ret = usb_control_msg(udev, pipe, ATH3K_GETVERSION,
			      USB_TYPE_VENDOR | USB_DIR_IN, 0, 0,
			      buf, size, USB_CTRL_SET_TIMEOUT);

	memcpy(version, buf, size);
	kfree(buf);

	return ret;
}

static int ath3k_load_fwfile(struct usb_device *udev,
		const struct firmware *firmware)
{
	u8 *send_buf;
	int err, pipe, len, size, count, sent = 0;
	int ret;

	count = firmware->size;

	send_buf = kmalloc(BULK_SIZE, GFP_KERNEL);
	if (!send_buf) {
		BT_ERR("Can't allocate memory chunk for firmware");
		return -ENOMEM;
	}

	size = min_t(uint, count, FW_HDR_SIZE);
	memcpy(send_buf, firmware->data, size);

	pipe = usb_sndctrlpipe(udev, 0);
	ret = usb_control_msg(udev, pipe, ATH3K_DNLOAD,
			USB_TYPE_VENDOR, 0, 0, send_buf,
			size, USB_CTRL_SET_TIMEOUT);
	if (ret < 0) {
		BT_ERR("Can't change to loading configuration err");
		kfree(send_buf);
		return ret;
	}

	sent += size;
	count -= size;

	pipe = usb_sndbulkpipe(udev, 0x02);

	while (count) {
		/* workaround the compatibility issue with xHCI controller*/
		usleep_range(TIMEGAP_USEC_MIN, TIMEGAP_USEC_MAX);

		size = min_t(uint, count, BULK_SIZE);
		memcpy(send_buf, firmware->data + sent, size);

		err = usb_bulk_msg(udev, pipe, send_buf, size,
					&len, 3000);
		if (err || (len != size)) {
			BT_ERR("Error in firmware loading err = %d,"
				"len = %d, size = %d", err, len, size);
			kfree(send_buf);
			return err;
		}
		sent  += size;
		count -= size;
	}

	kfree(send_buf);
	return 0;
}

static int ath3k_switch_pid(struct usb_device *udev)
{
	int pipe = 0;

	pipe = usb_sndctrlpipe(udev, 0);
	return usb_control_msg(udev, pipe, USB_REG_SWITCH_VID_PID,
			USB_TYPE_VENDOR, 0, 0,
			NULL, 0, USB_CTRL_SET_TIMEOUT);
}

static int ath3k_set_normal_mode(struct usb_device *udev)
{
	unsigned char fw_state;
	int pipe = 0, ret;

	ret = ath3k_get_state(udev, &fw_state);
	if (ret < 0) {
		BT_ERR("Can't get state to change to normal mode err");
		return ret;
	}

	if ((fw_state & ATH3K_MODE_MASK) == ATH3K_NORMAL_MODE) {
		BT_DBG("firmware was already in normal mode");
		return 0;
	}

	pipe = usb_sndctrlpipe(udev, 0);
	return usb_control_msg(udev, pipe, ATH3K_SET_NORMAL_MODE,
			USB_TYPE_VENDOR, 0, 0,
			NULL, 0, USB_CTRL_SET_TIMEOUT);
}

static int ath3k_load_patch(struct usb_device *udev)
{
	unsigned char fw_state;
	char filename[ATH3K_NAME_LEN] = {0};
	const struct firmware *firmware;
	struct ath3k_version fw_version;
	__u32 pt_rom_version, pt_build_version;
	int ret;

	ret = ath3k_get_state(udev, &fw_state);
	if (ret < 0) {
		BT_ERR("Can't get state to change to load ram patch err");
		return ret;
	}

	if (fw_state & ATH3K_PATCH_UPDATE) {
		BT_DBG("Patch was already downloaded");
		return 0;
	}

	ret = ath3k_get_version(udev, &fw_version);
	if (ret < 0) {
		BT_ERR("Can't get version to change to load ram patch err");
		return ret;
	}

	snprintf(filename, ATH3K_NAME_LEN, "ar3k/AthrBT_0x%08x.dfu",
		 le32_to_cpu(fw_version.rom_version));

	ret = request_firmware(&firmware, filename, &udev->dev);
	if (ret < 0) {
		BT_ERR("Patch file not found %s", filename);
		return ret;
	}

	pt_rom_version = get_unaligned_le32(firmware->data +
					    firmware->size - 8);
	pt_build_version = get_unaligned_le32(firmware->data +
					      firmware->size - 4);

	if (pt_rom_version != le32_to_cpu(fw_version.rom_version) ||
	    pt_build_version <= le32_to_cpu(fw_version.build_version)) {
		BT_ERR("Patch file version did not match with firmware");
		release_firmware(firmware);
		return -EINVAL;
	}

	ret = ath3k_load_fwfile(udev, firmware);
	release_firmware(firmware);

	return ret;
}

static int ath3k_load_syscfg(struct usb_device *udev)
{
	unsigned char fw_state;
	char filename[ATH3K_NAME_LEN] = {0};
	const struct firmware *firmware;
	struct ath3k_version fw_version;
	int clk_value, ret;

	ret = ath3k_get_state(udev, &fw_state);
	if (ret < 0) {
		BT_ERR("Can't get state to change to load configuration err");
		return -EBUSY;
	}

	ret = ath3k_get_version(udev, &fw_version);
	if (ret < 0) {
		BT_ERR("Can't get version to change to load ram patch err");
		return ret;
	}

	switch (fw_version.ref_clock) {

	case ATH3K_XTAL_FREQ_26M:
		clk_value = 26;
		break;
	case ATH3K_XTAL_FREQ_40M:
		clk_value = 40;
		break;
	case ATH3K_XTAL_FREQ_19P2:
		clk_value = 19;
		break;
	default:
		clk_value = 0;
		break;
	}

	snprintf(filename, ATH3K_NAME_LEN, "ar3k/ramps_0x%08x_%d%s",
		le32_to_cpu(fw_version.rom_version), clk_value, ".dfu");

	ret = request_firmware(&firmware, filename, &udev->dev);
	if (ret < 0) {
		BT_ERR("Configuration file not found %s", filename);
		return ret;
	}

	ret = ath3k_load_fwfile(udev, firmware);
	release_firmware(firmware);

	return ret;
}

static int ath3k_probe(struct usb_interface *intf,
			const struct usb_device_id *id)
{
	const struct firmware *firmware;
	struct usb_device *udev = interface_to_usbdev(intf);
	int ret;

	BT_DBG("intf %p id %p", intf, id);

	if (intf->cur_altsetting->desc.bInterfaceNumber != 0)
		return -ENODEV;

	/* match device ID in ath3k blacklist table */
	if (!id->driver_info) {
		const struct usb_device_id *match;
		match = usb_match_id(intf, ath3k_blist_tbl);
		if (match)
			id = match;
	}

	/* load patch and sysconfig files for AR3012 */
	if (id->driver_info & BTUSB_ATH3012) {

		/* New firmware with patch and sysconfig files already loaded */
		if (le16_to_cpu(udev->descriptor.bcdDevice) > 0x0001)
			return -ENODEV;

		ret = ath3k_load_patch(udev);
		if (ret < 0) {
			BT_ERR("Loading patch file failed");
			return ret;
		}
		ret = ath3k_load_syscfg(udev);
		if (ret < 0) {
			BT_ERR("Loading sysconfig file failed");
			return ret;
		}
		ret = ath3k_set_normal_mode(udev);
		if (ret < 0) {
			BT_ERR("Set normal mode failed");
			return ret;
		}
		ath3k_switch_pid(udev);
		return 0;
	}

	ret = request_firmware(&firmware, ATH3K_FIRMWARE, &udev->dev);
	if (ret < 0) {
		if (ret == -ENOENT)
			BT_ERR("Firmware file \"%s\" not found",
							ATH3K_FIRMWARE);
		else
			BT_ERR("Firmware file \"%s\" request failed (err=%d)",
							ATH3K_FIRMWARE, ret);
		return ret;
	}

	ret = ath3k_load_firmware(udev, firmware);
	release_firmware(firmware);

	return ret;
}

static void ath3k_disconnect(struct usb_interface *intf)
{
	BT_DBG("ath3k_disconnect intf %p", intf);
}

static struct usb_driver ath3k_driver = {
	.name		= "ath3k",
	.probe		= ath3k_probe,
	.disconnect	= ath3k_disconnect,
	.id_table	= ath3k_table,
	.disable_hub_initiated_lpm = 1,
};

module_usb_driver(ath3k_driver);

MODULE_AUTHOR("Atheros Communications");
MODULE_DESCRIPTION("Atheros AR30xx firmware driver");
MODULE_VERSION(VERSION);
MODULE_LICENSE("GPL");
MODULE_FIRMWARE(ATH3K_FIRMWARE);<|MERGE_RESOLUTION|>--- conflicted
+++ resolved
@@ -94,10 +94,7 @@
 	{ USB_DEVICE(0x04CA, 0x300f) },
 	{ USB_DEVICE(0x04CA, 0x3010) },
 	{ USB_DEVICE(0x04CA, 0x3014) },
-<<<<<<< HEAD
-=======
 	{ USB_DEVICE(0x04CA, 0x3018) },
->>>>>>> 83fbd12c
 	{ USB_DEVICE(0x0930, 0x0219) },
 	{ USB_DEVICE(0x0930, 0x021c) },
 	{ USB_DEVICE(0x0930, 0x0220) },
@@ -164,10 +161,7 @@
 	{ USB_DEVICE(0x04ca, 0x300f), .driver_info = BTUSB_ATH3012 },
 	{ USB_DEVICE(0x04ca, 0x3010), .driver_info = BTUSB_ATH3012 },
 	{ USB_DEVICE(0x04ca, 0x3014), .driver_info = BTUSB_ATH3012 },
-<<<<<<< HEAD
-=======
 	{ USB_DEVICE(0x04ca, 0x3018), .driver_info = BTUSB_ATH3012 },
->>>>>>> 83fbd12c
 	{ USB_DEVICE(0x0930, 0x0219), .driver_info = BTUSB_ATH3012 },
 	{ USB_DEVICE(0x0930, 0x021c), .driver_info = BTUSB_ATH3012 },
 	{ USB_DEVICE(0x0930, 0x0220), .driver_info = BTUSB_ATH3012 },
