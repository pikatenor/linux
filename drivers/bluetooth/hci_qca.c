--- conflicted
+++ resolved
@@ -936,15 +936,12 @@
 	} else if (ret == -ENOENT) {
 		/* No patch/nvm-config found, run with original fw/config */
 		ret = 0;
-<<<<<<< HEAD
-=======
 	} else if (ret == -EAGAIN) {
 		/*
 		 * Userspace firmware loader will return -EAGAIN in case no
 		 * patch/nvm-config is found, so run with original fw/config.
 		 */
 		ret = 0;
->>>>>>> 1ec8f1f0
 	}
 
 	/* Setup bdaddr */
