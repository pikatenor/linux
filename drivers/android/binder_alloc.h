--- conflicted
+++ resolved
@@ -60,8 +60,6 @@
 	size_t offsets_size;
 	size_t extra_buffers_size;
 	void *data;
-<<<<<<< HEAD
-=======
 };
 
 /**
@@ -74,7 +72,6 @@
 	struct list_head lru;
 	struct page *page_ptr;
 	struct binder_alloc *alloc;
->>>>>>> 0c50cd92
 };
 
 /**
@@ -124,12 +121,9 @@
 #else
 static inline void binder_selftest_alloc(struct binder_alloc *alloc) {}
 #endif
-<<<<<<< HEAD
-=======
 enum lru_status binder_alloc_free_page(struct list_head *item,
 				       struct list_lru_one *lru,
 				       spinlock_t *lock, void *cb_arg);
->>>>>>> 0c50cd92
 extern struct binder_buffer *binder_alloc_new_buf(struct binder_alloc *alloc,
 						  size_t data_size,
 						  size_t offsets_size,
