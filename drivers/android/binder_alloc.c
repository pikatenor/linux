--- conflicted
+++ resolved
@@ -483,11 +483,7 @@
 err_alloc_buf_struct_failed:
 	binder_update_page_range(alloc, 0,
 				 (void *)PAGE_ALIGN((uintptr_t)buffer->data),
-<<<<<<< HEAD
 				 end_page_addr, NULL);
-=======
-				 end_page_addr);
->>>>>>> 0c50cd92
 	return ERR_PTR(-ENOMEM);
 }
 
@@ -571,12 +567,7 @@
 				   alloc->pid, buffer->data,
 				   prev->data, next ? next->data : NULL);
 		binder_update_page_range(alloc, 0, buffer_start_page(buffer),
-<<<<<<< HEAD
-					 buffer_start_page(buffer) + PAGE_SIZE,
-					 NULL);
-=======
 					 buffer_start_page(buffer) + PAGE_SIZE);
->>>>>>> 0c50cd92
 	}
 	list_del(&buffer->entry);
 	kfree(buffer);
