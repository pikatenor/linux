--- conflicted
+++ resolved
@@ -542,7 +542,6 @@
 		DPRINTK("      %dx%d@%dHz\n", xres, yres, refresh);
 
 		calc_mode_timings(xres, yres, refresh, mode);
-<<<<<<< HEAD
 	}
 
 	/* Check the mode we got is within valid spec of the monitor */
@@ -552,17 +551,6 @@
 		return 0;
 	}
 
-=======
-	}
-
-	/* Check the mode we got is within valid spec of the monitor */
-	if (specs && specs->dclkmax
-	    && PICOS2KHZ(mode->pixclock) * 1000 > specs->dclkmax) {
-		DPRINTK("        mode exceed max DCLK\n");
-		return 0;
-	}
-
->>>>>>> d525211f
 	return 1;
 }
 
