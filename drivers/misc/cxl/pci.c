/*
 * Copyright 2014 IBM Corp.
 *
 * This program is free software; you can redistribute it and/or
 * modify it under the terms of the GNU General Public License
 * as published by the Free Software Foundation; either version
 * 2 of the License, or (at your option) any later version.
 */

#include <linux/pci_regs.h>
#include <linux/pci_ids.h>
#include <linux/device.h>
#include <linux/module.h>
#include <linux/kernel.h>
#include <linux/slab.h>
#include <linux/sort.h>
#include <linux/pci.h>
#include <linux/of.h>
#include <linux/delay.h>
#include <asm/opal.h>
#include <asm/msi_bitmap.h>
#include <asm/pnv-pci.h>
#include <asm/io.h>
#include <asm/reg.h>

#include "cxl.h"
#include <misc/cxl.h>


#define CXL_PCI_VSEC_ID	0x1280
#define CXL_VSEC_MIN_SIZE 0x80

#define CXL_READ_VSEC_LENGTH(dev, vsec, dest)			\
	{							\
		pci_read_config_word(dev, vsec + 0x6, dest);	\
		*dest >>= 4;					\
	}
#define CXL_READ_VSEC_NAFUS(dev, vsec, dest) \
	pci_read_config_byte(dev, vsec + 0x8, dest)

#define CXL_READ_VSEC_STATUS(dev, vsec, dest) \
	pci_read_config_byte(dev, vsec + 0x9, dest)
#define CXL_STATUS_SECOND_PORT  0x80
#define CXL_STATUS_MSI_X_FULL   0x40
#define CXL_STATUS_MSI_X_SINGLE 0x20
#define CXL_STATUS_FLASH_RW     0x08
#define CXL_STATUS_FLASH_RO     0x04
#define CXL_STATUS_LOADABLE_AFU 0x02
#define CXL_STATUS_LOADABLE_PSL 0x01
/* If we see these features we won't try to use the card */
#define CXL_UNSUPPORTED_FEATURES \
	(CXL_STATUS_MSI_X_FULL | CXL_STATUS_MSI_X_SINGLE)

#define CXL_READ_VSEC_MODE_CONTROL(dev, vsec, dest) \
	pci_read_config_byte(dev, vsec + 0xa, dest)
#define CXL_WRITE_VSEC_MODE_CONTROL(dev, vsec, val) \
	pci_write_config_byte(dev, vsec + 0xa, val)
#define CXL_WRITE_VSEC_MODE_CONTROL_BUS(bus, devfn, vsec, val) \
	pci_bus_write_config_byte(bus, devfn, vsec + 0xa, val)
#define CXL_VSEC_PROTOCOL_MASK   0xe0
#define CXL_VSEC_PROTOCOL_1024TB 0x80
#define CXL_VSEC_PROTOCOL_512TB  0x40
#define CXL_VSEC_PROTOCOL_256TB  0x20 /* Power 8/9 uses this */
#define CXL_VSEC_PROTOCOL_ENABLE 0x01

#define CXL_READ_VSEC_PSL_REVISION(dev, vsec, dest) \
	pci_read_config_word(dev, vsec + 0xc, dest)
#define CXL_READ_VSEC_CAIA_MINOR(dev, vsec, dest) \
	pci_read_config_byte(dev, vsec + 0xe, dest)
#define CXL_READ_VSEC_CAIA_MAJOR(dev, vsec, dest) \
	pci_read_config_byte(dev, vsec + 0xf, dest)
#define CXL_READ_VSEC_BASE_IMAGE(dev, vsec, dest) \
	pci_read_config_word(dev, vsec + 0x10, dest)

#define CXL_READ_VSEC_IMAGE_STATE(dev, vsec, dest) \
	pci_read_config_byte(dev, vsec + 0x13, dest)
#define CXL_WRITE_VSEC_IMAGE_STATE(dev, vsec, val) \
	pci_write_config_byte(dev, vsec + 0x13, val)
#define CXL_VSEC_USER_IMAGE_LOADED 0x80 /* RO */
#define CXL_VSEC_PERST_LOADS_IMAGE 0x20 /* RW */
#define CXL_VSEC_PERST_SELECT_USER 0x10 /* RW */

#define CXL_READ_VSEC_AFU_DESC_OFF(dev, vsec, dest) \
	pci_read_config_dword(dev, vsec + 0x20, dest)
#define CXL_READ_VSEC_AFU_DESC_SIZE(dev, vsec, dest) \
	pci_read_config_dword(dev, vsec + 0x24, dest)
#define CXL_READ_VSEC_PS_OFF(dev, vsec, dest) \
	pci_read_config_dword(dev, vsec + 0x28, dest)
#define CXL_READ_VSEC_PS_SIZE(dev, vsec, dest) \
	pci_read_config_dword(dev, vsec + 0x2c, dest)


/* This works a little different than the p1/p2 register accesses to make it
 * easier to pull out individual fields */
#define AFUD_READ(afu, off)		in_be64(afu->native->afu_desc_mmio + off)
#define AFUD_READ_LE(afu, off)		in_le64(afu->native->afu_desc_mmio + off)
#define EXTRACT_PPC_BIT(val, bit)	(!!(val & PPC_BIT(bit)))
#define EXTRACT_PPC_BITS(val, bs, be)	((val & PPC_BITMASK(bs, be)) >> PPC_BITLSHIFT(be))

#define AFUD_READ_INFO(afu)		AFUD_READ(afu, 0x0)
#define   AFUD_NUM_INTS_PER_PROC(val)	EXTRACT_PPC_BITS(val,  0, 15)
#define   AFUD_NUM_PROCS(val)		EXTRACT_PPC_BITS(val, 16, 31)
#define   AFUD_NUM_CRS(val)		EXTRACT_PPC_BITS(val, 32, 47)
#define   AFUD_MULTIMODE(val)		EXTRACT_PPC_BIT(val, 48)
#define   AFUD_PUSH_BLOCK_TRANSFER(val)	EXTRACT_PPC_BIT(val, 55)
#define   AFUD_DEDICATED_PROCESS(val)	EXTRACT_PPC_BIT(val, 59)
#define   AFUD_AFU_DIRECTED(val)	EXTRACT_PPC_BIT(val, 61)
#define   AFUD_TIME_SLICED(val)		EXTRACT_PPC_BIT(val, 63)
#define AFUD_READ_CR(afu)		AFUD_READ(afu, 0x20)
#define   AFUD_CR_LEN(val)		EXTRACT_PPC_BITS(val, 8, 63)
#define AFUD_READ_CR_OFF(afu)		AFUD_READ(afu, 0x28)
#define AFUD_READ_PPPSA(afu)		AFUD_READ(afu, 0x30)
#define   AFUD_PPPSA_PP(val)		EXTRACT_PPC_BIT(val, 6)
#define   AFUD_PPPSA_PSA(val)		EXTRACT_PPC_BIT(val, 7)
#define   AFUD_PPPSA_LEN(val)		EXTRACT_PPC_BITS(val, 8, 63)
#define AFUD_READ_PPPSA_OFF(afu)	AFUD_READ(afu, 0x38)
#define AFUD_READ_EB(afu)		AFUD_READ(afu, 0x40)
#define   AFUD_EB_LEN(val)		EXTRACT_PPC_BITS(val, 8, 63)
#define AFUD_READ_EB_OFF(afu)		AFUD_READ(afu, 0x48)

static const struct pci_device_id cxl_pci_tbl[] = {
	{ PCI_DEVICE(PCI_VENDOR_ID_IBM, 0x0477), },
	{ PCI_DEVICE(PCI_VENDOR_ID_IBM, 0x044b), },
	{ PCI_DEVICE(PCI_VENDOR_ID_IBM, 0x04cf), },
	{ PCI_DEVICE(PCI_VENDOR_ID_IBM, 0x0601), },
	{ PCI_DEVICE(PCI_VENDOR_ID_IBM, 0x0623), },
	{ PCI_DEVICE(PCI_VENDOR_ID_IBM, 0x0628), },
	{ PCI_DEVICE_CLASS(0x120000, ~0), },

	{ }
};
MODULE_DEVICE_TABLE(pci, cxl_pci_tbl);


/*
 * Mostly using these wrappers to avoid confusion:
 * priv 1 is BAR2, while priv 2 is BAR0
 */
static inline resource_size_t p1_base(struct pci_dev *dev)
{
	return pci_resource_start(dev, 2);
}

static inline resource_size_t p1_size(struct pci_dev *dev)
{
	return pci_resource_len(dev, 2);
}

static inline resource_size_t p2_base(struct pci_dev *dev)
{
	return pci_resource_start(dev, 0);
}

static inline resource_size_t p2_size(struct pci_dev *dev)
{
	return pci_resource_len(dev, 0);
}

static int find_cxl_vsec(struct pci_dev *dev)
{
	int vsec = 0;
	u16 val;

	while ((vsec = pci_find_next_ext_capability(dev, vsec, PCI_EXT_CAP_ID_VNDR))) {
		pci_read_config_word(dev, vsec + 0x4, &val);
		if (val == CXL_PCI_VSEC_ID)
			return vsec;
	}
	return 0;

}

static void dump_cxl_config_space(struct pci_dev *dev)
{
	int vsec;
	u32 val;

	dev_info(&dev->dev, "dump_cxl_config_space\n");

	pci_read_config_dword(dev, PCI_BASE_ADDRESS_0, &val);
	dev_info(&dev->dev, "BAR0: %#.8x\n", val);
	pci_read_config_dword(dev, PCI_BASE_ADDRESS_1, &val);
	dev_info(&dev->dev, "BAR1: %#.8x\n", val);
	pci_read_config_dword(dev, PCI_BASE_ADDRESS_2, &val);
	dev_info(&dev->dev, "BAR2: %#.8x\n", val);
	pci_read_config_dword(dev, PCI_BASE_ADDRESS_3, &val);
	dev_info(&dev->dev, "BAR3: %#.8x\n", val);
	pci_read_config_dword(dev, PCI_BASE_ADDRESS_4, &val);
	dev_info(&dev->dev, "BAR4: %#.8x\n", val);
	pci_read_config_dword(dev, PCI_BASE_ADDRESS_5, &val);
	dev_info(&dev->dev, "BAR5: %#.8x\n", val);

	dev_info(&dev->dev, "p1 regs: %#llx, len: %#llx\n",
		p1_base(dev), p1_size(dev));
	dev_info(&dev->dev, "p2 regs: %#llx, len: %#llx\n",
		p2_base(dev), p2_size(dev));
	dev_info(&dev->dev, "BAR 4/5: %#llx, len: %#llx\n",
		pci_resource_start(dev, 4), pci_resource_len(dev, 4));

	if (!(vsec = find_cxl_vsec(dev)))
		return;

#define show_reg(name, what) \
	dev_info(&dev->dev, "cxl vsec: %30s: %#x\n", name, what)

	pci_read_config_dword(dev, vsec + 0x0, &val);
	show_reg("Cap ID", (val >> 0) & 0xffff);
	show_reg("Cap Ver", (val >> 16) & 0xf);
	show_reg("Next Cap Ptr", (val >> 20) & 0xfff);
	pci_read_config_dword(dev, vsec + 0x4, &val);
	show_reg("VSEC ID", (val >> 0) & 0xffff);
	show_reg("VSEC Rev", (val >> 16) & 0xf);
	show_reg("VSEC Length",	(val >> 20) & 0xfff);
	pci_read_config_dword(dev, vsec + 0x8, &val);
	show_reg("Num AFUs", (val >> 0) & 0xff);
	show_reg("Status", (val >> 8) & 0xff);
	show_reg("Mode Control", (val >> 16) & 0xff);
	show_reg("Reserved", (val >> 24) & 0xff);
	pci_read_config_dword(dev, vsec + 0xc, &val);
	show_reg("PSL Rev", (val >> 0) & 0xffff);
	show_reg("CAIA Ver", (val >> 16) & 0xffff);
	pci_read_config_dword(dev, vsec + 0x10, &val);
	show_reg("Base Image Rev", (val >> 0) & 0xffff);
	show_reg("Reserved", (val >> 16) & 0x0fff);
	show_reg("Image Control", (val >> 28) & 0x3);
	show_reg("Reserved", (val >> 30) & 0x1);
	show_reg("Image Loaded", (val >> 31) & 0x1);

	pci_read_config_dword(dev, vsec + 0x14, &val);
	show_reg("Reserved", val);
	pci_read_config_dword(dev, vsec + 0x18, &val);
	show_reg("Reserved", val);
	pci_read_config_dword(dev, vsec + 0x1c, &val);
	show_reg("Reserved", val);

	pci_read_config_dword(dev, vsec + 0x20, &val);
	show_reg("AFU Descriptor Offset", val);
	pci_read_config_dword(dev, vsec + 0x24, &val);
	show_reg("AFU Descriptor Size", val);
	pci_read_config_dword(dev, vsec + 0x28, &val);
	show_reg("Problem State Offset", val);
	pci_read_config_dword(dev, vsec + 0x2c, &val);
	show_reg("Problem State Size", val);

	pci_read_config_dword(dev, vsec + 0x30, &val);
	show_reg("Reserved", val);
	pci_read_config_dword(dev, vsec + 0x34, &val);
	show_reg("Reserved", val);
	pci_read_config_dword(dev, vsec + 0x38, &val);
	show_reg("Reserved", val);
	pci_read_config_dword(dev, vsec + 0x3c, &val);
	show_reg("Reserved", val);

	pci_read_config_dword(dev, vsec + 0x40, &val);
	show_reg("PSL Programming Port", val);
	pci_read_config_dword(dev, vsec + 0x44, &val);
	show_reg("PSL Programming Control", val);

	pci_read_config_dword(dev, vsec + 0x48, &val);
	show_reg("Reserved", val);
	pci_read_config_dword(dev, vsec + 0x4c, &val);
	show_reg("Reserved", val);

	pci_read_config_dword(dev, vsec + 0x50, &val);
	show_reg("Flash Address Register", val);
	pci_read_config_dword(dev, vsec + 0x54, &val);
	show_reg("Flash Size Register", val);
	pci_read_config_dword(dev, vsec + 0x58, &val);
	show_reg("Flash Status/Control Register", val);
	pci_read_config_dword(dev, vsec + 0x58, &val);
	show_reg("Flash Data Port", val);

#undef show_reg
}

static void dump_afu_descriptor(struct cxl_afu *afu)
{
	u64 val, afu_cr_num, afu_cr_off, afu_cr_len;
	int i;

#define show_reg(name, what) \
	dev_info(&afu->dev, "afu desc: %30s: %#llx\n", name, what)

	val = AFUD_READ_INFO(afu);
	show_reg("num_ints_per_process", AFUD_NUM_INTS_PER_PROC(val));
	show_reg("num_of_processes", AFUD_NUM_PROCS(val));
	show_reg("num_of_afu_CRs", AFUD_NUM_CRS(val));
	show_reg("req_prog_mode", val & 0xffffULL);
	afu_cr_num = AFUD_NUM_CRS(val);

	val = AFUD_READ(afu, 0x8);
	show_reg("Reserved", val);
	val = AFUD_READ(afu, 0x10);
	show_reg("Reserved", val);
	val = AFUD_READ(afu, 0x18);
	show_reg("Reserved", val);

	val = AFUD_READ_CR(afu);
	show_reg("Reserved", (val >> (63-7)) & 0xff);
	show_reg("AFU_CR_len", AFUD_CR_LEN(val));
	afu_cr_len = AFUD_CR_LEN(val) * 256;

	val = AFUD_READ_CR_OFF(afu);
	afu_cr_off = val;
	show_reg("AFU_CR_offset", val);

	val = AFUD_READ_PPPSA(afu);
	show_reg("PerProcessPSA_control", (val >> (63-7)) & 0xff);
	show_reg("PerProcessPSA Length", AFUD_PPPSA_LEN(val));

	val = AFUD_READ_PPPSA_OFF(afu);
	show_reg("PerProcessPSA_offset", val);

	val = AFUD_READ_EB(afu);
	show_reg("Reserved", (val >> (63-7)) & 0xff);
	show_reg("AFU_EB_len", AFUD_EB_LEN(val));

	val = AFUD_READ_EB_OFF(afu);
	show_reg("AFU_EB_offset", val);

	for (i = 0; i < afu_cr_num; i++) {
		val = AFUD_READ_LE(afu, afu_cr_off + i * afu_cr_len);
		show_reg("CR Vendor", val & 0xffff);
		show_reg("CR Device", (val >> 16) & 0xffff);
	}
#undef show_reg
}

#define P8_CAPP_UNIT0_ID 0xBA
#define P8_CAPP_UNIT1_ID 0XBE
#define P9_CAPP_UNIT0_ID 0xC0
#define P9_CAPP_UNIT1_ID 0xE0

static int get_phb_index(struct device_node *np, u32 *phb_index)
{
	if (of_property_read_u32(np, "ibm,phb-index", phb_index))
		return -ENODEV;
	return 0;
}

static u64 get_capp_unit_id(struct device_node *np, u32 phb_index)
{
	/*
	 * POWER 8:
	 *  - For chips other than POWER8NVL, we only have CAPP 0,
	 *    irrespective of which PHB is used.
	 *  - For POWER8NVL, assume CAPP 0 is attached to PHB0 and
	 *    CAPP 1 is attached to PHB1.
	 */
	if (cxl_is_power8()) {
		if (!pvr_version_is(PVR_POWER8NVL))
			return P8_CAPP_UNIT0_ID;

		if (phb_index == 0)
			return P8_CAPP_UNIT0_ID;

		if (phb_index == 1)
			return P8_CAPP_UNIT1_ID;
	}

	/*
	 * POWER 9:
	 *   PEC0 (PHB0). Capp ID = CAPP0 (0b1100_0000)
	 *   PEC1 (PHB1 - PHB2). No capi mode
	 *   PEC2 (PHB3 - PHB4 - PHB5): Capi mode on PHB3 only. Capp ID = CAPP1 (0b1110_0000)
	 */
	if (cxl_is_power9()) {
		if (phb_index == 0)
			return P9_CAPP_UNIT0_ID;

		if (phb_index == 3)
			return P9_CAPP_UNIT1_ID;
	}

	return 0;
}

int cxl_calc_capp_routing(struct pci_dev *dev, u64 *chipid,
			     u32 *phb_index, u64 *capp_unit_id)
{
	int rc;
	struct device_node *np;
	const __be32 *prop;

	if (!(np = pnv_pci_get_phb_node(dev)))
		return -ENODEV;

	while (np && !(prop = of_get_property(np, "ibm,chip-id", NULL)))
		np = of_get_next_parent(np);
	if (!np)
		return -ENODEV;

	*chipid = be32_to_cpup(prop);

	rc = get_phb_index(np, phb_index);
	if (rc) {
		pr_err("cxl: invalid phb index\n");
		return rc;
	}

	*capp_unit_id = get_capp_unit_id(np, *phb_index);
	of_node_put(np);
	if (!*capp_unit_id) {
		pr_err("cxl: invalid capp unit id\n");
		return -ENODEV;
	}

	return 0;
}

int cxl_get_xsl9_dsnctl(u64 capp_unit_id, u64 *reg)
{
	u64 xsl_dsnctl;

	/*
	 * CAPI Identifier bits [0:7]
	 * bit 61:60 MSI bits --> 0
	 * bit 59 TVT selector --> 0
	 */

	/*
	 * Tell XSL where to route data to.
	 * The field chipid should match the PHB CAPI_CMPM register
	 */
	xsl_dsnctl = ((u64)0x2 << (63-7)); /* Bit 57 */
	xsl_dsnctl |= (capp_unit_id << (63-15));

	/* nMMU_ID Defaults to: b’000001001’*/
	xsl_dsnctl |= ((u64)0x09 << (63-28));

	if (!(cxl_is_power9_dd1())) {
		/*
		 * Used to identify CAPI packets which should be sorted into
		 * the Non-Blocking queues by the PHB. This field should match
		 * the PHB PBL_NBW_CMPM register
		 * nbwind=0x03, bits [57:58], must include capi indicator.
		 * Not supported on P9 DD1.
		 */
		xsl_dsnctl |= ((u64)0x03 << (63-47));

		/*
		 * Upper 16b address bits of ASB_Notify messages sent to the
		 * system. Need to match the PHB’s ASN Compare/Mask Register.
		 * Not supported on P9 DD1.
		 */
		xsl_dsnctl |= ((u64)0x04 << (63-55));
	}

	*reg = xsl_dsnctl;
	return 0;
}

static int init_implementation_adapter_regs_psl9(struct cxl *adapter,
						 struct pci_dev *dev)
{
	u64 xsl_dsnctl, psl_fircntl;
	u64 chipid;
	u32 phb_index;
	u64 capp_unit_id;
	u64 psl_debug;
	int rc;

	rc = cxl_calc_capp_routing(dev, &chipid, &phb_index, &capp_unit_id);
	if (rc)
		return rc;

	rc = cxl_get_xsl9_dsnctl(capp_unit_id, &xsl_dsnctl);
	if (rc)
		return rc;

	cxl_p1_write(adapter, CXL_XSL9_DSNCTL, xsl_dsnctl);

	/* Set fir_cntl to recommended value for production env */
	psl_fircntl = (0x2ULL << (63-3)); /* ce_report */
	psl_fircntl |= (0x1ULL << (63-6)); /* FIR_report */
	psl_fircntl |= 0x1ULL; /* ce_thresh */
	cxl_p1_write(adapter, CXL_PSL9_FIR_CNTL, psl_fircntl);

	/* vccredits=0x1  pcklat=0x4 */
	cxl_p1_write(adapter, CXL_PSL9_DSNDCTL, 0x0000000000001810ULL);

	/*
	 * For debugging with trace arrays.
	 * Configure RX trace 0 segmented mode.
	 * Configure CT trace 0 segmented mode.
	 * Configure LA0 trace 0 segmented mode.
	 * Configure LA1 trace 0 segmented mode.
	 */
	cxl_p1_write(adapter, CXL_PSL9_TRACECFG, 0x8040800080000000ULL);
	cxl_p1_write(adapter, CXL_PSL9_TRACECFG, 0x8040800080000003ULL);
	cxl_p1_write(adapter, CXL_PSL9_TRACECFG, 0x8040800080000005ULL);
	cxl_p1_write(adapter, CXL_PSL9_TRACECFG, 0x8040800080000006ULL);

	/*
	 * A response to an ASB_Notify request is returned by the
	 * system as an MMIO write to the address defined in
	 * the PSL_TNR_ADDR register
	 */
	/* PSL_TNR_ADDR */

	/* NORST */
	cxl_p1_write(adapter, CXL_PSL9_DEBUG, 0x8000000000000000ULL);

	/* allocate the apc machines */
	cxl_p1_write(adapter, CXL_PSL9_APCDEDTYPE, 0x40000003FFFF0000ULL);

	/* Disable vc dd1 fix */
	if (cxl_is_power9_dd1())
		cxl_p1_write(adapter, CXL_PSL9_GP_CT, 0x0400000000000001ULL);

	/*
	 * Check if PSL has data-cache. We need to flush adapter datacache
	 * when as its about to be removed.
	 */
	psl_debug = cxl_p1_read(adapter, CXL_PSL9_DEBUG);
	if (psl_debug & CXL_PSL_DEBUG_CDC) {
		dev_dbg(&dev->dev, "No data-cache present\n");
		adapter->native->no_data_cache = true;
	}

	return 0;
}

static int init_implementation_adapter_regs_psl8(struct cxl *adapter, struct pci_dev *dev)
{
	u64 psl_dsnctl, psl_fircntl;
	u64 chipid;
	u32 phb_index;
	u64 capp_unit_id;
	int rc;

	rc = cxl_calc_capp_routing(dev, &chipid, &phb_index, &capp_unit_id);
	if (rc)
		return rc;

	psl_dsnctl = 0x0000900000000000ULL; /* pteupd ttype, scdone */
	psl_dsnctl |= (0x2ULL << (63-38)); /* MMIO hang pulse: 256 us */
	/* Tell PSL where to route data to */
	psl_dsnctl |= (chipid << (63-5));
	psl_dsnctl |= (capp_unit_id << (63-13));

	cxl_p1_write(adapter, CXL_PSL_DSNDCTL, psl_dsnctl);
	cxl_p1_write(adapter, CXL_PSL_RESLCKTO, 0x20000000200ULL);
	/* snoop write mask */
	cxl_p1_write(adapter, CXL_PSL_SNWRALLOC, 0x00000000FFFFFFFFULL);
	/* set fir_cntl to recommended value for production env */
	psl_fircntl = (0x2ULL << (63-3)); /* ce_report */
	psl_fircntl |= (0x1ULL << (63-6)); /* FIR_report */
	psl_fircntl |= 0x1ULL; /* ce_thresh */
	cxl_p1_write(adapter, CXL_PSL_FIR_CNTL, psl_fircntl);
	/* for debugging with trace arrays */
	cxl_p1_write(adapter, CXL_PSL_TRACE, 0x0000FF7C00000000ULL);

	return 0;
}

static int init_implementation_adapter_regs_xsl(struct cxl *adapter, struct pci_dev *dev)
{
	u64 xsl_dsnctl;
	u64 chipid;
	u32 phb_index;
	u64 capp_unit_id;
	int rc;

	rc = cxl_calc_capp_routing(dev, &chipid, &phb_index, &capp_unit_id);
	if (rc)
		return rc;

	/* Tell XSL where to route data to */
	xsl_dsnctl = 0x0000600000000000ULL | (chipid << (63-5));
	xsl_dsnctl |= (capp_unit_id << (63-13));
	cxl_p1_write(adapter, CXL_XSL_DSNCTL, xsl_dsnctl);

	return 0;
}

/* PSL & XSL */
#define TBSYNC_CAL(n) (((u64)n & 0x7) << (63-3))
#define TBSYNC_CNT(n) (((u64)n & 0x7) << (63-6))
/* For the PSL this is a multiple for 0 < n <= 7: */
#define PSL_2048_250MHZ_CYCLES 1

static void write_timebase_ctrl_psl9(struct cxl *adapter)
{
	cxl_p1_write(adapter, CXL_PSL9_TB_CTLSTAT,
		     TBSYNC_CNT(2 * PSL_2048_250MHZ_CYCLES));
}

static void write_timebase_ctrl_psl8(struct cxl *adapter)
{
	cxl_p1_write(adapter, CXL_PSL_TB_CTLSTAT,
		     TBSYNC_CNT(2 * PSL_2048_250MHZ_CYCLES));
}

/* XSL */
#define TBSYNC_ENA (1ULL << 63)
/* For the XSL this is 2**n * 2000 clocks for 0 < n <= 6: */
#define XSL_2000_CLOCKS 1
#define XSL_4000_CLOCKS 2
#define XSL_8000_CLOCKS 3

static void write_timebase_ctrl_xsl(struct cxl *adapter)
{
	cxl_p1_write(adapter, CXL_XSL_TB_CTLSTAT,
		     TBSYNC_ENA |
		     TBSYNC_CAL(3) |
		     TBSYNC_CNT(XSL_4000_CLOCKS));
}

static u64 timebase_read_psl9(struct cxl *adapter)
{
	return cxl_p1_read(adapter, CXL_PSL9_Timebase);
}

static u64 timebase_read_psl8(struct cxl *adapter)
{
	return cxl_p1_read(adapter, CXL_PSL_Timebase);
}

static u64 timebase_read_xsl(struct cxl *adapter)
{
	return cxl_p1_read(adapter, CXL_XSL_Timebase);
}

static void cxl_setup_psl_timebase(struct cxl *adapter, struct pci_dev *dev)
{
	u64 psl_tb;
	int delta;
	unsigned int retry = 0;
	struct device_node *np;

	adapter->psl_timebase_synced = false;

	if (!(np = pnv_pci_get_phb_node(dev)))
		return;

	/* Do not fail when CAPP timebase sync is not supported by OPAL */
	of_node_get(np);
	if (! of_get_property(np, "ibm,capp-timebase-sync", NULL)) {
		of_node_put(np);
		dev_info(&dev->dev, "PSL timebase inactive: OPAL support missing\n");
		return;
	}
	of_node_put(np);

	/*
	 * Setup PSL Timebase Control and Status register
	 * with the recommended Timebase Sync Count value
	 */
	adapter->native->sl_ops->write_timebase_ctrl(adapter);

	/* Enable PSL Timebase */
	cxl_p1_write(adapter, CXL_PSL_Control, 0x0000000000000000);
	cxl_p1_write(adapter, CXL_PSL_Control, CXL_PSL_Control_tb);

	/* Wait until CORE TB and PSL TB difference <= 16usecs */
	do {
		msleep(1);
		if (retry++ > 5) {
			dev_info(&dev->dev, "PSL timebase can't synchronize\n");
			return;
		}
		psl_tb = adapter->native->sl_ops->timebase_read(adapter);
		delta = mftb() - psl_tb;
		if (delta < 0)
			delta = -delta;
	} while (tb_to_ns(delta) > 16000);

	adapter->psl_timebase_synced = true;
	return;
}

static int init_implementation_afu_regs_psl9(struct cxl_afu *afu)
{
	return 0;
}

static int init_implementation_afu_regs_psl8(struct cxl_afu *afu)
{
	/* read/write masks for this slice */
	cxl_p1n_write(afu, CXL_PSL_APCALLOC_A, 0xFFFFFFFEFEFEFEFEULL);
	/* APC read/write masks for this slice */
	cxl_p1n_write(afu, CXL_PSL_COALLOC_A, 0xFF000000FEFEFEFEULL);
	/* for debugging with trace arrays */
	cxl_p1n_write(afu, CXL_PSL_SLICE_TRACE, 0x0000FFFF00000000ULL);
	cxl_p1n_write(afu, CXL_PSL_RXCTL_A, CXL_PSL_RXCTL_AFUHP_4S);

	return 0;
}

int cxl_pci_setup_irq(struct cxl *adapter, unsigned int hwirq,
		unsigned int virq)
{
	struct pci_dev *dev = to_pci_dev(adapter->dev.parent);

	return pnv_cxl_ioda_msi_setup(dev, hwirq, virq);
}

int cxl_update_image_control(struct cxl *adapter)
{
	struct pci_dev *dev = to_pci_dev(adapter->dev.parent);
	int rc;
	int vsec;
	u8 image_state;

	if (!(vsec = find_cxl_vsec(dev))) {
		dev_err(&dev->dev, "ABORTING: CXL VSEC not found!\n");
		return -ENODEV;
	}

	if ((rc = CXL_READ_VSEC_IMAGE_STATE(dev, vsec, &image_state))) {
		dev_err(&dev->dev, "failed to read image state: %i\n", rc);
		return rc;
	}

	if (adapter->perst_loads_image)
		image_state |= CXL_VSEC_PERST_LOADS_IMAGE;
	else
		image_state &= ~CXL_VSEC_PERST_LOADS_IMAGE;

	if (adapter->perst_select_user)
		image_state |= CXL_VSEC_PERST_SELECT_USER;
	else
		image_state &= ~CXL_VSEC_PERST_SELECT_USER;

	if ((rc = CXL_WRITE_VSEC_IMAGE_STATE(dev, vsec, image_state))) {
		dev_err(&dev->dev, "failed to update image control: %i\n", rc);
		return rc;
	}

	return 0;
}

int cxl_pci_alloc_one_irq(struct cxl *adapter)
{
	struct pci_dev *dev = to_pci_dev(adapter->dev.parent);

	return pnv_cxl_alloc_hwirqs(dev, 1);
}

void cxl_pci_release_one_irq(struct cxl *adapter, int hwirq)
{
	struct pci_dev *dev = to_pci_dev(adapter->dev.parent);

	return pnv_cxl_release_hwirqs(dev, hwirq, 1);
}

int cxl_pci_alloc_irq_ranges(struct cxl_irq_ranges *irqs,
			struct cxl *adapter, unsigned int num)
{
	struct pci_dev *dev = to_pci_dev(adapter->dev.parent);

	return pnv_cxl_alloc_hwirq_ranges(irqs, dev, num);
}

void cxl_pci_release_irq_ranges(struct cxl_irq_ranges *irqs,
				struct cxl *adapter)
{
	struct pci_dev *dev = to_pci_dev(adapter->dev.parent);

	pnv_cxl_release_hwirq_ranges(irqs, dev);
}

static int setup_cxl_bars(struct pci_dev *dev)
{
	/* Safety check in case we get backported to < 3.17 without M64 */
	if ((p1_base(dev) < 0x100000000ULL) ||
	    (p2_base(dev) < 0x100000000ULL)) {
		dev_err(&dev->dev, "ABORTING: M32 BAR assignment incompatible with CXL\n");
		return -ENODEV;
	}

	/*
	 * BAR 4/5 has a special meaning for CXL and must be programmed with a
	 * special value corresponding to the CXL protocol address range.
	 * For POWER 8/9 that means bits 48:49 must be set to 10
	 */
	pci_write_config_dword(dev, PCI_BASE_ADDRESS_4, 0x00000000);
	pci_write_config_dword(dev, PCI_BASE_ADDRESS_5, 0x00020000);

	return 0;
}

#ifdef CONFIG_CXL_BIMODAL

struct cxl_switch_work {
	struct pci_dev *dev;
	struct work_struct work;
	int vsec;
	int mode;
};

static void switch_card_to_cxl(struct work_struct *work)
{
	struct cxl_switch_work *switch_work =
		container_of(work, struct cxl_switch_work, work);
	struct pci_dev *dev = switch_work->dev;
	struct pci_bus *bus = dev->bus;
	struct pci_controller *hose = pci_bus_to_host(bus);
	struct pci_dev *bridge;
	struct pnv_php_slot *php_slot;
	unsigned int devfn;
	u8 val;
	int rc;

	dev_info(&bus->dev, "cxl: Preparing for mode switch...\n");
	bridge = list_first_entry_or_null(&hose->bus->devices, struct pci_dev,
					  bus_list);
	if (!bridge) {
		dev_WARN(&bus->dev, "cxl: Couldn't find root port!\n");
		goto err_dev_put;
	}

	php_slot = pnv_php_find_slot(pci_device_to_OF_node(bridge));
	if (!php_slot) {
		dev_err(&bus->dev, "cxl: Failed to find slot hotplug "
			           "information. You may need to upgrade "
			           "skiboot. Aborting.\n");
		goto err_dev_put;
	}

	rc = CXL_READ_VSEC_MODE_CONTROL(dev, switch_work->vsec, &val);
	if (rc) {
		dev_err(&bus->dev, "cxl: Failed to read CAPI mode control: %i\n", rc);
		goto err_dev_put;
	}
	devfn = dev->devfn;

	/* Release the reference obtained in cxl_check_and_switch_mode() */
	pci_dev_put(dev);

	dev_dbg(&bus->dev, "cxl: Removing PCI devices from kernel\n");
	pci_lock_rescan_remove();
	pci_hp_remove_devices(bridge->subordinate);
	pci_unlock_rescan_remove();

	/* Switch the CXL protocol on the card */
	if (switch_work->mode == CXL_BIMODE_CXL) {
		dev_info(&bus->dev, "cxl: Switching card to CXL mode\n");
		val &= ~CXL_VSEC_PROTOCOL_MASK;
		val |= CXL_VSEC_PROTOCOL_256TB | CXL_VSEC_PROTOCOL_ENABLE;
		rc = pnv_cxl_enable_phb_kernel_api(hose, true);
		if (rc) {
			dev_err(&bus->dev, "cxl: Failed to enable kernel API"
				           " on real PHB, aborting\n");
			goto err_free_work;
		}
	} else {
		dev_WARN(&bus->dev, "cxl: Switching card to PCI mode not supported!\n");
		goto err_free_work;
	}

	rc = CXL_WRITE_VSEC_MODE_CONTROL_BUS(bus, devfn, switch_work->vsec, val);
	if (rc) {
		dev_err(&bus->dev, "cxl: Failed to configure CXL protocol: %i\n", rc);
		goto err_free_work;
	}

	/*
	 * The CAIA spec (v1.1, Section 10.6 Bi-modal Device Support) states
	 * we must wait 100ms after this mode switch before touching PCIe config
	 * space.
	 */
	msleep(100);

	/*
	 * Hot reset to cause the card to come back in cxl mode. A
	 * OPAL_RESET_PCI_LINK would be sufficient, but currently lacks support
	 * in skiboot, so we use a hot reset instead.
	 *
	 * We call pci_set_pcie_reset_state() on the bridge, as a CAPI card is
	 * guaranteed to sit directly under the root port, and setting the reset
	 * state on a device directly under the root port is equivalent to doing
	 * it on the root port iself.
	 */
	dev_info(&bus->dev, "cxl: Configuration write complete, resetting card\n");
	pci_set_pcie_reset_state(bridge, pcie_hot_reset);
	pci_set_pcie_reset_state(bridge, pcie_deassert_reset);

	dev_dbg(&bus->dev, "cxl: Offlining slot\n");
	rc = pnv_php_set_slot_power_state(&php_slot->slot, OPAL_PCI_SLOT_OFFLINE);
	if (rc) {
		dev_err(&bus->dev, "cxl: OPAL offlining call failed: %i\n", rc);
		goto err_free_work;
	}

	dev_dbg(&bus->dev, "cxl: Onlining and probing slot\n");
	rc = pnv_php_set_slot_power_state(&php_slot->slot, OPAL_PCI_SLOT_ONLINE);
	if (rc) {
		dev_err(&bus->dev, "cxl: OPAL onlining call failed: %i\n", rc);
		goto err_free_work;
	}

	pci_lock_rescan_remove();
	pci_hp_add_devices(bridge->subordinate);
	pci_unlock_rescan_remove();

	dev_info(&bus->dev, "cxl: CAPI mode switch completed\n");
	kfree(switch_work);
	return;

err_dev_put:
	/* Release the reference obtained in cxl_check_and_switch_mode() */
	pci_dev_put(dev);
err_free_work:
	kfree(switch_work);
}

int cxl_check_and_switch_mode(struct pci_dev *dev, int mode, int vsec)
{
	struct cxl_switch_work *work;
	u8 val;
	int rc;

	if (!cpu_has_feature(CPU_FTR_HVMODE))
		return -ENODEV;

	if (!vsec) {
		vsec = find_cxl_vsec(dev);
		if (!vsec) {
			dev_info(&dev->dev, "CXL VSEC not found\n");
			return -ENODEV;
		}
	}

	rc = CXL_READ_VSEC_MODE_CONTROL(dev, vsec, &val);
	if (rc) {
		dev_err(&dev->dev, "Failed to read current mode control: %i", rc);
		return rc;
	}

	if (mode == CXL_BIMODE_PCI) {
		if (!(val & CXL_VSEC_PROTOCOL_ENABLE)) {
			dev_info(&dev->dev, "Card is already in PCI mode\n");
			return 0;
		}
		/*
		 * TODO: Before it's safe to switch the card back to PCI mode
		 * we need to disable the CAPP and make sure any cachelines the
		 * card holds have been flushed out. Needs skiboot support.
		 */
		dev_WARN(&dev->dev, "CXL mode switch to PCI unsupported!\n");
		return -EIO;
	}

	if (val & CXL_VSEC_PROTOCOL_ENABLE) {
		dev_info(&dev->dev, "Card is already in CXL mode\n");
		return 0;
	}

	dev_info(&dev->dev, "Card is in PCI mode, scheduling kernel thread "
			    "to switch to CXL mode\n");

	work = kmalloc(sizeof(struct cxl_switch_work), GFP_KERNEL);
	if (!work)
		return -ENOMEM;

	pci_dev_get(dev);
	work->dev = dev;
	work->vsec = vsec;
	work->mode = mode;
	INIT_WORK(&work->work, switch_card_to_cxl);

	schedule_work(&work->work);

	/*
	 * We return a failure now to abort the driver init. Once the
	 * link has been cycled and the card is in cxl mode we will
	 * come back (possibly using the generic cxl driver), but
	 * return success as the card should then be in cxl mode.
	 *
	 * TODO: What if the card comes back in PCI mode even after
	 *       the switch?  Don't want to spin endlessly.
	 */
	return -EBUSY;
}
EXPORT_SYMBOL_GPL(cxl_check_and_switch_mode);

#endif /* CONFIG_CXL_BIMODAL */

static int setup_cxl_protocol_area(struct pci_dev *dev)
{
	u8 val;
	int rc;
	int vsec = find_cxl_vsec(dev);

	if (!vsec) {
		dev_info(&dev->dev, "CXL VSEC not found\n");
		return -ENODEV;
	}

	rc = CXL_READ_VSEC_MODE_CONTROL(dev, vsec, &val);
	if (rc) {
		dev_err(&dev->dev, "Failed to read current mode control: %i\n", rc);
		return rc;
	}

	if (!(val & CXL_VSEC_PROTOCOL_ENABLE)) {
		dev_err(&dev->dev, "Card not in CAPI mode!\n");
		return -EIO;
	}

	if ((val & CXL_VSEC_PROTOCOL_MASK) != CXL_VSEC_PROTOCOL_256TB) {
		val &= ~CXL_VSEC_PROTOCOL_MASK;
		val |= CXL_VSEC_PROTOCOL_256TB;
		rc = CXL_WRITE_VSEC_MODE_CONTROL(dev, vsec, val);
		if (rc) {
			dev_err(&dev->dev, "Failed to set CXL protocol area: %i\n", rc);
			return rc;
		}
	}

	return 0;
}

static int pci_map_slice_regs(struct cxl_afu *afu, struct cxl *adapter, struct pci_dev *dev)
{
	u64 p1n_base, p2n_base, afu_desc;
	const u64 p1n_size = 0x100;
	const u64 p2n_size = 0x1000;

	p1n_base = p1_base(dev) + 0x10000 + (afu->slice * p1n_size);
	p2n_base = p2_base(dev) + (afu->slice * p2n_size);
	afu->psn_phys = p2_base(dev) + (adapter->native->ps_off + (afu->slice * adapter->ps_size));
	afu_desc = p2_base(dev) + adapter->native->afu_desc_off + (afu->slice * adapter->native->afu_desc_size);

	if (!(afu->native->p1n_mmio = ioremap(p1n_base, p1n_size)))
		goto err;
	if (!(afu->p2n_mmio = ioremap(p2n_base, p2n_size)))
		goto err1;
	if (afu_desc) {
		if (!(afu->native->afu_desc_mmio = ioremap(afu_desc, adapter->native->afu_desc_size)))
			goto err2;
	}

	return 0;
err2:
	iounmap(afu->p2n_mmio);
err1:
	iounmap(afu->native->p1n_mmio);
err:
	dev_err(&afu->dev, "Error mapping AFU MMIO regions\n");
	return -ENOMEM;
}

static void pci_unmap_slice_regs(struct cxl_afu *afu)
{
	if (afu->p2n_mmio) {
		iounmap(afu->p2n_mmio);
		afu->p2n_mmio = NULL;
	}
	if (afu->native->p1n_mmio) {
		iounmap(afu->native->p1n_mmio);
		afu->native->p1n_mmio = NULL;
	}
	if (afu->native->afu_desc_mmio) {
		iounmap(afu->native->afu_desc_mmio);
		afu->native->afu_desc_mmio = NULL;
	}
}

void cxl_pci_release_afu(struct device *dev)
{
	struct cxl_afu *afu = to_cxl_afu(dev);

	pr_devel("%s\n", __func__);

	idr_destroy(&afu->contexts_idr);
	cxl_release_spa(afu);

	kfree(afu->native);
	kfree(afu);
}

/* Expects AFU struct to have recently been zeroed out */
static int cxl_read_afu_descriptor(struct cxl_afu *afu)
{
	u64 val;

	val = AFUD_READ_INFO(afu);
	afu->pp_irqs = AFUD_NUM_INTS_PER_PROC(val);
	afu->max_procs_virtualised = AFUD_NUM_PROCS(val);
	afu->crs_num = AFUD_NUM_CRS(val);

	if (AFUD_AFU_DIRECTED(val))
		afu->modes_supported |= CXL_MODE_DIRECTED;
	if (AFUD_DEDICATED_PROCESS(val))
		afu->modes_supported |= CXL_MODE_DEDICATED;
	if (AFUD_TIME_SLICED(val))
		afu->modes_supported |= CXL_MODE_TIME_SLICED;

	val = AFUD_READ_PPPSA(afu);
	afu->pp_size = AFUD_PPPSA_LEN(val) * 4096;
	afu->psa = AFUD_PPPSA_PSA(val);
	if ((afu->pp_psa = AFUD_PPPSA_PP(val)))
		afu->native->pp_offset = AFUD_READ_PPPSA_OFF(afu);

	val = AFUD_READ_CR(afu);
	afu->crs_len = AFUD_CR_LEN(val) * 256;
	afu->crs_offset = AFUD_READ_CR_OFF(afu);


	/* eb_len is in multiple of 4K */
	afu->eb_len = AFUD_EB_LEN(AFUD_READ_EB(afu)) * 4096;
	afu->eb_offset = AFUD_READ_EB_OFF(afu);

	/* eb_off is 4K aligned so lower 12 bits are always zero */
	if (EXTRACT_PPC_BITS(afu->eb_offset, 0, 11) != 0) {
		dev_warn(&afu->dev,
			 "Invalid AFU error buffer offset %Lx\n",
			 afu->eb_offset);
		dev_info(&afu->dev,
			 "Ignoring AFU error buffer in the descriptor\n");
		/* indicate that no afu buffer exists */
		afu->eb_len = 0;
	}

	return 0;
}

static int cxl_afu_descriptor_looks_ok(struct cxl_afu *afu)
{
	int i, rc;
	u32 val;

	if (afu->psa && afu->adapter->ps_size <
			(afu->native->pp_offset + afu->pp_size*afu->max_procs_virtualised)) {
		dev_err(&afu->dev, "per-process PSA can't fit inside the PSA!\n");
		return -ENODEV;
	}

	if (afu->pp_psa && (afu->pp_size < PAGE_SIZE))
		dev_warn(&afu->dev, "AFU uses pp_size(%#016llx) < PAGE_SIZE per-process PSA!\n", afu->pp_size);

	for (i = 0; i < afu->crs_num; i++) {
		rc = cxl_ops->afu_cr_read32(afu, i, 0, &val);
		if (rc || val == 0) {
			dev_err(&afu->dev, "ABORTING: AFU configuration record %i is invalid\n", i);
			return -EINVAL;
		}
	}

	if ((afu->modes_supported & ~CXL_MODE_DEDICATED) && afu->max_procs_virtualised == 0) {
		/*
		 * We could also check this for the dedicated process model
		 * since the architecture indicates it should be set to 1, but
		 * in that case we ignore the value and I'd rather not risk
		 * breaking any existing dedicated process AFUs that left it as
		 * 0 (not that I'm aware of any). It is clearly an error for an
		 * AFU directed AFU to set this to 0, and would have previously
		 * triggered a bug resulting in the maximum not being enforced
		 * at all since idr_alloc treats 0 as no maximum.
		 */
		dev_err(&afu->dev, "AFU does not support any processes\n");
		return -EINVAL;
	}

	return 0;
}

static int sanitise_afu_regs_psl9(struct cxl_afu *afu)
{
	u64 reg;

	/*
	 * Clear out any regs that contain either an IVTE or address or may be
	 * waiting on an acknowledgment to try to be a bit safer as we bring
	 * it online
	 */
	reg = cxl_p2n_read(afu, CXL_AFU_Cntl_An);
	if ((reg & CXL_AFU_Cntl_An_ES_MASK) != CXL_AFU_Cntl_An_ES_Disabled) {
		dev_warn(&afu->dev, "WARNING: AFU was not disabled: %#016llx\n", reg);
		if (cxl_ops->afu_reset(afu))
			return -EIO;
		if (cxl_afu_disable(afu))
			return -EIO;
		if (cxl_psl_purge(afu))
			return -EIO;
	}
	cxl_p1n_write(afu, CXL_PSL_SPAP_An, 0x0000000000000000);
	cxl_p1n_write(afu, CXL_PSL_AMBAR_An, 0x0000000000000000);
	reg = cxl_p2n_read(afu, CXL_PSL_DSISR_An);
	if (reg) {
		dev_warn(&afu->dev, "AFU had pending DSISR: %#016llx\n", reg);
		if (reg & CXL_PSL9_DSISR_An_TF)
			cxl_p2n_write(afu, CXL_PSL_TFC_An, CXL_PSL_TFC_An_AE);
		else
			cxl_p2n_write(afu, CXL_PSL_TFC_An, CXL_PSL_TFC_An_A);
	}
	if (afu->adapter->native->sl_ops->register_serr_irq) {
		reg = cxl_p1n_read(afu, CXL_PSL_SERR_An);
		if (reg) {
			if (reg & ~0x000000007fffffff)
				dev_warn(&afu->dev, "AFU had pending SERR: %#016llx\n", reg);
			cxl_p1n_write(afu, CXL_PSL_SERR_An, reg & ~0xffff);
		}
	}
	reg = cxl_p2n_read(afu, CXL_PSL_ErrStat_An);
	if (reg) {
		dev_warn(&afu->dev, "AFU had pending error status: %#016llx\n", reg);
		cxl_p2n_write(afu, CXL_PSL_ErrStat_An, reg);
	}

	return 0;
}

static int sanitise_afu_regs_psl8(struct cxl_afu *afu)
{
	u64 reg;

	/*
	 * Clear out any regs that contain either an IVTE or address or may be
	 * waiting on an acknowledgement to try to be a bit safer as we bring
	 * it online
	 */
	reg = cxl_p2n_read(afu, CXL_AFU_Cntl_An);
	if ((reg & CXL_AFU_Cntl_An_ES_MASK) != CXL_AFU_Cntl_An_ES_Disabled) {
		dev_warn(&afu->dev, "WARNING: AFU was not disabled: %#016llx\n", reg);
		if (cxl_ops->afu_reset(afu))
			return -EIO;
		if (cxl_afu_disable(afu))
			return -EIO;
		if (cxl_psl_purge(afu))
			return -EIO;
	}
	cxl_p1n_write(afu, CXL_PSL_SPAP_An, 0x0000000000000000);
	cxl_p1n_write(afu, CXL_PSL_IVTE_Limit_An, 0x0000000000000000);
	cxl_p1n_write(afu, CXL_PSL_IVTE_Offset_An, 0x0000000000000000);
	cxl_p1n_write(afu, CXL_PSL_AMBAR_An, 0x0000000000000000);
	cxl_p1n_write(afu, CXL_PSL_SPOffset_An, 0x0000000000000000);
	cxl_p1n_write(afu, CXL_HAURP_An, 0x0000000000000000);
	cxl_p2n_write(afu, CXL_CSRP_An, 0x0000000000000000);
	cxl_p2n_write(afu, CXL_AURP1_An, 0x0000000000000000);
	cxl_p2n_write(afu, CXL_AURP0_An, 0x0000000000000000);
	cxl_p2n_write(afu, CXL_SSTP1_An, 0x0000000000000000);
	cxl_p2n_write(afu, CXL_SSTP0_An, 0x0000000000000000);
	reg = cxl_p2n_read(afu, CXL_PSL_DSISR_An);
	if (reg) {
		dev_warn(&afu->dev, "AFU had pending DSISR: %#016llx\n", reg);
		if (reg & CXL_PSL_DSISR_TRANS)
			cxl_p2n_write(afu, CXL_PSL_TFC_An, CXL_PSL_TFC_An_AE);
		else
			cxl_p2n_write(afu, CXL_PSL_TFC_An, CXL_PSL_TFC_An_A);
	}
	if (afu->adapter->native->sl_ops->register_serr_irq) {
		reg = cxl_p1n_read(afu, CXL_PSL_SERR_An);
		if (reg) {
			if (reg & ~0xffff)
				dev_warn(&afu->dev, "AFU had pending SERR: %#016llx\n", reg);
			cxl_p1n_write(afu, CXL_PSL_SERR_An, reg & ~0xffff);
		}
	}
	reg = cxl_p2n_read(afu, CXL_PSL_ErrStat_An);
	if (reg) {
		dev_warn(&afu->dev, "AFU had pending error status: %#016llx\n", reg);
		cxl_p2n_write(afu, CXL_PSL_ErrStat_An, reg);
	}

	return 0;
}

#define ERR_BUFF_MAX_COPY_SIZE PAGE_SIZE
/*
 * afu_eb_read:
 * Called from sysfs and reads the afu error info buffer. The h/w only supports
 * 4/8 bytes aligned access. So in case the requested offset/count arent 8 byte
 * aligned the function uses a bounce buffer which can be max PAGE_SIZE.
 */
ssize_t cxl_pci_afu_read_err_buffer(struct cxl_afu *afu, char *buf,
				loff_t off, size_t count)
{
	loff_t aligned_start, aligned_end;
	size_t aligned_length;
	void *tbuf;
	const void __iomem *ebuf = afu->native->afu_desc_mmio + afu->eb_offset;

	if (count == 0 || off < 0 || (size_t)off >= afu->eb_len)
		return 0;

	/* calculate aligned read window */
	count = min((size_t)(afu->eb_len - off), count);
	aligned_start = round_down(off, 8);
	aligned_end = round_up(off + count, 8);
	aligned_length = aligned_end - aligned_start;

	/* max we can copy in one read is PAGE_SIZE */
	if (aligned_length > ERR_BUFF_MAX_COPY_SIZE) {
		aligned_length = ERR_BUFF_MAX_COPY_SIZE;
		count = ERR_BUFF_MAX_COPY_SIZE - (off & 0x7);
	}

	/* use bounce buffer for copy */
	tbuf = (void *)__get_free_page(GFP_KERNEL);
	if (!tbuf)
		return -ENOMEM;

	/* perform aligned read from the mmio region */
	memcpy_fromio(tbuf, ebuf + aligned_start, aligned_length);
	memcpy(buf, tbuf + (off & 0x7), count);

	free_page((unsigned long)tbuf);

	return count;
}

static int pci_configure_afu(struct cxl_afu *afu, struct cxl *adapter, struct pci_dev *dev)
{
	int rc;

	if ((rc = pci_map_slice_regs(afu, adapter, dev)))
		return rc;

	if (adapter->native->sl_ops->sanitise_afu_regs) {
		rc = adapter->native->sl_ops->sanitise_afu_regs(afu);
		if (rc)
			goto err1;
	}

	/* We need to reset the AFU before we can read the AFU descriptor */
	if ((rc = cxl_ops->afu_reset(afu)))
		goto err1;

	if (cxl_verbose)
		dump_afu_descriptor(afu);

	if ((rc = cxl_read_afu_descriptor(afu)))
		goto err1;

	if ((rc = cxl_afu_descriptor_looks_ok(afu)))
		goto err1;

	if (adapter->native->sl_ops->afu_regs_init)
		if ((rc = adapter->native->sl_ops->afu_regs_init(afu)))
			goto err1;

	if (adapter->native->sl_ops->register_serr_irq)
		if ((rc = adapter->native->sl_ops->register_serr_irq(afu)))
			goto err1;

	if ((rc = cxl_native_register_psl_irq(afu)))
		goto err2;

	atomic_set(&afu->configured_state, 0);
	return 0;

err2:
	if (adapter->native->sl_ops->release_serr_irq)
		adapter->native->sl_ops->release_serr_irq(afu);
err1:
	pci_unmap_slice_regs(afu);
	return rc;
}

static void pci_deconfigure_afu(struct cxl_afu *afu)
{
	/*
	 * It's okay to deconfigure when AFU is already locked, otherwise wait
	 * until there are no readers
	 */
	if (atomic_read(&afu->configured_state) != -1) {
		while (atomic_cmpxchg(&afu->configured_state, 0, -1) != -1)
			schedule();
	}
	cxl_native_release_psl_irq(afu);
	if (afu->adapter->native->sl_ops->release_serr_irq)
		afu->adapter->native->sl_ops->release_serr_irq(afu);
	pci_unmap_slice_regs(afu);
}

static int pci_init_afu(struct cxl *adapter, int slice, struct pci_dev *dev)
{
	struct cxl_afu *afu;
	int rc = -ENOMEM;

	afu = cxl_alloc_afu(adapter, slice);
	if (!afu)
		return -ENOMEM;

	afu->native = kzalloc(sizeof(struct cxl_afu_native), GFP_KERNEL);
	if (!afu->native)
		goto err_free_afu;

	mutex_init(&afu->native->spa_mutex);

	rc = dev_set_name(&afu->dev, "afu%i.%i", adapter->adapter_num, slice);
	if (rc)
		goto err_free_native;

	rc = pci_configure_afu(afu, adapter, dev);
	if (rc)
		goto err_free_native;

	/* Don't care if this fails */
	cxl_debugfs_afu_add(afu);

	/*
	 * After we call this function we must not free the afu directly, even
	 * if it returns an error!
	 */
	if ((rc = cxl_register_afu(afu)))
		goto err_put1;

	if ((rc = cxl_sysfs_afu_add(afu)))
		goto err_put1;

	adapter->afu[afu->slice] = afu;

	if ((rc = cxl_pci_vphb_add(afu)))
		dev_info(&afu->dev, "Can't register vPHB\n");

	return 0;

err_put1:
	pci_deconfigure_afu(afu);
	cxl_debugfs_afu_remove(afu);
	device_unregister(&afu->dev);
	return rc;

err_free_native:
	kfree(afu->native);
err_free_afu:
	kfree(afu);
	return rc;

}

static void cxl_pci_remove_afu(struct cxl_afu *afu)
{
	pr_devel("%s\n", __func__);

	if (!afu)
		return;

	cxl_pci_vphb_remove(afu);
	cxl_sysfs_afu_remove(afu);
	cxl_debugfs_afu_remove(afu);

	spin_lock(&afu->adapter->afu_list_lock);
	afu->adapter->afu[afu->slice] = NULL;
	spin_unlock(&afu->adapter->afu_list_lock);

	cxl_context_detach_all(afu);
	cxl_ops->afu_deactivate_mode(afu, afu->current_mode);

	pci_deconfigure_afu(afu);
	device_unregister(&afu->dev);
}

int cxl_pci_reset(struct cxl *adapter)
{
	struct pci_dev *dev = to_pci_dev(adapter->dev.parent);
	int rc;

	if (adapter->perst_same_image) {
		dev_warn(&dev->dev,
			 "cxl: refusing to reset/reflash when perst_reloads_same_image is set.\n");
		return -EINVAL;
	}

	dev_info(&dev->dev, "CXL reset\n");

	/*
	 * The adapter is about to be reset, so ignore errors.
	 */
	cxl_data_cache_flush(adapter);

	/* pcie_warm_reset requests a fundamental pci reset which includes a
	 * PERST assert/deassert.  PERST triggers a loading of the image
	 * if "user" or "factory" is selected in sysfs */
	if ((rc = pci_set_pcie_reset_state(dev, pcie_warm_reset))) {
		dev_err(&dev->dev, "cxl: pcie_warm_reset failed\n");
		return rc;
	}

	return rc;
}

static int cxl_map_adapter_regs(struct cxl *adapter, struct pci_dev *dev)
{
	if (pci_request_region(dev, 2, "priv 2 regs"))
		goto err1;
	if (pci_request_region(dev, 0, "priv 1 regs"))
		goto err2;

	pr_devel("cxl_map_adapter_regs: p1: %#016llx %#llx, p2: %#016llx %#llx",
			p1_base(dev), p1_size(dev), p2_base(dev), p2_size(dev));

	if (!(adapter->native->p1_mmio = ioremap(p1_base(dev), p1_size(dev))))
		goto err3;

	if (!(adapter->native->p2_mmio = ioremap(p2_base(dev), p2_size(dev))))
		goto err4;

	return 0;

err4:
	iounmap(adapter->native->p1_mmio);
	adapter->native->p1_mmio = NULL;
err3:
	pci_release_region(dev, 0);
err2:
	pci_release_region(dev, 2);
err1:
	return -ENOMEM;
}

static void cxl_unmap_adapter_regs(struct cxl *adapter)
{
	if (adapter->native->p1_mmio) {
		iounmap(adapter->native->p1_mmio);
		adapter->native->p1_mmio = NULL;
		pci_release_region(to_pci_dev(adapter->dev.parent), 2);
	}
	if (adapter->native->p2_mmio) {
		iounmap(adapter->native->p2_mmio);
		adapter->native->p2_mmio = NULL;
		pci_release_region(to_pci_dev(adapter->dev.parent), 0);
	}
}

static int cxl_read_vsec(struct cxl *adapter, struct pci_dev *dev)
{
	int vsec;
	u32 afu_desc_off, afu_desc_size;
	u32 ps_off, ps_size;
	u16 vseclen;
	u8 image_state;

	if (!(vsec = find_cxl_vsec(dev))) {
		dev_err(&dev->dev, "ABORTING: CXL VSEC not found!\n");
		return -ENODEV;
	}

	CXL_READ_VSEC_LENGTH(dev, vsec, &vseclen);
	if (vseclen < CXL_VSEC_MIN_SIZE) {
		dev_err(&dev->dev, "ABORTING: CXL VSEC too short\n");
		return -EINVAL;
	}

	CXL_READ_VSEC_STATUS(dev, vsec, &adapter->vsec_status);
	CXL_READ_VSEC_PSL_REVISION(dev, vsec, &adapter->psl_rev);
	CXL_READ_VSEC_CAIA_MAJOR(dev, vsec, &adapter->caia_major);
	CXL_READ_VSEC_CAIA_MINOR(dev, vsec, &adapter->caia_minor);
	CXL_READ_VSEC_BASE_IMAGE(dev, vsec, &adapter->base_image);
	CXL_READ_VSEC_IMAGE_STATE(dev, vsec, &image_state);
	adapter->user_image_loaded = !!(image_state & CXL_VSEC_USER_IMAGE_LOADED);
	adapter->perst_select_user = !!(image_state & CXL_VSEC_USER_IMAGE_LOADED);
	adapter->perst_loads_image = !!(image_state & CXL_VSEC_PERST_LOADS_IMAGE);

	CXL_READ_VSEC_NAFUS(dev, vsec, &adapter->slices);
	CXL_READ_VSEC_AFU_DESC_OFF(dev, vsec, &afu_desc_off);
	CXL_READ_VSEC_AFU_DESC_SIZE(dev, vsec, &afu_desc_size);
	CXL_READ_VSEC_PS_OFF(dev, vsec, &ps_off);
	CXL_READ_VSEC_PS_SIZE(dev, vsec, &ps_size);

	/* Convert everything to bytes, because there is NO WAY I'd look at the
	 * code a month later and forget what units these are in ;-) */
	adapter->native->ps_off = ps_off * 64 * 1024;
	adapter->ps_size = ps_size * 64 * 1024;
	adapter->native->afu_desc_off = afu_desc_off * 64 * 1024;
	adapter->native->afu_desc_size = afu_desc_size * 64 * 1024;

	/* Total IRQs - 1 PSL ERROR - #AFU*(1 slice error + 1 DSI) */
	adapter->user_irqs = pnv_cxl_get_irq_count(dev) - 1 - 2*adapter->slices;

	return 0;
}

/*
 * Workaround a PCIe Host Bridge defect on some cards, that can cause
 * malformed Transaction Layer Packet (TLP) errors to be erroneously
 * reported. Mask this error in the Uncorrectable Error Mask Register.
 *
 * The upper nibble of the PSL revision is used to distinguish between
 * different cards. The affected ones have it set to 0.
 */
static void cxl_fixup_malformed_tlp(struct cxl *adapter, struct pci_dev *dev)
{
	int aer;
	u32 data;

	if (adapter->psl_rev & 0xf000)
		return;
	if (!(aer = pci_find_ext_capability(dev, PCI_EXT_CAP_ID_ERR)))
		return;
	pci_read_config_dword(dev, aer + PCI_ERR_UNCOR_MASK, &data);
	if (data & PCI_ERR_UNC_MALF_TLP)
		if (data & PCI_ERR_UNC_INTN)
			return;
	data |= PCI_ERR_UNC_MALF_TLP;
	data |= PCI_ERR_UNC_INTN;
	pci_write_config_dword(dev, aer + PCI_ERR_UNCOR_MASK, data);
}

static bool cxl_compatible_caia_version(struct cxl *adapter)
{
	if (cxl_is_power8() && (adapter->caia_major == 1))
		return true;

	if (cxl_is_power9() && (adapter->caia_major == 2))
		return true;

	return false;
}

static int cxl_vsec_looks_ok(struct cxl *adapter, struct pci_dev *dev)
{
	if (adapter->vsec_status & CXL_STATUS_SECOND_PORT)
		return -EBUSY;

	if (adapter->vsec_status & CXL_UNSUPPORTED_FEATURES) {
		dev_err(&dev->dev, "ABORTING: CXL requires unsupported features\n");
		return -EINVAL;
	}

	if (!cxl_compatible_caia_version(adapter)) {
		dev_info(&dev->dev, "Ignoring card. PSL type is not supported (caia version: %d)\n",
			 adapter->caia_major);
		return -ENODEV;
	}

	if (!adapter->slices) {
		/* Once we support dynamic reprogramming we can use the card if
		 * it supports loadable AFUs */
		dev_err(&dev->dev, "ABORTING: Device has no AFUs\n");
		return -EINVAL;
	}

	if (!adapter->native->afu_desc_off || !adapter->native->afu_desc_size) {
		dev_err(&dev->dev, "ABORTING: VSEC shows no AFU descriptors\n");
		return -EINVAL;
	}

	if (adapter->ps_size > p2_size(dev) - adapter->native->ps_off) {
		dev_err(&dev->dev, "ABORTING: Problem state size larger than "
				   "available in BAR2: 0x%llx > 0x%llx\n",
			 adapter->ps_size, p2_size(dev) - adapter->native->ps_off);
		return -EINVAL;
	}

	return 0;
}

ssize_t cxl_pci_read_adapter_vpd(struct cxl *adapter, void *buf, size_t len)
{
	return pci_read_vpd(to_pci_dev(adapter->dev.parent), 0, len, buf);
}

static void cxl_release_adapter(struct device *dev)
{
	struct cxl *adapter = to_cxl_adapter(dev);

	pr_devel("cxl_release_adapter\n");

	cxl_remove_adapter_nr(adapter);

	kfree(adapter->native);
	kfree(adapter);
}

#define CXL_PSL_ErrIVTE_tberror (0x1ull << (63-31))

static int sanitise_adapter_regs(struct cxl *adapter)
{
	int rc = 0;

	/* Clear PSL tberror bit by writing 1 to it */
	cxl_p1_write(adapter, CXL_PSL_ErrIVTE, CXL_PSL_ErrIVTE_tberror);

	if (adapter->native->sl_ops->invalidate_all) {
		/* do not invalidate ERAT entries when not reloading on PERST */
		if (cxl_is_power9() && (adapter->perst_loads_image))
			return 0;
		rc = adapter->native->sl_ops->invalidate_all(adapter);
	}

	return rc;
}

/* This should contain *only* operations that can safely be done in
 * both creation and recovery.
 */
static int cxl_configure_adapter(struct cxl *adapter, struct pci_dev *dev)
{
	int rc;

	adapter->dev.parent = &dev->dev;
	adapter->dev.release = cxl_release_adapter;
	pci_set_drvdata(dev, adapter);

	rc = pci_enable_device(dev);
	if (rc) {
		dev_err(&dev->dev, "pci_enable_device failed: %i\n", rc);
		return rc;
	}

	if ((rc = cxl_read_vsec(adapter, dev)))
		return rc;

	if ((rc = cxl_vsec_looks_ok(adapter, dev)))
	        return rc;

	cxl_fixup_malformed_tlp(adapter, dev);

	if ((rc = setup_cxl_bars(dev)))
		return rc;

	if ((rc = setup_cxl_protocol_area(dev)))
		return rc;

	if ((rc = cxl_update_image_control(adapter)))
		return rc;

	if ((rc = cxl_map_adapter_regs(adapter, dev)))
		return rc;

	if ((rc = sanitise_adapter_regs(adapter)))
		goto err;

	if ((rc = adapter->native->sl_ops->adapter_regs_init(adapter, dev)))
		goto err;

	/* Required for devices using CAPP DMA mode, harmless for others */
	pci_set_master(dev);

	if ((rc = pnv_phb_to_cxl_mode(dev, adapter->native->sl_ops->capi_mode)))
		goto err;

	/* If recovery happened, the last step is to turn on snooping.
	 * In the non-recovery case this has no effect */
	if ((rc = pnv_phb_to_cxl_mode(dev, OPAL_PHB_CAPI_MODE_SNOOP_ON)))
		goto err;

	/* Ignore error, adapter init is not dependant on timebase sync */
	cxl_setup_psl_timebase(adapter, dev);

	if ((rc = cxl_native_register_psl_err_irq(adapter)))
		goto err;

	return 0;

err:
	cxl_unmap_adapter_regs(adapter);
	return rc;

}

static void cxl_deconfigure_adapter(struct cxl *adapter)
{
	struct pci_dev *pdev = to_pci_dev(adapter->dev.parent);

	cxl_native_release_psl_err_irq(adapter);
	cxl_unmap_adapter_regs(adapter);

	pci_disable_device(pdev);
}

static const struct cxl_service_layer_ops psl9_ops = {
	.adapter_regs_init = init_implementation_adapter_regs_psl9,
	.invalidate_all = cxl_invalidate_all_psl9,
	.afu_regs_init = init_implementation_afu_regs_psl9,
	.sanitise_afu_regs = sanitise_afu_regs_psl9,
	.register_serr_irq = cxl_native_register_serr_irq,
	.release_serr_irq = cxl_native_release_serr_irq,
	.handle_interrupt = cxl_irq_psl9,
	.fail_irq = cxl_fail_irq_psl,
	.activate_dedicated_process = cxl_activate_dedicated_process_psl9,
	.attach_afu_directed = cxl_attach_afu_directed_psl9,
	.attach_dedicated_process = cxl_attach_dedicated_process_psl9,
	.update_dedicated_ivtes = cxl_update_dedicated_ivtes_psl9,
	.debugfs_add_adapter_regs = cxl_debugfs_add_adapter_regs_psl9,
	.debugfs_add_afu_regs = cxl_debugfs_add_afu_regs_psl9,
	.psl_irq_dump_registers = cxl_native_irq_dump_regs_psl9,
	.debugfs_stop_trace = cxl_stop_trace_psl9,
	.write_timebase_ctrl = write_timebase_ctrl_psl9,
	.timebase_read = timebase_read_psl9,
	.capi_mode = OPAL_PHB_CAPI_MODE_CAPI,
	.needs_reset_before_disable = true,
};

static const struct cxl_service_layer_ops psl8_ops = {
	.adapter_regs_init = init_implementation_adapter_regs_psl8,
	.invalidate_all = cxl_invalidate_all_psl8,
	.afu_regs_init = init_implementation_afu_regs_psl8,
	.sanitise_afu_regs = sanitise_afu_regs_psl8,
	.register_serr_irq = cxl_native_register_serr_irq,
	.release_serr_irq = cxl_native_release_serr_irq,
	.handle_interrupt = cxl_irq_psl8,
	.fail_irq = cxl_fail_irq_psl,
	.activate_dedicated_process = cxl_activate_dedicated_process_psl8,
	.attach_afu_directed = cxl_attach_afu_directed_psl8,
	.attach_dedicated_process = cxl_attach_dedicated_process_psl8,
	.update_dedicated_ivtes = cxl_update_dedicated_ivtes_psl8,
	.debugfs_add_adapter_regs = cxl_debugfs_add_adapter_regs_psl8,
	.debugfs_add_afu_regs = cxl_debugfs_add_afu_regs_psl8,
	.psl_irq_dump_registers = cxl_native_irq_dump_regs_psl8,
	.err_irq_dump_registers = cxl_native_err_irq_dump_regs,
	.debugfs_stop_trace = cxl_stop_trace_psl8,
	.write_timebase_ctrl = write_timebase_ctrl_psl8,
	.timebase_read = timebase_read_psl8,
	.capi_mode = OPAL_PHB_CAPI_MODE_CAPI,
	.needs_reset_before_disable = true,
};

static const struct cxl_service_layer_ops xsl_ops = {
	.adapter_regs_init = init_implementation_adapter_regs_xsl,
	.invalidate_all = cxl_invalidate_all_psl8,
	.sanitise_afu_regs = sanitise_afu_regs_psl8,
	.handle_interrupt = cxl_irq_psl8,
	.fail_irq = cxl_fail_irq_psl,
	.activate_dedicated_process = cxl_activate_dedicated_process_psl8,
	.attach_afu_directed = cxl_attach_afu_directed_psl8,
	.attach_dedicated_process = cxl_attach_dedicated_process_psl8,
	.update_dedicated_ivtes = cxl_update_dedicated_ivtes_psl8,
	.debugfs_add_adapter_regs = cxl_debugfs_add_adapter_regs_xsl,
	.write_timebase_ctrl = write_timebase_ctrl_xsl,
	.timebase_read = timebase_read_xsl,
	.capi_mode = OPAL_PHB_CAPI_MODE_DMA,
};

static void set_sl_ops(struct cxl *adapter, struct pci_dev *dev)
{
	if (dev->vendor == PCI_VENDOR_ID_MELLANOX && dev->device == 0x1013) {
		/* Mellanox CX-4 */
		dev_info(&dev->dev, "Device uses an XSL\n");
		adapter->native->sl_ops = &xsl_ops;
		adapter->min_pe = 1; /* Workaround for CX-4 hardware bug */
	} else {
		if (cxl_is_power8()) {
			dev_info(&dev->dev, "Device uses a PSL8\n");
			adapter->native->sl_ops = &psl8_ops;
		} else {
			dev_info(&dev->dev, "Device uses a PSL9\n");
			adapter->native->sl_ops = &psl9_ops;
		}
	}
}


static struct cxl *cxl_pci_init_adapter(struct pci_dev *dev)
{
	struct cxl *adapter;
	int rc;

	adapter = cxl_alloc_adapter();
	if (!adapter)
		return ERR_PTR(-ENOMEM);

	adapter->native = kzalloc(sizeof(struct cxl_native), GFP_KERNEL);
	if (!adapter->native) {
		rc = -ENOMEM;
		goto err_release;
	}

	set_sl_ops(adapter, dev);

	/* Set defaults for parameters which need to persist over
	 * configure/reconfigure
	 */
	adapter->perst_loads_image = true;
	adapter->perst_same_image = false;

	rc = cxl_configure_adapter(adapter, dev);
	if (rc) {
		pci_disable_device(dev);
		goto err_release;
	}

	/* Don't care if this one fails: */
	cxl_debugfs_adapter_add(adapter);

	/*
	 * After we call this function we must not free the adapter directly,
	 * even if it returns an error!
	 */
	if ((rc = cxl_register_adapter(adapter)))
		goto err_put1;

	if ((rc = cxl_sysfs_adapter_add(adapter)))
		goto err_put1;

	/* Release the context lock as adapter is configured */
	cxl_adapter_context_unlock(adapter);

	return adapter;

err_put1:
	/* This should mirror cxl_remove_adapter, except without the
	 * sysfs parts
	 */
	cxl_debugfs_adapter_remove(adapter);
	cxl_deconfigure_adapter(adapter);
	device_unregister(&adapter->dev);
	return ERR_PTR(rc);

err_release:
	cxl_release_adapter(&adapter->dev);
	return ERR_PTR(rc);
}

static void cxl_pci_remove_adapter(struct cxl *adapter)
{
	pr_devel("cxl_remove_adapter\n");

	cxl_sysfs_adapter_remove(adapter);
	cxl_debugfs_adapter_remove(adapter);

	/*
	 * Flush adapter datacache as its about to be removed.
	 */
	cxl_data_cache_flush(adapter);

	cxl_deconfigure_adapter(adapter);

	device_unregister(&adapter->dev);
}

#define CXL_MAX_PCIEX_PARENT 2

int cxl_slot_is_switched(struct pci_dev *dev)
{
	struct device_node *np;
	int depth = 0;
	const __be32 *prop;

	if (!(np = pci_device_to_OF_node(dev))) {
		pr_err("cxl: np = NULL\n");
		return -ENODEV;
	}
	of_node_get(np);
	while (np) {
		np = of_get_next_parent(np);
		prop = of_get_property(np, "device_type", NULL);
		if (!prop || strcmp((char *)prop, "pciex"))
			break;
		depth++;
	}
	of_node_put(np);
	return (depth > CXL_MAX_PCIEX_PARENT);
}

bool cxl_slot_is_supported(struct pci_dev *dev, int flags)
{
	if (!cpu_has_feature(CPU_FTR_HVMODE))
		return false;

	if ((flags & CXL_SLOT_FLAG_DMA) && (!pvr_version_is(PVR_POWER8NVL))) {
		/*
		 * CAPP DMA mode is technically supported on regular P8, but
		 * will EEH if the card attempts to access memory < 4GB, which
		 * we cannot realistically avoid. We might be able to work
		 * around the issue, but until then return unsupported:
		 */
		return false;
	}

	if (cxl_slot_is_switched(dev))
		return false;

	/*
	 * XXX: This gets a little tricky on regular P8 (not POWER8NVL) since
	 * the CAPP can be connected to PHB 0, 1 or 2 on a first come first
	 * served basis, which is racy to check from here. If we need to
	 * support this in future we might need to consider having this
	 * function effectively reserve it ahead of time.
	 *
	 * Currently, the only user of this API is the Mellanox CX4, which is
	 * only supported on P8NVL due to the above mentioned limitation of
	 * CAPP DMA mode and therefore does not need to worry about this. If the
	 * issue with CAPP DMA mode is later worked around on P8 we might need
	 * to revisit this.
	 */

	return true;
}
EXPORT_SYMBOL_GPL(cxl_slot_is_supported);


static int cxl_probe(struct pci_dev *dev, const struct pci_device_id *id)
{
	struct cxl *adapter;
	int slice;
	int rc;

	if (cxl_pci_is_vphb_device(dev)) {
		dev_dbg(&dev->dev, "cxl_init_adapter: Ignoring cxl vphb device\n");
		return -ENODEV;
	}

	if (cxl_slot_is_switched(dev)) {
		dev_info(&dev->dev, "Ignoring card on incompatible PCI slot\n");
		return -ENODEV;
	}

	if (cxl_is_power9() && !radix_enabled()) {
		dev_info(&dev->dev, "Only Radix mode supported\n");
		return -ENODEV;
	}

	if (cxl_verbose)
		dump_cxl_config_space(dev);

	adapter = cxl_pci_init_adapter(dev);
	if (IS_ERR(adapter)) {
		dev_err(&dev->dev, "cxl_init_adapter failed: %li\n", PTR_ERR(adapter));
		return PTR_ERR(adapter);
	}

	for (slice = 0; slice < adapter->slices; slice++) {
		if ((rc = pci_init_afu(adapter, slice, dev))) {
			dev_err(&dev->dev, "AFU %i failed to initialise: %i\n", slice, rc);
			continue;
		}

		rc = cxl_afu_select_best_mode(adapter->afu[slice]);
		if (rc)
			dev_err(&dev->dev, "AFU %i failed to start: %i\n", slice, rc);
	}

	if (pnv_pci_on_cxl_phb(dev) && adapter->slices >= 1)
		pnv_cxl_phb_set_peer_afu(dev, adapter->afu[0]);

	return 0;
}

static void cxl_remove(struct pci_dev *dev)
{
	struct cxl *adapter = pci_get_drvdata(dev);
	struct cxl_afu *afu;
	int i;

	/*
	 * Lock to prevent someone grabbing a ref through the adapter list as
	 * we are removing it
	 */
	for (i = 0; i < adapter->slices; i++) {
		afu = adapter->afu[i];
		cxl_pci_remove_afu(afu);
	}
	cxl_pci_remove_adapter(adapter);
}

static pci_ers_result_t cxl_vphb_error_detected(struct cxl_afu *afu,
						pci_channel_state_t state)
{
	struct pci_dev *afu_dev;
	pci_ers_result_t result = PCI_ERS_RESULT_NEED_RESET;
	pci_ers_result_t afu_result = PCI_ERS_RESULT_NEED_RESET;

	/* There should only be one entry, but go through the list
	 * anyway
	 */
<<<<<<< HEAD
	if (afu->phb == NULL)
=======
	if (afu == NULL || afu->phb == NULL)
>>>>>>> 1ec8f1f0
		return result;

	list_for_each_entry(afu_dev, &afu->phb->bus->devices, bus_list) {
		if (!afu_dev->driver)
			continue;

		afu_dev->error_state = state;

		if (afu_dev->driver->err_handler)
			afu_result = afu_dev->driver->err_handler->error_detected(afu_dev,
										  state);
		/* Disconnect trumps all, NONE trumps NEED_RESET */
		if (afu_result == PCI_ERS_RESULT_DISCONNECT)
			result = PCI_ERS_RESULT_DISCONNECT;
		else if ((afu_result == PCI_ERS_RESULT_NONE) &&
			 (result == PCI_ERS_RESULT_NEED_RESET))
			result = PCI_ERS_RESULT_NONE;
	}
	return result;
}

static pci_ers_result_t cxl_pci_error_detected(struct pci_dev *pdev,
					       pci_channel_state_t state)
{
	struct cxl *adapter = pci_get_drvdata(pdev);
	struct cxl_afu *afu;
	pci_ers_result_t result = PCI_ERS_RESULT_NEED_RESET;
	pci_ers_result_t afu_result = PCI_ERS_RESULT_NEED_RESET;
	int i;

	/* At this point, we could still have an interrupt pending.
	 * Let's try to get them out of the way before they do
	 * anything we don't like.
	 */
	schedule();

	/* If we're permanently dead, give up. */
	if (state == pci_channel_io_perm_failure) {
		spin_lock(&adapter->afu_list_lock);
		for (i = 0; i < adapter->slices; i++) {
			afu = adapter->afu[i];
			/*
			 * Tell the AFU drivers; but we don't care what they
			 * say, we're going away.
			 */
			cxl_vphb_error_detected(afu, state);
		}
		spin_unlock(&adapter->afu_list_lock);
		return PCI_ERS_RESULT_DISCONNECT;
	}

	/* Are we reflashing?
	 *
	 * If we reflash, we could come back as something entirely
	 * different, including a non-CAPI card. As such, by default
	 * we don't participate in the process. We'll be unbound and
	 * the slot re-probed. (TODO: check EEH doesn't blindly rebind
	 * us!)
	 *
	 * However, this isn't the entire story: for reliablity
	 * reasons, we usually want to reflash the FPGA on PERST in
	 * order to get back to a more reliable known-good state.
	 *
	 * This causes us a bit of a problem: if we reflash we can't
	 * trust that we'll come back the same - we could have a new
	 * image and been PERSTed in order to load that
	 * image. However, most of the time we actually *will* come
	 * back the same - for example a regular EEH event.
	 *
	 * Therefore, we allow the user to assert that the image is
	 * indeed the same and that we should continue on into EEH
	 * anyway.
	 */
	if (adapter->perst_loads_image && !adapter->perst_same_image) {
		/* TODO take the PHB out of CXL mode */
		dev_info(&pdev->dev, "reflashing, so opting out of EEH!\n");
		return PCI_ERS_RESULT_NONE;
	}

	/*
	 * At this point, we want to try to recover.  We'll always
	 * need a complete slot reset: we don't trust any other reset.
	 *
	 * Now, we go through each AFU:
	 *  - We send the driver, if bound, an error_detected callback.
	 *    We expect it to clean up, but it can also tell us to give
	 *    up and permanently detach the card. To simplify things, if
	 *    any bound AFU driver doesn't support EEH, we give up on EEH.
	 *
	 *  - We detach all contexts associated with the AFU. This
	 *    does not free them, but puts them into a CLOSED state
	 *    which causes any the associated files to return useful
	 *    errors to userland. It also unmaps, but does not free,
	 *    any IRQs.
	 *
	 *  - We clean up our side: releasing and unmapping resources we hold
	 *    so we can wire them up again when the hardware comes back up.
	 *
	 * Driver authors should note:
	 *
	 *  - Any contexts you create in your kernel driver (except
	 *    those associated with anonymous file descriptors) are
	 *    your responsibility to free and recreate. Likewise with
	 *    any attached resources.
	 *
	 *  - We will take responsibility for re-initialising the
	 *    device context (the one set up for you in
	 *    cxl_pci_enable_device_hook and accessed through
	 *    cxl_get_context). If you've attached IRQs or other
	 *    resources to it, they remains yours to free.
	 *
	 * You can call the same functions to release resources as you
	 * normally would: we make sure that these functions continue
	 * to work when the hardware is down.
	 *
	 * Two examples:
	 *
	 * 1) If you normally free all your resources at the end of
	 *    each request, or if you use anonymous FDs, your
	 *    error_detected callback can simply set a flag to tell
	 *    your driver not to start any new calls. You can then
	 *    clear the flag in the resume callback.
	 *
	 * 2) If you normally allocate your resources on startup:
	 *     * Set a flag in error_detected as above.
	 *     * Let CXL detach your contexts.
	 *     * In slot_reset, free the old resources and allocate new ones.
	 *     * In resume, clear the flag to allow things to start.
	 */

	/* Make sure no one else changes the afu list */
	spin_lock(&adapter->afu_list_lock);

	for (i = 0; i < adapter->slices; i++) {
		afu = adapter->afu[i];

		if (afu == NULL)
			continue;

		afu_result = cxl_vphb_error_detected(afu, state);
		cxl_context_detach_all(afu);
		cxl_ops->afu_deactivate_mode(afu, afu->current_mode);
		pci_deconfigure_afu(afu);

		/* Disconnect trumps all, NONE trumps NEED_RESET */
		if (afu_result == PCI_ERS_RESULT_DISCONNECT)
			result = PCI_ERS_RESULT_DISCONNECT;
		else if ((afu_result == PCI_ERS_RESULT_NONE) &&
			 (result == PCI_ERS_RESULT_NEED_RESET))
			result = PCI_ERS_RESULT_NONE;
	}
	spin_unlock(&adapter->afu_list_lock);

	/* should take the context lock here */
	if (cxl_adapter_context_lock(adapter) != 0)
		dev_warn(&adapter->dev,
			 "Couldn't take context lock with %d active-contexts\n",
			 atomic_read(&adapter->contexts_num));

	cxl_deconfigure_adapter(adapter);

	return result;
}

static pci_ers_result_t cxl_pci_slot_reset(struct pci_dev *pdev)
{
	struct cxl *adapter = pci_get_drvdata(pdev);
	struct cxl_afu *afu;
	struct cxl_context *ctx;
	struct pci_dev *afu_dev;
	pci_ers_result_t afu_result = PCI_ERS_RESULT_RECOVERED;
	pci_ers_result_t result = PCI_ERS_RESULT_RECOVERED;
	int i;

	if (cxl_configure_adapter(adapter, pdev))
		goto err;

	/*
	 * Unlock context activation for the adapter. Ideally this should be
	 * done in cxl_pci_resume but cxlflash module tries to activate the
	 * master context as part of slot_reset callback.
	 */
	cxl_adapter_context_unlock(adapter);

	spin_lock(&adapter->afu_list_lock);
	for (i = 0; i < adapter->slices; i++) {
		afu = adapter->afu[i];

		if (afu == NULL)
			continue;

		if (pci_configure_afu(afu, adapter, pdev))
			goto err_unlock;

		if (cxl_afu_select_best_mode(afu))
			goto err_unlock;

		if (afu->phb == NULL)
			continue;

		if (afu->phb == NULL)
			continue;

		list_for_each_entry(afu_dev, &afu->phb->bus->devices, bus_list) {
			/* Reset the device context.
			 * TODO: make this less disruptive
			 */
			ctx = cxl_get_context(afu_dev);

			if (ctx && cxl_release_context(ctx))
				goto err_unlock;

			ctx = cxl_dev_context_init(afu_dev);
			if (IS_ERR(ctx))
				goto err_unlock;

			afu_dev->dev.archdata.cxl_ctx = ctx;

			if (cxl_ops->afu_check_and_enable(afu))
				goto err_unlock;

			afu_dev->error_state = pci_channel_io_normal;

			/* If there's a driver attached, allow it to
			 * chime in on recovery. Drivers should check
			 * if everything has come back OK, but
			 * shouldn't start new work until we call
			 * their resume function.
			 */
			if (!afu_dev->driver)
				continue;

			if (afu_dev->driver->err_handler &&
			    afu_dev->driver->err_handler->slot_reset)
				afu_result = afu_dev->driver->err_handler->slot_reset(afu_dev);

			if (afu_result == PCI_ERS_RESULT_DISCONNECT)
				result = PCI_ERS_RESULT_DISCONNECT;
		}
	}

	spin_unlock(&adapter->afu_list_lock);
	return result;

err_unlock:
	spin_unlock(&adapter->afu_list_lock);

err:
	/* All the bits that happen in both error_detected and cxl_remove
	 * should be idempotent, so we don't need to worry about leaving a mix
	 * of unconfigured and reconfigured resources.
	 */
	dev_err(&pdev->dev, "EEH recovery failed. Asking to be disconnected.\n");
	return PCI_ERS_RESULT_DISCONNECT;
}

static void cxl_pci_resume(struct pci_dev *pdev)
{
	struct cxl *adapter = pci_get_drvdata(pdev);
	struct cxl_afu *afu;
	struct pci_dev *afu_dev;
	int i;

	/* Everything is back now. Drivers should restart work now.
	 * This is not the place to be checking if everything came back up
	 * properly, because there's no return value: do that in slot_reset.
	 */
	spin_lock(&adapter->afu_list_lock);
	for (i = 0; i < adapter->slices; i++) {
		afu = adapter->afu[i];

<<<<<<< HEAD
		if (afu->phb == NULL)
=======
		if (afu == NULL || afu->phb == NULL)
>>>>>>> 1ec8f1f0
			continue;

		list_for_each_entry(afu_dev, &afu->phb->bus->devices, bus_list) {
			if (afu_dev->driver && afu_dev->driver->err_handler &&
			    afu_dev->driver->err_handler->resume)
				afu_dev->driver->err_handler->resume(afu_dev);
		}
	}
	spin_unlock(&adapter->afu_list_lock);
}

static const struct pci_error_handlers cxl_err_handler = {
	.error_detected = cxl_pci_error_detected,
	.slot_reset = cxl_pci_slot_reset,
	.resume = cxl_pci_resume,
};

struct pci_driver cxl_pci_driver = {
	.name = "cxl-pci",
	.id_table = cxl_pci_tbl,
	.probe = cxl_probe,
	.remove = cxl_remove,
	.shutdown = cxl_remove,
	.err_handler = &cxl_err_handler,
};<|MERGE_RESOLUTION|>--- conflicted
+++ resolved
@@ -2050,11 +2050,7 @@
 	/* There should only be one entry, but go through the list
 	 * anyway
 	 */
-<<<<<<< HEAD
-	if (afu->phb == NULL)
-=======
 	if (afu == NULL || afu->phb == NULL)
->>>>>>> 1ec8f1f0
 		return result;
 
 	list_for_each_entry(afu_dev, &afu->phb->bus->devices, bus_list) {
@@ -2255,9 +2251,6 @@
 		if (afu->phb == NULL)
 			continue;
 
-		if (afu->phb == NULL)
-			continue;
-
 		list_for_each_entry(afu_dev, &afu->phb->bus->devices, bus_list) {
 			/* Reset the device context.
 			 * TODO: make this less disruptive
@@ -2326,11 +2319,7 @@
 	for (i = 0; i < adapter->slices; i++) {
 		afu = adapter->afu[i];
 
-<<<<<<< HEAD
-		if (afu->phb == NULL)
-=======
 		if (afu == NULL || afu->phb == NULL)
->>>>>>> 1ec8f1f0
 			continue;
 
 		list_for_each_entry(afu_dev, &afu->phb->bus->devices, bus_list) {
