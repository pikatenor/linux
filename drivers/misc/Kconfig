#
# Misc strange devices
#

menu "Misc devices"

config SENSORS_LIS3LV02D
	tristate
	depends on INPUT
	select INPUT_POLLDEV
	default n

config AD525X_DPOT
	tristate "Analog Devices Digital Potentiometers"
	depends on (I2C || SPI) && SYSFS
	help
	  If you say yes here, you get support for the Analog Devices
	  AD5258, AD5259, AD5251, AD5252, AD5253, AD5254, AD5255
	  AD5160, AD5161, AD5162, AD5165, AD5200, AD5201, AD5203,
	  AD5204, AD5206, AD5207, AD5231, AD5232, AD5233, AD5235,
	  AD5260, AD5262, AD5263, AD5290, AD5291, AD5292, AD5293,
	  AD7376, AD8400, AD8402, AD8403, ADN2850, AD5241, AD5242,
	  AD5243, AD5245, AD5246, AD5247, AD5248, AD5280, AD5282,
	  ADN2860, AD5273, AD5171, AD5170, AD5172, AD5173, AD5270,
	  AD5271, AD5272, AD5274
	  digital potentiometer chips.

	  See Documentation/misc-devices/ad525x_dpot.txt for the
	  userspace interface.

	  This driver can also be built as a module.  If so, the module
	  will be called ad525x_dpot.

config AD525X_DPOT_I2C
	tristate "support I2C bus connection"
	depends on AD525X_DPOT && I2C
	help
	  Say Y here if you have a digital potentiometers hooked to an I2C bus.

	  To compile this driver as a module, choose M here: the
	  module will be called ad525x_dpot-i2c.

config AD525X_DPOT_SPI
	tristate "support SPI bus connection"
	depends on AD525X_DPOT && SPI_MASTER
	help
	  Say Y here if you have a digital potentiometers hooked to an SPI bus.

	  If unsure, say N (but it's safe to say "Y").

	  To compile this driver as a module, choose M here: the
	  module will be called ad525x_dpot-spi.

config ATMEL_TCLIB
	bool "Atmel AT32/AT91 Timer/Counter Library"
	depends on (AVR32 || ARCH_AT91)
	help
	  Select this if you want a library to allocate the Timer/Counter
	  blocks found on many Atmel processors.  This facilitates using
	  these blocks by different drivers despite processor differences.

config ATMEL_TCB_CLKSRC
	bool "TC Block Clocksource"
	depends on ATMEL_TCLIB
	default y
	help
	  Select this to get a high precision clocksource based on a
	  TC block with a 5+ MHz base clock rate.  Two timer channels
	  are combined to make a single 32-bit timer.

	  When GENERIC_CLOCKEVENTS is defined, the third timer channel
	  may be used as a clock event device supporting oneshot mode
	  (delays of up to two seconds) based on the 32 KiHz clock.

config ATMEL_TCB_CLKSRC_BLOCK
	int
	depends on ATMEL_TCB_CLKSRC
	prompt "TC Block" if CPU_AT32AP700X
	default 0
	range 0 1
	help
	  Some chips provide more than one TC block, so you have the
	  choice of which one to use for the clock framework.  The other
	  TC can be used for other purposes, such as PWM generation and
	  interval timing.

config DUMMY_IRQ
	tristate "Dummy IRQ handler"
	default n
	---help---
	  This module accepts a single 'irq' parameter, which it should register for.
	  The sole purpose of this module is to help with debugging of systems on
	  which spurious IRQs would happen on disabled IRQ vector.

config IBM_ASM
	tristate "Device driver for IBM RSA service processor"
	depends on X86 && PCI && INPUT
	---help---
	  This option enables device driver support for in-band access to the
	  IBM RSA (Condor) service processor in eServer xSeries systems.
	  The ibmasm device driver allows user space application to access
	  ASM (Advanced Systems Management) functions on the service
	  processor. The driver is meant to be used in conjunction with
	  a user space API.
	  The ibmasm driver also enables the OS to use the UART on the
	  service processor board as a regular serial port. To make use of
	  this feature serial driver support (CONFIG_SERIAL_8250) must be
	  enabled.

	  WARNING: This software may not be supported or function
	  correctly on your IBM server. Please consult the IBM ServerProven
	  website <http://www-03.ibm.com/systems/info/x86servers/serverproven/compat/us/>
	  for information on the specific driver level and support statement
	  for your IBM server.

config PHANTOM
	tristate "Sensable PHANToM (PCI)"
	depends on PCI
	help
	  Say Y here if you want to build a driver for Sensable PHANToM device.

	  This driver is only for PCI PHANToMs.

	  If you choose to build module, its name will be phantom. If unsure,
	  say N here.

config INTEL_MID_PTI
	tristate "Parallel Trace Interface for MIPI P1149.7 cJTAG standard"
	depends on PCI && TTY && (X86_INTEL_MID || COMPILE_TEST)
	default n
	help
	  The PTI (Parallel Trace Interface) driver directs
	  trace data routed from various parts in the system out
	  through an Intel Penwell PTI port and out of the mobile
	  device for analysis with a debugging tool (Lauterbach or Fido).

	  You should select this driver if the target kernel is meant for
	  an Intel Atom (non-netbook) mobile device containing a MIPI
	  P1149.7 standard implementation.

config SGI_IOC4
	tristate "SGI IOC4 Base IO support"
	depends on PCI
	---help---
	  This option enables basic support for the IOC4 chip on certain
	  SGI IO controller cards (IO9, IO10, and PCI-RT).  This option
	  does not enable any specific functions on such a card, but provides
	  necessary infrastructure for other drivers to utilize.

	  If you have an SGI Altix with an IOC4-based card say Y.
	  Otherwise say N.

config TIFM_CORE
	tristate "TI Flash Media interface support"
	depends on PCI
	help
	  If you want support for Texas Instruments(R) Flash Media adapters
	  you should select this option and then also choose an appropriate
	  host adapter, such as 'TI Flash Media PCI74xx/PCI76xx host adapter
	  support', if you have a TI PCI74xx compatible card reader, for
	  example.
	  You will also have to select some flash card format drivers. MMC/SD
	  cards are supported via 'MMC/SD Card support: TI Flash Media MMC/SD
	  Interface support (MMC_TIFM_SD)'.

	  To compile this driver as a module, choose M here: the module will
	  be called tifm_core.

config TIFM_7XX1
	tristate "TI Flash Media PCI74xx/PCI76xx host adapter support"
	depends on PCI && TIFM_CORE
	default TIFM_CORE
	help
	  This option enables support for Texas Instruments(R) PCI74xx and
	  PCI76xx families of Flash Media adapters, found in many laptops.
	  To make actual use of the device, you will have to select some
	  flash card format drivers, as outlined in the TIFM_CORE Help.

	  To compile this driver as a module, choose M here: the module will
	  be called tifm_7xx1.

config ICS932S401
	tristate "Integrated Circuits ICS932S401"
	depends on I2C
	help
	  If you say yes here you get support for the Integrated Circuits
	  ICS932S401 clock control chips.

	  This driver can also be built as a module. If so, the module
	  will be called ics932s401.

config ATMEL_SSC
	tristate "Device driver for Atmel SSC peripheral"
	depends on HAS_IOMEM && (AVR32 || ARCH_AT91 || COMPILE_TEST)
	---help---
	  This option enables device driver support for Atmel Synchronized
	  Serial Communication peripheral (SSC).

	  The SSC peripheral supports a wide variety of serial frame based
	  communications, i.e. I2S, SPI, etc.

	  If unsure, say N.

config ENCLOSURE_SERVICES
	tristate "Enclosure Services"
	default n
	help
	  Provides support for intelligent enclosures (bays which
	  contain storage devices).  You also need either a host
	  driver (SCSI/ATA) which supports enclosures
	  or a SCSI enclosure device (SES) to use these services.

config SGI_XP
	tristate "Support communication between SGI SSIs"
	depends on NET
	depends on (IA64_GENERIC || IA64_SGI_SN2 || IA64_SGI_UV || X86_UV) && SMP
	select IA64_UNCACHED_ALLOCATOR if IA64_GENERIC || IA64_SGI_SN2
	select GENERIC_ALLOCATOR if IA64_GENERIC || IA64_SGI_SN2
	select SGI_GRU if X86_64 && SMP
	---help---
	  An SGI machine can be divided into multiple Single System
	  Images which act independently of each other and have
	  hardware based memory protection from the others.  Enabling
	  this feature will allow for direct communication between SSIs
	  based on a network adapter and DMA messaging.

config CS5535_MFGPT
	tristate "CS5535/CS5536 Geode Multi-Function General Purpose Timer (MFGPT) support"
	depends on MFD_CS5535
	default n
	help
	  This driver provides access to MFGPT functionality for other
	  drivers that need timers.  MFGPTs are available in the CS5535 and
	  CS5536 companion chips that are found in AMD Geode and several
	  other platforms.  They have a better resolution and max interval
	  than the generic PIT, and are suitable for use as high-res timers.
	  You probably don't want to enable this manually; other drivers that
	  make use of it should enable it.

config CS5535_MFGPT_DEFAULT_IRQ
	int
	depends on CS5535_MFGPT
	default 7
	help
	  MFGPTs on the CS5535 require an interrupt.  The selected IRQ
	  can be overridden as a module option as well as by driver that
	  use the cs5535_mfgpt_ API; however, different architectures might
	  want to use a different IRQ by default.  This is here for
	  architectures to set as necessary.

config CS5535_CLOCK_EVENT_SRC
	tristate "CS5535/CS5536 high-res timer (MFGPT) events"
	depends on GENERIC_CLOCKEVENTS && CS5535_MFGPT
	help
	  This driver provides a clock event source based on the MFGPT
	  timer(s) in the CS5535 and CS5536 companion chips.
	  MFGPTs have a better resolution and max interval than the
	  generic PIT, and are suitable for use as high-res timers.

config HP_ILO
	tristate "Channel interface driver for the HP iLO processor"
	depends on PCI
	default n
	help
	  The channel interface driver allows applications to communicate
	  with iLO management processors present on HP ProLiant servers.
	  Upon loading, the driver creates /dev/hpilo/dXccbN files, which
	  can be used to gather data from the management processor, via
	  read and write system calls.

	  To compile this driver as a module, choose M here: the
	  module will be called hpilo.

config QCOM_COINCELL
	tristate "Qualcomm coincell charger support"
	depends on MFD_SPMI_PMIC || COMPILE_TEST
	help
	  This driver supports the coincell block found inside of
	  Qualcomm PMICs.  The coincell charger provides a means to
	  charge a coincell battery or backup capacitor which is used
	  to maintain PMIC register and RTC state in the absence of
	  external power.

config SGI_GRU
	tristate "SGI GRU driver"
	depends on X86_UV && SMP
	default n
	select MMU_NOTIFIER
	---help---
	The GRU is a hardware resource located in the system chipset. The GRU
	contains memory that can be mmapped into the user address space. This memory is
	used to communicate with the GRU to perform functions such as load/store,
	scatter/gather, bcopy, AMOs, etc.  The GRU is directly accessed by user
	instructions using user virtual addresses. GRU instructions (ex., bcopy) use
	user virtual addresses for operands.

	If you are not running on a SGI UV system, say N.

config SGI_GRU_DEBUG
	bool  "SGI GRU driver debug"
	depends on SGI_GRU
	default n
	---help---
	This option enables additional debugging code for the SGI GRU driver.
	If you are unsure, say N.

config APDS9802ALS
	tristate "Medfield Avago APDS9802 ALS Sensor module"
	depends on I2C
	help
	  If you say yes here you get support for the ALS APDS9802 ambient
	  light sensor.

	  This driver can also be built as a module.  If so, the module
	  will be called apds9802als.

config ISL29003
	tristate "Intersil ISL29003 ambient light sensor"
	depends on I2C && SYSFS
	help
	  If you say yes here you get support for the Intersil ISL29003
	  ambient light sensor.

	  This driver can also be built as a module.  If so, the module
	  will be called isl29003.

config ISL29020
	tristate "Intersil ISL29020 ambient light sensor"
	depends on I2C
	help
	  If you say yes here you get support for the Intersil ISL29020
	  ambient light sensor.

	  This driver can also be built as a module.  If so, the module
	  will be called isl29020.

config SENSORS_TSL2550
	tristate "Taos TSL2550 ambient light sensor"
	depends on I2C && SYSFS
	help
	  If you say yes here you get support for the Taos TSL2550
	  ambient light sensor.

	  This driver can also be built as a module.  If so, the module
	  will be called tsl2550.

config SENSORS_BH1780
	tristate "ROHM BH1780GLI ambient light sensor"
	depends on I2C && SYSFS
	help
	  If you say yes here you get support for the ROHM BH1780GLI
	  ambient light sensor.

	  This driver can also be built as a module.  If so, the module
	  will be called bh1780gli.

config SENSORS_BH1770
         tristate "BH1770GLC / SFH7770 combined ALS - Proximity sensor"
         depends on I2C
         ---help---
           Say Y here if you want to build a driver for BH1770GLC (ROHM) or
	   SFH7770 (Osram) combined ambient light and proximity sensor chip.

           To compile this driver as a module, choose M here: the
           module will be called bh1770glc. If unsure, say N here.

config SENSORS_APDS990X
	 tristate "APDS990X combined als and proximity sensors"
	 depends on I2C
	 default n
	 ---help---
	   Say Y here if you want to build a driver for Avago APDS990x
	   combined ambient light and proximity sensor chip.

	   To compile this driver as a module, choose M here: the
	   module will be called apds990x. If unsure, say N here.

config HMC6352
	tristate "Honeywell HMC6352 compass"
	depends on I2C
	help
	  This driver provides support for the Honeywell HMC6352 compass,
	  providing configuration and heading data via sysfs.

config DS1682
	tristate "Dallas DS1682 Total Elapsed Time Recorder with Alarm"
	depends on I2C
	help
	  If you say yes here you get support for Dallas Semiconductor
	  DS1682 Total Elapsed Time Recorder.

	  This driver can also be built as a module.  If so, the module
	  will be called ds1682.

config SPEAR13XX_PCIE_GADGET
	bool "PCIe gadget support for SPEAr13XX platform"
	depends on ARCH_SPEAR13XX && BROKEN
	default n
	help
	 This option enables gadget support for PCIe controller. If
	 board file defines any controller as PCIe endpoint then a sysfs
	 entry will be created for that controller. User can use these
	 sysfs node to configure PCIe EP as per his requirements.

config TI_DAC7512
	tristate "Texas Instruments DAC7512"
	depends on SPI && SYSFS
	help
	  If you say yes here you get support for the Texas Instruments
	  DAC7512 16-bit digital-to-analog converter.

	  This driver can also be built as a module. If so, the module
	  will be called ti_dac7512.

config VMWARE_BALLOON
	tristate "VMware Balloon Driver"
	depends on VMWARE_VMCI && X86 && HYPERVISOR_GUEST
	help
	  This is VMware physical memory management driver which acts
	  like a "balloon" that can be inflated to reclaim physical pages
	  by reserving them in the guest and invalidating them in the
	  monitor, freeing up the underlying machine pages so they can
	  be allocated to other guests. The balloon can also be deflated
	  to allow the guest to use more physical memory.

	  If unsure, say N.

	  To compile this driver as a module, choose M here: the
	  module will be called vmw_balloon.

config ARM_CHARLCD
	bool "ARM Ltd. Character LCD Driver"
	depends on PLAT_VERSATILE
	help
	  This is a driver for the character LCD found on the ARM Ltd.
	  Versatile and RealView Platform Baseboards. It doesn't do
	  very much more than display the text "ARM Linux" on the first
	  line and the Linux version on the second line, but that's
	  still useful.

config BMP085
	tristate
	depends on SYSFS

config BMP085_I2C
	tristate "BMP085 digital pressure sensor on I2C"
	select BMP085
	select REGMAP_I2C
	depends on I2C && SYSFS
	help
	  Say Y here if you want to support Bosch Sensortec's digital pressure
	  sensor hooked to an I2C bus.

	  To compile this driver as a module, choose M here: the
	  module will be called bmp085-i2c.

config BMP085_SPI
	tristate "BMP085 digital pressure sensor on SPI"
	select BMP085
	select REGMAP_SPI
	depends on SPI_MASTER && SYSFS
	help
	  Say Y here if you want to support Bosch Sensortec's digital pressure
	  sensor hooked to an SPI bus.

	  To compile this driver as a module, choose M here: the
	  module will be called bmp085-spi.

config PCH_PHUB
	tristate "Intel EG20T PCH/LAPIS Semicon IOH(ML7213/ML7223/ML7831) PHUB"
	select GENERIC_NET_UTILS
	depends on PCI && (X86_32 || COMPILE_TEST)
	help
	  This driver is for PCH(Platform controller Hub) PHUB(Packet Hub) of
	  Intel Topcliff which is an IOH(Input/Output Hub) for x86 embedded
	  processor. The Topcliff has MAC address and Option ROM data in SROM.
	  This driver can access MAC address and Option ROM data in SROM.

	  This driver also can be used for LAPIS Semiconductor's IOH,
	  ML7213/ML7223/ML7831.
	  ML7213 which is for IVI(In-Vehicle Infotainment) use.
	  ML7223 IOH is for MP(Media Phone) use.
	  ML7831 IOH is for general purpose use.
	  ML7213/ML7223/ML7831 is companion chip for Intel Atom E6xx series.
	  ML7213/ML7223/ML7831 is completely compatible for Intel EG20T PCH.

	  To compile this driver as a module, choose M here: the module will
	  be called pch_phub.

config USB_SWITCH_FSA9480
	tristate "FSA9480 USB Switch"
	depends on I2C
	help
	  The FSA9480 is a USB port accessory detector and switch.
	  The FSA9480 is fully controlled using I2C and enables USB data,
	  stereo and mono audio, video, microphone and UART data to use
	  a common connector port.

config LATTICE_ECP3_CONFIG
	tristate "Lattice ECP3 FPGA bitstream configuration via SPI"
	depends on SPI && SYSFS
	select FW_LOADER
	default	n
	help
	  This option enables support for bitstream configuration (programming
	  or loading) of the Lattice ECP3 FPGA family via SPI.

	  If unsure, say N.

config SRAM
	bool "Generic on-chip SRAM driver"
	depends on HAS_IOMEM
	select GENERIC_ALLOCATOR
	help
	  This driver allows you to declare a memory region to be managed by
	  the genalloc API. It is supposed to be used for small on-chip SRAM
	  areas found on many SoCs.

config VEXPRESS_SYSCFG
	bool "Versatile Express System Configuration driver"
	depends on VEXPRESS_CONFIG
	default y
	help
	  ARM Ltd. Versatile Express uses specialised platform configuration
	  bus. System Configuration interface is one of the possible means
	  of generating transactions on this bus.

<<<<<<< HEAD
config UID_CPUTIME
	bool "Per-UID cpu time statistics"
	depends on PROFILING
	help
	  Per UID based cpu time statistics exported to /proc/uid_cputime

config MEMORY_STATE_TIME
	tristate "Memory freq/bandwidth time statistics"
	depends on PROFILING
	help
	  Memory time statistics exported to /sys/kernel/memory_state_time
=======
config NX_SCALER
	bool "Enable Nexell s5pxx18 seriese memory to memory scaler"
	default n
	---help---
	  This option enables support for scaling for Nexell s5pxx18 serise
	  SoC. Scaler reads an image from the memory and writes the image to
	  the memory after up/down scaling.

	  Say Y here if you want to support, else say N.

config ARTIK_ZB_POWER
        tristate "ARTIK Zigbee Power control driver"
        depends on (SOC_EXYNOS3250 || SOC_EXYNOS5422 || ARCH_S5P6818 ||\
	 ARCH_S5P4418)
        default n
        help
          This driver allows you can control zigbee powers for artik board.

config ARTIK_S3T9MF
        tristate "ARTIK S3T9MF control driver"
	depends on (SOC_EXYNOS3250 || SOC_EXYNOS5422 || ARCH_S5P6818 ||\
 	 ARCH_S5P4418)
        default n
        help
          This driver allows you can control s3t9mf for artik board.
>>>>>>> 49ae4c73

source "drivers/misc/c2port/Kconfig"
source "drivers/misc/eeprom/Kconfig"
source "drivers/misc/cb710/Kconfig"
source "drivers/misc/ti-st/Kconfig"
source "drivers/misc/lis3lv02d/Kconfig"
source "drivers/misc/altera-stapl/Kconfig"
source "drivers/misc/mei/Kconfig"
source "drivers/misc/vmw_vmci/Kconfig"
source "drivers/misc/mic/Kconfig"
source "drivers/misc/genwqe/Kconfig"
source "drivers/misc/echo/Kconfig"
source "drivers/misc/cxl/Kconfig"
source "drivers/misc/artiktee/Kconfig"
endmenu<|MERGE_RESOLUTION|>--- conflicted
+++ resolved
@@ -525,7 +525,6 @@
 	  bus. System Configuration interface is one of the possible means
 	  of generating transactions on this bus.
 
-<<<<<<< HEAD
 config UID_CPUTIME
 	bool "Per-UID cpu time statistics"
 	depends on PROFILING
@@ -537,7 +536,6 @@
 	depends on PROFILING
 	help
 	  Memory time statistics exported to /sys/kernel/memory_state_time
-=======
 config NX_SCALER
 	bool "Enable Nexell s5pxx18 seriese memory to memory scaler"
 	default n
@@ -563,7 +561,6 @@
         default n
         help
           This driver allows you can control s3t9mf for artik board.
->>>>>>> 49ae4c73
 
 source "drivers/misc/c2port/Kconfig"
 source "drivers/misc/eeprom/Kconfig"
