/*********************************************************
 * Copyright (C) 2011 - 2015 Samsung Electronics Co., Ltd All Rights Reserved
 *
 * This program is free software; you can redistribute it and/or modify it
 * under the terms of the GNU General Public License as published by the
 * Free Software Foundation version 2 and no later version.
 *
 * This program is distributed in the hope that it will be useful, but
 * WITHOUT ANY WARRANTY; without even the implied warranty of MERCHANTABILITY
 * or FITNESS FOR A PARTICULAR PURPOSE.  See the GNU General Public License
 * for more details.
 *
 * You should have received a copy of the GNU General Public License along
 * with this program; if not, write to the Free Software Foundation, Inc.,
 * 51 Franklin St, Fifth Floor, Boston, MA  02110-1301 USA
 *
 *********************************************************/

#include <linux/kernel.h>
#include <linux/module.h>
#include <linux/cpu.h>
#include <linux/idr.h>
#include <linux/interrupt.h>
#include <linux/ioctl.h>
#include <linux/list.h>
#include <linux/miscdevice.h>
#include <linux/mutex.h>
#include <linux/sched.h>
#include <linux/spinlock.h>
#include <linux/percpu.h>
#include <linux/sysfs.h>
#include <linux/syscore_ops.h>
#include <linux/cpu.h>
#include <linux/cpu_pm.h>
#include <linux/kthread.h>
#include <linux/poll.h>
#include <linux/semaphore.h>
#include <linux/freezer.h>
#include <linux/sched.h>
#include <linux/errno.h>
#include <linux/slab.h>
#include <linux/dcache.h>
#include <linux/vmalloc.h>
#ifdef CONFIG_ARTIK_USE_TZCMA_FOR_ARTIK710_CRYPTO
#include <linux/dma-contiguous.h>
#include <linux/dma-mapping.h>
#include <linux/dmaengine.h>
#include <linux/property.h>
#include <linux/sizes.h>
#endif

#include "tzdev.h"
#include "tzdev_init.h"
#include "tzdev_internal.h"
#include "nsrpc_ree_slave.h"
#include "tzdev_smc.h"
#include "tzdev_plat.h"

#include "ssdev_init.h"

#include "tzlog_core.h"
#include "tzlog_print.h"
#include "tzrsrc_msg.h"

#define TZDEV_MAJOR_VERSION  "007"
#define TZDEV_MINOR_VERSION  "0"
#define TZDEV_DEFAULT_TZPATH "/opt/usr/apps/"

MODULE_PARM_DESC(default_tzdev_local_log_level,
		 "Loglevel of tz driver (7 - debug, 6 - info, 5 - notice, 4 - warning, 3 - error, ...)");

/*#define CONFIG_TZDEV_CPU_IDLE*/
#ifdef CONFIG_TZDEV_CPU_IDLE
void sdp_cpuidle_enable_c1(void);
#endif

char *tzpath_buf;

static int debugging_started;

struct tzio_context {
	struct kref kref;
	int id;
	unsigned int remote_id;
	unsigned int status;
	void *payload;
	size_t payload_size;
	int softlock_timer;
	unsigned int timeout_seconds;
	struct completion comp;
	struct file *owner;
	int state;
};

#define CONTEXT_STATE_INITIALIZING		0
#define CONTEXT_STATE_SUBMIT			1
#define CONTEXT_STATE_COMPLETING		2
#define CONTEXT_STATE_COMPLETE			3

struct tzdev_ipc_data {
	struct semaphore sem;
	struct task_struct *kthread;
};

struct tzdev_notify_target {
	struct list_head list;
	uint32_t target_id;
	tzdev_notify_handler_t handler;
	void *user_data;
};

struct tzdevext_function {
	void *ptr;
	const char *name;
	const char *arg_fmt;
};

/*
 * IPC data for tzdev worker thread
 */
static struct tzdev_ipc_data tzdev_ipc;

static DEFINE_SPINLOCK(tzio_context_slock);
static DEFINE_IDR(tzio_context_idr);
static LIST_HEAD(tzio_context_delete_q);

static DECLARE_WAIT_QUEUE_HEAD(scm_waitq);

static DECLARE_WAIT_QUEUE_HEAD(oom_waitq);

static DECLARE_RWSEM(tzdev_notify_lock);
static LIST_HEAD(tzdev_notifiers);

static struct secos_kern_info secos_kernel_info;

static DECLARE_WAIT_QUEUE_HEAD(tzcpu_wait);
static atomic_t tzcpu_ev_count;

static atomic_t wait_completion_count;

static cpumask_t slab_flush_mask = CPU_MASK_NONE;

static struct kmem_cache *tzio_context_slab;

struct tzio_context *tzio_context_alloc(gfp_t gfp)
{
	struct tzio_context *ctx = kmem_cache_alloc(tzio_context_slab, gfp);

	if (ctx) {
		kref_init(&ctx->kref);
		ctx->id = -1;
		ctx->state = CONTEXT_STATE_INITIALIZING;

		tzlog_print(TZLOG_DEBUG, "Allocate context %p\n", ctx);
	}

	return ctx;
}

void __tzio_context_free(struct kref *kref)
{
	struct tzio_context *ctx =
	    container_of(kref, struct tzio_context, kref);

	tzlog_print(TZLOG_DEBUG, "Free context %p\n", ctx);

	kmem_cache_free(tzio_context_slab, ctx);
}

void tzio_context_put(struct tzio_context *ctx)
{
	kref_put(&ctx->kref, __tzio_context_free);
}

int tzio_context_idr_insert(struct tzio_context *ctx, gfp_t gfp)
{
	unsigned long flags;
	int id;

	idr_preload(gfp);

	spin_lock_irqsave(&tzio_context_slock, flags);

	id = idr_alloc_cyclic(&tzio_context_idr, ctx, 1, 0x1FFFF, GFP_ATOMIC);

	if (id > 0) {
		ctx->id = id;
		tzlog_print(TZLOG_DEBUG,
			    "Insert to IDR context %p with ID %d\n", ctx,
			    ctx->id);
	}

	spin_unlock_irqrestore(&tzio_context_slock, flags);

	idr_preload_end();

	return id;
}

void tzio_context_idr_remove_locked(struct tzio_context *ctx)
{
	if (ctx->id > 0) {
		tzlog_print(TZLOG_DEBUG,
			    "Remove context %p with id %d from IDR\n", ctx,
			    ctx->id);
		idr_remove(&tzio_context_idr, ctx->id);
		ctx->id = -1;
	}
}

void tzio_context_idr_remove(struct tzio_context *ctx)
{
	unsigned long flags;

	spin_lock_irqsave(&tzio_context_slock, flags);
	tzio_context_idr_remove_locked(ctx);
	spin_unlock_irqrestore(&tzio_context_slock, flags);
}

struct tzio_context *tzio_context_get(int id)
{
	struct tzio_context *ctx;

	ctx = idr_find(&tzio_context_idr, id);

	if (ctx && !kref_get_unless_zero(&ctx->kref))
		ctx = NULL;

	return ctx;
}

#ifndef CONFIG_ARM_PSCI
static DEFINE_PER_CPU(unsigned int, cpu_offline);
#define CPU_OFF_LINE  0x1
#define CPU_IDLE_LINE 0x2
#endif /* !CONFIG_ARM_PSCI */

/* tzdev scm_watch
*/
#define DEV_MASK                0xFFFF0000
#define FNCT_MASK               0xFFFF
#define DEVFNCT(dev, fnct)      (((dev << 16) & DEV_MASK) | (fnct & FNCT_MASK))

int tzdev_scm_watch(unsigned long dev_id, unsigned long func_id,
		    unsigned long param1, unsigned long param2,
		    unsigned long param3)
{
	int ret = 0;
	unsigned int cpu = 0;

	unsigned long dev_id_func_id = DEVFNCT(dev_id, func_id);

	cpu = get_cpu();

#ifndef CONFIG_ARM_PSCI
	if (per_cpu(cpu_offline, cpu) & CPU_OFF_LINE
	    || per_cpu(cpu_offline, cpu) & CPU_IDLE_LINE) {
		put_cpu();

		tzlog_print(TZLOG_ERROR, "CPU[%d]  SCM_WATCH FORBIDDEN!\n",
			    cpu);
		tzlog_print(TZLOG_ERROR, "dev_id = %d func_id = %d.\n",
			    (unsigned int)dev_id, (unsigned int)func_id);
		return -EPERM;
	}
#endif /* !CONFIG_ARM_PSCI */

	put_cpu();

	tzlog_print(TZLOG_DEBUG, "SCM_WATCH() %ld, %ld\n", dev_id, func_id);

	ret = scm_watch(dev_id_func_id, param1, param2, param3);

	return ret;
}
EXPORT_SYMBOL(tzdev_scm_watch);

static int tzio_flushd(void *unused)
{
	int ret;
	unsigned long for_cpu = (unsigned long)unused;

	set_freezable();
	tzlog_print(TZLOG_DEBUG, "Start OOM flushed on CPU #%d\n",
		    raw_smp_processor_id());

	while (!kthread_should_stop()) {
		wait_event_freezable(oom_waitq, cpu_online(for_cpu)
				     && cpumask_test_cpu(for_cpu,
							 &slab_flush_mask));
		ret = scm_slab_flush();
		cpumask_clear_cpu(for_cpu, &slab_flush_mask);
		tzlog_print(TZLOG_INFO,
			    "Flushing SLAB on CPU #%d. Got to %d free pages\n",
			    raw_smp_processor_id(), ret);
		(void)ret;
	}

	return 0;
}

static inline void tzio_flushd_notify(void)
{
	cpumask_setall(&slab_flush_mask);
	wake_up_all(&oom_waitq);
}

#ifndef CONFIG_ARM_PSCI
static void tzio_reset_softlock_timer(int cpu)
{
	unsigned long flags;
	struct tzio_context *tmp_node;
	int id;

	spin_lock_irqsave(&tzio_context_slock, flags);
	idr_for_each_entry(&tzio_context_idr, tmp_node, id) {
		tmp_node->softlock_timer = 0;
	}
	spin_unlock_irqrestore(&tzio_context_slock, flags);
}
#endif /* !CONFIG_ARM_PSCI */

void tzio_init_context(struct tzio_context *ctx, struct file *filp,
		       void *payload, uint32_t seconds)
{
	init_completion(&ctx->comp);

	ctx->payload = payload;
	ctx->status = 0;
	ctx->payload_size = 0;
	ctx->softlock_timer = 0;
	ctx->owner = filp;
	ctx->timeout_seconds = seconds;
}

void tzio_rbtree_list_context_node(void)
{
	unsigned long flags;
	struct tzio_context *tmp_node;
	int id, idx = 0;

	tzlog_print(TZLOG_DEBUG, "Start list all context node in rbtree\n");
	spin_lock_irqsave(&tzio_context_slock, flags);
	idr_for_each_entry(&tzio_context_idr, tmp_node, id) {
		tzlog_print(TZLOG_DEBUG, "[%d] local[%d] remote[%d]\n", idx++,
			    tmp_node->id, tmp_node->remote_id);
	}
	spin_unlock_irqrestore(&tzio_context_slock, flags);
	tzlog_print(TZLOG_DEBUG, "End list all context node in rbtree\n");
}

void tzio_connection_closed(int epid)
{
	struct tzio_context *tmp_node;
	int id;
	unsigned long flags;

	tzlog_print(TZLOG_DEBUG, "TA of channel ID %d died\n", epid);

	spin_lock_irqsave(&tzio_context_slock, flags);
	idr_for_each_entry(&tzio_context_idr, tmp_node, id) {
		if (tmp_node->remote_id == epid
		    && tmp_node->state == CONTEXT_STATE_SUBMIT
		    && kref_get_unless_zero(&tmp_node->kref)) {
			tmp_node->status = -EPIPE;
			mb();
			tmp_node->state = CONTEXT_STATE_COMPLETE;
			mb();
			/* Make sure this context is removed
				so nothing else can access it */
			tzio_context_idr_remove_locked(tmp_node);
			complete(&tmp_node->comp);
			tzio_context_put(tmp_node);
		}
	}
	spin_unlock_irqrestore(&tzio_context_slock, flags);
}

void tzio_file_closed(struct file *filp)
{
	struct tzio_context *tmp_node;
	unsigned long flags;
	int id;

	tzlog_print(TZLOG_DEBUG, "File %p died. Kill all contexts\n", filp);

	spin_lock_irqsave(&tzio_context_slock, flags);
	idr_for_each_entry(&tzio_context_idr, tmp_node, id) {
		if (tmp_node->owner == filp
		    && kref_get_unless_zero(&tmp_node->kref)) {
			tzlog_print(TZLOG_DEBUG,
				    "Deleting context %p: local=%d remote=%u because file died\n",
				    tmp_node, tmp_node->id,
				    tmp_node->remote_id);

			/* Make sure this context is removed
				so nothing else can access it */
			tzio_context_idr_remove_locked(tmp_node);
			/* Put reference owned by file */
			tzio_context_put(tmp_node);
			/* Put reference acquired by tzio_file_closed */
			tzio_context_put(tmp_node);
		}
	}
	spin_unlock_irqrestore(&tzio_context_slock, flags);
}

static int tzio_push_message(struct scm_buffer *ring, struct tzio_context *ctx,
			     struct tzio_message *msg, void *payload)
{
	unsigned long chid;
	struct scm_msg_link scm_msg;

	tzlog_print(TZLOG_DEBUG,
		    "CPU #%u: Push message size %u to ep %u. RX size = %u, avail = %u\n",
		    raw_smp_processor_id(), msg->length, msg->endpoint,
		    ring->size, (unsigned int)(SCM_RING_SIZE - ring->size));

	if ((SCM_RING_SIZE - ring->size) <
	    (sizeof(struct scm_msg_link) + msg->length)) {
		tzlog_print(TZLOG_ERROR, "Wait for request channel\n");
		return -EINVAL;
	}

	ctx->remote_id = msg->endpoint;

	chid = ((unsigned long)ctx->id) << PAGE_SHIFT;
	chid = (chid & PAGE_MASK) | ctx->remote_id;

	memset(&scm_msg, 0, sizeof(struct scm_msg_link));
	scm_msg.preamble = SCM_LLC_DATA;
	scm_msg.channel = chid;
	scm_msg.length = msg->length;

	memcpy(ring->buffer + ring->size, &scm_msg,
	       sizeof(struct scm_msg_link));

	if (msg->length > 0) {
		if (copy_from_user
		    (ring->buffer + ring->size + sizeof(struct scm_msg_link),
		     payload, scm_msg.length)) {
			return -EFAULT;
		}
	}

	ring->size += sizeof(struct scm_msg_link) + scm_msg.length;

	mb();

	ctx->state = CONTEXT_STATE_SUBMIT;

	return 0;
}

#define scm_ring_tx_avail(ring)		(SCM_RING_SIZE - (ring)->size)

static int tzio_push_completions(struct scm_buffer *ring)
{
	size_t remaining;
	size_t obj_size;
	int error;
	struct scm_msg_link scm_msg;

	scm_msg.preamble = SCM_LLC_RPC;
	scm_msg.channel = 0;
	scm_msg.length = 0;

	for (;;) {
		if (scm_ring_tx_avail(ring) < sizeof(scm_msg) * 2)
			return -ENOSPC;

		remaining = scm_ring_tx_avail(ring) - sizeof(scm_msg);

		error =
		    nsrpc_get_next_completion(ring->buffer +
						      ring->size +
						      sizeof(scm_msg),
						      remaining, &remaining,
						      &obj_size);

		if (error < 0)
			break;

		scm_msg.length = obj_size;

		memcpy(ring->buffer + ring->size, &scm_msg, sizeof(scm_msg));

		ring->size += sizeof(scm_msg) + obj_size;
	}

	return error == -ENOENT ? 0 : error;
}

static int tzio_pop_message(struct scm_buffer *ring)
{
	struct scm_msg_link mtcp;
	struct tzdev_notify_target *tgt;
	size_t rx_avail = 0;
	size_t rx_taken = 0;
	unsigned long flags;

	rx_avail = ring->size;
	rx_taken = 0;
	ring->size = 0;

	if (ring->flags & SCM_FLAG_LOG_AVAIL)
		tzlog_notify();

	while (rx_avail >= sizeof(struct scm_msg_link)) {
		void *payload = NULL;
		struct tzio_context *ctx;

		memcpy(&mtcp, ring->buffer + rx_taken,
		       sizeof(struct scm_msg_link));

		tzlog_print(TZLOG_DEBUG,
			    "CPU #%d: Received message of %d bytes, type %d, channel %x. RX Avail %zd, RX taken %zd\n",
			    raw_smp_processor_id(), mtcp.length, mtcp.preamble,
			    mtcp.channel, rx_avail, rx_taken);

		if (rx_avail < (sizeof(struct scm_msg_link) + mtcp.length)
		    || mtcp.length > rx_avail) {
			tzlog_print(TZLOG_ERROR,
				    "TX queue for CPU #%d corrupted\n",
				    raw_smp_processor_id());
			ring->size = 0;
			return -EFAULT;
		}

		switch (mtcp.preamble) {
		case SCM_LLC_CONTROL:
			rx_taken += sizeof(struct scm_msg_link) + mtcp.length;
			rx_avail -= sizeof(struct scm_msg_link) + mtcp.length;

			tzio_connection_closed(mtcp.channel & ~PAGE_MASK);
			break;
		case SCM_LLC_DATA:
			spin_lock_irqsave(&tzio_context_slock, flags);

			ctx = tzio_context_get(mtcp.channel >> PAGE_SHIFT);

			if (ctx) {
				payload = ctx->payload;

				/*
				 * Make sure this context is completing
				 * so nothing else can access it
				 */
				if (ctx->state == CONTEXT_STATE_SUBMIT)
					ctx->state = CONTEXT_STATE_COMPLETING;
			} else {
				tzlog_print(TZLOG_ERROR,
					    "can not find ctx mtcp.channel = 0x%x\n",
					    mtcp.channel);
			}

			spin_unlock_irqrestore(&tzio_context_slock, flags);

			/* This doesn't need spinlock */
			if (ctx) {
				if (ctx->state == CONTEXT_STATE_COMPLETING) {
					if (payload) {
						memcpy(payload,
						       ring->buffer + rx_taken +
						       sizeof(struct
							      scm_msg_link),
						       mtcp.length);
						ctx->payload_size = mtcp.length;
					}

					/*
					 * mb() : Ensure status and sleep are
					 * written before completing
					 */
					ctx->status = 0;
					mb();
					ctx->state = CONTEXT_STATE_COMPLETE;
					mb();
					complete(&ctx->comp);
				} else {
					tzlog_print(TZLOG_ERROR,
						    "Completing already finished ctx mtcp.channel = 0x%x\n",
						    mtcp.channel);
				}

				tzio_context_put(ctx);
			}

			rx_taken += sizeof(struct scm_msg_link) + mtcp.length;
			rx_avail -= sizeof(struct scm_msg_link) + mtcp.length;

			break;
		case SCM_LLC_NOTIFY:
			down_read(&tzdev_notify_lock);
			list_for_each_entry(tgt, &tzdev_notifiers, list) {
				if (tgt->target_id == mtcp.channel) {
					(*tgt->handler) (mtcp.channel,
							 ring->buffer +
							 rx_taken +
							 sizeof(struct
								scm_msg_link),
							 mtcp.length,
							 tgt->user_data);
				}
			}
			up_read(&tzdev_notify_lock);

			rx_taken += sizeof(struct scm_msg_link) + mtcp.length;
			rx_avail -= sizeof(struct scm_msg_link) + mtcp.length;
			break;
		case SCM_LLC_RPC:
			nsrpc_add(ring->buffer + rx_taken +
					  sizeof(struct scm_msg_link),
					  mtcp.length);
			rx_taken += sizeof(struct scm_msg_link) + mtcp.length;
			rx_avail -= sizeof(struct scm_msg_link) + mtcp.length;
			break;
		default:
			rx_taken += sizeof(struct scm_msg_link) + mtcp.length;
			rx_avail -= sizeof(struct scm_msg_link) + mtcp.length;
			tzlog_print(TZLOG_ERROR, "Unknown LLC Packet: 0x%x\n",
				    mtcp.preamble);
			break;
		}
	}

	if (rx_avail > 0) {
		tzlog_print(TZLOG_ERROR,
			    "Stray data (%zd bytes) on queue for CPU #%d\n",
			    rx_avail, raw_smp_processor_id());
	}

	return 0;
}

#ifdef CONFIG_TZDEV_EVENT_FORWARD
static irqreturn_t tzdev_ipc_notify(int irq, void *unused)
{
	(void)irq;
	(void)unused;

	tzlog_print(TZLOG_DEBUG, "Got IPI from SWd. Wake up thread\n");

	tzsys_crash_check();

	if (tz_syspage->tzlog_data_avail)
		tzlog_notify();

	up(&tzdev_ipc.sem);
	return IRQ_HANDLED;
}
#endif /* CONFIG_TZDEV_EVENT_FORWARD */

void tzdev_notify_worker(void)
{
	up(&tzdev_ipc.sem);
}

static int tzdev_ipc_thread(void *__arg)
{
	int ret = 0;
	unsigned int svc_flags = 0;
	struct scm_mux_link *ch = NULL;
	struct tzio_link *link = NULL;
	struct tzdev_ipc_data *data = (struct tzdev_ipc_data *)__arg;
	int had_more_completions = 1;
	int chan_wsm_id;

	tzlog_print(TZLOG_DEBUG, "Starting tzdev event thread\n");

	link = tzio_acquire_link(GFP_KERNEL);

	if (link == NULL)
		panic("Can't create tzio link for worker\n");

	ch = link->mux_link;
	chan_wsm_id = link->id;

	for (;;) {
		mb();

		if (!had_more_completions &&
		    !tz_syspage->transaction_data_avail &&
		    !nsrpc_count_completions()) {
			/* wakeup every 1s if no command received */
			ret = down_timeout(&data->sem, HZ * 10);

			/* when software assisted timer is used,
				always call SecOS on worker */
			if ((ret == -ETIME) &&
			    !atomic_read(&wait_completion_count) &&
			    !secos_kernel_info.soft_timer &&
			    !tz_syspage->transaction_data_avail &&
			    !nsrpc_count_completions()) {
				continue;
			}
		}

		if (kthread_should_stop())
			break;

		/* Ignore other semaphore down calls */
		while (down_trylock(&data->sem) == 0)
			;	/* NULL */

		mb();
		tz_syspage->transaction_data_avail = 0;
		mb();

		svc_flags =
		    SCM_PROCESS_RX | SCM_PROCESS_TX | SCM_PROCESS_DPC |
		    SCM_PROCESS_RESCHED;

		do {
			if (tzio_push_completions(&ch->in) == -ENOSPC)
				had_more_completions = 1;
			else
				had_more_completions = 0;

			/* Invoke secure environment */
			ret = scm_invoke_svc(chan_wsm_id, svc_flags);

			tzsys_crash_check();

			if (ret == -EINTR) {
				/* No need to do anything */
			} else if (ret == -EFAULT) {
				tzlog_notify();
				tzlog_print(TZLOG_ERROR,
					    "TZIO Link buffer corrupted\n");
			} else if (ret == -ENODEV) {
				tzlog_notify();
				tzlog_print(TZLOG_ERROR, "TRM died !!!\n");
			} else if (ret == -ENOMEM
				   || (ch->out.flags & SCM_FLAG_LOW_MEMORY)) {
				tzlog_notify();
				tzlog_print(TZLOG_ERROR,
					    "SWD has No memory to process messages or OOM detected\n");
				tzio_flushd_notify();

				if (ret == -ENOMEM) {
					set_current_state(TASK_INTERRUPTIBLE);
					schedule_timeout(HZ / 10);
				}
			} else if (ret == -ENOSPC) {
				tzlog_notify();
				tzlog_print(TZLOG_ERROR,
					    "No memory rx messages from swd\n");
			} else if (ret < 0) {
				tzlog_notify();
				tzlog_print(TZLOG_ERROR,
					    "Invalid SCM response: 0x%x\n",
					    ret);
			}

			tzio_pop_message(&ch->out);
		} while (ret == -ENOSPC || ret == -ENOMEM || ret == -EINTR);
	}

	tzlog_print(TZLOG_DEBUG, "Exiting tzdev event thread\n");

	return 0;
}

#define TZIO_PAYLOAD_MAX	256

int tzio_message_wait(struct tzio_message *__user msg,
		      struct tzio_context *context)
{
	int ret;

	mb();

	while (context->state != CONTEXT_STATE_COMPLETE) {
		atomic_inc(&wait_completion_count);
		up(&tzdev_ipc.sem);
		ret =
		    wait_for_completion_interruptible_timeout(&context->comp,
							      HZ);
		atomic_dec(&wait_completion_count);

		mb();

		/* Check if we can complete anyway */
		if (context->state == CONTEXT_STATE_COMPLETE)
			break;

		if (ret < 0) {
			tzlog_print(TZLOG_DEBUG,
				    "Syscall trigger for context %d\n", ret);
			/* We may get syscall */
			if (unlikely(msg->boost_flag))
				plat_postprocess();

			return -EINTR;
		}

		if (ret == 0) {
			if (secos_kernel_info.soft_timer)
				scm_soft_timer();

			/*
			* For debbuging purpose disable soft
			* lockup detection.
			* soft lockup checking start
			*/
			if (!debugging_started) {
				if (context->softlock_timer++ > 20) {
					tzlog_notify();

					tzlog_print(TZLOG_INFO,
						    "tzdaemon thread has been waiting %d > 20 s for PID %u on context %d, state = %d\n",
						    context->softlock_timer,
						    context->remote_id,
						    context->id,
						    context->state);

					if (!(context->softlock_timer % 5))
						scm_softlockup();
				}

				if ((context->timeout_seconds > 0) &&
					(context->softlock_timer > context->timeout_seconds)) {
					tzlog_print(TZLOG_ERROR,
							"TA %u timed out. Killing all requests\n",
							context->remote_id);
					tzio_connection_closed(context->remote_id);
					break;
				}
			}
			/* soft lockup checking end */
		}

		mb();
	}

	ret = context->status;

	/* Clear context ID restart */
	put_user(0, &msg->context_id);

	if (context->payload_size) {
		if (copy_to_user(
		    msg->payload, context->payload, context->payload_size)) {
			tzlog_print(TZLOG_ERROR,
				    "Can't copy data back to userspace\n");
			ret = -EFAULT;
		}
	}

	tzio_context_idr_remove(context);
	tzio_context_put(context);

	if (unlikely(msg->boost_flag))
		plat_postprocess();

	return ret;
}

int tzio_message_restart(struct tzio_message *__user msg, struct file *filp,
			 int context_id)
{
	struct tzio_context *context;
	unsigned long flags;
	int ret;

	tzlog_print(TZLOG_DEBUG, "Restart waiting for context %d\n",
		    context_id);

	spin_lock_irqsave(&tzio_context_slock, flags);

	context = tzio_context_get(context_id);

	if (context == NULL) {
		spin_unlock_irqrestore(&tzio_context_slock, flags);
		tzlog_print(TZLOG_DEBUG,
			    "Unable to finish waiting for context %d - doesn't exist\n",
			    context_id);
		return -EINVAL;
	}

	if (context->owner != filp) {
		spin_unlock_irqrestore(&tzio_context_slock, flags);
		tzlog_print(TZLOG_DEBUG,
			    "Unable to finish waiting for context %d - file mismatch\n",
			    context_id);
		return -EINVAL;
	}

	spin_unlock_irqrestore(&tzio_context_slock, flags);

	ret = tzio_message_wait(msg, context);

	tzio_context_put(context);

	return ret;
}

int tzio_exchange_message(struct file *filp, struct tzio_message *__user msg)
{
	int ret = 0;
	struct tzio_context *context;
	struct tzio_link *link;
	struct scm_mux_link *ch;
	struct tzio_message tzio_msg;
	unsigned int svc_flags;
	char __payload[TZIO_PAYLOAD_MAX];
	int32_t restart_context_id;
	uint32_t timeout_seconds;

	ret = get_user(restart_context_id, &msg->context_id);

	if (ret < 0) {
		tzlog_print(TZLOG_ERROR, "get_user error\n");
		return ret;
	}

	ret = get_user(timeout_seconds, &msg->timeout_seconds);

	if (ret < 0) {
		tzlog_print(TZLOG_ERROR, "get_user error\n");
		return ret;
	}

	if (restart_context_id)
		return tzio_message_restart(msg, filp, restart_context_id);

	if (copy_from_user(&tzio_msg, msg, sizeof(struct tzio_message))) {
		tzlog_print(TZLOG_ERROR, "copy_from_user error\n");
		return -EFAULT;
	}

	/*Just in order to clear prevent warning. */
	if (tzio_msg.length == 0 || tzio_msg.length > 0x10000000) {
		tzlog_print(TZLOG_ERROR, "tzio_msg.length is illegal\n");
		return -EFAULT;
	}

	if (tzio_msg.length > 0
	    && !access_ok(VERIFY_WRITE, msg->payload, tzio_msg.length)) {
		tzlog_print(TZLOG_ERROR, "tzio_msg.length is illegal\n");
		return -EFAULT;
	}

	if (tzio_msg.length > TZIO_PAYLOAD_MAX)
		return -EFAULT;

	context = tzio_context_alloc(GFP_KERNEL);

	if (context == NULL) {
		tzlog_print(TZLOG_WARNING,
			    "No memory to allocate tzio context\n");
		return -ENOMEM;
	}

	tzio_init_context(context, filp, __payload, timeout_seconds);

	link = tzio_acquire_link(GFP_KERNEL);

	if (link == NULL) {
		tzlog_print(TZLOG_ERROR,
			    "Can't obtain tzio link for message exchange. System out of memory\n");
		tzio_context_put(context);
		return -ENOMEM;
	}

	ch = link->mux_link;

	/*
	 * Queue must be empty here
	 */
	BUG_ON(ch->out.size != 0);
	BUG_ON(ch->in.size != 0);

	ret = tzio_context_idr_insert(context, GFP_KERNEL);

	if (ret < 0) {
		tzlog_print(TZLOG_ERROR,
			    "Unable to insert tzio context into IDR (%d)\n",
			    ret);
		tzio_release_link(link);
		tzio_context_put(context);
		return ret;
	}

	ret = put_user(context->id, &msg->context_id);

	if (ret < 0) {
		tzlog_print(TZLOG_ERROR, "Can't update context_id\n");
		tzio_release_link(link);
		tzio_context_idr_remove(context);
		tzio_context_put(context);
		return ret;
	}

	ret = tzio_push_message(&ch->in, context, &tzio_msg, msg->payload);

	if (ret != 0) {
		tzio_release_link(link);
		tzio_context_idr_remove(context);
		tzio_context_put(context);
		return ret;
	}

	tzio_push_completions(&ch->in);

	svc_flags = SCM_PROCESS_RX | SCM_PROCESS_TX | SCM_PROCESS_DPC;

	if (unlikely(msg->boost_flag))
		plat_preprocess();

	do {
		/* Invoke secure environment */
		ret = scm_invoke_svc(link->id, svc_flags);

		/*
		 * Ring buffer might be corrupted
		 */
		BUG_ON(ch->out.size > SCM_RING_SIZE);
		BUG_ON(ch->in.size > SCM_RING_SIZE);

		tzsys_crash_check();

		if (ret == -EFAULT) {
			tzlog_print(TZLOG_ERROR,
				    "TZIO Link buffer %p corrupted\n",
				    link->mux_link);

			ch->in.size = 0;
			ch->out.size = 0;

			tzlog_notify();

			goto out;
		}

		if (ret == -ENODEV) {
			tzlog_notify();
			tzlog_print(TZLOG_ERROR, "TRM died !!!\n");

			goto out;
		}

		if (ret == -ENOMEM || (ch->out.flags & SCM_FLAG_LOW_MEMORY)) {
			tzlog_notify();
			tzio_flushd_notify();

			tzlog_print(TZLOG_ERROR,
				    "No memory to process TA messages or system is OOM\n");

			if (ret == -ENOMEM) {
				ret = -ENOSPC;

				tzio_pop_message(&ch->out);

				set_current_state(TASK_INTERRUPTIBLE);
				schedule_timeout(HZ / 10);
			}
		}

		if (ret < 0 && ret != -ENOSPC && ret != -EAGAIN
		    && ret != -EINTR) {
			tzlog_notify();
			tzlog_print(TZLOG_ERROR, "Invalid SCM response: 0x%x\n",
				    ret);
			goto out;
		}

		tzio_pop_message(&ch->out);

		BUG_ON(ch->out.size != 0);
	} while (ret == -ENOSPC || ret == -EAGAIN
	       || (ret == -EINTR && context->state < CONTEXT_STATE_COMPLETING));

out:

	/*
	 * Mame sure all messages were popped
	 */
	BUG_ON(ch->out.size != 0);
	BUG_ON(ch->in.size != 0);

	tzio_release_link(link);

	if (context->state != CONTEXT_STATE_COMPLETE)
		tzdev_notify_worker();

	if (signal_pending(current)) {
		if (unlikely(msg->boost_flag))
			plat_postprocess();
		return -EINTR;
	}

	return tzio_message_wait(msg, context);
}

int tzdev_register_notify_handler(uint32_t target_id,
				  tzdev_notify_handler_t handler,
				  void *user_data)
{
	struct tzdev_notify_target *tgt = NULL;

	tgt =
	    (struct tzdev_notify_target *)
	    kmalloc(sizeof(struct tzdev_notify_target), GFP_KERNEL);
	if (tgt == NULL)
		return -ENOMEM;

	if (!try_module_get(THIS_MODULE)) {
		kfree(tgt);
		return -EBUSY;
	}

	tgt->target_id = target_id;
	tgt->handler = handler;
	tgt->user_data = user_data;

	down_write(&tzdev_notify_lock);
	list_add_tail(&tgt->list, &tzdev_notifiers);
	up_write(&tzdev_notify_lock);

	return 0;
}
EXPORT_SYMBOL(tzdev_register_notify_handler);

int tzdev_unregister_notify_handler(uint32_t target_id,
				    tzdev_notify_handler_t handler,
				    void *user_data)
{
	struct tzdev_notify_target *tgt = NULL;
	int error = -EINVAL;

	down_write(&tzdev_notify_lock);

	list_for_each_entry(tgt, &tzdev_notifiers, list) {
		if (tgt->target_id == target_id && tgt->handler == handler
		    && tgt->user_data == user_data) {
			list_del(&tgt->list);
			kfree(tgt);
			error = 0;
			break;
		}
	}

	up_write(&tzdev_notify_lock);

	if (error == 0)
		module_put(THIS_MODULE);

	return error;
}
EXPORT_SYMBOL(tzdev_unregister_notify_handler);

static long tzio_ioctl(struct file *file, unsigned int cmd, unsigned long arg)
{
	int ret = 0;

	switch (cmd) {
	case TZIO_SMC:
		{
			struct tzio_message __user *msg;

			msg = (struct tzio_message __user *)arg;
			ret = tzio_exchange_message(file, msg);
			break;
		}
	case TZIO_DBG_START:
		debugging_started = arg;
		break;

	case TZIO_GET_INFO:
		{
			struct secos_kern_info kinfo = {};
			struct tzio_info tz_info = {};
			kinfo.size = sizeof(kinfo);
			kinfo.abi = SECOS_ABI_VERSION;
			ret = scm_query_kernel_info(&kinfo);
			strncpy(tz_info.secos_build_id, kinfo.build_id,
					sizeof(tz_info.secos_build_id) - 1);
#ifdef CONFIG_MODULE_BUILD_VCS_ID
			strncpy(tz_info.linux_module_build_id, CONFIG_MODULE_BUILD_VCS_ID,
					sizeof(tz_info.linux_module_build_id) - 1);
#endif
			strncpy(tz_info.machine_name, kinfo.machine_name,
					sizeof(tz_info.machine_name) - 1);
			strncpy(tz_info.secos_build_type, kinfo.build_type,
					sizeof(tz_info.secos_build_type) - 1);
#ifdef CONFIG_MODULE_BUILD_TYPE
			strncpy(tz_info.linux_module_build_type, CONFIG_MODULE_BUILD_TYPE,
					sizeof(tz_info.linux_module_build_type) - 1);
#endif

			ret = copy_to_user((void *)arg, &tz_info, sizeof(tz_info));
			break;
		}

	default:
		tzlog_print(TZLOG_ERROR, "Unknown TZIO Command: %d\n", cmd);
		ret = -EINVAL;
	}

	return ret;
}

static ssize_t tzio_read(struct file *filp, char *buf, size_t count,
			 loff_t *f_pos)
{
	if (!count)
		return 0;

	if (!access_ok(VERIFY_WRITE, buf, count))
		return -EFAULT;

	atomic_set(&tzcpu_ev_count, 0);

	return count;
}

static int tzio_mmap(struct file *file, struct vm_area_struct *vma)
{
	return -EINVAL;
}

static int tzio_release(struct inode *inode, struct file *filp)
{
	tzlog_print(TZLOG_ERROR,
		    "tzdaemon has been crashed,start notify secure os\n");
	tzio_file_closed(filp);
	scm_tzdaemon_dead(0);
	tzlog_notify();
	return 0;
}

static int tzio_open(struct inode *inode, struct file *filp)
{
	return 0;
}

static unsigned int tzio_poll(struct file *file, struct poll_table_struct *wait)
{
	poll_wait(file, &tzcpu_wait, wait);
	return atomic_read(&tzcpu_ev_count) > 0 ? POLLIN | POLLRDNORM : 0;
}

static int tzlog_open(struct inode *inode, struct file *filp)
{
	return 0;
}

static int tzlog_release(struct inode *inode, struct file *filp)
{
	return 0;
}

static long tzlog_ioctl(struct file *file, unsigned int cmd, unsigned long arg)
{
	return 0;
}

static ssize_t tzlog_read(struct file *filp, char *buf, size_t count,
			  loff_t *f_pos)
{
	return 0;
}

static ssize_t tzlog_write(struct file *filp, const char *buf, size_t count,
			   loff_t *f_pos)
{
	return 0;
}

#ifndef CONFIG_ARM_PSCI
static int scm_cpu_shutdown(unsigned long cpu)
{
	int error = 0;

	error = scm_cpu_suspend();
	if (error != 0) {
		tzlog_print(TZLOG_ERROR,
			    "SecOS can't shut down CPU %d - error %d\n",
			    (int)cpu, error);
	}

	/*Record cpu satus after suspend/resume/hotplug */
	per_cpu(cpu_offline, cpu) |= CPU_OFF_LINE;

	return error;
}

#ifdef CONFIG_TZDEV_CPU_IDLE
static int scm_cpu_shutdown_for_idle(unsigned long cpu, unsigned long flags)
{
	int error = 0;

	error = scm_cpu_notify(CPU_OP_SUSPEND);
	if (error != 0) {
		tzlog_print(TZLOG_EMERG,
			    "SecOS can't shut down CPU %d - error %d\n",
			    (int)cpu, error);
	}

	/*Record cpu satus after suspend/resume/hotplug */
	per_cpu(cpu_offline, cpu) |= CPU_IDLE_LINE;

	return error;
}
#endif

static int tzdev_pm_suspend(void)
{
	int ret = 0;
	unsigned long cpu = 0;

	cpu = get_cpu();
	tzlog_print(TZLOG_DEBUG, "tzdev_pm_suspend cpu\n");

	ret = scm_sys_suspend();

	if (ret != 0) {
		put_cpu();
		return ret;
	}

	scm_cpu_shutdown(cpu);
	put_cpu();

	return 0;
}

static void tzdev_pm_resume(void)
{
	unsigned int cpu = 0;

	tzlog_print(TZLOG_DEBUG, "tzdev_pm_resume cpu\n");
	scm_sys_resume();

	/*Record cpu satus after suspend/resume/hotplug */
	cpu = get_cpu();
	tzio_reset_softlock_timer(cpu);
	per_cpu(cpu_offline, cpu) &= ~CPU_OFF_LINE;
	put_cpu();
}

static int tzdev_cpu_notify(struct notifier_block *self, unsigned long action,
			    void *hcpu)
{
	int ret = NOTIFY_OK;
	unsigned long cpu = (unsigned long)hcpu;

	switch (action & ~CPU_TASKS_FROZEN) {
	case CPU_STARTING:
		tzlog_print(TZLOG_INFO,
			    "tzdev_cpu_notify cpu(CPU_STARTING): %d, action=%ld\n",
			    (int)cpu, action);
		scm_cpu_resume();
		break;
	case CPU_ONLINE:
		tzlog_print(TZLOG_INFO,
			    "tzdev_cpu_notify cpu(CPU_ONLINE): %d\n", (int)cpu);

		/*Record cpu satus after suspend/resume/hotplug */
		per_cpu(cpu_offline, cpu) &= ~CPU_OFF_LINE;

		atomic_inc(&tzcpu_ev_count);
		wake_up_interruptible(&tzcpu_wait);
		break;
	case CPU_DYING:
		tzlog_print(TZLOG_INFO, "tzdev_cpu_notify cpu(CPU_DYING): %d\n",
			    (int)cpu);

		ret = notifier_from_errno(scm_cpu_shutdown(cpu));
		break;
	default:
		break;
	}

	return ret;
}

#ifdef CONFIG_TZDEV_CPU_IDLE
static int tzdev_cpu_idle_notify(struct notifier_block *self,
				 unsigned long action, void *hcpu)
{
	int ret = NOTIFY_OK;
	unsigned long flags = 0;
	unsigned long cpu = (unsigned long)get_cpu();

	put_cpu();

	switch (action) {
	case CPU_PM_EXIT:
		tzlog_print(TZLOG_DEBUG,
			    "tzdev_cpu_idle_notify(CPU_PM_EXIT) cpu: %d\n",
			    (int)cpu);
		if (!(per_cpu(cpu_offline, cpu) & CPU_OFF_LINE)) {
			/*Record cpu satus after suspend/resume/hotplug */
			per_cpu(cpu_offline, cpu) &= ~CPU_IDLE_LINE;

			atomic_inc(&tzcpu_ev_count);
			wake_up_interruptible(&tzcpu_wait);
		} else {
			tzlog_print(TZLOG_DEBUG,
				    "tzdev_cpu_idle_notify(CPU_PM_EXIT) not run / cpu: %d\n",
				    (int)cpu);
		}
		break;

	case CPU_PM_ENTER:
		tzlog_print(TZLOG_DEBUG,
			    "tzdev_cpu_idle_notify(CPU_PM_ENTER) cpu: %d\n",
			    (int)cpu);
		if (!(per_cpu(cpu_offline, cpu) & CPU_OFF_LINE)) {
			ret = scm_cpu_shutdown_for_idle(cpu, flags);
		} else {
			tzlog_print(TZLOG_DEBUG,
				    "tzdev_cpu_idle_notify(CPU_PM_ENTER) not run / cpu: %d\n",
				    (int)cpu);
		}
		break;

	default:
		break;
	}

	return ret;
}
#endif

static struct syscore_ops tzdev_pm_syscore_ops = {
	.suspend = tzdev_pm_suspend,
	.resume = tzdev_pm_resume
};

static struct notifier_block tzdev_cpu_block = {
	.notifier_call = tzdev_cpu_notify
};

#ifdef CONFIG_TZDEV_CPU_IDLE
static struct notifier_block tzdev_cpu_idle_block = {
	.notifier_call = tzdev_cpu_idle_notify
};
#endif
#endif /* !CONFIG_ARM_PSCI */

static const struct file_operations tzdev_fops = {
	.owner = THIS_MODULE,
	.open = tzio_open,
	.release = tzio_release,
	.mmap = tzio_mmap,
#ifdef CONFIG_COMPAT
	.compat_ioctl = tzio_ioctl,
#endif
	.unlocked_ioctl = tzio_ioctl,
	.poll = tzio_poll,
	.read = tzio_read
};

static const struct file_operations tzlog_fops = {
	.owner = THIS_MODULE,
	.open = tzlog_open,
	.read = tzlog_read,
	.write = tzlog_write,
#ifdef CONFIG_COMPAT
	.compat_ioctl = tzlog_ioctl,
#endif
	.unlocked_ioctl = tzlog_ioctl,
	.release = tzlog_release,
};

static struct miscdevice tzdev = {
	.name = "tzdev",
	.minor = MISC_DYNAMIC_MINOR,
	.fops = &tzdev_fops,
};

#ifndef CONFIG_ARM_PSCI
static ssize_t tzpm_show(struct kobject *kobj, struct kobj_attribute *attr,
			 char *buf)
{
	return 0;
}

static ssize_t tzpm_store(struct kobject *kobj, struct kobj_attribute *attr,
			  const char *buf, size_t count)
{
	int var;

	sscanf(buf, "%d", &var);
	switch (var) {
	case 0:
		tzdev_pm_suspend();
		break;
	case 1:
		tzdev_pm_resume();
		break;
	default:
		break;
	}

	return count;
}
#endif /* !CONFIG_ARM_PSCI */

static int tzpath_subpath_create(const char *dir_full_path)
{
	struct dentry *dentry;
	struct path p;
	int err;
	struct inode *inode;

	dentry =
	    kern_path_create(AT_FDCWD, dir_full_path, &p, LOOKUP_DIRECTORY);

	if (IS_ERR(dentry))
		return PTR_ERR(dentry);

#if (LINUX_VERSION_CODE < KERNEL_VERSION(4, 0, 0))
	inode = p.dentry->d_inode;
#else
	inode = d_inode(p.dentry);
#endif

	err = vfs_mkdir(inode, dentry, S_IRWXU | S_IRWXG | S_IRWXO);

	done_path_create(&p, dentry);
	return err;
}

int tzpath_fullpath_create(const char *dir_path)
{
	int ret = 0;
	int index = 0;
	int all_len = 0;
	char *full_path = NULL;
	char *parent_dir = NULL;

	if( tzpath_buf == NULL) {
		tzlog_print(K_ERR, "Failed to create tzpath, tz rootpath is NULL\n");
		return -EINVAL;
	}

	if (dir_path == NULL) {
		tzlog_print(K_ERR, "dir_path param is NULL\n");
		return -EINVAL;
	}

	parent_dir = (char *)kmalloc(PATH_MAX, GFP_KERNEL);
	if (parent_dir == NULL) {
		tzlog_print(K_ERR, "vmalloc failed\n");
		ret = -ENOMEM;
		goto error_exit;
	}

	full_path = (char *)kmalloc(PATH_MAX, GFP_KERNEL);
	if (full_path == NULL) {
		tzlog_print(K_ERR, "vmalloc failed\n");
		ret = -ENOMEM;
		goto error_exit;
	}

	snprintf(full_path, PATH_MAX, "%s/%s", tzpath_buf, dir_path);
	all_len = strlen(full_path);

	for (index = 0; index < all_len; index++) {
		if (full_path[index] == '/' && index != 0) {
			memset(parent_dir, 0, PATH_MAX);
			memcpy(parent_dir, full_path, index);
			ret = tzpath_subpath_create(parent_dir);
		}
	}

	if( ret != 0 && ret != -EEXIST)
		tzlog_print(K_ERR, "Failed to mkdir fullpath, path : %s, err: %d",
				full_path, ret);
	else
		ret = 0;

error_exit:
	kfree(full_path);
	kfree(parent_dir);

	return ret;
}


static int tzpath_alloc(const char * path, ssize_t sz)
{
	int ret;
	char *old_tzpath = tzpath_buf;

	if( path==NULL)
		return -EINVAL;

	tzpath_buf = kstrndup ( path, sz, GFP_KERNEL);

	if( tzpath_buf == NULL) {
		ret = -ENOMEM;
		goto error;
		return -ENOMEM;
	}

	kfree(old_tzpath);

	return 0;

error:
	tzpath_buf = old_tzpath;
	return ret;
}

static ssize_t tzdev_show(struct kobject *kobj, struct kobj_attribute *attr,
			  char *buf)
{
	return snprintf(buf, 256, "TZDEV object test\n");
}

static ssize_t tzdev_store(struct kobject *kobj, struct kobj_attribute *attr,
			   const char *buf, size_t count)
{
#ifdef CONFIG_TZDEV_DEBUG

	int var;

	sscanf(buf, "%d", &var);

	tzlog_print(TZLOG_DEBUG, "Fastcall ret = 0x%x\n",
		    tzdev_scm_watch(0, var, 1, 2, 3));
	return count;
#else
	return 0;
#endif
}

static int check_privilege(void)
{
	if( !uid_eq(current_euid(), GLOBAL_ROOT_UID))
		return -1;

	if( strncmp( current->comm, "tzdaemon", 9) != 0 )
		return -1;

	return 0;
}

static ssize_t tzpath_show(struct kobject *kobj, struct kobj_attribute *attr,
			  char *buf)
{
	int len;

	len = strlen(tzpath_buf);

	return sprintf(buf, "%s\n", tzpath_buf);
}

static ssize_t tzpath_store(struct kobject *kobj, struct kobj_attribute *attr,
			   const char *buf, size_t count)
{
	int rc;
	struct path file_path;

	if( buf == NULL || count > 128) {
		return -EINVAL;
	}

	if( check_privilege() != 0 ) {
		tzlog_print(TZLOG_ERROR, "Permission denied\n");
		return -EPERM;
	}

	rc = kern_path(buf, LOOKUP_FOLLOW, &file_path);

	if( rc < 0 ) {
		tzlog_print(TZLOG_ERROR, "Failed to open path : %s err:%d\n", buf, rc);
		return rc;
	}
#if (LINUX_VERSION_CODE > KERNEL_VERSION(3, 15, 0))
	if( !d_is_dir(file_path.dentry) ) {
		tzlog_print(TZLOG_ERROR, "Failed to access path : %s\n", buf);
		path_put(&file_path);
		return -ENOENT;
	}
#endif

	path_put(&file_path);

	rc = tzpath_alloc(buf, count);
	if( rc != 0 ) {
		tzlog_print(TZLOG_ERROR, "Failed to setup tzpath : %s\n", buf);
		return -EINVAL;
	}

	if( storage_path_init() != 0 )
		return -EIO;

	return count;
}



static ssize_t tzlog_show(struct kobject *kobj, struct kobj_attribute *attr,
			  char *buf)
{
	return snprintf(buf, 256, "current loglevel = %d\n",
			default_tzdev_local_log_level);
}

static ssize_t tzlog_store(struct kobject *kobj, struct kobj_attribute *attr,
			   const char *buf, size_t count)
{
	int var;

	sscanf(buf, "%d", &var);
	tzlog_print(K_DEBUG, "Change Loglevel = %d\n", var);
	if (var >= K_EMERG && var <= K_DEBUG)
		default_tzdev_local_log_level = var;

	return count;
}

static ssize_t tzmem_show(struct kobject *kobj, struct kobj_attribute *attr,
			  char *buf)
{
	return snprintf(buf, 256, "TZMEM Show Test\n");
}


static ssize_t tzmem_store(struct kobject *kobj, struct kobj_attribute *attr,
			   const char *buf, size_t count)
{
	int var;

	sscanf(buf, "%d", &var);
	tzlog_print(TZLOG_DEBUG, "TZMEM store test : %d\n", var);

	return count;
}

#ifdef CONFIG_TZDEV_L2X0_SEC_DISABLE
typedef void (*l2x0_disable_sec_fn) (void);
extern l2x0_disable_sec_fn l2x0_disable_sec;
static void tzdev_l2x0_disable_sec(void)
{

	int ret = 0;

	scm_cache_notify(0);
}

static void tzdev_set_l2x0_ctrl(void)
{
	l2x0_disable_sec = tzdev_l2x0_disable_sec;
	tzlog_print(TZLOG_DEBUG, "Set 1 l2x0_disable_sec to 0x%x\n",
		    l2x0_disable_sec);
}
#endif

#define tzdev_attr(_name)			\
static struct kobj_attribute _name##_attr =	\
	_ATTR(_name, 0644. _name##_show, _name##_store)

static struct kobj_attribute tzdev_attr =
__ATTR(tzdev, 0660, tzdev_show, tzdev_store);

static struct kobj_attribute tzlog_attr =
__ATTR(tzlog, 0660, tzlog_show, tzlog_store);

static struct kobj_attribute tzmem_attr =
__ATTR(tzmem, 0660, tzmem_show, tzmem_store);

static struct kobj_attribute tzpath_attr =
__ATTR(tzpath, 0600, tzpath_show, tzpath_store);

#ifndef CONFIG_ARM_PSCI
static struct kobj_attribute tzpm_attr =
__ATTR(tzpm, 0660, tzpm_show, tzpm_store);
#endif /* !CONFIG_ARM_PSCI */

static struct attribute *tzdev_attrs[] = {
	&tzdev_attr.attr,
	&tzlog_attr.attr,
	&tzmem_attr.attr,
	&tzpath_attr.attr,
#ifndef CONFIG_ARM_PSCI
	&tzpm_attr.attr,
#endif /* !CONFIG_ARM_PSCI */
	NULL,
};

static struct attribute_group tzdev_attr_group = {
	.attrs = tzdev_attrs,
};

static struct kobject *tzdev_kobj;

#ifdef CONFIG_TZDEV_EVENT_FORWARD
extern irqreturn_t(*secos_hook) (int irq, void *unused);
#endif
static int fetch_kernel_info(void)
{
	struct secos_kern_info kinfo;
	int rc;

	memset(&kinfo, 0, sizeof(kinfo));

	kinfo.size = sizeof(kinfo);
	kinfo.abi = SECOS_ABI_VERSION;
#ifdef CONFIG_TZDEV_EVENT_FORWARD
	kinfo.ipi_fiq = 0xb;
#else
	kinfo.ipi_fiq = ~0;
#endif

	rc = scm_query_kernel_info(&kinfo);
	if (rc)
		return rc;

	if (kinfo.size != sizeof(kinfo)) {
		tzlog_print(TZLOG_INFO,
			    "Kernel info size mismatch detected\n");
		return -EINVAL;
	}

	if (kinfo.abi != SECOS_ABI_VERSION) {
		tzlog_print(TZLOG_INFO,
			    "Unsupported ABI version. Outdated tzdev\n");
		return -EINVAL;
	}

	memcpy(&secos_kernel_info, &kinfo, sizeof(kinfo));

	return rc;
}

extern struct miscdevice tzmem;
extern struct miscdevice tzrsrc;

#ifdef CONFIG_ARTIK_USE_TZCMA_FOR_ARTIK710_CRYPTO
#define TZCMA_MEMORY_ALLOC	0
#define TZCMA_MEMORY_FREE	1
#define TZCMA_LLI_TBL_PAGE	4
#define TZCMA_ALLOC_MAX_COUNT	4
#define TZCMA_MAX_SUPPORT_SIZE	SZ_4M
<<<<<<< HEAD
#define TZCMA_UNMMAPED	0
#define TZCMA_MMAPED	1
=======
>>>>>>> dc20d2ef

static struct device *tzcma_dev;
struct tzcma_info {
	int chan_id;
	size_t size;
	unsigned long virtAddr;
};
struct tzcma_info g_tzcmas[TZCMA_ALLOC_MAX_COUNT];
struct dma_chan *g_tzcma_channels[TZCMA_ALLOC_MAX_COUNT];

struct tzcma_info_internal {
	int is_mmaped;
	dma_addr_t phyAddr;
	void *cpuAddr;
};
static struct tzcma_info_internal g_tzcmas_internal[TZCMA_ALLOC_MAX_COUNT];

int g_tzcma_alloc_cnt;
bool g_tzcma_state_opened;

static bool tzcma_filter(struct dma_chan *chan, void *param)
{
	if (strcmp(dev_name(chan->device->dev), "c0001000.pl08xdma") == 0
			&& (strcmp(dma_chan_name(chan), "dma2chan0") == 0
				|| strcmp(dma_chan_name(chan), "dma2chan1") == 0
				|| strcmp(dma_chan_name(chan), "dma2chan2") == 0
				|| strcmp(dma_chan_name(chan), "dma2chan3") == 0
				|| strcmp(dma_chan_name(chan), "dma2chan4") == 0
				|| strcmp(dma_chan_name(chan), "dma2chan5") == 0
				|| strcmp(dma_chan_name(chan), "dma2chan6") == 0
				|| strcmp(dma_chan_name(chan), "dma2chan7") == 0
			   ))
		return true;
	return false;
}

static int tzcma_get_alloc_idx(void)
<<<<<<< HEAD
{
	int i;

	for (i = 0; i < TZCMA_ALLOC_MAX_COUNT; i++) {
		if (g_tzcmas_internal[i].phyAddr == 0)
			return i;
	}
	return -1;
}

static int tzcma_get_free_idx(struct tzcma_info mem)
{
	int i;

	for (i = 0; i < TZCMA_ALLOC_MAX_COUNT; i++) {
		if (g_tzcmas[i].chan_id == mem.chan_id
			&& g_tzcmas[i].size == mem.size)
			return i;
	}
	return -1;
}

static void tzcma_free(int idx)
{
	int dma_free_size;

	if (idx < 0 || idx >= TZCMA_ALLOC_MAX_COUNT) {
		tzlog_print(TZLOG_ERROR,
				"tzcma_free invaild index\n");
		return;
	}

	dma_free_size = round_up(g_tzcmas[idx].size, PAGE_SIZE) +
				TZCMA_LLI_TBL_PAGE * PAGE_SIZE;
	dma_free_writecombine(tzcma_dev, dma_free_size,
		g_tzcmas_internal[idx].cpuAddr, g_tzcmas_internal[idx].phyAddr);
	if (g_tzcma_channels[idx] != NULL) {
		dma_release_channel(g_tzcma_channels[idx]);
		g_tzcma_channels[idx] = NULL;
	}
	memset(&g_tzcmas[idx], 0, sizeof(struct tzcma_info));
	memset(&g_tzcmas_internal[idx], 0, sizeof(struct tzcma_info_internal));
}

static int tzcma_alloc(int idx, size_t size)
{
	int ret = 0;
	int dma_alloc_size;
	void *cpuAddr;
	dma_addr_t phyAddr;
	dma_cap_mask_t mask;

	if (idx < 0 || idx >= TZCMA_ALLOC_MAX_COUNT) {
		tzlog_print(TZLOG_ERROR,
				"tzcma_alloc invaild index\n");
		return -EINVAL;
	}

	dma_alloc_size = round_up(size, PAGE_SIZE) +
				TZCMA_LLI_TBL_PAGE * PAGE_SIZE;
	cpuAddr = dma_alloc_writecombine(tzcma_dev, dma_alloc_size,
			&phyAddr, GFP_KERNEL | GFP_DMA);
	if (cpuAddr == NULL) {
		tzlog_print(TZLOG_ERROR, "dma alloc failed\n");
		return -ENOMEM;
	}
	g_tzcmas[idx].size = size;
	g_tzcmas_internal[idx].is_mmaped = TZCMA_UNMMAPED;
	g_tzcmas_internal[idx].phyAddr = phyAddr;
	g_tzcmas_internal[idx].cpuAddr = cpuAddr;

	dma_cap_zero(mask);
	dma_cap_set(DMA_MEMCPY, mask);
	g_tzcma_channels[idx] = dma_request_channel(mask, tzcma_filter, NULL);
	if (g_tzcma_channels[idx] == NULL) {
		tzlog_print(TZLOG_ERROR, "dma request channel failed\n");
		tzcma_free(idx);
		return -ENODEV;
	}
	g_tzcmas[idx].chan_id = g_tzcma_channels[idx]->chan_id;
	return ret;
}

static int tzcma_open(struct inode *inode, struct file *file)
{
	int i;
	int ret = 0;

	if (g_tzcma_state_opened) {
		tzlog_print(TZLOG_ERROR, "tzcma already opened\n");
		return -EMFILE;
	}

	g_tzcma_state_opened = true;
	for (i = 0; i < TZCMA_ALLOC_MAX_COUNT; i++) {
		memset(&g_tzcmas[i], 0, sizeof(struct tzcma_info));
		memset(&g_tzcmas_internal[i], 0,
			sizeof(struct tzcma_info_internal));
		g_tzcma_channels[i] = NULL;
	}
	g_tzcma_alloc_cnt = 0;
	return ret;
}

static int tzcma_mmap(struct file *file, struct vm_area_struct *vma)
=======
{
	int i;

	for (i = 0; i < TZCMA_ALLOC_MAX_COUNT; i++) {
		if (g_tzcmas[i].phyAddr == 0)
			return i;
	}
	return -1;
}

static int tzcma_get_free_idx(struct tzcma_info mem)
{
	int i;

	for (i = 0; i < TZCMA_ALLOC_MAX_COUNT; i++) {
		if (g_tzcmas[i].phyAddr == mem.phyAddr)
			return i;
	}
	return -1;
}

static void tzcma_free(int idx)
{
	int dma_free_size;

	if (idx < 0 || idx >= TZCMA_ALLOC_MAX_COUNT) {
		tzlog_print(TZLOG_ERROR,
				"tzcma_free invaild index\n");
		return;
	}

	dma_free_size = round_up(g_tzcmas[idx].size, PAGE_SIZE) +
				TZCMA_LLI_TBL_PAGE * PAGE_SIZE;
	dma_free_writecombine(tzcma_dev, dma_free_size,
		tzcma_cpuAddr[idx], g_tzcmas[idx].phyAddr);
	if (g_tzcma_channels[idx] != NULL) {
		dma_release_channel(g_tzcma_channels[idx]);
		g_tzcma_channels[idx] = NULL;
	}
	memset(&g_tzcmas[idx], 0, sizeof(struct tzcma_info));
}

static int tzcma_alloc(int idx, size_t size)
{
	int ret = 0;
	int dma_alloc_size;
	void *cpuAddr;
	dma_addr_t phyAddr;
	dma_cap_mask_t mask;

	if (idx < 0 || idx >= TZCMA_ALLOC_MAX_COUNT) {
		tzlog_print(TZLOG_ERROR,
				"tzcma_alloc invaild index\n");
		return -EINVAL;
	}

	dma_alloc_size = round_up(size, PAGE_SIZE) +
				TZCMA_LLI_TBL_PAGE * PAGE_SIZE;
	cpuAddr = dma_alloc_writecombine(tzcma_dev, dma_alloc_size,
			&phyAddr, GFP_KERNEL | GFP_DMA);
	if (cpuAddr == NULL) {
		tzlog_print(TZLOG_ERROR, "dma alloc failed\n");
		return -ENOMEM;
	}
	g_tzcmas[idx].size = size;
	g_tzcmas[idx].phyAddr = phyAddr;
	tzcma_cpuAddr[idx] = cpuAddr;

	dma_cap_zero(mask);
	dma_cap_set(DMA_MEMCPY, mask);
	g_tzcma_channels[idx] = dma_request_channel(mask, tzcma_filter, NULL);
	if (g_tzcma_channels[idx] == NULL) {
		tzlog_print(TZLOG_ERROR, "dma request channel failed\n");
		tzcma_free(idx);
		return -ENODEV;
	}
	g_tzcmas[idx].chan_id = g_tzcma_channels[idx]->chan_id;
	return ret;
}

static int tzcma_open(struct inode *inode, struct file *file)
>>>>>>> dc20d2ef
{
	int i;
	int idx = -1;
	int ret = 0;
	void *cpu_addr;
	dma_addr_t dma_addr;
	size_t size;

	size = vma->vm_end - vma->vm_start;

	for (i = 0; i < TZCMA_ALLOC_MAX_COUNT; i++) {
		if ((g_tzcmas_internal[i].is_mmaped == TZCMA_UNMMAPED)
			&& (size == round_up(g_tzcmas[i].size, PAGE_SIZE))) {
			g_tzcmas_internal[i].is_mmaped = TZCMA_MMAPED;
			idx = i;
			break;
		}
	}
	if (idx < 0 || idx >= TZCMA_ALLOC_MAX_COUNT) {
		tzlog_print(TZLOG_ERROR, "address is not allocated\n");
		return -ENXIO;
	}

	cpu_addr = g_tzcmas_internal[idx].cpuAddr;
	dma_addr = g_tzcmas_internal[idx].phyAddr;
	ret = dma_mmap_writecombine(tzcma_dev, vma, cpu_addr, dma_addr, size);

	return ret;
}

static long tzcma_ioctl(struct file *file, unsigned int cmd, unsigned long arg)
{
	int idx, ret = 0;
	struct tzcma_info mem, *argp;

	argp = (struct tzcma_info *)arg;
	if (copy_from_user(&mem, argp, sizeof(struct tzcma_info))) {
		tzlog_print(TZLOG_ERROR,
			"copy_from_user error\n");
		return -EFAULT;
	}

	switch (cmd) {
	case TZCMA_MEMORY_ALLOC:
		if (g_tzcma_alloc_cnt >= TZCMA_ALLOC_MAX_COUNT) {
			tzlog_print(TZLOG_ERROR,
				"can't cma memory allocated\n");
			return -ENOMEM;
		}
		if (mem.size > TZCMA_MAX_SUPPORT_SIZE) {
			tzlog_print(TZLOG_ERROR,
				"can't support 4MB over size\n");
			return -EINVAL;
<<<<<<< HEAD
=======
		}
		idx = tzcma_get_alloc_idx();
		ret = tzcma_alloc(idx, mem.size);
		if (ret >= 0) {
			if (copy_to_user(argp, &g_tzcmas[idx],
					sizeof(struct tzcma_info))) {
				tzlog_print(TZLOG_ERROR,
					"in dma request channle failed\n");
				return -EFAULT;
			}
			mem.chan_id = in_chan->chan_id;
>>>>>>> dc20d2ef
		}
		idx = tzcma_get_alloc_idx();
		ret = tzcma_alloc(idx, mem.size);
		if (ret >= 0) {
			if (copy_to_user(argp, &g_tzcmas[idx],
					sizeof(struct tzcma_info))) {
				tzlog_print(TZLOG_ERROR,
					"copy_to_user error\n");
				return -EFAULT;
			}
		}
		g_tzcma_alloc_cnt++;
		break;
	case TZCMA_MEMORY_FREE:
		if (g_tzcma_alloc_cnt < 0) {
			tzlog_print(TZLOG_ERROR,
				"no cma memory allocated\n");
			return -EFAULT;
		}
		tzcma_free(tzcma_get_free_idx(mem));
		g_tzcma_alloc_cnt--;
		break;
	default:
		return ret;
	}
	return ret;
}

static int tzcma_release(struct inode *inode, struct file *file)
{
	int i;
	int ret = 0;

	for (i = 0; i < TZCMA_ALLOC_MAX_COUNT; i++) {
		if (g_tzcmas_internal[i].phyAddr != 0)
			tzcma_free(i);
	}
	g_tzcma_alloc_cnt = 0;
	g_tzcma_state_opened = false;
	return ret;
}

static const struct file_operations tzcma_fops = {
	.owner = THIS_MODULE,
	.open = tzcma_open,
<<<<<<< HEAD
	.mmap = tzcma_mmap,
=======
>>>>>>> dc20d2ef
#ifdef CONFIG_COMPAT
	.compat_ioctl = tzcma_ioctl,
#endif
	.unlocked_ioctl = tzcma_ioctl,
	.release = tzcma_release,
};

static struct miscdevice tzcma = {
	.name = "tzcma",
	.minor = MISC_DYNAMIC_MINOR,
	.fops = &tzcma_fops,
};

static int tzcma_init(void)
{
	int ret = -1;

	g_tzcma_state_opened = false;

	ret = misc_register(&tzcma);
	if (unlikely(ret))
	{
		pr_err("failed to register tzcma device!\n");
		goto tzcma_out;
	}

	tzcma_dev = tzcma.this_device;
	arch_setup_dma_ops(tzcma_dev, 0, 0, NULL, DEV_DMA_COHERENT);

	/*
	 * if you want using tzdev module,
	 * It should be modified as follows.
	 * adding EXPORT_SYMBOL_GPL(arch_setup_dma_ops);
	 * in linux-artik7/arch/arm64/mm/dma-mapping.c
	*/
	arch_setup_dma_ops(tzcma_dev, 0, 0, NULL, 0);

	return ret;

tzcma_out:
	misc_deregister(&tzcma);

	return ret;
}
#endif /* CONFIG_ARTIK_USE_TZCMA_FOR_ARTIK710_CRYPTO */

static int __init init_tzdev(void)
{
	int rc;
	int cpu;

#ifdef CONFIG_TZDEV_DEBUG
	init_smc_status();
#endif

	rc = smc_init_monitor();
	if (rc < 0) {
		tzlog_print(TZLOG_INFO,
		       "Unable to initialize monitor connection\n");
		return rc;
	}

	rc = fetch_kernel_info();
	if (unlikely(rc)) {
		tzlog_print(TZLOG_INFO,
			    "Failed to fetch kernel info. Probably incorrect SwD version\n");
		return rc;
	}

	rc = misc_register(&tzdev);
	if (unlikely(rc))
		goto err1;

	rc = tzpath_alloc(TZDEV_DEFAULT_TZPATH, strlen(TZDEV_DEFAULT_TZPATH));
	if(unlikely(rc))
		goto tzpath_out;

	if( storage_path_init() != 0 ) {
		rc = -EIO;
		goto tzpath_out;
	}

	rc = misc_register(&tzmem);
	if (unlikely(rc))
		goto tzdev_out;

#ifdef CONFIG_RESOURCE_MONITOR
	rc = misc_register(&tzrsrc);
	if (unlikely(rc)) {
		goto tzdev_out;
	}
#endif
#ifdef CONFIG_ARTIK_USE_TZCMA_FOR_ARTIK710_CRYPTO
	tzcma_init();
#endif

	tzlog_print(TZLOG_INFO, "tzdev version [%s.%s]\n",
			TZDEV_MAJOR_VERSION, TZDEV_MINOR_VERSION);
	tzdev_kobj = kobject_create_and_add("tzdev", NULL);
	if (!tzdev_kobj) {
		rc = -EINVAL;
		goto tzmem_out;
	}

	rc = sysfs_create_group(tzdev_kobj, &tzdev_attr_group);
	if (rc) {
		rc = -EINVAL;
		goto sysfs_out;
	}

	sema_init(&tzdev_ipc.sem, 0);
	atomic_set(&wait_completion_count, 0);

	tzio_context_slab = KMEM_CACHE(tzio_context, SLAB_PANIC);

	tzmem_init();

	tzio_link_init();
	/*
	 * SS transaction must be initialized before event threads
	 * as it will handle incoming requests from boot time of SecOS
	 */
	nsrpc_init_early();

	tzsys_init();

	tzdev_ipc.kthread =
	    kthread_run(tzdev_ipc_thread, &tzdev_ipc, "tzdev-event");
	if (IS_ERR(tzdev_ipc.kthread)) {
		tzlog_print(TZLOG_ERROR, "Can't spawn kernel worker thread\n");
		rc = PTR_ERR(tzdev_ipc.kthread);
		goto sysfs_out;
	}
#ifndef CONFIG_ARM_PSCI
	register_syscore_ops(&tzdev_pm_syscore_ops);

	register_cpu_notifier(&tzdev_cpu_block);

#ifdef CONFIG_TZDEV_CPU_IDLE
	cpu_pm_register_notifier(&tzdev_cpu_idle_block);
#endif
#endif /* !CONFIG_ARM_PSCI */

#ifdef CONFIG_TZDEV_EVENT_FORWARD
	secos_hook = tzdev_ipc_notify;
#endif

#ifdef CONFIG_TZDEV_L2X0_SEC_DISABLE
	tzdev_set_l2x0_ctrl();
#endif

#ifndef CONFIG_SECOS_NO_SECURE_STORAGE
	init_storage();
#endif

	nsrpc_init();

	for_each_possible_cpu(cpu) {
		struct task_struct *thr = kthread_create(tzio_flushd,
							 (void *)(unsigned long)
							 cpu,
							 "tzioflush:%d",
							 cpu);
		if (IS_ERR(thr))
			panic("Can't create tzioflushd\n");

		kthread_bind(thr, cpu);
		wake_up_process(thr);
	}

	tzlog_init(secos_kernel_info.build_info);

	plat_init();


#ifdef CONFIG_TZDEV_CPU_IDLE
	sdp_cpuidle_enable_c1();
	tzlog_print(TZLOG_DEBUG, "sdp_cpuidle_enable_c1 called\n");
#endif

	return 0;

sysfs_out:
	kobject_put(tzdev_kobj);

tzmem_out:
	misc_deregister(&tzmem);

tzdev_out:
	misc_deregister(&tzdev);

tzpath_out:
	kfree(tzpath_buf);
err1:

	return rc;
}

static void __exit exit_tzdev(void)
{
	tzlog_print(TZLOG_INFO, "tzdev is non removable\n");
}

module_init(init_tzdev);
module_exit(exit_tzdev);

MODULE_AUTHOR("Jaemin Ryu <jm77.ryu@samsung.com>");
MODULE_DESCRIPTION("TZDEV driver");
MODULE_LICENSE("GPL");<|MERGE_RESOLUTION|>--- conflicted
+++ resolved
@@ -1840,11 +1840,8 @@
 #define TZCMA_LLI_TBL_PAGE	4
 #define TZCMA_ALLOC_MAX_COUNT	4
 #define TZCMA_MAX_SUPPORT_SIZE	SZ_4M
-<<<<<<< HEAD
 #define TZCMA_UNMMAPED	0
 #define TZCMA_MMAPED	1
-=======
->>>>>>> dc20d2ef
 
 static struct device *tzcma_dev;
 struct tzcma_info {
@@ -1882,7 +1879,6 @@
 }
 
 static int tzcma_get_alloc_idx(void)
-<<<<<<< HEAD
 {
 	int i;
 
@@ -1988,89 +1984,6 @@
 }
 
 static int tzcma_mmap(struct file *file, struct vm_area_struct *vma)
-=======
-{
-	int i;
-
-	for (i = 0; i < TZCMA_ALLOC_MAX_COUNT; i++) {
-		if (g_tzcmas[i].phyAddr == 0)
-			return i;
-	}
-	return -1;
-}
-
-static int tzcma_get_free_idx(struct tzcma_info mem)
-{
-	int i;
-
-	for (i = 0; i < TZCMA_ALLOC_MAX_COUNT; i++) {
-		if (g_tzcmas[i].phyAddr == mem.phyAddr)
-			return i;
-	}
-	return -1;
-}
-
-static void tzcma_free(int idx)
-{
-	int dma_free_size;
-
-	if (idx < 0 || idx >= TZCMA_ALLOC_MAX_COUNT) {
-		tzlog_print(TZLOG_ERROR,
-				"tzcma_free invaild index\n");
-		return;
-	}
-
-	dma_free_size = round_up(g_tzcmas[idx].size, PAGE_SIZE) +
-				TZCMA_LLI_TBL_PAGE * PAGE_SIZE;
-	dma_free_writecombine(tzcma_dev, dma_free_size,
-		tzcma_cpuAddr[idx], g_tzcmas[idx].phyAddr);
-	if (g_tzcma_channels[idx] != NULL) {
-		dma_release_channel(g_tzcma_channels[idx]);
-		g_tzcma_channels[idx] = NULL;
-	}
-	memset(&g_tzcmas[idx], 0, sizeof(struct tzcma_info));
-}
-
-static int tzcma_alloc(int idx, size_t size)
-{
-	int ret = 0;
-	int dma_alloc_size;
-	void *cpuAddr;
-	dma_addr_t phyAddr;
-	dma_cap_mask_t mask;
-
-	if (idx < 0 || idx >= TZCMA_ALLOC_MAX_COUNT) {
-		tzlog_print(TZLOG_ERROR,
-				"tzcma_alloc invaild index\n");
-		return -EINVAL;
-	}
-
-	dma_alloc_size = round_up(size, PAGE_SIZE) +
-				TZCMA_LLI_TBL_PAGE * PAGE_SIZE;
-	cpuAddr = dma_alloc_writecombine(tzcma_dev, dma_alloc_size,
-			&phyAddr, GFP_KERNEL | GFP_DMA);
-	if (cpuAddr == NULL) {
-		tzlog_print(TZLOG_ERROR, "dma alloc failed\n");
-		return -ENOMEM;
-	}
-	g_tzcmas[idx].size = size;
-	g_tzcmas[idx].phyAddr = phyAddr;
-	tzcma_cpuAddr[idx] = cpuAddr;
-
-	dma_cap_zero(mask);
-	dma_cap_set(DMA_MEMCPY, mask);
-	g_tzcma_channels[idx] = dma_request_channel(mask, tzcma_filter, NULL);
-	if (g_tzcma_channels[idx] == NULL) {
-		tzlog_print(TZLOG_ERROR, "dma request channel failed\n");
-		tzcma_free(idx);
-		return -ENODEV;
-	}
-	g_tzcmas[idx].chan_id = g_tzcma_channels[idx]->chan_id;
-	return ret;
-}
-
-static int tzcma_open(struct inode *inode, struct file *file)
->>>>>>> dc20d2ef
 {
 	int i;
 	int idx = -1;
@@ -2124,20 +2037,6 @@
 			tzlog_print(TZLOG_ERROR,
 				"can't support 4MB over size\n");
 			return -EINVAL;
-<<<<<<< HEAD
-=======
-		}
-		idx = tzcma_get_alloc_idx();
-		ret = tzcma_alloc(idx, mem.size);
-		if (ret >= 0) {
-			if (copy_to_user(argp, &g_tzcmas[idx],
-					sizeof(struct tzcma_info))) {
-				tzlog_print(TZLOG_ERROR,
-					"in dma request channle failed\n");
-				return -EFAULT;
-			}
-			mem.chan_id = in_chan->chan_id;
->>>>>>> dc20d2ef
 		}
 		idx = tzcma_get_alloc_idx();
 		ret = tzcma_alloc(idx, mem.size);
@@ -2183,10 +2082,7 @@
 static const struct file_operations tzcma_fops = {
 	.owner = THIS_MODULE,
 	.open = tzcma_open,
-<<<<<<< HEAD
 	.mmap = tzcma_mmap,
-=======
->>>>>>> dc20d2ef
 #ifdef CONFIG_COMPAT
 	.compat_ioctl = tzcma_ioctl,
 #endif
