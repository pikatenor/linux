/*
 * Copyright (c) 2016 Mellanox Technologies Ltd. All rights reserved.
 * Copyright (c) 2015 System Fabric Works, Inc. All rights reserved.
 *
 * This software is available to you under a choice of one of two
 * licenses.  You may choose to be licensed under the terms of the GNU
 * General Public License (GPL) Version 2, available from the file
 * COPYING in the main directory of this source tree, or the
 * OpenIB.org BSD license below:
 *
 *	   Redistribution and use in source and binary forms, with or
 *	   without modification, are permitted provided that the following
 *	   conditions are met:
 *
 *		- Redistributions of source code must retain the above
 *		  copyright notice, this list of conditions and the following
 *		  disclaimer.
 *
 *		- Redistributions in binary form must reproduce the above
 *		  copyright notice, this list of conditions and the following
 *		  disclaimer in the documentation and/or other materials
 *		  provided with the distribution.
 *
 * THE SOFTWARE IS PROVIDED "AS IS", WITHOUT WARRANTY OF ANY KIND,
 * EXPRESS OR IMPLIED, INCLUDING BUT NOT LIMITED TO THE WARRANTIES OF
 * MERCHANTABILITY, FITNESS FOR A PARTICULAR PURPOSE AND
 * NONINFRINGEMENT. IN NO EVENT SHALL THE AUTHORS OR COPYRIGHT HOLDERS
 * BE LIABLE FOR ANY CLAIM, DAMAGES OR OTHER LIABILITY, WHETHER IN AN
 * ACTION OF CONTRACT, TORT OR OTHERWISE, ARISING FROM, OUT OF OR IN
 * CONNECTION WITH THE SOFTWARE OR THE USE OR OTHER DEALINGS IN THE
 * SOFTWARE.
 */

#include "rxe.h"
#include "rxe_loc.h"

/* info about object pools
 * note that mr and mw share a single index space
 * so that one can map an lkey to the correct type of object
 */
struct rxe_type_info rxe_type_info[RXE_NUM_TYPES] = {
	[RXE_TYPE_UC] = {
		.name		= "rxe-uc",
		.size		= sizeof(struct rxe_ucontext),
	},
	[RXE_TYPE_PD] = {
		.name		= "rxe-pd",
		.size		= sizeof(struct rxe_pd),
	},
	[RXE_TYPE_AH] = {
		.name		= "rxe-ah",
		.size		= sizeof(struct rxe_ah),
		.flags		= RXE_POOL_ATOMIC,
	},
	[RXE_TYPE_SRQ] = {
		.name		= "rxe-srq",
		.size		= sizeof(struct rxe_srq),
		.flags		= RXE_POOL_INDEX,
		.min_index	= RXE_MIN_SRQ_INDEX,
		.max_index	= RXE_MAX_SRQ_INDEX,
	},
	[RXE_TYPE_QP] = {
		.name		= "rxe-qp",
		.size		= sizeof(struct rxe_qp),
		.cleanup	= rxe_qp_cleanup,
		.flags		= RXE_POOL_INDEX,
		.min_index	= RXE_MIN_QP_INDEX,
		.max_index	= RXE_MAX_QP_INDEX,
	},
	[RXE_TYPE_CQ] = {
		.name		= "rxe-cq",
		.size		= sizeof(struct rxe_cq),
		.cleanup	= rxe_cq_cleanup,
	},
	[RXE_TYPE_MR] = {
		.name		= "rxe-mr",
		.size		= sizeof(struct rxe_mem),
		.cleanup	= rxe_mem_cleanup,
		.flags		= RXE_POOL_INDEX,
		.max_index	= RXE_MAX_MR_INDEX,
		.min_index	= RXE_MIN_MR_INDEX,
	},
	[RXE_TYPE_MW] = {
		.name		= "rxe-mw",
		.size		= sizeof(struct rxe_mem),
		.flags		= RXE_POOL_INDEX,
		.max_index	= RXE_MAX_MW_INDEX,
		.min_index	= RXE_MIN_MW_INDEX,
	},
	[RXE_TYPE_MC_GRP] = {
		.name		= "rxe-mc_grp",
		.size		= sizeof(struct rxe_mc_grp),
		.cleanup	= rxe_mc_cleanup,
		.flags		= RXE_POOL_KEY,
		.key_offset	= offsetof(struct rxe_mc_grp, mgid),
		.key_size	= sizeof(union ib_gid),
	},
	[RXE_TYPE_MC_ELEM] = {
		.name		= "rxe-mc_elem",
		.size		= sizeof(struct rxe_mc_elem),
		.flags		= RXE_POOL_ATOMIC,
	},
};

static inline const char *pool_name(struct rxe_pool *pool)
{
	return rxe_type_info[pool->type].name;
}

static inline struct kmem_cache *pool_cache(struct rxe_pool *pool)
{
	return rxe_type_info[pool->type].cache;
}

int rxe_cache_init(void)
{
	int err;
	int i;
	size_t size;
	struct rxe_type_info *type;

	for (i = 0; i < RXE_NUM_TYPES; i++) {
		type = &rxe_type_info[i];
		size = ALIGN(type->size, RXE_POOL_ALIGN);
		type->cache = kmem_cache_create(type->name, size,
				RXE_POOL_ALIGN,
				RXE_POOL_CACHE_FLAGS, NULL);
		if (!type->cache) {
			pr_err("Unable to init kmem cache for %s\n",
			       type->name);
			err = -ENOMEM;
			goto err1;
		}
	}

	return 0;

err1:
	while (--i >= 0) {
		kmem_cache_destroy(type->cache);
		type->cache = NULL;
	}

	return err;
}

void rxe_cache_exit(void)
{
	int i;
	struct rxe_type_info *type;

	for (i = 0; i < RXE_NUM_TYPES; i++) {
		type = &rxe_type_info[i];
		kmem_cache_destroy(type->cache);
		type->cache = NULL;
	}
}

static int rxe_pool_init_index(struct rxe_pool *pool, u32 max, u32 min)
{
	int err = 0;
	size_t size;

	if ((max - min + 1) < pool->max_elem) {
		pr_warn("not enough indices for max_elem\n");
		err = -EINVAL;
		goto out;
	}

	pool->max_index = max;
	pool->min_index = min;

	size = BITS_TO_LONGS(max - min + 1) * sizeof(long);
	pool->table = kmalloc(size, GFP_KERNEL);
	if (!pool->table) {
		err = -ENOMEM;
		goto out;
	}

	pool->table_size = size;
	bitmap_zero(pool->table, max - min + 1);

out:
	return err;
}

int rxe_pool_init(
	struct rxe_dev		*rxe,
	struct rxe_pool		*pool,
	enum rxe_elem_type	type,
	unsigned int		max_elem)
{
	int			err = 0;
	size_t			size = rxe_type_info[type].size;

	memset(pool, 0, sizeof(*pool));

	pool->rxe		= rxe;
	pool->type		= type;
	pool->max_elem		= max_elem;
	pool->elem_size		= ALIGN(size, RXE_POOL_ALIGN);
	pool->flags		= rxe_type_info[type].flags;
	pool->tree		= RB_ROOT;
	pool->cleanup		= rxe_type_info[type].cleanup;

	atomic_set(&pool->num_elem, 0);

	kref_init(&pool->ref_cnt);

	spin_lock_init(&pool->pool_lock);

	if (rxe_type_info[type].flags & RXE_POOL_INDEX) {
		err = rxe_pool_init_index(pool,
					  rxe_type_info[type].max_index,
					  rxe_type_info[type].min_index);
		if (err)
			goto out;
	}

	if (rxe_type_info[type].flags & RXE_POOL_KEY) {
		pool->key_offset = rxe_type_info[type].key_offset;
		pool->key_size = rxe_type_info[type].key_size;
	}

	pool->state = rxe_pool_valid;

out:
	return err;
}

static void rxe_pool_release(struct kref *kref)
{
	struct rxe_pool *pool = container_of(kref, struct rxe_pool, ref_cnt);

	pool->state = rxe_pool_invalid;
	kfree(pool->table);
}

static void rxe_pool_put(struct rxe_pool *pool)
{
	kref_put(&pool->ref_cnt, rxe_pool_release);
}

int rxe_pool_cleanup(struct rxe_pool *pool)
{
	unsigned long flags;

	spin_lock_irqsave(&pool->pool_lock, flags);
	pool->state = rxe_pool_invalid;
	if (atomic_read(&pool->num_elem) > 0)
		pr_warn("%s pool destroyed with unfree'd elem\n",
			pool_name(pool));
	spin_unlock_irqrestore(&pool->pool_lock, flags);

	rxe_pool_put(pool);

	return 0;
}

static u32 alloc_index(struct rxe_pool *pool)
{
	u32 index;
	u32 range = pool->max_index - pool->min_index + 1;

	index = find_next_zero_bit(pool->table, range, pool->last);
	if (index >= range)
		index = find_first_zero_bit(pool->table, range);

	WARN_ON_ONCE(index >= range);
	set_bit(index, pool->table);
	pool->last = index;
	return index + pool->min_index;
}

static void insert_index(struct rxe_pool *pool, struct rxe_pool_entry *new)
{
	struct rb_node **link = &pool->tree.rb_node;
	struct rb_node *parent = NULL;
	struct rxe_pool_entry *elem;

	while (*link) {
		parent = *link;
		elem = rb_entry(parent, struct rxe_pool_entry, node);

		if (elem->index == new->index) {
			pr_warn("element already exists!\n");
			goto out;
		}

		if (elem->index > new->index)
			link = &(*link)->rb_left;
		else
			link = &(*link)->rb_right;
	}

	rb_link_node(&new->node, parent, link);
	rb_insert_color(&new->node, &pool->tree);
out:
	return;
}

static void insert_key(struct rxe_pool *pool, struct rxe_pool_entry *new)
{
	struct rb_node **link = &pool->tree.rb_node;
	struct rb_node *parent = NULL;
	struct rxe_pool_entry *elem;
	int cmp;

	while (*link) {
		parent = *link;
		elem = rb_entry(parent, struct rxe_pool_entry, node);

		cmp = memcmp((u8 *)elem + pool->key_offset,
			     (u8 *)new + pool->key_offset, pool->key_size);

		if (cmp == 0) {
			pr_warn("key already exists!\n");
			goto out;
		}

		if (cmp > 0)
			link = &(*link)->rb_left;
		else
			link = &(*link)->rb_right;
	}

	rb_link_node(&new->node, parent, link);
	rb_insert_color(&new->node, &pool->tree);
out:
	return;
}

void rxe_add_key(void *arg, void *key)
{
	struct rxe_pool_entry *elem = arg;
	struct rxe_pool *pool = elem->pool;
	unsigned long flags;

	spin_lock_irqsave(&pool->pool_lock, flags);
	memcpy((u8 *)elem + pool->key_offset, key, pool->key_size);
	insert_key(pool, elem);
	spin_unlock_irqrestore(&pool->pool_lock, flags);
}

void rxe_drop_key(void *arg)
{
	struct rxe_pool_entry *elem = arg;
	struct rxe_pool *pool = elem->pool;
	unsigned long flags;

	spin_lock_irqsave(&pool->pool_lock, flags);
	rb_erase(&elem->node, &pool->tree);
	spin_unlock_irqrestore(&pool->pool_lock, flags);
}

void rxe_add_index(void *arg)
{
	struct rxe_pool_entry *elem = arg;
	struct rxe_pool *pool = elem->pool;
	unsigned long flags;

	spin_lock_irqsave(&pool->pool_lock, flags);
	elem->index = alloc_index(pool);
	insert_index(pool, elem);
	spin_unlock_irqrestore(&pool->pool_lock, flags);
}

void rxe_drop_index(void *arg)
{
	struct rxe_pool_entry *elem = arg;
	struct rxe_pool *pool = elem->pool;
	unsigned long flags;

	spin_lock_irqsave(&pool->pool_lock, flags);
	clear_bit(elem->index - pool->min_index, pool->table);
	rb_erase(&elem->node, &pool->tree);
	spin_unlock_irqrestore(&pool->pool_lock, flags);
}

void *rxe_alloc(struct rxe_pool *pool)
{
	struct rxe_pool_entry *elem;
	unsigned long flags;

	might_sleep_if(!(pool->flags & RXE_POOL_ATOMIC));

	spin_lock_irqsave(&pool->pool_lock, flags);
	if (pool->state != rxe_pool_valid) {
		spin_unlock_irqrestore(&pool->pool_lock, flags);
		return NULL;
	}
	kref_get(&pool->ref_cnt);
	spin_unlock_irqrestore(&pool->pool_lock, flags);

	kref_get(&pool->rxe->ref_cnt);

	if (atomic_inc_return(&pool->num_elem) > pool->max_elem)
		goto out_put_pool;

	elem = kmem_cache_zalloc(pool_cache(pool),
				 (pool->flags & RXE_POOL_ATOMIC) ?
				 GFP_ATOMIC : GFP_KERNEL);
	if (!elem)
<<<<<<< HEAD
		return NULL;
=======
		goto out_put_pool;
>>>>>>> 1ec8f1f0

	elem->pool = pool;
	kref_init(&elem->ref_cnt);

	return elem;

out_put_pool:
	atomic_dec(&pool->num_elem);
	rxe_dev_put(pool->rxe);
	rxe_pool_put(pool);
	return NULL;
}

void rxe_elem_release(struct kref *kref)
{
	struct rxe_pool_entry *elem =
		container_of(kref, struct rxe_pool_entry, ref_cnt);
	struct rxe_pool *pool = elem->pool;

	if (pool->cleanup)
		pool->cleanup(elem);

	kmem_cache_free(pool_cache(pool), elem);
	atomic_dec(&pool->num_elem);
	rxe_dev_put(pool->rxe);
	rxe_pool_put(pool);
}

void *rxe_pool_get_index(struct rxe_pool *pool, u32 index)
{
	struct rb_node *node = NULL;
	struct rxe_pool_entry *elem = NULL;
	unsigned long flags;

	spin_lock_irqsave(&pool->pool_lock, flags);

	if (pool->state != rxe_pool_valid)
		goto out;

	node = pool->tree.rb_node;

	while (node) {
		elem = rb_entry(node, struct rxe_pool_entry, node);

		if (elem->index > index)
			node = node->rb_left;
		else if (elem->index < index)
			node = node->rb_right;
		else
			break;
	}

	if (node)
		kref_get(&elem->ref_cnt);

out:
	spin_unlock_irqrestore(&pool->pool_lock, flags);
	return node ? elem : NULL;
}

void *rxe_pool_get_key(struct rxe_pool *pool, void *key)
{
	struct rb_node *node = NULL;
	struct rxe_pool_entry *elem = NULL;
	int cmp;
	unsigned long flags;

	spin_lock_irqsave(&pool->pool_lock, flags);

	if (pool->state != rxe_pool_valid)
		goto out;

	node = pool->tree.rb_node;

	while (node) {
		elem = rb_entry(node, struct rxe_pool_entry, node);

		cmp = memcmp((u8 *)elem + pool->key_offset,
			     key, pool->key_size);

		if (cmp > 0)
			node = node->rb_left;
		else if (cmp < 0)
			node = node->rb_right;
		else
			break;
	}

	if (node)
		kref_get(&elem->ref_cnt);

out:
	spin_unlock_irqrestore(&pool->pool_lock, flags);
	return node ? elem : NULL;
}<|MERGE_RESOLUTION|>--- conflicted
+++ resolved
@@ -401,11 +401,7 @@
 				 (pool->flags & RXE_POOL_ATOMIC) ?
 				 GFP_ATOMIC : GFP_KERNEL);
 	if (!elem)
-<<<<<<< HEAD
-		return NULL;
-=======
 		goto out_put_pool;
->>>>>>> 1ec8f1f0
 
 	elem->pool = pool;
 	kref_init(&elem->ref_cnt);
