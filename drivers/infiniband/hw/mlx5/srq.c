/*
 * Copyright (c) 2013-2015, Mellanox Technologies. All rights reserved.
 *
 * This software is available to you under a choice of one of two
 * licenses.  You may choose to be licensed under the terms of the GNU
 * General Public License (GPL) Version 2, available from the file
 * COPYING in the main directory of this source tree, or the
 * OpenIB.org BSD license below:
 *
 *     Redistribution and use in source and binary forms, with or
 *     without modification, are permitted provided that the following
 *     conditions are met:
 *
 *      - Redistributions of source code must retain the above
 *        copyright notice, this list of conditions and the following
 *        disclaimer.
 *
 *      - Redistributions in binary form must reproduce the above
 *        copyright notice, this list of conditions and the following
 *        disclaimer in the documentation and/or other materials
 *        provided with the distribution.
 *
 * THE SOFTWARE IS PROVIDED "AS IS", WITHOUT WARRANTY OF ANY KIND,
 * EXPRESS OR IMPLIED, INCLUDING BUT NOT LIMITED TO THE WARRANTIES OF
 * MERCHANTABILITY, FITNESS FOR A PARTICULAR PURPOSE AND
 * NONINFRINGEMENT. IN NO EVENT SHALL THE AUTHORS OR COPYRIGHT HOLDERS
 * BE LIABLE FOR ANY CLAIM, DAMAGES OR OTHER LIABILITY, WHETHER IN AN
 * ACTION OF CONTRACT, TORT OR OTHERWISE, ARISING FROM, OUT OF OR IN
 * CONNECTION WITH THE SOFTWARE OR THE USE OR OTHER DEALINGS IN THE
 * SOFTWARE.
 */

#include <linux/module.h>
#include <linux/mlx5/qp.h>
#include <linux/mlx5/srq.h>
#include <linux/slab.h>
#include <rdma/ib_umem.h>
#include <rdma/ib_user_verbs.h>

#include "mlx5_ib.h"

/* not supported currently */
static int srq_signature;

static void *get_wqe(struct mlx5_ib_srq *srq, int n)
{
	return mlx5_buf_offset(&srq->buf, n << srq->msrq.wqe_shift);
}

static void mlx5_ib_srq_event(struct mlx5_core_srq *srq, enum mlx5_event type)
{
	struct ib_event event;
	struct ib_srq *ibsrq = &to_mibsrq(srq)->ibsrq;

	if (ibsrq->event_handler) {
		event.device      = ibsrq->device;
		event.element.srq = ibsrq;
		switch (type) {
		case MLX5_EVENT_TYPE_SRQ_RQ_LIMIT:
			event.event = IB_EVENT_SRQ_LIMIT_REACHED;
			break;
		case MLX5_EVENT_TYPE_SRQ_CATAS_ERROR:
			event.event = IB_EVENT_SRQ_ERR;
			break;
		default:
			pr_warn("mlx5_ib: Unexpected event type %d on SRQ %06x\n",
				type, srq->srqn);
			return;
		}

		ibsrq->event_handler(&event, ibsrq->srq_context);
	}
}

static int create_srq_user(struct ib_pd *pd, struct mlx5_ib_srq *srq,
			   struct mlx5_srq_attr *in,
			   struct ib_udata *udata, int buf_size)
{
	struct mlx5_ib_dev *dev = to_mdev(pd->device);
	struct mlx5_ib_create_srq ucmd = {};
	size_t ucmdlen;
	int err;
	int npages;
	int page_shift;
	int ncont;
	u32 offset;
	u32 uidx = MLX5_IB_DEFAULT_UIDX;

	ucmdlen = min(udata->inlen, sizeof(ucmd));

	if (ib_copy_from_udata(&ucmd, udata, ucmdlen)) {
		mlx5_ib_dbg(dev, "failed copy udata\n");
		return -EFAULT;
	}

	if (ucmd.reserved0 || ucmd.reserved1)
		return -EINVAL;

	if (udata->inlen > sizeof(ucmd) &&
	    !ib_is_udata_cleared(udata, sizeof(ucmd),
				 udata->inlen - sizeof(ucmd)))
		return -EINVAL;

	if (in->type != IB_SRQT_BASIC) {
		err = get_srq_user_index(to_mucontext(pd->uobject->context),
					 &ucmd, udata->inlen, &uidx);
		if (err)
			return err;
	}

	srq->wq_sig = !!(ucmd.flags & MLX5_SRQ_FLAG_SIGNATURE);

	srq->umem = ib_umem_get(pd->uobject->context, ucmd.buf_addr, buf_size,
				0, 0);
	if (IS_ERR(srq->umem)) {
		mlx5_ib_dbg(dev, "failed umem get, size %d\n", buf_size);
		err = PTR_ERR(srq->umem);
		return err;
	}

	mlx5_ib_cont_pages(srq->umem, ucmd.buf_addr, 0, &npages,
			   &page_shift, &ncont, NULL);
	err = mlx5_ib_get_buf_offset(ucmd.buf_addr, page_shift,
				     &offset);
	if (err) {
		mlx5_ib_warn(dev, "bad offset\n");
		goto err_umem;
	}

	in->pas = kvzalloc(sizeof(*in->pas) * ncont, GFP_KERNEL);
	if (!in->pas) {
		err = -ENOMEM;
		goto err_umem;
	}

	mlx5_ib_populate_pas(dev, srq->umem, page_shift, in->pas, 0);

	err = mlx5_ib_db_map_user(to_mucontext(pd->uobject->context),
				  ucmd.db_addr, &srq->db);
	if (err) {
		mlx5_ib_dbg(dev, "map doorbell failed\n");
		goto err_in;
	}

	in->log_page_size = page_shift - MLX5_ADAPTER_PAGE_SHIFT;
	in->page_offset = offset;
	if (MLX5_CAP_GEN(dev->mdev, cqe_version) == MLX5_CQE_VERSION_V1 &&
	    in->type != IB_SRQT_BASIC)
		in->user_index = uidx;

	return 0;

err_in:
	kvfree(in->pas);

err_umem:
	ib_umem_release(srq->umem);

	return err;
}

static int create_srq_kernel(struct mlx5_ib_dev *dev, struct mlx5_ib_srq *srq,
			     struct mlx5_srq_attr *in, int buf_size)
{
	int err;
	int i;
	struct mlx5_wqe_srq_next_seg *next;

	err = mlx5_db_alloc(dev->mdev, &srq->db);
	if (err) {
		mlx5_ib_warn(dev, "alloc dbell rec failed\n");
		return err;
	}

	if (mlx5_buf_alloc(dev->mdev, buf_size, &srq->buf)) {
		mlx5_ib_dbg(dev, "buf alloc failed\n");
		err = -ENOMEM;
		goto err_db;
	}

	srq->head    = 0;
	srq->tail    = srq->msrq.max - 1;
	srq->wqe_ctr = 0;

	for (i = 0; i < srq->msrq.max; i++) {
		next = get_wqe(srq, i);
		next->next_wqe_index =
			cpu_to_be16((i + 1) & (srq->msrq.max - 1));
	}

	mlx5_ib_dbg(dev, "srq->buf.page_shift = %d\n", srq->buf.page_shift);
	in->pas = kvzalloc(sizeof(*in->pas) * srq->buf.npages, GFP_KERNEL);
	if (!in->pas) {
		err = -ENOMEM;
		goto err_buf;
	}
	mlx5_fill_page_array(&srq->buf, in->pas);

	srq->wrid = kvmalloc_array(srq->msrq.max, sizeof(u64), GFP_KERNEL);
	if (!srq->wrid) {
		err = -ENOMEM;
		goto err_in;
	}
	srq->wq_sig = !!srq_signature;

	in->log_page_size = srq->buf.page_shift - MLX5_ADAPTER_PAGE_SHIFT;
	if (MLX5_CAP_GEN(dev->mdev, cqe_version) == MLX5_CQE_VERSION_V1 &&
	    in->type != IB_SRQT_BASIC)
		in->user_index = MLX5_IB_DEFAULT_UIDX;

	return 0;

err_in:
	kvfree(in->pas);

err_buf:
	mlx5_buf_free(dev->mdev, &srq->buf);

err_db:
	mlx5_db_free(dev->mdev, &srq->db);
	return err;
}

static void destroy_srq_user(struct ib_pd *pd, struct mlx5_ib_srq *srq)
{
	mlx5_ib_db_unmap_user(to_mucontext(pd->uobject->context), &srq->db);
	ib_umem_release(srq->umem);
}


static void destroy_srq_kernel(struct mlx5_ib_dev *dev, struct mlx5_ib_srq *srq)
{
	kvfree(srq->wrid);
	mlx5_buf_free(dev->mdev, &srq->buf);
	mlx5_db_free(dev->mdev, &srq->db);
}

struct ib_srq *mlx5_ib_create_srq(struct ib_pd *pd,
				  struct ib_srq_init_attr *init_attr,
				  struct ib_udata *udata)
{
	struct mlx5_ib_dev *dev = to_mdev(pd->device);
	struct mlx5_ib_srq *srq;
	size_t desc_size;
	size_t buf_size;
	int err;
	struct mlx5_srq_attr in = {0};
	__u32 max_srq_wqes = 1 << MLX5_CAP_GEN(dev->mdev, log_max_srq_sz);

	/* Sanity check SRQ size before proceeding */
	if (init_attr->attr.max_wr >= max_srq_wqes) {
		mlx5_ib_dbg(dev, "max_wr %d, cap %d\n",
			    init_attr->attr.max_wr,
			    max_srq_wqes);
		return ERR_PTR(-EINVAL);
	}

	srq = kmalloc(sizeof(*srq), GFP_KERNEL);
	if (!srq)
		return ERR_PTR(-ENOMEM);

	mutex_init(&srq->mutex);
	spin_lock_init(&srq->lock);
	srq->msrq.max    = roundup_pow_of_two(init_attr->attr.max_wr + 1);
	srq->msrq.max_gs = init_attr->attr.max_sge;

	desc_size = sizeof(struct mlx5_wqe_srq_next_seg) +
		    srq->msrq.max_gs * sizeof(struct mlx5_wqe_data_seg);
<<<<<<< HEAD
	if (desc_size == 0 || srq->msrq.max_gs > desc_size)
		return ERR_PTR(-EINVAL);
	desc_size = roundup_pow_of_two(desc_size);
	desc_size = max_t(size_t, 32, desc_size);
	if (desc_size < sizeof(struct mlx5_wqe_srq_next_seg))
		return ERR_PTR(-EINVAL);
=======
	if (desc_size == 0 || srq->msrq.max_gs > desc_size) {
		err = -EINVAL;
		goto err_srq;
	}
	desc_size = roundup_pow_of_two(desc_size);
	desc_size = max_t(size_t, 32, desc_size);
	if (desc_size < sizeof(struct mlx5_wqe_srq_next_seg)) {
		err = -EINVAL;
		goto err_srq;
	}
>>>>>>> 1ec8f1f0
	srq->msrq.max_avail_gather = (desc_size - sizeof(struct mlx5_wqe_srq_next_seg)) /
		sizeof(struct mlx5_wqe_data_seg);
	srq->msrq.wqe_shift = ilog2(desc_size);
	buf_size = srq->msrq.max * desc_size;
<<<<<<< HEAD
	if (buf_size < desc_size)
		return ERR_PTR(-EINVAL);
=======
	if (buf_size < desc_size) {
		err = -EINVAL;
		goto err_srq;
	}
>>>>>>> 1ec8f1f0
	in.type = init_attr->srq_type;

	if (pd->uobject)
		err = create_srq_user(pd, srq, &in, udata, buf_size);
	else
		err = create_srq_kernel(dev, srq, &in, buf_size);

	if (err) {
		mlx5_ib_warn(dev, "create srq %s failed, err %d\n",
			     pd->uobject ? "user" : "kernel", err);
		goto err_srq;
	}

	in.log_size = ilog2(srq->msrq.max);
	in.wqe_shift = srq->msrq.wqe_shift - 4;
	if (srq->wq_sig)
		in.flags |= MLX5_SRQ_FLAG_WQ_SIG;

	if (init_attr->srq_type == IB_SRQT_XRC)
		in.xrcd = to_mxrcd(init_attr->ext.xrc.xrcd)->xrcdn;
	else
		in.xrcd = to_mxrcd(dev->devr.x0)->xrcdn;

	if (init_attr->srq_type == IB_SRQT_TM) {
		in.tm_log_list_size =
			ilog2(init_attr->ext.tag_matching.max_num_tags) + 1;
		if (in.tm_log_list_size >
		    MLX5_CAP_GEN(dev->mdev, log_tag_matching_list_sz)) {
			mlx5_ib_dbg(dev, "TM SRQ max_num_tags exceeding limit\n");
			err = -EINVAL;
			goto err_usr_kern_srq;
		}
		in.flags |= MLX5_SRQ_FLAG_RNDV;
	}

	if (ib_srq_has_cq(init_attr->srq_type))
		in.cqn = to_mcq(init_attr->ext.cq)->mcq.cqn;
	else
		in.cqn = to_mcq(dev->devr.c0)->mcq.cqn;

	in.pd = to_mpd(pd)->pdn;
	in.db_record = srq->db.dma;
	err = mlx5_core_create_srq(dev->mdev, &srq->msrq, &in);
	kvfree(in.pas);
	if (err) {
		mlx5_ib_dbg(dev, "create SRQ failed, err %d\n", err);
		goto err_usr_kern_srq;
	}

	mlx5_ib_dbg(dev, "create SRQ with srqn 0x%x\n", srq->msrq.srqn);

	srq->msrq.event = mlx5_ib_srq_event;
	srq->ibsrq.ext.xrc.srq_num = srq->msrq.srqn;

	if (pd->uobject)
		if (ib_copy_to_udata(udata, &srq->msrq.srqn, sizeof(__u32))) {
			mlx5_ib_dbg(dev, "copy to user failed\n");
			err = -EFAULT;
			goto err_core;
		}

	init_attr->attr.max_wr = srq->msrq.max - 1;

	return &srq->ibsrq;

err_core:
	mlx5_core_destroy_srq(dev->mdev, &srq->msrq);

err_usr_kern_srq:
	if (pd->uobject)
		destroy_srq_user(pd, srq);
	else
		destroy_srq_kernel(dev, srq);

err_srq:
	kfree(srq);

	return ERR_PTR(err);
}

int mlx5_ib_modify_srq(struct ib_srq *ibsrq, struct ib_srq_attr *attr,
		       enum ib_srq_attr_mask attr_mask, struct ib_udata *udata)
{
	struct mlx5_ib_dev *dev = to_mdev(ibsrq->device);
	struct mlx5_ib_srq *srq = to_msrq(ibsrq);
	int ret;

	/* We don't support resizing SRQs yet */
	if (attr_mask & IB_SRQ_MAX_WR)
		return -EINVAL;

	if (attr_mask & IB_SRQ_LIMIT) {
		if (attr->srq_limit >= srq->msrq.max)
			return -EINVAL;

		mutex_lock(&srq->mutex);
		ret = mlx5_core_arm_srq(dev->mdev, &srq->msrq, attr->srq_limit, 1);
		mutex_unlock(&srq->mutex);

		if (ret)
			return ret;
	}

	return 0;
}

int mlx5_ib_query_srq(struct ib_srq *ibsrq, struct ib_srq_attr *srq_attr)
{
	struct mlx5_ib_dev *dev = to_mdev(ibsrq->device);
	struct mlx5_ib_srq *srq = to_msrq(ibsrq);
	int ret;
	struct mlx5_srq_attr *out;

	out = kzalloc(sizeof(*out), GFP_KERNEL);
	if (!out)
		return -ENOMEM;

	ret = mlx5_core_query_srq(dev->mdev, &srq->msrq, out);
	if (ret)
		goto out_box;

	srq_attr->srq_limit = out->lwm;
	srq_attr->max_wr    = srq->msrq.max - 1;
	srq_attr->max_sge   = srq->msrq.max_gs;

out_box:
	kfree(out);
	return ret;
}

int mlx5_ib_destroy_srq(struct ib_srq *srq)
{
	struct mlx5_ib_dev *dev = to_mdev(srq->device);
	struct mlx5_ib_srq *msrq = to_msrq(srq);

	mlx5_core_destroy_srq(dev->mdev, &msrq->msrq);

	if (srq->uobject) {
		mlx5_ib_db_unmap_user(to_mucontext(srq->uobject->context), &msrq->db);
		ib_umem_release(msrq->umem);
	} else {
		destroy_srq_kernel(dev, msrq);
	}

	kfree(srq);
	return 0;
}

void mlx5_ib_free_srq_wqe(struct mlx5_ib_srq *srq, int wqe_index)
{
	struct mlx5_wqe_srq_next_seg *next;

	/* always called with interrupts disabled. */
	spin_lock(&srq->lock);

	next = get_wqe(srq, srq->tail);
	next->next_wqe_index = cpu_to_be16(wqe_index);
	srq->tail = wqe_index;

	spin_unlock(&srq->lock);
}

int mlx5_ib_post_srq_recv(struct ib_srq *ibsrq, struct ib_recv_wr *wr,
			  struct ib_recv_wr **bad_wr)
{
	struct mlx5_ib_srq *srq = to_msrq(ibsrq);
	struct mlx5_wqe_srq_next_seg *next;
	struct mlx5_wqe_data_seg *scat;
	struct mlx5_ib_dev *dev = to_mdev(ibsrq->device);
	struct mlx5_core_dev *mdev = dev->mdev;
	unsigned long flags;
	int err = 0;
	int nreq;
	int i;

	spin_lock_irqsave(&srq->lock, flags);

	if (mdev->state == MLX5_DEVICE_STATE_INTERNAL_ERROR) {
		err = -EIO;
		*bad_wr = wr;
		goto out;
	}

	for (nreq = 0; wr; nreq++, wr = wr->next) {
		if (unlikely(wr->num_sge > srq->msrq.max_gs)) {
			err = -EINVAL;
			*bad_wr = wr;
			break;
		}

		if (unlikely(srq->head == srq->tail)) {
			err = -ENOMEM;
			*bad_wr = wr;
			break;
		}

		srq->wrid[srq->head] = wr->wr_id;

		next      = get_wqe(srq, srq->head);
		srq->head = be16_to_cpu(next->next_wqe_index);
		scat      = (struct mlx5_wqe_data_seg *)(next + 1);

		for (i = 0; i < wr->num_sge; i++) {
			scat[i].byte_count = cpu_to_be32(wr->sg_list[i].length);
			scat[i].lkey       = cpu_to_be32(wr->sg_list[i].lkey);
			scat[i].addr       = cpu_to_be64(wr->sg_list[i].addr);
		}

		if (i < srq->msrq.max_avail_gather) {
			scat[i].byte_count = 0;
			scat[i].lkey       = cpu_to_be32(MLX5_INVALID_LKEY);
			scat[i].addr       = 0;
		}
	}

	if (likely(nreq)) {
		srq->wqe_ctr += nreq;

		/* Make sure that descriptors are written before
		 * doorbell record.
		 */
		wmb();

		*srq->db.db = cpu_to_be32(srq->wqe_ctr);
	}
out:
	spin_unlock_irqrestore(&srq->lock, flags);

	return err;
}<|MERGE_RESOLUTION|>--- conflicted
+++ resolved
@@ -266,14 +266,6 @@
 
 	desc_size = sizeof(struct mlx5_wqe_srq_next_seg) +
 		    srq->msrq.max_gs * sizeof(struct mlx5_wqe_data_seg);
-<<<<<<< HEAD
-	if (desc_size == 0 || srq->msrq.max_gs > desc_size)
-		return ERR_PTR(-EINVAL);
-	desc_size = roundup_pow_of_two(desc_size);
-	desc_size = max_t(size_t, 32, desc_size);
-	if (desc_size < sizeof(struct mlx5_wqe_srq_next_seg))
-		return ERR_PTR(-EINVAL);
-=======
 	if (desc_size == 0 || srq->msrq.max_gs > desc_size) {
 		err = -EINVAL;
 		goto err_srq;
@@ -284,20 +276,14 @@
 		err = -EINVAL;
 		goto err_srq;
 	}
->>>>>>> 1ec8f1f0
 	srq->msrq.max_avail_gather = (desc_size - sizeof(struct mlx5_wqe_srq_next_seg)) /
 		sizeof(struct mlx5_wqe_data_seg);
 	srq->msrq.wqe_shift = ilog2(desc_size);
 	buf_size = srq->msrq.max * desc_size;
-<<<<<<< HEAD
-	if (buf_size < desc_size)
-		return ERR_PTR(-EINVAL);
-=======
 	if (buf_size < desc_size) {
 		err = -EINVAL;
 		goto err_srq;
 	}
->>>>>>> 1ec8f1f0
 	in.type = init_attr->srq_type;
 
 	if (pd->uobject)
