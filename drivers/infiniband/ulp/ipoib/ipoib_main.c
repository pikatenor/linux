--- conflicted
+++ resolved
@@ -885,12 +885,7 @@
 			}
 			if (skb_queue_len(&neigh->queue) <
 			    IPOIB_MAX_PATH_REC_QUEUE) {
-<<<<<<< HEAD
-				/* put pseudoheader back on for next time */
-				skb_push(skb, IPOIB_PSEUDO_LEN);
-=======
 				push_pseudo_header(skb, neigh->daddr);
->>>>>>> 83fbd12c
 				__skb_queue_tail(&neigh->queue, skb);
 			} else {
 				ipoib_warn(priv, "queue length limit %d. Packet drop.\n",
@@ -949,12 +944,7 @@
 		}
 		if (path) {
 			if (skb_queue_len(&path->queue) < IPOIB_MAX_PATH_REC_QUEUE) {
-<<<<<<< HEAD
-				/* put pseudoheader back on for next time */
-				skb_push(skb, IPOIB_PSEUDO_LEN);
-=======
 				push_pseudo_header(skb, phdr->hwaddr);
->>>>>>> 83fbd12c
 				__skb_queue_tail(&path->queue, skb);
 			} else {
 				++dev->stats.tx_dropped;
@@ -986,12 +976,7 @@
 		return;
 	} else if ((path->query || !path_rec_start(dev, path)) &&
 		   skb_queue_len(&path->queue) < IPOIB_MAX_PATH_REC_QUEUE) {
-<<<<<<< HEAD
-		/* put pseudoheader back on for next time */
-		skb_push(skb, IPOIB_PSEUDO_LEN);
-=======
 		push_pseudo_header(skb, phdr->hwaddr);
->>>>>>> 83fbd12c
 		__skb_queue_tail(&path->queue, skb);
 	} else {
 		++dev->stats.tx_dropped;
@@ -1072,12 +1057,7 @@
 	}
 
 	if (skb_queue_len(&neigh->queue) < IPOIB_MAX_PATH_REC_QUEUE) {
-<<<<<<< HEAD
-		/* put pseudoheader back on for next time */
-		skb_push(skb, sizeof(*phdr));
-=======
 		push_pseudo_header(skb, phdr->hwaddr);
->>>>>>> 83fbd12c
 		spin_lock_irqsave(&priv->lock, flags);
 		__skb_queue_tail(&neigh->queue, skb);
 		spin_unlock_irqrestore(&priv->lock, flags);
@@ -1109,7 +1089,6 @@
 			     unsigned short type,
 			     const void *daddr, const void *saddr, unsigned len)
 {
-	struct ipoib_pseudo_header *phdr;
 	struct ipoib_header *header;
 
 	header = (struct ipoib_header *) skb_push(skb, sizeof *header);
@@ -1122,12 +1101,7 @@
 	 * destination address into skb hard header so we can figure out where
 	 * to send the packet later.
 	 */
-<<<<<<< HEAD
-	phdr = (struct ipoib_pseudo_header *) skb_push(skb, sizeof(*phdr));
-	memcpy(phdr->hwaddr, daddr, INFINIBAND_ALEN);
-=======
 	push_pseudo_header(skb, daddr);
->>>>>>> 83fbd12c
 
 	return IPOIB_HARD_LEN;
 }
