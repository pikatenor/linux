/*
 * Copyright (c) 2004 Mellanox Technologies Ltd.  All rights reserved.
 * Copyright (c) 2004 Infinicon Corporation.  All rights reserved.
 * Copyright (c) 2004 Intel Corporation.  All rights reserved.
 * Copyright (c) 2004 Topspin Corporation.  All rights reserved.
 * Copyright (c) 2004 Voltaire Corporation.  All rights reserved.
 * Copyright (c) 2005 Sun Microsystems, Inc. All rights reserved.
 * Copyright (c) 2005, 2006 Cisco Systems.  All rights reserved.
 *
 * This software is available to you under a choice of one of two
 * licenses.  You may choose to be licensed under the terms of the GNU
 * General Public License (GPL) Version 2, available from the file
 * COPYING in the main directory of this source tree, or the
 * OpenIB.org BSD license below:
 *
 *     Redistribution and use in source and binary forms, with or
 *     without modification, are permitted provided that the following
 *     conditions are met:
 *
 *      - Redistributions of source code must retain the above
 *        copyright notice, this list of conditions and the following
 *        disclaimer.
 *
 *      - Redistributions in binary form must reproduce the above
 *        copyright notice, this list of conditions and the following
 *        disclaimer in the documentation and/or other materials
 *        provided with the distribution.
 *
 * THE SOFTWARE IS PROVIDED "AS IS", WITHOUT WARRANTY OF ANY KIND,
 * EXPRESS OR IMPLIED, INCLUDING BUT NOT LIMITED TO THE WARRANTIES OF
 * MERCHANTABILITY, FITNESS FOR A PARTICULAR PURPOSE AND
 * NONINFRINGEMENT. IN NO EVENT SHALL THE AUTHORS OR COPYRIGHT HOLDERS
 * BE LIABLE FOR ANY CLAIM, DAMAGES OR OTHER LIABILITY, WHETHER IN AN
 * ACTION OF CONTRACT, TORT OR OTHERWISE, ARISING FROM, OUT OF OR IN
 * CONNECTION WITH THE SOFTWARE OR THE USE OR OTHER DEALINGS IN THE
 * SOFTWARE.
 */

#include <linux/errno.h>
#include <linux/err.h>
#include <linux/export.h>
#include <linux/string.h>
#include <linux/slab.h>
#include <linux/in.h>
#include <linux/in6.h>
#include <net/addrconf.h>
#include <linux/security.h>

#include <rdma/ib_verbs.h>
#include <rdma/ib_cache.h>
#include <rdma/ib_addr.h>
#include <rdma/rw.h>

#include "core_priv.h"

static const char * const ib_events[] = {
	[IB_EVENT_CQ_ERR]		= "CQ error",
	[IB_EVENT_QP_FATAL]		= "QP fatal error",
	[IB_EVENT_QP_REQ_ERR]		= "QP request error",
	[IB_EVENT_QP_ACCESS_ERR]	= "QP access error",
	[IB_EVENT_COMM_EST]		= "communication established",
	[IB_EVENT_SQ_DRAINED]		= "send queue drained",
	[IB_EVENT_PATH_MIG]		= "path migration successful",
	[IB_EVENT_PATH_MIG_ERR]		= "path migration error",
	[IB_EVENT_DEVICE_FATAL]		= "device fatal error",
	[IB_EVENT_PORT_ACTIVE]		= "port active",
	[IB_EVENT_PORT_ERR]		= "port error",
	[IB_EVENT_LID_CHANGE]		= "LID change",
	[IB_EVENT_PKEY_CHANGE]		= "P_key change",
	[IB_EVENT_SM_CHANGE]		= "SM change",
	[IB_EVENT_SRQ_ERR]		= "SRQ error",
	[IB_EVENT_SRQ_LIMIT_REACHED]	= "SRQ limit reached",
	[IB_EVENT_QP_LAST_WQE_REACHED]	= "last WQE reached",
	[IB_EVENT_CLIENT_REREGISTER]	= "client reregister",
	[IB_EVENT_GID_CHANGE]		= "GID changed",
};

const char *__attribute_const__ ib_event_msg(enum ib_event_type event)
{
	size_t index = event;

	return (index < ARRAY_SIZE(ib_events) && ib_events[index]) ?
			ib_events[index] : "unrecognized event";
}
EXPORT_SYMBOL(ib_event_msg);

static const char * const wc_statuses[] = {
	[IB_WC_SUCCESS]			= "success",
	[IB_WC_LOC_LEN_ERR]		= "local length error",
	[IB_WC_LOC_QP_OP_ERR]		= "local QP operation error",
	[IB_WC_LOC_EEC_OP_ERR]		= "local EE context operation error",
	[IB_WC_LOC_PROT_ERR]		= "local protection error",
	[IB_WC_WR_FLUSH_ERR]		= "WR flushed",
	[IB_WC_MW_BIND_ERR]		= "memory management operation error",
	[IB_WC_BAD_RESP_ERR]		= "bad response error",
	[IB_WC_LOC_ACCESS_ERR]		= "local access error",
	[IB_WC_REM_INV_REQ_ERR]		= "invalid request error",
	[IB_WC_REM_ACCESS_ERR]		= "remote access error",
	[IB_WC_REM_OP_ERR]		= "remote operation error",
	[IB_WC_RETRY_EXC_ERR]		= "transport retry counter exceeded",
	[IB_WC_RNR_RETRY_EXC_ERR]	= "RNR retry counter exceeded",
	[IB_WC_LOC_RDD_VIOL_ERR]	= "local RDD violation error",
	[IB_WC_REM_INV_RD_REQ_ERR]	= "remote invalid RD request",
	[IB_WC_REM_ABORT_ERR]		= "operation aborted",
	[IB_WC_INV_EECN_ERR]		= "invalid EE context number",
	[IB_WC_INV_EEC_STATE_ERR]	= "invalid EE context state",
	[IB_WC_FATAL_ERR]		= "fatal error",
	[IB_WC_RESP_TIMEOUT_ERR]	= "response timeout error",
	[IB_WC_GENERAL_ERR]		= "general error",
};

const char *__attribute_const__ ib_wc_status_msg(enum ib_wc_status status)
{
	size_t index = status;

	return (index < ARRAY_SIZE(wc_statuses) && wc_statuses[index]) ?
			wc_statuses[index] : "unrecognized status";
}
EXPORT_SYMBOL(ib_wc_status_msg);

__attribute_const__ int ib_rate_to_mult(enum ib_rate rate)
{
	switch (rate) {
	case IB_RATE_2_5_GBPS: return  1;
	case IB_RATE_5_GBPS:   return  2;
	case IB_RATE_10_GBPS:  return  4;
	case IB_RATE_20_GBPS:  return  8;
	case IB_RATE_30_GBPS:  return 12;
	case IB_RATE_40_GBPS:  return 16;
	case IB_RATE_60_GBPS:  return 24;
	case IB_RATE_80_GBPS:  return 32;
	case IB_RATE_120_GBPS: return 48;
	default:	       return -1;
	}
}
EXPORT_SYMBOL(ib_rate_to_mult);

__attribute_const__ enum ib_rate mult_to_ib_rate(int mult)
{
	switch (mult) {
	case 1:  return IB_RATE_2_5_GBPS;
	case 2:  return IB_RATE_5_GBPS;
	case 4:  return IB_RATE_10_GBPS;
	case 8:  return IB_RATE_20_GBPS;
	case 12: return IB_RATE_30_GBPS;
	case 16: return IB_RATE_40_GBPS;
	case 24: return IB_RATE_60_GBPS;
	case 32: return IB_RATE_80_GBPS;
	case 48: return IB_RATE_120_GBPS;
	default: return IB_RATE_PORT_CURRENT;
	}
}
EXPORT_SYMBOL(mult_to_ib_rate);

__attribute_const__ int ib_rate_to_mbps(enum ib_rate rate)
{
	switch (rate) {
	case IB_RATE_2_5_GBPS: return 2500;
	case IB_RATE_5_GBPS:   return 5000;
	case IB_RATE_10_GBPS:  return 10000;
	case IB_RATE_20_GBPS:  return 20000;
	case IB_RATE_30_GBPS:  return 30000;
	case IB_RATE_40_GBPS:  return 40000;
	case IB_RATE_60_GBPS:  return 60000;
	case IB_RATE_80_GBPS:  return 80000;
	case IB_RATE_120_GBPS: return 120000;
	case IB_RATE_14_GBPS:  return 14062;
	case IB_RATE_56_GBPS:  return 56250;
	case IB_RATE_112_GBPS: return 112500;
	case IB_RATE_168_GBPS: return 168750;
	case IB_RATE_25_GBPS:  return 25781;
	case IB_RATE_100_GBPS: return 103125;
	case IB_RATE_200_GBPS: return 206250;
	case IB_RATE_300_GBPS: return 309375;
	default:	       return -1;
	}
}
EXPORT_SYMBOL(ib_rate_to_mbps);

__attribute_const__ enum rdma_transport_type
rdma_node_get_transport(enum rdma_node_type node_type)
{

	if (node_type == RDMA_NODE_USNIC)
		return RDMA_TRANSPORT_USNIC;
	if (node_type == RDMA_NODE_USNIC_UDP)
		return RDMA_TRANSPORT_USNIC_UDP;
	if (node_type == RDMA_NODE_RNIC)
		return RDMA_TRANSPORT_IWARP;

	return RDMA_TRANSPORT_IB;
}
EXPORT_SYMBOL(rdma_node_get_transport);

enum rdma_link_layer rdma_port_get_link_layer(struct ib_device *device, u8 port_num)
{
	enum rdma_transport_type lt;
	if (device->get_link_layer)
		return device->get_link_layer(device, port_num);

	lt = rdma_node_get_transport(device->node_type);
	if (lt == RDMA_TRANSPORT_IB)
		return IB_LINK_LAYER_INFINIBAND;

	return IB_LINK_LAYER_ETHERNET;
}
EXPORT_SYMBOL(rdma_port_get_link_layer);

/* Protection domains */

/**
 * ib_alloc_pd - Allocates an unused protection domain.
 * @device: The device on which to allocate the protection domain.
 *
 * A protection domain object provides an association between QPs, shared
 * receive queues, address handles, memory regions, and memory windows.
 *
 * Every PD has a local_dma_lkey which can be used as the lkey value for local
 * memory operations.
 */
struct ib_pd *__ib_alloc_pd(struct ib_device *device, unsigned int flags,
		const char *caller)
{
	struct ib_pd *pd;
	int mr_access_flags = 0;

	pd = device->alloc_pd(device, NULL, NULL);
	if (IS_ERR(pd))
		return pd;

	pd->device = device;
	pd->uobject = NULL;
	pd->__internal_mr = NULL;
	atomic_set(&pd->usecnt, 0);
	pd->flags = flags;

	if (device->attrs.device_cap_flags & IB_DEVICE_LOCAL_DMA_LKEY)
		pd->local_dma_lkey = device->local_dma_lkey;
	else
		mr_access_flags |= IB_ACCESS_LOCAL_WRITE;

	if (flags & IB_PD_UNSAFE_GLOBAL_RKEY) {
		pr_warn("%s: enabling unsafe global rkey\n", caller);
		mr_access_flags |= IB_ACCESS_REMOTE_READ | IB_ACCESS_REMOTE_WRITE;
	}

	if (mr_access_flags) {
		struct ib_mr *mr;

		mr = pd->device->get_dma_mr(pd, mr_access_flags);
		if (IS_ERR(mr)) {
			ib_dealloc_pd(pd);
			return ERR_CAST(mr);
		}

		mr->device	= pd->device;
		mr->pd		= pd;
		mr->uobject	= NULL;
		mr->need_inval	= false;

		pd->__internal_mr = mr;

		if (!(device->attrs.device_cap_flags & IB_DEVICE_LOCAL_DMA_LKEY))
			pd->local_dma_lkey = pd->__internal_mr->lkey;

		if (flags & IB_PD_UNSAFE_GLOBAL_RKEY)
			pd->unsafe_global_rkey = pd->__internal_mr->rkey;
	}

	return pd;
}
EXPORT_SYMBOL(__ib_alloc_pd);

/**
 * ib_dealloc_pd - Deallocates a protection domain.
 * @pd: The protection domain to deallocate.
 *
 * It is an error to call this function while any resources in the pd still
 * exist.  The caller is responsible to synchronously destroy them and
 * guarantee no new allocations will happen.
 */
void ib_dealloc_pd(struct ib_pd *pd)
{
	int ret;

	if (pd->__internal_mr) {
		ret = pd->device->dereg_mr(pd->__internal_mr);
		WARN_ON(ret);
		pd->__internal_mr = NULL;
	}

	/* uverbs manipulates usecnt with proper locking, while the kabi
	   requires the caller to guarantee we can't race here. */
	WARN_ON(atomic_read(&pd->usecnt));

	/* Making delalloc_pd a void return is a WIP, no driver should return
	   an error here. */
	ret = pd->device->dealloc_pd(pd);
	WARN_ONCE(ret, "Infiniband HW driver failed dealloc_pd");
}
EXPORT_SYMBOL(ib_dealloc_pd);

/* Address handles */

struct ib_ah *rdma_create_ah(struct ib_pd *pd, struct rdma_ah_attr *ah_attr)
{
	struct ib_ah *ah;

	ah = pd->device->create_ah(pd, ah_attr, NULL);

	if (!IS_ERR(ah)) {
		ah->device  = pd->device;
		ah->pd      = pd;
		ah->uobject = NULL;
		ah->type    = ah_attr->type;
		atomic_inc(&pd->usecnt);
	}

	return ah;
}
EXPORT_SYMBOL(rdma_create_ah);

int ib_get_rdma_header_version(const union rdma_network_hdr *hdr)
{
	const struct iphdr *ip4h = (struct iphdr *)&hdr->roce4grh;
	struct iphdr ip4h_checked;
	const struct ipv6hdr *ip6h = (struct ipv6hdr *)&hdr->ibgrh;

	/* If it's IPv6, the version must be 6, otherwise, the first
	 * 20 bytes (before the IPv4 header) are garbled.
	 */
	if (ip6h->version != 6)
		return (ip4h->version == 4) ? 4 : 0;
	/* version may be 6 or 4 because the first 20 bytes could be garbled */

	/* RoCE v2 requires no options, thus header length
	 * must be 5 words
	 */
	if (ip4h->ihl != 5)
		return 6;

	/* Verify checksum.
	 * We can't write on scattered buffers so we need to copy to
	 * temp buffer.
	 */
	memcpy(&ip4h_checked, ip4h, sizeof(ip4h_checked));
	ip4h_checked.check = 0;
	ip4h_checked.check = ip_fast_csum((u8 *)&ip4h_checked, 5);
	/* if IPv4 header checksum is OK, believe it */
	if (ip4h->check == ip4h_checked.check)
		return 4;
	return 6;
}
EXPORT_SYMBOL(ib_get_rdma_header_version);

static enum rdma_network_type ib_get_net_type_by_grh(struct ib_device *device,
						     u8 port_num,
						     const struct ib_grh *grh)
{
	int grh_version;

	if (rdma_protocol_ib(device, port_num))
		return RDMA_NETWORK_IB;

	grh_version = ib_get_rdma_header_version((union rdma_network_hdr *)grh);

	if (grh_version == 4)
		return RDMA_NETWORK_IPV4;

	if (grh->next_hdr == IPPROTO_UDP)
		return RDMA_NETWORK_IPV6;

	return RDMA_NETWORK_ROCE_V1;
}

struct find_gid_index_context {
	u16 vlan_id;
	enum ib_gid_type gid_type;
};

static bool find_gid_index(const union ib_gid *gid,
			   const struct ib_gid_attr *gid_attr,
			   void *context)
{
	struct find_gid_index_context *ctx =
		(struct find_gid_index_context *)context;

	if (ctx->gid_type != gid_attr->gid_type)
		return false;

	if ((!!(ctx->vlan_id != 0xffff) == !is_vlan_dev(gid_attr->ndev)) ||
	    (is_vlan_dev(gid_attr->ndev) &&
	     vlan_dev_vlan_id(gid_attr->ndev) != ctx->vlan_id))
		return false;

	return true;
}

static int get_sgid_index_from_eth(struct ib_device *device, u8 port_num,
				   u16 vlan_id, const union ib_gid *sgid,
				   enum ib_gid_type gid_type,
				   u16 *gid_index)
{
	struct find_gid_index_context context = {.vlan_id = vlan_id,
						 .gid_type = gid_type};

	return ib_find_gid_by_filter(device, sgid, port_num, find_gid_index,
				     &context, gid_index);
}

int ib_get_gids_from_rdma_hdr(const union rdma_network_hdr *hdr,
			      enum rdma_network_type net_type,
			      union ib_gid *sgid, union ib_gid *dgid)
{
	struct sockaddr_in  src_in;
	struct sockaddr_in  dst_in;
	__be32 src_saddr, dst_saddr;

	if (!sgid || !dgid)
		return -EINVAL;

	if (net_type == RDMA_NETWORK_IPV4) {
		memcpy(&src_in.sin_addr.s_addr,
		       &hdr->roce4grh.saddr, 4);
		memcpy(&dst_in.sin_addr.s_addr,
		       &hdr->roce4grh.daddr, 4);
		src_saddr = src_in.sin_addr.s_addr;
		dst_saddr = dst_in.sin_addr.s_addr;
		ipv6_addr_set_v4mapped(src_saddr,
				       (struct in6_addr *)sgid);
		ipv6_addr_set_v4mapped(dst_saddr,
				       (struct in6_addr *)dgid);
		return 0;
	} else if (net_type == RDMA_NETWORK_IPV6 ||
		   net_type == RDMA_NETWORK_IB) {
		*dgid = hdr->ibgrh.dgid;
		*sgid = hdr->ibgrh.sgid;
		return 0;
	} else {
		return -EINVAL;
	}
}
EXPORT_SYMBOL(ib_get_gids_from_rdma_hdr);

/*
 * This function creates ah from the incoming packet.
 * Incoming packet has dgid of the receiver node on which this code is
 * getting executed and, sgid contains the GID of the sender.
 *
 * When resolving mac address of destination, the arrived dgid is used
 * as sgid and, sgid is used as dgid because sgid contains destinations
 * GID whom to respond to.
 *
 * This is why when calling rdma_addr_find_l2_eth_by_grh() function, the
 * position of arguments dgid and sgid do not match the order of the
 * parameters.
 */
int ib_init_ah_from_wc(struct ib_device *device, u8 port_num,
		       const struct ib_wc *wc, const struct ib_grh *grh,
		       struct rdma_ah_attr *ah_attr)
{
	u32 flow_class;
	u16 gid_index;
	int ret;
	enum rdma_network_type net_type = RDMA_NETWORK_IB;
	enum ib_gid_type gid_type = IB_GID_TYPE_IB;
	int hoplimit = 0xff;
	union ib_gid dgid;
	union ib_gid sgid;

	might_sleep();

	memset(ah_attr, 0, sizeof *ah_attr);
	ah_attr->type = rdma_ah_find_type(device, port_num);
	if (rdma_cap_eth_ah(device, port_num)) {
		if (wc->wc_flags & IB_WC_WITH_NETWORK_HDR_TYPE)
			net_type = wc->network_hdr_type;
		else
			net_type = ib_get_net_type_by_grh(device, port_num, grh);
		gid_type = ib_network_to_gid_type(net_type);
	}
	ret = ib_get_gids_from_rdma_hdr((union rdma_network_hdr *)grh, net_type,
					&sgid, &dgid);
	if (ret)
		return ret;

	if (rdma_protocol_roce(device, port_num)) {
		int if_index = 0;
		u16 vlan_id = wc->wc_flags & IB_WC_WITH_VLAN ?
				wc->vlan_id : 0xffff;
		struct net_device *idev;
		struct net_device *resolved_dev;

		if (!(wc->wc_flags & IB_WC_GRH))
			return -EPROTOTYPE;

		if (!device->get_netdev)
			return -EOPNOTSUPP;

		idev = device->get_netdev(device, port_num);
		if (!idev)
			return -ENODEV;

		ret = rdma_addr_find_l2_eth_by_grh(&dgid, &sgid,
						   ah_attr->roce.dmac,
						   wc->wc_flags & IB_WC_WITH_VLAN ?
						   NULL : &vlan_id,
						   &if_index, &hoplimit);
		if (ret) {
			dev_put(idev);
			return ret;
		}

		resolved_dev = dev_get_by_index(&init_net, if_index);
		rcu_read_lock();
		if (resolved_dev != idev && !rdma_is_upper_dev_rcu(idev,
								   resolved_dev))
			ret = -EHOSTUNREACH;
		rcu_read_unlock();
		dev_put(idev);
		dev_put(resolved_dev);
		if (ret)
			return ret;

		ret = get_sgid_index_from_eth(device, port_num, vlan_id,
					      &dgid, gid_type, &gid_index);
		if (ret)
			return ret;
	}

	rdma_ah_set_dlid(ah_attr, wc->slid);
	rdma_ah_set_sl(ah_attr, wc->sl);
	rdma_ah_set_path_bits(ah_attr, wc->dlid_path_bits);
	rdma_ah_set_port_num(ah_attr, port_num);

	if (wc->wc_flags & IB_WC_GRH) {
		if (!rdma_cap_eth_ah(device, port_num)) {
			if (dgid.global.interface_id != cpu_to_be64(IB_SA_WELL_KNOWN_GUID)) {
				ret = ib_find_cached_gid_by_port(device, &dgid,
								 IB_GID_TYPE_IB,
								 port_num, NULL,
								 &gid_index);
				if (ret)
					return ret;
			} else {
				gid_index = 0;
			}
		}

		flow_class = be32_to_cpu(grh->version_tclass_flow);
		rdma_ah_set_grh(ah_attr, &sgid,
				flow_class & 0xFFFFF,
				(u8)gid_index, hoplimit,
				(flow_class >> 20) & 0xFF);

	}
	return 0;
}
EXPORT_SYMBOL(ib_init_ah_from_wc);

struct ib_ah *ib_create_ah_from_wc(struct ib_pd *pd, const struct ib_wc *wc,
				   const struct ib_grh *grh, u8 port_num)
{
	struct rdma_ah_attr ah_attr;
	int ret;

	ret = ib_init_ah_from_wc(pd->device, port_num, wc, grh, &ah_attr);
	if (ret)
		return ERR_PTR(ret);

	return rdma_create_ah(pd, &ah_attr);
}
EXPORT_SYMBOL(ib_create_ah_from_wc);

int rdma_modify_ah(struct ib_ah *ah, struct rdma_ah_attr *ah_attr)
{
	if (ah->type != ah_attr->type)
		return -EINVAL;

	return ah->device->modify_ah ?
		ah->device->modify_ah(ah, ah_attr) :
		-ENOSYS;
}
EXPORT_SYMBOL(rdma_modify_ah);

int rdma_query_ah(struct ib_ah *ah, struct rdma_ah_attr *ah_attr)
{
	return ah->device->query_ah ?
		ah->device->query_ah(ah, ah_attr) :
		-ENOSYS;
}
EXPORT_SYMBOL(rdma_query_ah);

int rdma_destroy_ah(struct ib_ah *ah)
{
	struct ib_pd *pd;
	int ret;

	pd = ah->pd;
	ret = ah->device->destroy_ah(ah);
	if (!ret)
		atomic_dec(&pd->usecnt);

	return ret;
}
EXPORT_SYMBOL(rdma_destroy_ah);

/* Shared receive queues */

struct ib_srq *ib_create_srq(struct ib_pd *pd,
			     struct ib_srq_init_attr *srq_init_attr)
{
	struct ib_srq *srq;

	if (!pd->device->create_srq)
		return ERR_PTR(-ENOSYS);

	srq = pd->device->create_srq(pd, srq_init_attr, NULL);

	if (!IS_ERR(srq)) {
		srq->device    	   = pd->device;
		srq->pd        	   = pd;
		srq->uobject       = NULL;
		srq->event_handler = srq_init_attr->event_handler;
		srq->srq_context   = srq_init_attr->srq_context;
		srq->srq_type      = srq_init_attr->srq_type;
		if (ib_srq_has_cq(srq->srq_type)) {
			srq->ext.cq   = srq_init_attr->ext.cq;
			atomic_inc(&srq->ext.cq->usecnt);
		}
		if (srq->srq_type == IB_SRQT_XRC) {
			srq->ext.xrc.xrcd = srq_init_attr->ext.xrc.xrcd;
			atomic_inc(&srq->ext.xrc.xrcd->usecnt);
		}
		atomic_inc(&pd->usecnt);
		atomic_set(&srq->usecnt, 0);
	}

	return srq;
}
EXPORT_SYMBOL(ib_create_srq);

int ib_modify_srq(struct ib_srq *srq,
		  struct ib_srq_attr *srq_attr,
		  enum ib_srq_attr_mask srq_attr_mask)
{
	return srq->device->modify_srq ?
		srq->device->modify_srq(srq, srq_attr, srq_attr_mask, NULL) :
		-ENOSYS;
}
EXPORT_SYMBOL(ib_modify_srq);

int ib_query_srq(struct ib_srq *srq,
		 struct ib_srq_attr *srq_attr)
{
	return srq->device->query_srq ?
		srq->device->query_srq(srq, srq_attr) : -ENOSYS;
}
EXPORT_SYMBOL(ib_query_srq);

int ib_destroy_srq(struct ib_srq *srq)
{
	struct ib_pd *pd;
	enum ib_srq_type srq_type;
	struct ib_xrcd *uninitialized_var(xrcd);
	struct ib_cq *uninitialized_var(cq);
	int ret;

	if (atomic_read(&srq->usecnt))
		return -EBUSY;

	pd = srq->pd;
	srq_type = srq->srq_type;
	if (ib_srq_has_cq(srq_type))
		cq = srq->ext.cq;
	if (srq_type == IB_SRQT_XRC)
		xrcd = srq->ext.xrc.xrcd;

	ret = srq->device->destroy_srq(srq);
	if (!ret) {
		atomic_dec(&pd->usecnt);
		if (srq_type == IB_SRQT_XRC)
			atomic_dec(&xrcd->usecnt);
		if (ib_srq_has_cq(srq_type))
			atomic_dec(&cq->usecnt);
	}

	return ret;
}
EXPORT_SYMBOL(ib_destroy_srq);

/* Queue pairs */

static void __ib_shared_qp_event_handler(struct ib_event *event, void *context)
{
	struct ib_qp *qp = context;
	unsigned long flags;

	spin_lock_irqsave(&qp->device->event_handler_lock, flags);
	list_for_each_entry(event->element.qp, &qp->open_list, open_list)
		if (event->element.qp->event_handler)
			event->element.qp->event_handler(event, event->element.qp->qp_context);
	spin_unlock_irqrestore(&qp->device->event_handler_lock, flags);
}

static void __ib_insert_xrcd_qp(struct ib_xrcd *xrcd, struct ib_qp *qp)
{
	mutex_lock(&xrcd->tgt_qp_mutex);
	list_add(&qp->xrcd_list, &xrcd->tgt_qp_list);
	mutex_unlock(&xrcd->tgt_qp_mutex);
}

static struct ib_qp *__ib_open_qp(struct ib_qp *real_qp,
				  void (*event_handler)(struct ib_event *, void *),
				  void *qp_context)
{
	struct ib_qp *qp;
	unsigned long flags;
	int err;

	qp = kzalloc(sizeof *qp, GFP_KERNEL);
	if (!qp)
		return ERR_PTR(-ENOMEM);

	qp->real_qp = real_qp;
	err = ib_open_shared_qp_security(qp, real_qp->device);
	if (err) {
		kfree(qp);
		return ERR_PTR(err);
	}

	qp->real_qp = real_qp;
	atomic_inc(&real_qp->usecnt);
	qp->device = real_qp->device;
	qp->event_handler = event_handler;
	qp->qp_context = qp_context;
	qp->qp_num = real_qp->qp_num;
	qp->qp_type = real_qp->qp_type;

	spin_lock_irqsave(&real_qp->device->event_handler_lock, flags);
	list_add(&qp->open_list, &real_qp->open_list);
	spin_unlock_irqrestore(&real_qp->device->event_handler_lock, flags);

	return qp;
}

struct ib_qp *ib_open_qp(struct ib_xrcd *xrcd,
			 struct ib_qp_open_attr *qp_open_attr)
{
	struct ib_qp *qp, *real_qp;

	if (qp_open_attr->qp_type != IB_QPT_XRC_TGT)
		return ERR_PTR(-EINVAL);

	qp = ERR_PTR(-EINVAL);
	mutex_lock(&xrcd->tgt_qp_mutex);
	list_for_each_entry(real_qp, &xrcd->tgt_qp_list, xrcd_list) {
		if (real_qp->qp_num == qp_open_attr->qp_num) {
			qp = __ib_open_qp(real_qp, qp_open_attr->event_handler,
					  qp_open_attr->qp_context);
			break;
		}
	}
	mutex_unlock(&xrcd->tgt_qp_mutex);
	return qp;
}
EXPORT_SYMBOL(ib_open_qp);

static struct ib_qp *ib_create_xrc_qp(struct ib_qp *qp,
		struct ib_qp_init_attr *qp_init_attr)
{
	struct ib_qp *real_qp = qp;

	qp->event_handler = __ib_shared_qp_event_handler;
	qp->qp_context = qp;
	qp->pd = NULL;
	qp->send_cq = qp->recv_cq = NULL;
	qp->srq = NULL;
	qp->xrcd = qp_init_attr->xrcd;
	atomic_inc(&qp_init_attr->xrcd->usecnt);
	INIT_LIST_HEAD(&qp->open_list);

	qp = __ib_open_qp(real_qp, qp_init_attr->event_handler,
			  qp_init_attr->qp_context);
	if (!IS_ERR(qp))
		__ib_insert_xrcd_qp(qp_init_attr->xrcd, real_qp);
	else
		real_qp->device->destroy_qp(real_qp);
	return qp;
}

struct ib_qp *ib_create_qp(struct ib_pd *pd,
			   struct ib_qp_init_attr *qp_init_attr)
{
	struct ib_device *device = pd ? pd->device : qp_init_attr->xrcd->device;
	struct ib_qp *qp;
	int ret;

	if (qp_init_attr->rwq_ind_tbl &&
	    (qp_init_attr->recv_cq ||
	    qp_init_attr->srq || qp_init_attr->cap.max_recv_wr ||
	    qp_init_attr->cap.max_recv_sge))
		return ERR_PTR(-EINVAL);

	/*
	 * If the callers is using the RDMA API calculate the resources
	 * needed for the RDMA READ/WRITE operations.
	 *
	 * Note that these callers need to pass in a port number.
	 */
	if (qp_init_attr->cap.max_rdma_ctxs)
		rdma_rw_init_qp(device, qp_init_attr);

	qp = device->create_qp(pd, qp_init_attr, NULL);
	if (IS_ERR(qp))
		return qp;

	ret = ib_create_qp_security(qp, device);
	if (ret) {
		ib_destroy_qp(qp);
		return ERR_PTR(ret);
	}

	qp->device     = device;
	qp->real_qp    = qp;
	qp->uobject    = NULL;
	qp->qp_type    = qp_init_attr->qp_type;
	qp->rwq_ind_tbl = qp_init_attr->rwq_ind_tbl;

	atomic_set(&qp->usecnt, 0);
	qp->mrs_used = 0;
	spin_lock_init(&qp->mr_lock);
	INIT_LIST_HEAD(&qp->rdma_mrs);
	INIT_LIST_HEAD(&qp->sig_mrs);
	qp->port = 0;

	if (qp_init_attr->qp_type == IB_QPT_XRC_TGT)
		return ib_create_xrc_qp(qp, qp_init_attr);

	qp->event_handler = qp_init_attr->event_handler;
	qp->qp_context = qp_init_attr->qp_context;
	if (qp_init_attr->qp_type == IB_QPT_XRC_INI) {
		qp->recv_cq = NULL;
		qp->srq = NULL;
	} else {
		qp->recv_cq = qp_init_attr->recv_cq;
		if (qp_init_attr->recv_cq)
			atomic_inc(&qp_init_attr->recv_cq->usecnt);
		qp->srq = qp_init_attr->srq;
		if (qp->srq)
			atomic_inc(&qp_init_attr->srq->usecnt);
	}

	qp->pd	    = pd;
	qp->send_cq = qp_init_attr->send_cq;
	qp->xrcd    = NULL;

	atomic_inc(&pd->usecnt);
	if (qp_init_attr->send_cq)
		atomic_inc(&qp_init_attr->send_cq->usecnt);
	if (qp_init_attr->rwq_ind_tbl)
		atomic_inc(&qp->rwq_ind_tbl->usecnt);

	if (qp_init_attr->cap.max_rdma_ctxs) {
		ret = rdma_rw_init_mrs(qp, qp_init_attr);
		if (ret) {
			pr_err("failed to init MR pool ret= %d\n", ret);
			ib_destroy_qp(qp);
			return ERR_PTR(ret);
		}
	}

	/*
	 * Note: all hw drivers guarantee that max_send_sge is lower than
	 * the device RDMA WRITE SGE limit but not all hw drivers ensure that
	 * max_send_sge <= max_sge_rd.
	 */
	qp->max_write_sge = qp_init_attr->cap.max_send_sge;
	qp->max_read_sge = min_t(u32, qp_init_attr->cap.max_send_sge,
				 device->attrs.max_sge_rd);

	return qp;
}
EXPORT_SYMBOL(ib_create_qp);

static const struct {
	int			valid;
	enum ib_qp_attr_mask	req_param[IB_QPT_MAX];
	enum ib_qp_attr_mask	opt_param[IB_QPT_MAX];
} qp_state_table[IB_QPS_ERR + 1][IB_QPS_ERR + 1] = {
	[IB_QPS_RESET] = {
		[IB_QPS_RESET] = { .valid = 1 },
		[IB_QPS_INIT]  = {
			.valid = 1,
			.req_param = {
				[IB_QPT_UD]  = (IB_QP_PKEY_INDEX		|
						IB_QP_PORT			|
						IB_QP_QKEY),
				[IB_QPT_RAW_PACKET] = IB_QP_PORT,
				[IB_QPT_UC]  = (IB_QP_PKEY_INDEX		|
						IB_QP_PORT			|
						IB_QP_ACCESS_FLAGS),
				[IB_QPT_RC]  = (IB_QP_PKEY_INDEX		|
						IB_QP_PORT			|
						IB_QP_ACCESS_FLAGS),
				[IB_QPT_XRC_INI] = (IB_QP_PKEY_INDEX		|
						IB_QP_PORT			|
						IB_QP_ACCESS_FLAGS),
				[IB_QPT_XRC_TGT] = (IB_QP_PKEY_INDEX		|
						IB_QP_PORT			|
						IB_QP_ACCESS_FLAGS),
				[IB_QPT_SMI] = (IB_QP_PKEY_INDEX		|
						IB_QP_QKEY),
				[IB_QPT_GSI] = (IB_QP_PKEY_INDEX		|
						IB_QP_QKEY),
			}
		},
	},
	[IB_QPS_INIT]  = {
		[IB_QPS_RESET] = { .valid = 1 },
		[IB_QPS_ERR] =   { .valid = 1 },
		[IB_QPS_INIT]  = {
			.valid = 1,
			.opt_param = {
				[IB_QPT_UD]  = (IB_QP_PKEY_INDEX		|
						IB_QP_PORT			|
						IB_QP_QKEY),
				[IB_QPT_UC]  = (IB_QP_PKEY_INDEX		|
						IB_QP_PORT			|
						IB_QP_ACCESS_FLAGS),
				[IB_QPT_RC]  = (IB_QP_PKEY_INDEX		|
						IB_QP_PORT			|
						IB_QP_ACCESS_FLAGS),
				[IB_QPT_XRC_INI] = (IB_QP_PKEY_INDEX		|
						IB_QP_PORT			|
						IB_QP_ACCESS_FLAGS),
				[IB_QPT_XRC_TGT] = (IB_QP_PKEY_INDEX		|
						IB_QP_PORT			|
						IB_QP_ACCESS_FLAGS),
				[IB_QPT_SMI] = (IB_QP_PKEY_INDEX		|
						IB_QP_QKEY),
				[IB_QPT_GSI] = (IB_QP_PKEY_INDEX		|
						IB_QP_QKEY),
			}
		},
		[IB_QPS_RTR]   = {
			.valid = 1,
			.req_param = {
				[IB_QPT_UC]  = (IB_QP_AV			|
						IB_QP_PATH_MTU			|
						IB_QP_DEST_QPN			|
						IB_QP_RQ_PSN),
				[IB_QPT_RC]  = (IB_QP_AV			|
						IB_QP_PATH_MTU			|
						IB_QP_DEST_QPN			|
						IB_QP_RQ_PSN			|
						IB_QP_MAX_DEST_RD_ATOMIC	|
						IB_QP_MIN_RNR_TIMER),
				[IB_QPT_XRC_INI] = (IB_QP_AV			|
						IB_QP_PATH_MTU			|
						IB_QP_DEST_QPN			|
						IB_QP_RQ_PSN),
				[IB_QPT_XRC_TGT] = (IB_QP_AV			|
						IB_QP_PATH_MTU			|
						IB_QP_DEST_QPN			|
						IB_QP_RQ_PSN			|
						IB_QP_MAX_DEST_RD_ATOMIC	|
						IB_QP_MIN_RNR_TIMER),
			},
			.opt_param = {
				 [IB_QPT_UD]  = (IB_QP_PKEY_INDEX		|
						 IB_QP_QKEY),
				 [IB_QPT_UC]  = (IB_QP_ALT_PATH			|
						 IB_QP_ACCESS_FLAGS		|
						 IB_QP_PKEY_INDEX),
				 [IB_QPT_RC]  = (IB_QP_ALT_PATH			|
						 IB_QP_ACCESS_FLAGS		|
						 IB_QP_PKEY_INDEX),
				 [IB_QPT_XRC_INI] = (IB_QP_ALT_PATH		|
						 IB_QP_ACCESS_FLAGS		|
						 IB_QP_PKEY_INDEX),
				 [IB_QPT_XRC_TGT] = (IB_QP_ALT_PATH		|
						 IB_QP_ACCESS_FLAGS		|
						 IB_QP_PKEY_INDEX),
				 [IB_QPT_SMI] = (IB_QP_PKEY_INDEX		|
						 IB_QP_QKEY),
				 [IB_QPT_GSI] = (IB_QP_PKEY_INDEX		|
						 IB_QP_QKEY),
			 },
		},
	},
	[IB_QPS_RTR]   = {
		[IB_QPS_RESET] = { .valid = 1 },
		[IB_QPS_ERR] =   { .valid = 1 },
		[IB_QPS_RTS]   = {
			.valid = 1,
			.req_param = {
				[IB_QPT_UD]  = IB_QP_SQ_PSN,
				[IB_QPT_UC]  = IB_QP_SQ_PSN,
				[IB_QPT_RC]  = (IB_QP_TIMEOUT			|
						IB_QP_RETRY_CNT			|
						IB_QP_RNR_RETRY			|
						IB_QP_SQ_PSN			|
						IB_QP_MAX_QP_RD_ATOMIC),
				[IB_QPT_XRC_INI] = (IB_QP_TIMEOUT		|
						IB_QP_RETRY_CNT			|
						IB_QP_RNR_RETRY			|
						IB_QP_SQ_PSN			|
						IB_QP_MAX_QP_RD_ATOMIC),
				[IB_QPT_XRC_TGT] = (IB_QP_TIMEOUT		|
						IB_QP_SQ_PSN),
				[IB_QPT_SMI] = IB_QP_SQ_PSN,
				[IB_QPT_GSI] = IB_QP_SQ_PSN,
			},
			.opt_param = {
				 [IB_QPT_UD]  = (IB_QP_CUR_STATE		|
						 IB_QP_QKEY),
				 [IB_QPT_UC]  = (IB_QP_CUR_STATE		|
						 IB_QP_ALT_PATH			|
						 IB_QP_ACCESS_FLAGS		|
						 IB_QP_PATH_MIG_STATE),
				 [IB_QPT_RC]  = (IB_QP_CUR_STATE		|
						 IB_QP_ALT_PATH			|
						 IB_QP_ACCESS_FLAGS		|
						 IB_QP_MIN_RNR_TIMER		|
						 IB_QP_PATH_MIG_STATE),
				 [IB_QPT_XRC_INI] = (IB_QP_CUR_STATE		|
						 IB_QP_ALT_PATH			|
						 IB_QP_ACCESS_FLAGS		|
						 IB_QP_PATH_MIG_STATE),
				 [IB_QPT_XRC_TGT] = (IB_QP_CUR_STATE		|
						 IB_QP_ALT_PATH			|
						 IB_QP_ACCESS_FLAGS		|
						 IB_QP_MIN_RNR_TIMER		|
						 IB_QP_PATH_MIG_STATE),
				 [IB_QPT_SMI] = (IB_QP_CUR_STATE		|
						 IB_QP_QKEY),
				 [IB_QPT_GSI] = (IB_QP_CUR_STATE		|
						 IB_QP_QKEY),
				 [IB_QPT_RAW_PACKET] = IB_QP_RATE_LIMIT,
			 }
		}
	},
	[IB_QPS_RTS]   = {
		[IB_QPS_RESET] = { .valid = 1 },
		[IB_QPS_ERR] =   { .valid = 1 },
		[IB_QPS_RTS]   = {
			.valid = 1,
			.opt_param = {
				[IB_QPT_UD]  = (IB_QP_CUR_STATE			|
						IB_QP_QKEY),
				[IB_QPT_UC]  = (IB_QP_CUR_STATE			|
						IB_QP_ACCESS_FLAGS		|
						IB_QP_ALT_PATH			|
						IB_QP_PATH_MIG_STATE),
				[IB_QPT_RC]  = (IB_QP_CUR_STATE			|
						IB_QP_ACCESS_FLAGS		|
						IB_QP_ALT_PATH			|
						IB_QP_PATH_MIG_STATE		|
						IB_QP_MIN_RNR_TIMER),
				[IB_QPT_XRC_INI] = (IB_QP_CUR_STATE		|
						IB_QP_ACCESS_FLAGS		|
						IB_QP_ALT_PATH			|
						IB_QP_PATH_MIG_STATE),
				[IB_QPT_XRC_TGT] = (IB_QP_CUR_STATE		|
						IB_QP_ACCESS_FLAGS		|
						IB_QP_ALT_PATH			|
						IB_QP_PATH_MIG_STATE		|
						IB_QP_MIN_RNR_TIMER),
				[IB_QPT_SMI] = (IB_QP_CUR_STATE			|
						IB_QP_QKEY),
				[IB_QPT_GSI] = (IB_QP_CUR_STATE			|
						IB_QP_QKEY),
				[IB_QPT_RAW_PACKET] = IB_QP_RATE_LIMIT,
			}
		},
		[IB_QPS_SQD]   = {
			.valid = 1,
			.opt_param = {
				[IB_QPT_UD]  = IB_QP_EN_SQD_ASYNC_NOTIFY,
				[IB_QPT_UC]  = IB_QP_EN_SQD_ASYNC_NOTIFY,
				[IB_QPT_RC]  = IB_QP_EN_SQD_ASYNC_NOTIFY,
				[IB_QPT_XRC_INI] = IB_QP_EN_SQD_ASYNC_NOTIFY,
				[IB_QPT_XRC_TGT] = IB_QP_EN_SQD_ASYNC_NOTIFY, /* ??? */
				[IB_QPT_SMI] = IB_QP_EN_SQD_ASYNC_NOTIFY,
				[IB_QPT_GSI] = IB_QP_EN_SQD_ASYNC_NOTIFY
			}
		},
	},
	[IB_QPS_SQD]   = {
		[IB_QPS_RESET] = { .valid = 1 },
		[IB_QPS_ERR] =   { .valid = 1 },
		[IB_QPS_RTS]   = {
			.valid = 1,
			.opt_param = {
				[IB_QPT_UD]  = (IB_QP_CUR_STATE			|
						IB_QP_QKEY),
				[IB_QPT_UC]  = (IB_QP_CUR_STATE			|
						IB_QP_ALT_PATH			|
						IB_QP_ACCESS_FLAGS		|
						IB_QP_PATH_MIG_STATE),
				[IB_QPT_RC]  = (IB_QP_CUR_STATE			|
						IB_QP_ALT_PATH			|
						IB_QP_ACCESS_FLAGS		|
						IB_QP_MIN_RNR_TIMER		|
						IB_QP_PATH_MIG_STATE),
				[IB_QPT_XRC_INI] = (IB_QP_CUR_STATE		|
						IB_QP_ALT_PATH			|
						IB_QP_ACCESS_FLAGS		|
						IB_QP_PATH_MIG_STATE),
				[IB_QPT_XRC_TGT] = (IB_QP_CUR_STATE		|
						IB_QP_ALT_PATH			|
						IB_QP_ACCESS_FLAGS		|
						IB_QP_MIN_RNR_TIMER		|
						IB_QP_PATH_MIG_STATE),
				[IB_QPT_SMI] = (IB_QP_CUR_STATE			|
						IB_QP_QKEY),
				[IB_QPT_GSI] = (IB_QP_CUR_STATE			|
						IB_QP_QKEY),
			}
		},
		[IB_QPS_SQD]   = {
			.valid = 1,
			.opt_param = {
				[IB_QPT_UD]  = (IB_QP_PKEY_INDEX		|
						IB_QP_QKEY),
				[IB_QPT_UC]  = (IB_QP_AV			|
						IB_QP_ALT_PATH			|
						IB_QP_ACCESS_FLAGS		|
						IB_QP_PKEY_INDEX		|
						IB_QP_PATH_MIG_STATE),
				[IB_QPT_RC]  = (IB_QP_PORT			|
						IB_QP_AV			|
						IB_QP_TIMEOUT			|
						IB_QP_RETRY_CNT			|
						IB_QP_RNR_RETRY			|
						IB_QP_MAX_QP_RD_ATOMIC		|
						IB_QP_MAX_DEST_RD_ATOMIC	|
						IB_QP_ALT_PATH			|
						IB_QP_ACCESS_FLAGS		|
						IB_QP_PKEY_INDEX		|
						IB_QP_MIN_RNR_TIMER		|
						IB_QP_PATH_MIG_STATE),
				[IB_QPT_XRC_INI] = (IB_QP_PORT			|
						IB_QP_AV			|
						IB_QP_TIMEOUT			|
						IB_QP_RETRY_CNT			|
						IB_QP_RNR_RETRY			|
						IB_QP_MAX_QP_RD_ATOMIC		|
						IB_QP_ALT_PATH			|
						IB_QP_ACCESS_FLAGS		|
						IB_QP_PKEY_INDEX		|
						IB_QP_PATH_MIG_STATE),
				[IB_QPT_XRC_TGT] = (IB_QP_PORT			|
						IB_QP_AV			|
						IB_QP_TIMEOUT			|
						IB_QP_MAX_DEST_RD_ATOMIC	|
						IB_QP_ALT_PATH			|
						IB_QP_ACCESS_FLAGS		|
						IB_QP_PKEY_INDEX		|
						IB_QP_MIN_RNR_TIMER		|
						IB_QP_PATH_MIG_STATE),
				[IB_QPT_SMI] = (IB_QP_PKEY_INDEX		|
						IB_QP_QKEY),
				[IB_QPT_GSI] = (IB_QP_PKEY_INDEX		|
						IB_QP_QKEY),
			}
		}
	},
	[IB_QPS_SQE]   = {
		[IB_QPS_RESET] = { .valid = 1 },
		[IB_QPS_ERR] =   { .valid = 1 },
		[IB_QPS_RTS]   = {
			.valid = 1,
			.opt_param = {
				[IB_QPT_UD]  = (IB_QP_CUR_STATE			|
						IB_QP_QKEY),
				[IB_QPT_UC]  = (IB_QP_CUR_STATE			|
						IB_QP_ACCESS_FLAGS),
				[IB_QPT_SMI] = (IB_QP_CUR_STATE			|
						IB_QP_QKEY),
				[IB_QPT_GSI] = (IB_QP_CUR_STATE			|
						IB_QP_QKEY),
			}
		}
	},
	[IB_QPS_ERR] = {
		[IB_QPS_RESET] = { .valid = 1 },
		[IB_QPS_ERR] =   { .valid = 1 }
	}
};

int ib_modify_qp_is_ok(enum ib_qp_state cur_state, enum ib_qp_state next_state,
		       enum ib_qp_type type, enum ib_qp_attr_mask mask,
		       enum rdma_link_layer ll)
{
	enum ib_qp_attr_mask req_param, opt_param;

	if (cur_state  < 0 || cur_state  > IB_QPS_ERR ||
	    next_state < 0 || next_state > IB_QPS_ERR)
		return 0;

	if (mask & IB_QP_CUR_STATE  &&
	    cur_state != IB_QPS_RTR && cur_state != IB_QPS_RTS &&
	    cur_state != IB_QPS_SQD && cur_state != IB_QPS_SQE)
		return 0;

	if (!qp_state_table[cur_state][next_state].valid)
		return 0;

	req_param = qp_state_table[cur_state][next_state].req_param[type];
	opt_param = qp_state_table[cur_state][next_state].opt_param[type];

	if ((mask & req_param) != req_param)
		return 0;

	if (mask & ~(req_param | opt_param | IB_QP_STATE))
		return 0;

	return 1;
}
EXPORT_SYMBOL(ib_modify_qp_is_ok);

int ib_resolve_eth_dmac(struct ib_device *device,
			struct rdma_ah_attr *ah_attr)
{
	int           ret = 0;
	struct ib_global_route *grh;

	if (!rdma_is_port_valid(device, rdma_ah_get_port_num(ah_attr)))
		return -EINVAL;

	if (ah_attr->type != RDMA_AH_ATTR_TYPE_ROCE)
		return 0;

	grh = rdma_ah_retrieve_grh(ah_attr);

	if (rdma_link_local_addr((struct in6_addr *)grh->dgid.raw)) {
		rdma_get_ll_mac((struct in6_addr *)grh->dgid.raw,
				ah_attr->roce.dmac);
		return 0;
	}
	if (rdma_is_multicast_addr((struct in6_addr *)ah_attr->grh.dgid.raw)) {
		if (ipv6_addr_v4mapped((struct in6_addr *)ah_attr->grh.dgid.raw)) {
			__be32 addr = 0;

			memcpy(&addr, ah_attr->grh.dgid.raw + 12, 4);
			ip_eth_mc_map(addr, (char *)ah_attr->roce.dmac);
		} else {
			ipv6_eth_mc_map((struct in6_addr *)ah_attr->grh.dgid.raw,
					(char *)ah_attr->roce.dmac);
		}
	} else {
		union ib_gid		sgid;
		struct ib_gid_attr	sgid_attr;
		int			ifindex;
		int			hop_limit;

		ret = ib_query_gid(device,
				   rdma_ah_get_port_num(ah_attr),
				   grh->sgid_index,
				   &sgid, &sgid_attr);

		if (ret || !sgid_attr.ndev) {
			if (!ret)
				ret = -ENXIO;
			goto out;
		}

		ifindex = sgid_attr.ndev->ifindex;

		ret =
		rdma_addr_find_l2_eth_by_grh(&sgid, &grh->dgid,
					     ah_attr->roce.dmac,
					     NULL, &ifindex, &hop_limit);

		dev_put(sgid_attr.ndev);

		grh->hop_limit = hop_limit;
	}
out:
	return ret;
}
EXPORT_SYMBOL(ib_resolve_eth_dmac);

/**
 * ib_modify_qp_with_udata - Modifies the attributes for the specified QP.
 * @qp: The QP to modify.
 * @attr: On input, specifies the QP attributes to modify.  On output,
 *   the current values of selected QP attributes are returned.
 * @attr_mask: A bit-mask used to specify which attributes of the QP
 *   are being modified.
 * @udata: pointer to user's input output buffer information
 *   are being modified.
 * It returns 0 on success and returns appropriate error code on error.
 */
int ib_modify_qp_with_udata(struct ib_qp *qp, struct ib_qp_attr *attr,
			    int attr_mask, struct ib_udata *udata)
{
	int ret;

	if (attr_mask & IB_QP_AV) {
		ret = ib_resolve_eth_dmac(qp->device, &attr->ah_attr);
		if (ret)
			return ret;
	}
	ret = ib_security_modify_qp(qp, attr, attr_mask, udata);
	if (!ret && (attr_mask & IB_QP_PORT))
		qp->port = attr->port_num;

	return ret;
}
EXPORT_SYMBOL(ib_modify_qp_with_udata);

int ib_get_eth_speed(struct ib_device *dev, u8 port_num, u8 *speed, u8 *width)
{
	int rc;
	u32 netdev_speed;
	struct net_device *netdev;
	struct ethtool_link_ksettings lksettings;

	if (rdma_port_get_link_layer(dev, port_num) != IB_LINK_LAYER_ETHERNET)
		return -EINVAL;

	if (!dev->get_netdev)
		return -EOPNOTSUPP;

	netdev = dev->get_netdev(dev, port_num);
	if (!netdev)
		return -ENODEV;

	rtnl_lock();
	rc = __ethtool_get_link_ksettings(netdev, &lksettings);
	rtnl_unlock();

	dev_put(netdev);

	if (!rc) {
		netdev_speed = lksettings.base.speed;
	} else {
		netdev_speed = SPEED_1000;
		pr_warn("%s speed is unknown, defaulting to %d\n", netdev->name,
			netdev_speed);
	}

	if (netdev_speed <= SPEED_1000) {
		*width = IB_WIDTH_1X;
		*speed = IB_SPEED_SDR;
	} else if (netdev_speed <= SPEED_10000) {
		*width = IB_WIDTH_1X;
		*speed = IB_SPEED_FDR10;
	} else if (netdev_speed <= SPEED_20000) {
		*width = IB_WIDTH_4X;
		*speed = IB_SPEED_DDR;
	} else if (netdev_speed <= SPEED_25000) {
		*width = IB_WIDTH_1X;
		*speed = IB_SPEED_EDR;
	} else if (netdev_speed <= SPEED_40000) {
		*width = IB_WIDTH_4X;
		*speed = IB_SPEED_FDR10;
	} else {
		*width = IB_WIDTH_4X;
		*speed = IB_SPEED_EDR;
	}

	return 0;
}
EXPORT_SYMBOL(ib_get_eth_speed);

int ib_modify_qp(struct ib_qp *qp,
		 struct ib_qp_attr *qp_attr,
		 int qp_attr_mask)
{
	return ib_modify_qp_with_udata(qp, qp_attr, qp_attr_mask, NULL);
}
EXPORT_SYMBOL(ib_modify_qp);

int ib_query_qp(struct ib_qp *qp,
		struct ib_qp_attr *qp_attr,
		int qp_attr_mask,
		struct ib_qp_init_attr *qp_init_attr)
{
	return qp->device->query_qp ?
		qp->device->query_qp(qp->real_qp, qp_attr, qp_attr_mask, qp_init_attr) :
		-ENOSYS;
}
EXPORT_SYMBOL(ib_query_qp);

int ib_close_qp(struct ib_qp *qp)
{
	struct ib_qp *real_qp;
	unsigned long flags;

	real_qp = qp->real_qp;
	if (real_qp == qp)
		return -EINVAL;

	spin_lock_irqsave(&real_qp->device->event_handler_lock, flags);
	list_del(&qp->open_list);
	spin_unlock_irqrestore(&real_qp->device->event_handler_lock, flags);

	atomic_dec(&real_qp->usecnt);
	ib_close_shared_qp_security(qp->qp_sec);
	kfree(qp);

	return 0;
}
EXPORT_SYMBOL(ib_close_qp);

static int __ib_destroy_shared_qp(struct ib_qp *qp)
{
	struct ib_xrcd *xrcd;
	struct ib_qp *real_qp;
	int ret;

	real_qp = qp->real_qp;
	xrcd = real_qp->xrcd;

	mutex_lock(&xrcd->tgt_qp_mutex);
	ib_close_qp(qp);
	if (atomic_read(&real_qp->usecnt) == 0)
		list_del(&real_qp->xrcd_list);
	else
		real_qp = NULL;
	mutex_unlock(&xrcd->tgt_qp_mutex);

	if (real_qp) {
		ret = ib_destroy_qp(real_qp);
		if (!ret)
			atomic_dec(&xrcd->usecnt);
		else
			__ib_insert_xrcd_qp(xrcd, real_qp);
	}

	return 0;
}

int ib_destroy_qp(struct ib_qp *qp)
{
	struct ib_pd *pd;
	struct ib_cq *scq, *rcq;
	struct ib_srq *srq;
	struct ib_rwq_ind_table *ind_tbl;
	struct ib_qp_security *sec;
	int ret;

	WARN_ON_ONCE(qp->mrs_used > 0);

	if (atomic_read(&qp->usecnt))
		return -EBUSY;

	if (qp->real_qp != qp)
		return __ib_destroy_shared_qp(qp);

	pd   = qp->pd;
	scq  = qp->send_cq;
	rcq  = qp->recv_cq;
	srq  = qp->srq;
	ind_tbl = qp->rwq_ind_tbl;
	sec  = qp->qp_sec;
	if (sec)
		ib_destroy_qp_security_begin(sec);

	if (!qp->uobject)
		rdma_rw_cleanup_mrs(qp);

	ret = qp->device->destroy_qp(qp);
	if (!ret) {
		if (pd)
			atomic_dec(&pd->usecnt);
		if (scq)
			atomic_dec(&scq->usecnt);
		if (rcq)
			atomic_dec(&rcq->usecnt);
		if (srq)
			atomic_dec(&srq->usecnt);
		if (ind_tbl)
			atomic_dec(&ind_tbl->usecnt);
		if (sec)
			ib_destroy_qp_security_end(sec);
	} else {
		if (sec)
			ib_destroy_qp_security_abort(sec);
	}

	return ret;
}
EXPORT_SYMBOL(ib_destroy_qp);

/* Completion queues */

struct ib_cq *ib_create_cq(struct ib_device *device,
			   ib_comp_handler comp_handler,
			   void (*event_handler)(struct ib_event *, void *),
			   void *cq_context,
			   const struct ib_cq_init_attr *cq_attr)
{
	struct ib_cq *cq;

	cq = device->create_cq(device, cq_attr, NULL, NULL);

	if (!IS_ERR(cq)) {
		cq->device        = device;
		cq->uobject       = NULL;
		cq->comp_handler  = comp_handler;
		cq->event_handler = event_handler;
		cq->cq_context    = cq_context;
		atomic_set(&cq->usecnt, 0);
	}

	return cq;
}
EXPORT_SYMBOL(ib_create_cq);

int ib_modify_cq(struct ib_cq *cq, u16 cq_count, u16 cq_period)
{
	return cq->device->modify_cq ?
		cq->device->modify_cq(cq, cq_count, cq_period) : -ENOSYS;
}
EXPORT_SYMBOL(ib_modify_cq);

int ib_destroy_cq(struct ib_cq *cq)
{
	if (atomic_read(&cq->usecnt))
		return -EBUSY;

	return cq->device->destroy_cq(cq);
}
EXPORT_SYMBOL(ib_destroy_cq);

int ib_resize_cq(struct ib_cq *cq, int cqe)
{
	return cq->device->resize_cq ?
		cq->device->resize_cq(cq, cqe, NULL) : -ENOSYS;
}
EXPORT_SYMBOL(ib_resize_cq);

/* Memory regions */

int ib_dereg_mr(struct ib_mr *mr)
{
	struct ib_pd *pd = mr->pd;
	int ret;

	ret = mr->device->dereg_mr(mr);
	if (!ret)
		atomic_dec(&pd->usecnt);

	return ret;
}
EXPORT_SYMBOL(ib_dereg_mr);

/**
 * ib_alloc_mr() - Allocates a memory region
 * @pd:            protection domain associated with the region
 * @mr_type:       memory region type
 * @max_num_sg:    maximum sg entries available for registration.
 *
 * Notes:
 * Memory registeration page/sg lists must not exceed max_num_sg.
 * For mr_type IB_MR_TYPE_MEM_REG, the total length cannot exceed
 * max_num_sg * used_page_size.
 *
 */
struct ib_mr *ib_alloc_mr(struct ib_pd *pd,
			  enum ib_mr_type mr_type,
			  u32 max_num_sg)
{
	struct ib_mr *mr;

	if (!pd->device->alloc_mr)
		return ERR_PTR(-ENOSYS);

	mr = pd->device->alloc_mr(pd, mr_type, max_num_sg);
	if (!IS_ERR(mr)) {
		mr->device  = pd->device;
		mr->pd      = pd;
		mr->uobject = NULL;
		atomic_inc(&pd->usecnt);
		mr->need_inval = false;
	}

	return mr;
}
EXPORT_SYMBOL(ib_alloc_mr);

/* "Fast" memory regions */

struct ib_fmr *ib_alloc_fmr(struct ib_pd *pd,
			    int mr_access_flags,
			    struct ib_fmr_attr *fmr_attr)
{
	struct ib_fmr *fmr;

	if (!pd->device->alloc_fmr)
		return ERR_PTR(-ENOSYS);

	fmr = pd->device->alloc_fmr(pd, mr_access_flags, fmr_attr);
	if (!IS_ERR(fmr)) {
		fmr->device = pd->device;
		fmr->pd     = pd;
		atomic_inc(&pd->usecnt);
	}

	return fmr;
}
EXPORT_SYMBOL(ib_alloc_fmr);

int ib_unmap_fmr(struct list_head *fmr_list)
{
	struct ib_fmr *fmr;

	if (list_empty(fmr_list))
		return 0;

	fmr = list_entry(fmr_list->next, struct ib_fmr, list);
	return fmr->device->unmap_fmr(fmr_list);
}
EXPORT_SYMBOL(ib_unmap_fmr);

int ib_dealloc_fmr(struct ib_fmr *fmr)
{
	struct ib_pd *pd;
	int ret;

	pd = fmr->pd;
	ret = fmr->device->dealloc_fmr(fmr);
	if (!ret)
		atomic_dec(&pd->usecnt);

	return ret;
}
EXPORT_SYMBOL(ib_dealloc_fmr);

/* Multicast groups */

static bool is_valid_mcast_lid(struct ib_qp *qp, u16 lid)
{
	struct ib_qp_init_attr init_attr = {};
	struct ib_qp_attr attr = {};
	int num_eth_ports = 0;
	int port;

	/* If QP state >= init, it is assigned to a port and we can check this
	 * port only.
	 */
	if (!ib_query_qp(qp, &attr, IB_QP_STATE | IB_QP_PORT, &init_attr)) {
		if (attr.qp_state >= IB_QPS_INIT) {
			if (rdma_port_get_link_layer(qp->device, attr.port_num) !=
			    IB_LINK_LAYER_INFINIBAND)
				return true;
			goto lid_check;
		}
	}

	/* Can't get a quick answer, iterate over all ports */
	for (port = 0; port < qp->device->phys_port_cnt; port++)
		if (rdma_port_get_link_layer(qp->device, port) !=
		    IB_LINK_LAYER_INFINIBAND)
			num_eth_ports++;

	/* If we have at lease one Ethernet port, RoCE annex declares that
	 * multicast LID should be ignored. We can't tell at this step if the
	 * QP belongs to an IB or Ethernet port.
	 */
	if (num_eth_ports)
		return true;

	/* If all the ports are IB, we can check according to IB spec. */
lid_check:
	return !(lid < be16_to_cpu(IB_MULTICAST_LID_BASE) ||
		 lid == be16_to_cpu(IB_LID_PERMISSIVE));
}

int ib_attach_mcast(struct ib_qp *qp, union ib_gid *gid, u16 lid)
{
	int ret;

	if (!qp->device->attach_mcast)
		return -ENOSYS;
<<<<<<< HEAD
	if (gid->raw[0] != 0xff || qp->qp_type != IB_QPT_UD ||
	    lid < be16_to_cpu(IB_MULTICAST_LID_BASE) ||
	    lid == be16_to_cpu(IB_LID_PERMISSIVE))
=======

	if (!rdma_is_multicast_addr((struct in6_addr *)gid->raw) ||
	    qp->qp_type != IB_QPT_UD || !is_valid_mcast_lid(qp, lid))
>>>>>>> cb313370
		return -EINVAL;

	ret = qp->device->attach_mcast(qp, gid, lid);
	if (!ret)
		atomic_inc(&qp->usecnt);
	return ret;
}
EXPORT_SYMBOL(ib_attach_mcast);

int ib_detach_mcast(struct ib_qp *qp, union ib_gid *gid, u16 lid)
{
	int ret;

	if (!qp->device->detach_mcast)
		return -ENOSYS;
<<<<<<< HEAD
	if (gid->raw[0] != 0xff || qp->qp_type != IB_QPT_UD ||
	    lid < be16_to_cpu(IB_MULTICAST_LID_BASE) ||
	    lid == be16_to_cpu(IB_LID_PERMISSIVE))
=======

	if (!rdma_is_multicast_addr((struct in6_addr *)gid->raw) ||
	    qp->qp_type != IB_QPT_UD || !is_valid_mcast_lid(qp, lid))
>>>>>>> cb313370
		return -EINVAL;

	ret = qp->device->detach_mcast(qp, gid, lid);
	if (!ret)
		atomic_dec(&qp->usecnt);
	return ret;
}
EXPORT_SYMBOL(ib_detach_mcast);

struct ib_xrcd *ib_alloc_xrcd(struct ib_device *device)
{
	struct ib_xrcd *xrcd;

	if (!device->alloc_xrcd)
		return ERR_PTR(-ENOSYS);

	xrcd = device->alloc_xrcd(device, NULL, NULL);
	if (!IS_ERR(xrcd)) {
		xrcd->device = device;
		xrcd->inode = NULL;
		atomic_set(&xrcd->usecnt, 0);
		mutex_init(&xrcd->tgt_qp_mutex);
		INIT_LIST_HEAD(&xrcd->tgt_qp_list);
	}

	return xrcd;
}
EXPORT_SYMBOL(ib_alloc_xrcd);

int ib_dealloc_xrcd(struct ib_xrcd *xrcd)
{
	struct ib_qp *qp;
	int ret;

	if (atomic_read(&xrcd->usecnt))
		return -EBUSY;

	while (!list_empty(&xrcd->tgt_qp_list)) {
		qp = list_entry(xrcd->tgt_qp_list.next, struct ib_qp, xrcd_list);
		ret = ib_destroy_qp(qp);
		if (ret)
			return ret;
	}

	return xrcd->device->dealloc_xrcd(xrcd);
}
EXPORT_SYMBOL(ib_dealloc_xrcd);

/**
 * ib_create_wq - Creates a WQ associated with the specified protection
 * domain.
 * @pd: The protection domain associated with the WQ.
 * @wq_init_attr: A list of initial attributes required to create the
 * WQ. If WQ creation succeeds, then the attributes are updated to
 * the actual capabilities of the created WQ.
 *
 * wq_init_attr->max_wr and wq_init_attr->max_sge determine
 * the requested size of the WQ, and set to the actual values allocated
 * on return.
 * If ib_create_wq() succeeds, then max_wr and max_sge will always be
 * at least as large as the requested values.
 */
struct ib_wq *ib_create_wq(struct ib_pd *pd,
			   struct ib_wq_init_attr *wq_attr)
{
	struct ib_wq *wq;

	if (!pd->device->create_wq)
		return ERR_PTR(-ENOSYS);

	wq = pd->device->create_wq(pd, wq_attr, NULL);
	if (!IS_ERR(wq)) {
		wq->event_handler = wq_attr->event_handler;
		wq->wq_context = wq_attr->wq_context;
		wq->wq_type = wq_attr->wq_type;
		wq->cq = wq_attr->cq;
		wq->device = pd->device;
		wq->pd = pd;
		wq->uobject = NULL;
		atomic_inc(&pd->usecnt);
		atomic_inc(&wq_attr->cq->usecnt);
		atomic_set(&wq->usecnt, 0);
	}
	return wq;
}
EXPORT_SYMBOL(ib_create_wq);

/**
 * ib_destroy_wq - Destroys the specified WQ.
 * @wq: The WQ to destroy.
 */
int ib_destroy_wq(struct ib_wq *wq)
{
	int err;
	struct ib_cq *cq = wq->cq;
	struct ib_pd *pd = wq->pd;

	if (atomic_read(&wq->usecnt))
		return -EBUSY;

	err = wq->device->destroy_wq(wq);
	if (!err) {
		atomic_dec(&pd->usecnt);
		atomic_dec(&cq->usecnt);
	}
	return err;
}
EXPORT_SYMBOL(ib_destroy_wq);

/**
 * ib_modify_wq - Modifies the specified WQ.
 * @wq: The WQ to modify.
 * @wq_attr: On input, specifies the WQ attributes to modify.
 * @wq_attr_mask: A bit-mask used to specify which attributes of the WQ
 *   are being modified.
 * On output, the current values of selected WQ attributes are returned.
 */
int ib_modify_wq(struct ib_wq *wq, struct ib_wq_attr *wq_attr,
		 u32 wq_attr_mask)
{
	int err;

	if (!wq->device->modify_wq)
		return -ENOSYS;

	err = wq->device->modify_wq(wq, wq_attr, wq_attr_mask, NULL);
	return err;
}
EXPORT_SYMBOL(ib_modify_wq);

/*
 * ib_create_rwq_ind_table - Creates a RQ Indirection Table.
 * @device: The device on which to create the rwq indirection table.
 * @ib_rwq_ind_table_init_attr: A list of initial attributes required to
 * create the Indirection Table.
 *
 * Note: The life time of ib_rwq_ind_table_init_attr->ind_tbl is not less
 *	than the created ib_rwq_ind_table object and the caller is responsible
 *	for its memory allocation/free.
 */
struct ib_rwq_ind_table *ib_create_rwq_ind_table(struct ib_device *device,
						 struct ib_rwq_ind_table_init_attr *init_attr)
{
	struct ib_rwq_ind_table *rwq_ind_table;
	int i;
	u32 table_size;

	if (!device->create_rwq_ind_table)
		return ERR_PTR(-ENOSYS);

	table_size = (1 << init_attr->log_ind_tbl_size);
	rwq_ind_table = device->create_rwq_ind_table(device,
				init_attr, NULL);
	if (IS_ERR(rwq_ind_table))
		return rwq_ind_table;

	rwq_ind_table->ind_tbl = init_attr->ind_tbl;
	rwq_ind_table->log_ind_tbl_size = init_attr->log_ind_tbl_size;
	rwq_ind_table->device = device;
	rwq_ind_table->uobject = NULL;
	atomic_set(&rwq_ind_table->usecnt, 0);

	for (i = 0; i < table_size; i++)
		atomic_inc(&rwq_ind_table->ind_tbl[i]->usecnt);

	return rwq_ind_table;
}
EXPORT_SYMBOL(ib_create_rwq_ind_table);

/*
 * ib_destroy_rwq_ind_table - Destroys the specified Indirection Table.
 * @wq_ind_table: The Indirection Table to destroy.
*/
int ib_destroy_rwq_ind_table(struct ib_rwq_ind_table *rwq_ind_table)
{
	int err, i;
	u32 table_size = (1 << rwq_ind_table->log_ind_tbl_size);
	struct ib_wq **ind_tbl = rwq_ind_table->ind_tbl;

	if (atomic_read(&rwq_ind_table->usecnt))
		return -EBUSY;

	err = rwq_ind_table->device->destroy_rwq_ind_table(rwq_ind_table);
	if (!err) {
		for (i = 0; i < table_size; i++)
			atomic_dec(&ind_tbl[i]->usecnt);
	}

	return err;
}
EXPORT_SYMBOL(ib_destroy_rwq_ind_table);

struct ib_flow *ib_create_flow(struct ib_qp *qp,
			       struct ib_flow_attr *flow_attr,
			       int domain)
{
	struct ib_flow *flow_id;
	if (!qp->device->create_flow)
		return ERR_PTR(-ENOSYS);

	flow_id = qp->device->create_flow(qp, flow_attr, domain);
	if (!IS_ERR(flow_id)) {
		atomic_inc(&qp->usecnt);
		flow_id->qp = qp;
	}
	return flow_id;
}
EXPORT_SYMBOL(ib_create_flow);

int ib_destroy_flow(struct ib_flow *flow_id)
{
	int err;
	struct ib_qp *qp = flow_id->qp;

	err = qp->device->destroy_flow(flow_id);
	if (!err)
		atomic_dec(&qp->usecnt);
	return err;
}
EXPORT_SYMBOL(ib_destroy_flow);

int ib_check_mr_status(struct ib_mr *mr, u32 check_mask,
		       struct ib_mr_status *mr_status)
{
	return mr->device->check_mr_status ?
		mr->device->check_mr_status(mr, check_mask, mr_status) : -ENOSYS;
}
EXPORT_SYMBOL(ib_check_mr_status);

int ib_set_vf_link_state(struct ib_device *device, int vf, u8 port,
			 int state)
{
	if (!device->set_vf_link_state)
		return -ENOSYS;

	return device->set_vf_link_state(device, vf, port, state);
}
EXPORT_SYMBOL(ib_set_vf_link_state);

int ib_get_vf_config(struct ib_device *device, int vf, u8 port,
		     struct ifla_vf_info *info)
{
	if (!device->get_vf_config)
		return -ENOSYS;

	return device->get_vf_config(device, vf, port, info);
}
EXPORT_SYMBOL(ib_get_vf_config);

int ib_get_vf_stats(struct ib_device *device, int vf, u8 port,
		    struct ifla_vf_stats *stats)
{
	if (!device->get_vf_stats)
		return -ENOSYS;

	return device->get_vf_stats(device, vf, port, stats);
}
EXPORT_SYMBOL(ib_get_vf_stats);

int ib_set_vf_guid(struct ib_device *device, int vf, u8 port, u64 guid,
		   int type)
{
	if (!device->set_vf_guid)
		return -ENOSYS;

	return device->set_vf_guid(device, vf, port, guid, type);
}
EXPORT_SYMBOL(ib_set_vf_guid);

/**
 * ib_map_mr_sg() - Map the largest prefix of a dma mapped SG list
 *     and set it the memory region.
 * @mr:            memory region
 * @sg:            dma mapped scatterlist
 * @sg_nents:      number of entries in sg
 * @sg_offset:     offset in bytes into sg
 * @page_size:     page vector desired page size
 *
 * Constraints:
 * - The first sg element is allowed to have an offset.
 * - Each sg element must either be aligned to page_size or virtually
 *   contiguous to the previous element. In case an sg element has a
 *   non-contiguous offset, the mapping prefix will not include it.
 * - The last sg element is allowed to have length less than page_size.
 * - If sg_nents total byte length exceeds the mr max_num_sge * page_size
 *   then only max_num_sg entries will be mapped.
 * - If the MR was allocated with type IB_MR_TYPE_SG_GAPS, none of these
 *   constraints holds and the page_size argument is ignored.
 *
 * Returns the number of sg elements that were mapped to the memory region.
 *
 * After this completes successfully, the  memory region
 * is ready for registration.
 */
int ib_map_mr_sg(struct ib_mr *mr, struct scatterlist *sg, int sg_nents,
		 unsigned int *sg_offset, unsigned int page_size)
{
	if (unlikely(!mr->device->map_mr_sg))
		return -ENOSYS;

	mr->page_size = page_size;

	return mr->device->map_mr_sg(mr, sg, sg_nents, sg_offset);
}
EXPORT_SYMBOL(ib_map_mr_sg);

/**
 * ib_sg_to_pages() - Convert the largest prefix of a sg list
 *     to a page vector
 * @mr:            memory region
 * @sgl:           dma mapped scatterlist
 * @sg_nents:      number of entries in sg
 * @sg_offset_p:   IN:  start offset in bytes into sg
 *                 OUT: offset in bytes for element n of the sg of the first
 *                      byte that has not been processed where n is the return
 *                      value of this function.
 * @set_page:      driver page assignment function pointer
 *
 * Core service helper for drivers to convert the largest
 * prefix of given sg list to a page vector. The sg list
 * prefix converted is the prefix that meet the requirements
 * of ib_map_mr_sg.
 *
 * Returns the number of sg elements that were assigned to
 * a page vector.
 */
int ib_sg_to_pages(struct ib_mr *mr, struct scatterlist *sgl, int sg_nents,
		unsigned int *sg_offset_p, int (*set_page)(struct ib_mr *, u64))
{
	struct scatterlist *sg;
	u64 last_end_dma_addr = 0;
	unsigned int sg_offset = sg_offset_p ? *sg_offset_p : 0;
	unsigned int last_page_off = 0;
	u64 page_mask = ~((u64)mr->page_size - 1);
	int i, ret;

	if (unlikely(sg_nents <= 0 || sg_offset > sg_dma_len(&sgl[0])))
		return -EINVAL;

	mr->iova = sg_dma_address(&sgl[0]) + sg_offset;
	mr->length = 0;

	for_each_sg(sgl, sg, sg_nents, i) {
		u64 dma_addr = sg_dma_address(sg) + sg_offset;
		u64 prev_addr = dma_addr;
		unsigned int dma_len = sg_dma_len(sg) - sg_offset;
		u64 end_dma_addr = dma_addr + dma_len;
		u64 page_addr = dma_addr & page_mask;

		/*
		 * For the second and later elements, check whether either the
		 * end of element i-1 or the start of element i is not aligned
		 * on a page boundary.
		 */
		if (i && (last_page_off != 0 || page_addr != dma_addr)) {
			/* Stop mapping if there is a gap. */
			if (last_end_dma_addr != dma_addr)
				break;

			/*
			 * Coalesce this element with the last. If it is small
			 * enough just update mr->length. Otherwise start
			 * mapping from the next page.
			 */
			goto next_page;
		}

		do {
			ret = set_page(mr, page_addr);
			if (unlikely(ret < 0)) {
				sg_offset = prev_addr - sg_dma_address(sg);
				mr->length += prev_addr - dma_addr;
				if (sg_offset_p)
					*sg_offset_p = sg_offset;
				return i || sg_offset ? i : ret;
			}
			prev_addr = page_addr;
next_page:
			page_addr += mr->page_size;
		} while (page_addr < end_dma_addr);

		mr->length += dma_len;
		last_end_dma_addr = end_dma_addr;
		last_page_off = end_dma_addr & ~page_mask;

		sg_offset = 0;
	}

	if (sg_offset_p)
		*sg_offset_p = 0;
	return i;
}
EXPORT_SYMBOL(ib_sg_to_pages);

struct ib_drain_cqe {
	struct ib_cqe cqe;
	struct completion done;
};

static void ib_drain_qp_done(struct ib_cq *cq, struct ib_wc *wc)
{
	struct ib_drain_cqe *cqe = container_of(wc->wr_cqe, struct ib_drain_cqe,
						cqe);

	complete(&cqe->done);
}

/*
 * Post a WR and block until its completion is reaped for the SQ.
 */
static void __ib_drain_sq(struct ib_qp *qp)
{
	struct ib_cq *cq = qp->send_cq;
	struct ib_qp_attr attr = { .qp_state = IB_QPS_ERR };
	struct ib_drain_cqe sdrain;
	struct ib_send_wr swr = {}, *bad_swr;
	int ret;

	swr.wr_cqe = &sdrain.cqe;
	sdrain.cqe.done = ib_drain_qp_done;
	init_completion(&sdrain.done);

	ret = ib_modify_qp(qp, &attr, IB_QP_STATE);
	if (ret) {
		WARN_ONCE(ret, "failed to drain send queue: %d\n", ret);
		return;
	}

	ret = ib_post_send(qp, &swr, &bad_swr);
	if (ret) {
		WARN_ONCE(ret, "failed to drain send queue: %d\n", ret);
		return;
	}

	if (cq->poll_ctx == IB_POLL_DIRECT)
		while (wait_for_completion_timeout(&sdrain.done, HZ / 10) <= 0)
			ib_process_cq_direct(cq, -1);
	else
		wait_for_completion(&sdrain.done);
}

/*
 * Post a WR and block until its completion is reaped for the RQ.
 */
static void __ib_drain_rq(struct ib_qp *qp)
{
	struct ib_cq *cq = qp->recv_cq;
	struct ib_qp_attr attr = { .qp_state = IB_QPS_ERR };
	struct ib_drain_cqe rdrain;
	struct ib_recv_wr rwr = {}, *bad_rwr;
	int ret;

	rwr.wr_cqe = &rdrain.cqe;
	rdrain.cqe.done = ib_drain_qp_done;
	init_completion(&rdrain.done);

	ret = ib_modify_qp(qp, &attr, IB_QP_STATE);
	if (ret) {
		WARN_ONCE(ret, "failed to drain recv queue: %d\n", ret);
		return;
	}

	ret = ib_post_recv(qp, &rwr, &bad_rwr);
	if (ret) {
		WARN_ONCE(ret, "failed to drain recv queue: %d\n", ret);
		return;
	}

	if (cq->poll_ctx == IB_POLL_DIRECT)
		while (wait_for_completion_timeout(&rdrain.done, HZ / 10) <= 0)
			ib_process_cq_direct(cq, -1);
	else
		wait_for_completion(&rdrain.done);
}

/**
 * ib_drain_sq() - Block until all SQ CQEs have been consumed by the
 *		   application.
 * @qp:            queue pair to drain
 *
 * If the device has a provider-specific drain function, then
 * call that.  Otherwise call the generic drain function
 * __ib_drain_sq().
 *
 * The caller must:
 *
 * ensure there is room in the CQ and SQ for the drain work request and
 * completion.
 *
 * allocate the CQ using ib_alloc_cq().
 *
 * ensure that there are no other contexts that are posting WRs concurrently.
 * Otherwise the drain is not guaranteed.
 */
void ib_drain_sq(struct ib_qp *qp)
{
	if (qp->device->drain_sq)
		qp->device->drain_sq(qp);
	else
		__ib_drain_sq(qp);
}
EXPORT_SYMBOL(ib_drain_sq);

/**
 * ib_drain_rq() - Block until all RQ CQEs have been consumed by the
 *		   application.
 * @qp:            queue pair to drain
 *
 * If the device has a provider-specific drain function, then
 * call that.  Otherwise call the generic drain function
 * __ib_drain_rq().
 *
 * The caller must:
 *
 * ensure there is room in the CQ and RQ for the drain work request and
 * completion.
 *
 * allocate the CQ using ib_alloc_cq().
 *
 * ensure that there are no other contexts that are posting WRs concurrently.
 * Otherwise the drain is not guaranteed.
 */
void ib_drain_rq(struct ib_qp *qp)
{
	if (qp->device->drain_rq)
		qp->device->drain_rq(qp);
	else
		__ib_drain_rq(qp);
}
EXPORT_SYMBOL(ib_drain_rq);

/**
 * ib_drain_qp() - Block until all CQEs have been consumed by the
 *		   application on both the RQ and SQ.
 * @qp:            queue pair to drain
 *
 * The caller must:
 *
 * ensure there is room in the CQ(s), SQ, and RQ for drain work requests
 * and completions.
 *
 * allocate the CQs using ib_alloc_cq().
 *
 * ensure that there are no other contexts that are posting WRs concurrently.
 * Otherwise the drain is not guaranteed.
 */
void ib_drain_qp(struct ib_qp *qp)
{
	ib_drain_sq(qp);
	if (!qp->srq)
		ib_drain_rq(qp);
}
EXPORT_SYMBOL(ib_drain_qp);<|MERGE_RESOLUTION|>--- conflicted
+++ resolved
@@ -1678,15 +1678,9 @@
 
 	if (!qp->device->attach_mcast)
 		return -ENOSYS;
-<<<<<<< HEAD
-	if (gid->raw[0] != 0xff || qp->qp_type != IB_QPT_UD ||
-	    lid < be16_to_cpu(IB_MULTICAST_LID_BASE) ||
-	    lid == be16_to_cpu(IB_LID_PERMISSIVE))
-=======
 
 	if (!rdma_is_multicast_addr((struct in6_addr *)gid->raw) ||
 	    qp->qp_type != IB_QPT_UD || !is_valid_mcast_lid(qp, lid))
->>>>>>> cb313370
 		return -EINVAL;
 
 	ret = qp->device->attach_mcast(qp, gid, lid);
@@ -1702,15 +1696,9 @@
 
 	if (!qp->device->detach_mcast)
 		return -ENOSYS;
-<<<<<<< HEAD
-	if (gid->raw[0] != 0xff || qp->qp_type != IB_QPT_UD ||
-	    lid < be16_to_cpu(IB_MULTICAST_LID_BASE) ||
-	    lid == be16_to_cpu(IB_LID_PERMISSIVE))
-=======
 
 	if (!rdma_is_multicast_addr((struct in6_addr *)gid->raw) ||
 	    qp->qp_type != IB_QPT_UD || !is_valid_mcast_lid(qp, lid))
->>>>>>> cb313370
 		return -EINVAL;
 
 	ret = qp->device->detach_mcast(qp, gid, lid);
