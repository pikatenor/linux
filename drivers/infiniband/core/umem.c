--- conflicted
+++ resolved
@@ -119,20 +119,7 @@
 	umem->length     = size;
 	umem->address    = addr;
 	umem->page_shift = PAGE_SHIFT;
-<<<<<<< HEAD
-	/*
-	 * We ask for writable memory if any of the following
-	 * access flags are set.  "Local write" and "remote write"
-	 * obviously require write access.  "Remote atomic" can do
-	 * things like fetch and add, which will modify memory, and
-	 * "MW bind" can change permissions by binding a window.
-	 */
-	umem->writable  = !!(access &
-		(IB_ACCESS_LOCAL_WRITE   | IB_ACCESS_REMOTE_WRITE |
-		 IB_ACCESS_REMOTE_ATOMIC | IB_ACCESS_MW_BIND));
-=======
 	umem->writable   = ib_access_writable(access);
->>>>>>> 1ec8f1f0
 
 	if (access & IB_ACCESS_ON_DEMAND) {
 		ret = ib_umem_odp_get(context, umem, access);
