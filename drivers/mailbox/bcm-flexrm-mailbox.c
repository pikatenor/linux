--- conflicted
+++ resolved
@@ -1381,15 +1381,9 @@
 
 	/* Clear ring flush state */
 	timeout = 1000; /* timeout of 1s */
-<<<<<<< HEAD
-	writel_relaxed(0x0, ring + RING_CONTROL);
-	do {
-		if (!(readl_relaxed(ring + RING_FLUSH_DONE) &
-=======
 	writel_relaxed(0x0, ring->regs + RING_CONTROL);
 	do {
 		if (!(readl_relaxed(ring->regs + RING_FLUSH_DONE) &
->>>>>>> 1ec8f1f0
 		      FLUSH_DONE_MASK))
 			break;
 		mdelay(1);
