--- conflicted
+++ resolved
@@ -485,10 +485,7 @@
 	struct nd_namespace_io *nsio;
 	struct resource res;
 	struct badblocks *bb;
-<<<<<<< HEAD
-=======
 	struct kernfs_node *bb_state;
->>>>>>> cb313370
 
 	if (event != NVDIMM_REVALIDATE_POISON)
 		return;
@@ -500,12 +497,13 @@
 		nd_region = to_nd_region(ndns->dev.parent);
 		nsio = to_nd_namespace_io(&ndns->dev);
 		bb = &nsio->bb;
-<<<<<<< HEAD
+		bb_state = NULL;
 	} else {
 		struct pmem_device *pmem = dev_get_drvdata(dev);
 
 		nd_region = to_region(pmem);
 		bb = &pmem->bb;
+		bb_state = pmem->bb_state;
 
 		if (is_nd_pfn(dev)) {
 			struct nd_pfn *nd_pfn = to_nd_pfn(dev);
@@ -519,39 +517,14 @@
 			ndns = to_ndns(dev);
 		}
 
-=======
-		bb_state = NULL;
-	} else {
-		struct pmem_device *pmem = dev_get_drvdata(dev);
-
-		nd_region = to_region(pmem);
-		bb = &pmem->bb;
-		bb_state = pmem->bb_state;
-
-		if (is_nd_pfn(dev)) {
-			struct nd_pfn *nd_pfn = to_nd_pfn(dev);
-			struct nd_pfn_sb *pfn_sb = nd_pfn->pfn_sb;
-
-			ndns = nd_pfn->ndns;
-			offset = pmem->data_offset +
-					__le32_to_cpu(pfn_sb->start_pad);
-			end_trunc = __le32_to_cpu(pfn_sb->end_trunc);
-		} else {
-			ndns = to_ndns(dev);
-		}
-
->>>>>>> cb313370
 		nsio = to_nd_namespace_io(&ndns->dev);
 	}
 
 	res.start = nsio->res.start + offset;
 	res.end = nsio->res.end - end_trunc;
 	nvdimm_badblocks_populate(nd_region, bb, &res);
-<<<<<<< HEAD
-=======
 	if (bb_state)
 		sysfs_notify_dirent(bb_state);
->>>>>>> cb313370
 }
 
 MODULE_ALIAS("pmem");
