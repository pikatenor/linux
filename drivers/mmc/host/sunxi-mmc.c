--- conflicted
+++ resolved
@@ -489,11 +489,7 @@
 				      cmd->opcode == SD_IO_RW_DIRECT))
 		return;
 
-<<<<<<< HEAD
-	dev_warn(mmc_dev(host->mmc),
-=======
 	dev_dbg(mmc_dev(host->mmc),
->>>>>>> cb313370
 		"smc %d err, cmd %d,%s%s%s%s%s%s%s%s%s%s !!\n",
 		host->mmc->index, cmd->opcode,
 		data ? (data->flags & MMC_DATA_WRITE ? " WR" : " RD") : "",
