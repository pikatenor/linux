--- conflicted
+++ resolved
@@ -419,10 +419,7 @@
 {
 	if (!(host->pm_flags & MMC_PM_IGNORE_PM_NOTIFY))
 		unregister_pm_notifier(&host->pm_notify);
-<<<<<<< HEAD
-
-=======
->>>>>>> 49ae4c73
+
 	mmc_stop_host(host);
 
 #ifdef CONFIG_DEBUG_FS
