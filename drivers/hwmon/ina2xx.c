/*
 * Driver for Texas Instruments INA219, INA226 power monitor chips
 *
 * INA219:
 * Zero Drift Bi-Directional Current/Power Monitor with I2C Interface
 * Datasheet: http://www.ti.com/product/ina219
 *
 * INA220:
 * Bi-Directional Current/Power Monitor with I2C Interface
 * Datasheet: http://www.ti.com/product/ina220
 *
 * INA226:
 * Bi-Directional Current/Power Monitor with I2C Interface
 * Datasheet: http://www.ti.com/product/ina226
 *
 * INA230:
 * Bi-directional Current/Power Monitor with I2C Interface
 * Datasheet: http://www.ti.com/product/ina230
 *
 * Copyright (C) 2012 Lothar Felten <lothar.felten@gmail.com>
 * Thanks to Jan Volkering
 *
 * This program is free software; you can redistribute it and/or modify
 * it under the terms of the GNU General Public License as published by
 * the Free Software Foundation; version 2 of the License.
 */

#include <linux/kernel.h>
#include <linux/module.h>
#include <linux/init.h>
#include <linux/err.h>
#include <linux/slab.h>
#include <linux/i2c.h>
#include <linux/hwmon.h>
#include <linux/hwmon-sysfs.h>
#include <linux/jiffies.h>
#include <linux/of_device.h>
#include <linux/of.h>
#include <linux/delay.h>
#include <linux/util_macros.h>
#include <linux/regmap.h>

#include <linux/platform_data/ina2xx.h>

/* common register definitions */
#define INA2XX_CONFIG			0x00
#define INA2XX_SHUNT_VOLTAGE		0x01 /* readonly */
#define INA2XX_BUS_VOLTAGE		0x02 /* readonly */
#define INA2XX_POWER			0x03 /* readonly */
#define INA2XX_CURRENT			0x04 /* readonly */
#define INA2XX_CALIBRATION		0x05

/* INA226 register definitions */
#define INA226_MASK_ENABLE		0x06
#define INA226_ALERT_LIMIT		0x07
#define INA226_DIE_ID			0xFF

/* register count */
#define INA219_REGISTERS		6
#define INA226_REGISTERS		8

#define INA2XX_MAX_REGISTERS		8

/* settings - depend on use case */
#define INA219_CONFIG_DEFAULT		0x399F	/* PGA=8 */
#define INA226_CONFIG_DEFAULT		0x4527	/* averages=16 */

/* worst case is 68.10 ms (~14.6Hz, ina219) */
#define INA2XX_CONVERSION_RATE		15
#define INA2XX_MAX_DELAY		69 /* worst case delay in ms */

#define INA2XX_RSHUNT_DEFAULT		10000

/* bit mask for reading the averaging setting in the configuration register */
#define INA226_AVG_RD_MASK		0x0E00

#define INA226_READ_AVG(reg)		(((reg) & INA226_AVG_RD_MASK) >> 9)
#define INA226_SHIFT_AVG(val)		((val) << 9)

/* common attrs, ina226 attrs and NULL */
#define INA2XX_MAX_ATTRIBUTE_GROUPS	3

/*
 * Both bus voltage and shunt voltage conversion times for ina226 are set
 * to 0b0100 on POR, which translates to 2200 microseconds in total.
 */
#define INA226_TOTAL_CONV_TIME_DEFAULT	2200

static struct regmap_config ina2xx_regmap_config = {
	.reg_bits = 8,
	.val_bits = 16,
};

enum ina2xx_ids { ina219, ina226 };

struct ina2xx_config {
	u16 config_default;
	int calibration_value;
	int registers;
	int shunt_div;
	int bus_voltage_shift;
	int bus_voltage_lsb;	/* uV */
	int power_lsb_factor;
};

struct ina2xx_data {
	const struct ina2xx_config *config;

	long rshunt;
	long current_lsb_uA;
	long power_lsb_uW;
	struct mutex config_lock;
	struct regmap *regmap;

	const struct attribute_group *groups[INA2XX_MAX_ATTRIBUTE_GROUPS];
};

static const struct ina2xx_config ina2xx_config[] = {
	[ina219] = {
		.config_default = INA219_CONFIG_DEFAULT,
		.calibration_value = 4096,
		.registers = INA219_REGISTERS,
		.shunt_div = 100,
		.bus_voltage_shift = 3,
		.bus_voltage_lsb = 4000,
		.power_lsb_factor = 20,
	},
	[ina226] = {
		.config_default = INA226_CONFIG_DEFAULT,
		.calibration_value = 2048,
		.registers = INA226_REGISTERS,
		.shunt_div = 400,
		.bus_voltage_shift = 0,
		.bus_voltage_lsb = 1250,
		.power_lsb_factor = 25,
	},
};

/*
 * Available averaging rates for ina226. The indices correspond with
 * the bit values expected by the chip (according to the ina226 datasheet,
 * table 3 AVG bit settings, found at
 * http://www.ti.com/lit/ds/symlink/ina226.pdf.
 */
static const int ina226_avg_tab[] = { 1, 4, 16, 64, 128, 256, 512, 1024 };

static int ina226_reg_to_interval(u16 config)
{
	int avg = ina226_avg_tab[INA226_READ_AVG(config)];

	/*
	 * Multiply the total conversion time by the number of averages.
	 * Return the result in milliseconds.
	 */
	return DIV_ROUND_CLOSEST(avg * INA226_TOTAL_CONV_TIME_DEFAULT, 1000);
}

/*
 * Return the new, shifted AVG field value of CONFIG register,
 * to use with regmap_update_bits
 */
static u16 ina226_interval_to_reg(int interval)
{
	int avg, avg_bits;

	avg = DIV_ROUND_CLOSEST(interval * 1000,
				INA226_TOTAL_CONV_TIME_DEFAULT);
	avg_bits = find_closest(avg, ina226_avg_tab,
				ARRAY_SIZE(ina226_avg_tab));

	return INA226_SHIFT_AVG(avg_bits);
}

/*
 * Calibration register is set to the best value, which eliminates
 * truncation errors on calculating current register in hardware.
 * According to datasheet (eq. 3) the best values are 2048 for
 * ina226 and 4096 for ina219. They are hardcoded as calibration_value.
 */
static int ina2xx_calibrate(struct ina2xx_data *data)
{
	return regmap_write(data->regmap, INA2XX_CALIBRATION,
			    data->config->calibration_value);
}

/*
 * Initialize the configuration and calibration registers.
 */
static int ina2xx_init(struct ina2xx_data *data)
{
	int ret = regmap_write(data->regmap, INA2XX_CONFIG,
			       data->config->config_default);
	if (ret < 0)
		return ret;

	return ina2xx_calibrate(data);
}

static int ina2xx_read_reg(struct device *dev, int reg, unsigned int *regval)
{
	struct ina2xx_data *data = dev_get_drvdata(dev);
	int ret, retry;

	dev_dbg(dev, "Starting register %d read\n", reg);

	for (retry = 5; retry; retry--) {

		ret = regmap_read(data->regmap, reg, regval);
		if (ret < 0)
			return ret;

		dev_dbg(dev, "read %d, val = 0x%04x\n", reg, *regval);

		/*
		 * If the current value in the calibration register is 0, the
		 * power and current registers will also remain at 0. In case
		 * the chip has been reset let's check the calibration
		 * register and reinitialize if needed.
		 * We do that extra read of the calibration register if there
		 * is some hint of a chip reset.
		 */
		if (*regval == 0) {
			unsigned int cal;

			ret = regmap_read(data->regmap, INA2XX_CALIBRATION,
					  &cal);
			if (ret < 0)
				return ret;

			if (cal == 0) {
				dev_warn(dev, "chip not calibrated, reinitializing\n");

				ret = ina2xx_init(data);
				if (ret < 0)
					return ret;
				/*
				 * Let's make sure the power and current
				 * registers have been updated before trying
				 * again.
				 */
				msleep(INA2XX_MAX_DELAY);
				continue;
			}
		}
		return 0;
	}

	/*
	 * If we're here then although all write operations succeeded, the
	 * chip still returns 0 in the calibration register. Nothing more we
	 * can do here.
	 */
	dev_err(dev, "unable to reinitialize the chip\n");
	return -ENODEV;
}

static int ina2xx_get_value(struct ina2xx_data *data, u8 reg,
			    unsigned int regval)
{
	int val;

	switch (reg) {
	case INA2XX_SHUNT_VOLTAGE:
		/* signed register */
		val = DIV_ROUND_CLOSEST((s16)regval, data->config->shunt_div);
		break;
	case INA2XX_BUS_VOLTAGE:
		val = (regval >> data->config->bus_voltage_shift)
		  * data->config->bus_voltage_lsb;
		val = DIV_ROUND_CLOSEST(val, 1000);
		break;
	case INA2XX_POWER:
		val = regval * data->power_lsb_uW;
		break;
	case INA2XX_CURRENT:
		/* signed register, result in mA */
<<<<<<< HEAD
		val = regval * data->current_lsb_uA;
=======
		val = (s16)regval * data->current_lsb_uA;
>>>>>>> 1ec8f1f0
		val = DIV_ROUND_CLOSEST(val, 1000);
		break;
	case INA2XX_CALIBRATION:
		val = regval;
		break;
	default:
		/* programmer goofed */
		WARN_ON_ONCE(1);
		val = 0;
		break;
	}

	return val;
}

static ssize_t ina2xx_show_value(struct device *dev,
				 struct device_attribute *da, char *buf)
{
	struct sensor_device_attribute *attr = to_sensor_dev_attr(da);
	struct ina2xx_data *data = dev_get_drvdata(dev);
	unsigned int regval;

	int err = ina2xx_read_reg(dev, attr->index, &regval);

	if (err < 0)
		return err;

	return snprintf(buf, PAGE_SIZE, "%d\n",
			ina2xx_get_value(data, attr->index, regval));
}

/*
 * In order to keep calibration register value fixed, the product
 * of current_lsb and shunt_resistor should also be fixed and equal
 * to shunt_voltage_lsb = 1 / shunt_div multiplied by 10^9 in order
 * to keep the scale.
 */
static int ina2xx_set_shunt(struct ina2xx_data *data, long val)
{
	unsigned int dividend = DIV_ROUND_CLOSEST(1000000000,
						  data->config->shunt_div);
	if (val <= 0 || val > dividend)
		return -EINVAL;

	mutex_lock(&data->config_lock);
	data->rshunt = val;
	data->current_lsb_uA = DIV_ROUND_CLOSEST(dividend, val);
	data->power_lsb_uW = data->config->power_lsb_factor *
			     data->current_lsb_uA;
	mutex_unlock(&data->config_lock);

	return 0;
}

<<<<<<< HEAD
=======
static ssize_t ina2xx_show_shunt(struct device *dev,
			      struct device_attribute *da,
			      char *buf)
{
	struct ina2xx_data *data = dev_get_drvdata(dev);

	return snprintf(buf, PAGE_SIZE, "%li\n", data->rshunt);
}

>>>>>>> 1ec8f1f0
static ssize_t ina2xx_store_shunt(struct device *dev,
				  struct device_attribute *da,
				  const char *buf, size_t count)
{
	unsigned long val;
	int status;
	struct ina2xx_data *data = dev_get_drvdata(dev);

	status = kstrtoul(buf, 10, &val);
	if (status < 0)
		return status;

	status = ina2xx_set_shunt(data, val);
	if (status < 0)
		return status;
	return count;
}

static ssize_t ina226_set_interval(struct device *dev,
				   struct device_attribute *da,
				   const char *buf, size_t count)
{
	struct ina2xx_data *data = dev_get_drvdata(dev);
	unsigned long val;
	int status;

	status = kstrtoul(buf, 10, &val);
	if (status < 0)
		return status;

	if (val > INT_MAX || val == 0)
		return -EINVAL;

	status = regmap_update_bits(data->regmap, INA2XX_CONFIG,
				    INA226_AVG_RD_MASK,
				    ina226_interval_to_reg(val));
	if (status < 0)
		return status;

	return count;
}

static ssize_t ina226_show_interval(struct device *dev,
				    struct device_attribute *da, char *buf)
{
	struct ina2xx_data *data = dev_get_drvdata(dev);
	int status;
	unsigned int regval;

	status = regmap_read(data->regmap, INA2XX_CONFIG, &regval);
	if (status)
		return status;

	return snprintf(buf, PAGE_SIZE, "%d\n", ina226_reg_to_interval(regval));
}

/* shunt voltage */
static SENSOR_DEVICE_ATTR(in0_input, S_IRUGO, ina2xx_show_value, NULL,
			  INA2XX_SHUNT_VOLTAGE);

/* bus voltage */
static SENSOR_DEVICE_ATTR(in1_input, S_IRUGO, ina2xx_show_value, NULL,
			  INA2XX_BUS_VOLTAGE);

/* calculated current */
static SENSOR_DEVICE_ATTR(curr1_input, S_IRUGO, ina2xx_show_value, NULL,
			  INA2XX_CURRENT);

/* calculated power */
static SENSOR_DEVICE_ATTR(power1_input, S_IRUGO, ina2xx_show_value, NULL,
			  INA2XX_POWER);

/* shunt resistance */
static SENSOR_DEVICE_ATTR(shunt_resistor, S_IRUGO | S_IWUSR,
<<<<<<< HEAD
			  ina2xx_show_value, ina2xx_store_shunt,
=======
			  ina2xx_show_shunt, ina2xx_store_shunt,
>>>>>>> 1ec8f1f0
			  INA2XX_CALIBRATION);

/* update interval (ina226 only) */
static SENSOR_DEVICE_ATTR(update_interval, S_IRUGO | S_IWUSR,
			  ina226_show_interval, ina226_set_interval, 0);

/* pointers to created device attributes */
static struct attribute *ina2xx_attrs[] = {
	&sensor_dev_attr_in0_input.dev_attr.attr,
	&sensor_dev_attr_in1_input.dev_attr.attr,
	&sensor_dev_attr_curr1_input.dev_attr.attr,
	&sensor_dev_attr_power1_input.dev_attr.attr,
	&sensor_dev_attr_shunt_resistor.dev_attr.attr,
	NULL,
};

static const struct attribute_group ina2xx_group = {
	.attrs = ina2xx_attrs,
};

static struct attribute *ina226_attrs[] = {
	&sensor_dev_attr_update_interval.dev_attr.attr,
	NULL,
};

static const struct attribute_group ina226_group = {
	.attrs = ina226_attrs,
};

static int ina2xx_probe(struct i2c_client *client,
			const struct i2c_device_id *id)
{
	struct device *dev = &client->dev;
	struct ina2xx_data *data;
	struct device *hwmon_dev;
	u32 val;
	int ret, group = 0;
	enum ina2xx_ids chip;

	if (client->dev.of_node)
		chip = (enum ina2xx_ids)of_device_get_match_data(&client->dev);
	else
		chip = id->driver_data;

	data = devm_kzalloc(dev, sizeof(*data), GFP_KERNEL);
	if (!data)
		return -ENOMEM;

	/* set the device type */
	data->config = &ina2xx_config[chip];
	mutex_init(&data->config_lock);

	if (of_property_read_u32(dev->of_node, "shunt-resistor", &val) < 0) {
		struct ina2xx_platform_data *pdata = dev_get_platdata(dev);

		if (pdata)
			val = pdata->shunt_uohms;
		else
			val = INA2XX_RSHUNT_DEFAULT;
	}

	ina2xx_set_shunt(data, val);

	ina2xx_regmap_config.max_register = data->config->registers;

	data->regmap = devm_regmap_init_i2c(client, &ina2xx_regmap_config);
	if (IS_ERR(data->regmap)) {
		dev_err(dev, "failed to allocate register map\n");
		return PTR_ERR(data->regmap);
	}

	ret = ina2xx_init(data);
	if (ret < 0) {
		dev_err(dev, "error configuring the device: %d\n", ret);
		return -ENODEV;
	}

	data->groups[group++] = &ina2xx_group;
	if (chip == ina226)
		data->groups[group++] = &ina226_group;

	hwmon_dev = devm_hwmon_device_register_with_groups(dev, client->name,
							   data, data->groups);
	if (IS_ERR(hwmon_dev))
		return PTR_ERR(hwmon_dev);

	dev_info(dev, "power monitor %s (Rshunt = %li uOhm)\n",
		 client->name, data->rshunt);

	return 0;
}

static const struct i2c_device_id ina2xx_id[] = {
	{ "ina219", ina219 },
	{ "ina220", ina219 },
	{ "ina226", ina226 },
	{ "ina230", ina226 },
	{ "ina231", ina226 },
	{ }
};
MODULE_DEVICE_TABLE(i2c, ina2xx_id);

static const struct of_device_id ina2xx_of_match[] = {
	{
		.compatible = "ti,ina219",
		.data = (void *)ina219
	},
	{
		.compatible = "ti,ina220",
		.data = (void *)ina219
	},
	{
		.compatible = "ti,ina226",
		.data = (void *)ina226
	},
	{
		.compatible = "ti,ina230",
		.data = (void *)ina226
	},
	{
		.compatible = "ti,ina231",
		.data = (void *)ina226
	},
	{ },
};
MODULE_DEVICE_TABLE(of, ina2xx_of_match);

static struct i2c_driver ina2xx_driver = {
	.driver = {
		.name	= "ina2xx",
		.of_match_table = of_match_ptr(ina2xx_of_match),
	},
	.probe		= ina2xx_probe,
	.id_table	= ina2xx_id,
};

module_i2c_driver(ina2xx_driver);

MODULE_AUTHOR("Lothar Felten <l-felten@ti.com>");
MODULE_DESCRIPTION("ina2xx driver");
MODULE_LICENSE("GPL");<|MERGE_RESOLUTION|>--- conflicted
+++ resolved
@@ -274,11 +274,7 @@
 		break;
 	case INA2XX_CURRENT:
 		/* signed register, result in mA */
-<<<<<<< HEAD
-		val = regval * data->current_lsb_uA;
-=======
 		val = (s16)regval * data->current_lsb_uA;
->>>>>>> 1ec8f1f0
 		val = DIV_ROUND_CLOSEST(val, 1000);
 		break;
 	case INA2XX_CALIBRATION:
@@ -333,8 +329,6 @@
 	return 0;
 }
 
-<<<<<<< HEAD
-=======
 static ssize_t ina2xx_show_shunt(struct device *dev,
 			      struct device_attribute *da,
 			      char *buf)
@@ -344,7 +338,6 @@
 	return snprintf(buf, PAGE_SIZE, "%li\n", data->rshunt);
 }
 
->>>>>>> 1ec8f1f0
 static ssize_t ina2xx_store_shunt(struct device *dev,
 				  struct device_attribute *da,
 				  const char *buf, size_t count)
@@ -419,11 +412,7 @@
 
 /* shunt resistance */
 static SENSOR_DEVICE_ATTR(shunt_resistor, S_IRUGO | S_IWUSR,
-<<<<<<< HEAD
-			  ina2xx_show_value, ina2xx_store_shunt,
-=======
 			  ina2xx_show_shunt, ina2xx_store_shunt,
->>>>>>> 1ec8f1f0
 			  INA2XX_CALIBRATION);
 
 /* update interval (ina226 only) */
