/*
 * TI LP8788 MFD - battery charger driver
 *
 * Copyright 2012 Texas Instruments
 *
 * Author: Milo(Woogyom) Kim <milo.kim@ti.com>
 *
 * This program is free software; you can redistribute it and/or modify
 * it under the terms of the GNU General Public License version 2 as
 * published by the Free Software Foundation.
 *
 */

#include <linux/err.h>
#include <linux/iio/consumer.h>
#include <linux/interrupt.h>
#include <linux/irqdomain.h>
#include <linux/mfd/lp8788.h>
#include <linux/module.h>
#include <linux/platform_device.h>
#include <linux/power_supply.h>
#include <linux/slab.h>
#include <linux/workqueue.h>

/* register address */
#define LP8788_CHG_STATUS		0x07
#define LP8788_CHG_IDCIN		0x13
#define LP8788_CHG_IBATT		0x14
#define LP8788_CHG_VTERM		0x15
#define LP8788_CHG_EOC			0x16

/* mask/shift bits */
#define LP8788_CHG_INPUT_STATE_M	0x03	/* Addr 07h */
#define LP8788_CHG_STATE_M		0x3C
#define LP8788_CHG_STATE_S		2
#define LP8788_NO_BATT_M		BIT(6)
#define LP8788_BAD_BATT_M		BIT(7)
#define LP8788_CHG_IBATT_M		0x1F	/* Addr 14h */
#define LP8788_CHG_VTERM_M		0x0F	/* Addr 15h */
#define LP8788_CHG_EOC_LEVEL_M		0x30	/* Addr 16h */
#define LP8788_CHG_EOC_LEVEL_S		4
#define LP8788_CHG_EOC_TIME_M		0x0E
#define LP8788_CHG_EOC_TIME_S		1
#define LP8788_CHG_EOC_MODE_M		BIT(0)

#define LP8788_CHARGER_NAME		"charger"
#define LP8788_BATTERY_NAME		"main_batt"

#define LP8788_CHG_START		0x11
#define LP8788_CHG_END			0x1C

#define LP8788_ISEL_MAX			23
#define LP8788_ISEL_STEP		50
#define LP8788_VTERM_MIN		4100
#define LP8788_VTERM_STEP		25
#define LP8788_MAX_BATT_CAPACITY	100
#define LP8788_MAX_CHG_IRQS		11

enum lp8788_charging_state {
	LP8788_OFF,
	LP8788_WARM_UP,
	LP8788_LOW_INPUT = 0x3,
	LP8788_PRECHARGE,
	LP8788_CC,
	LP8788_CV,
	LP8788_MAINTENANCE,
	LP8788_BATTERY_FAULT,
	LP8788_SYSTEM_SUPPORT = 0xC,
	LP8788_HIGH_CURRENT = 0xF,
	LP8788_MAX_CHG_STATE,
};

enum lp8788_charger_adc_sel {
	LP8788_VBATT,
	LP8788_BATT_TEMP,
	LP8788_NUM_CHG_ADC,
};

enum lp8788_charger_input_state {
	LP8788_SYSTEM_SUPPLY = 1,
	LP8788_FULL_FUNCTION,
};

/*
 * struct lp8788_chg_irq
 * @which        : lp8788 interrupt id
 * @virq         : Linux IRQ number from irq_domain
 */
struct lp8788_chg_irq {
	enum lp8788_int_id which;
	int virq;
};

/*
 * struct lp8788_charger
 * @lp           : used for accessing the registers of mfd lp8788 device
 * @charger      : power supply driver for the battery charger
 * @battery      : power supply driver for the battery
 * @charger_work : work queue for charger input interrupts
 * @chan         : iio channels for getting adc values
 *                 eg) battery voltage, capacity and temperature
 * @irqs         : charger dedicated interrupts
 * @num_irqs     : total numbers of charger interrupts
 * @pdata        : charger platform specific data
 */
struct lp8788_charger {
	struct lp8788 *lp;
	struct power_supply *charger;
	struct power_supply *battery;
	struct work_struct charger_work;
	struct iio_channel *chan[LP8788_NUM_CHG_ADC];
	struct lp8788_chg_irq irqs[LP8788_MAX_CHG_IRQS];
	int num_irqs;
	struct lp8788_charger_platform_data *pdata;
};

static char *battery_supplied_to[] = {
	LP8788_BATTERY_NAME,
};

static enum power_supply_property lp8788_charger_prop[] = {
	POWER_SUPPLY_PROP_ONLINE,
	POWER_SUPPLY_PROP_CURRENT_MAX,
};

static enum power_supply_property lp8788_battery_prop[] = {
	POWER_SUPPLY_PROP_STATUS,
	POWER_SUPPLY_PROP_HEALTH,
	POWER_SUPPLY_PROP_PRESENT,
	POWER_SUPPLY_PROP_VOLTAGE_NOW,
	POWER_SUPPLY_PROP_CAPACITY,
	POWER_SUPPLY_PROP_CONSTANT_CHARGE_CURRENT,
	POWER_SUPPLY_PROP_CONSTANT_CHARGE_VOLTAGE_MAX,
	POWER_SUPPLY_PROP_TEMP,
};

static bool lp8788_is_charger_detected(struct lp8788_charger *pchg)
{
	u8 data;

	lp8788_read_byte(pchg->lp, LP8788_CHG_STATUS, &data);
	data &= LP8788_CHG_INPUT_STATE_M;

	return data == LP8788_SYSTEM_SUPPLY || data == LP8788_FULL_FUNCTION;
}

static int lp8788_charger_get_property(struct power_supply *psy,
					enum power_supply_property psp,
					union power_supply_propval *val)
{
	struct lp8788_charger *pchg = dev_get_drvdata(psy->dev.parent);
	u8 read;

	switch (psp) {
	case POWER_SUPPLY_PROP_ONLINE:
		val->intval = lp8788_is_charger_detected(pchg);
		break;
	case POWER_SUPPLY_PROP_CURRENT_MAX:
		lp8788_read_byte(pchg->lp, LP8788_CHG_IDCIN, &read);
		val->intval = LP8788_ISEL_STEP *
				(min_t(int, read, LP8788_ISEL_MAX) + 1);
		break;
	default:
		return -EINVAL;
	}

	return 0;
}

static int lp8788_get_battery_status(struct lp8788_charger *pchg,
				union power_supply_propval *val)
{
	enum lp8788_charging_state state;
	u8 data;
	int ret;

	ret = lp8788_read_byte(pchg->lp, LP8788_CHG_STATUS, &data);
	if (ret)
		return ret;

	state = (data & LP8788_CHG_STATE_M) >> LP8788_CHG_STATE_S;
	switch (state) {
	case LP8788_OFF:
		val->intval = POWER_SUPPLY_STATUS_DISCHARGING;
		break;
	case LP8788_PRECHARGE:
	case LP8788_CC:
	case LP8788_CV:
	case LP8788_HIGH_CURRENT:
		val->intval = POWER_SUPPLY_STATUS_CHARGING;
		break;
	case LP8788_MAINTENANCE:
		val->intval = POWER_SUPPLY_STATUS_FULL;
		break;
	default:
		val->intval = POWER_SUPPLY_STATUS_NOT_CHARGING;
		break;
	}

	return 0;
}

static int lp8788_get_battery_health(struct lp8788_charger *pchg,
				union power_supply_propval *val)
{
	u8 data;
	int ret;

	ret = lp8788_read_byte(pchg->lp, LP8788_CHG_STATUS, &data);
	if (ret)
		return ret;

	if (data & LP8788_NO_BATT_M)
		val->intval = POWER_SUPPLY_HEALTH_UNSPEC_FAILURE;
	else if (data & LP8788_BAD_BATT_M)
		val->intval = POWER_SUPPLY_HEALTH_DEAD;
	else
		val->intval = POWER_SUPPLY_HEALTH_GOOD;

	return 0;
}

static int lp8788_get_battery_present(struct lp8788_charger *pchg,
				union power_supply_propval *val)
{
	u8 data;
	int ret;

	ret = lp8788_read_byte(pchg->lp, LP8788_CHG_STATUS, &data);
	if (ret)
		return ret;

	val->intval = !(data & LP8788_NO_BATT_M);
	return 0;
}

static int lp8788_get_vbatt_adc(struct lp8788_charger *pchg, int *result)
{
	struct iio_channel *channel = pchg->chan[LP8788_VBATT];

	if (!channel)
		return -EINVAL;

	return iio_read_channel_processed(channel, result);
}

static int lp8788_get_battery_voltage(struct lp8788_charger *pchg,
				union power_supply_propval *val)
{
	return lp8788_get_vbatt_adc(pchg, &val->intval);
}

static int lp8788_get_battery_capacity(struct lp8788_charger *pchg,
				union power_supply_propval *val)
{
	struct lp8788 *lp = pchg->lp;
	struct lp8788_charger_platform_data *pdata = pchg->pdata;
	unsigned int max_vbatt;
	int vbatt;
	enum lp8788_charging_state state;
	u8 data;
	int ret;

	if (!pdata)
		return -EINVAL;

	max_vbatt = pdata->max_vbatt_mv;
	if (max_vbatt == 0)
		return -EINVAL;

	ret = lp8788_read_byte(lp, LP8788_CHG_STATUS, &data);
	if (ret)
		return ret;

	state = (data & LP8788_CHG_STATE_M) >> LP8788_CHG_STATE_S;

	if (state == LP8788_MAINTENANCE) {
		val->intval = LP8788_MAX_BATT_CAPACITY;
	} else {
		ret = lp8788_get_vbatt_adc(pchg, &vbatt);
		if (ret)
			return ret;

		val->intval = (vbatt * LP8788_MAX_BATT_CAPACITY) / max_vbatt;
		val->intval = min(val->intval, LP8788_MAX_BATT_CAPACITY);
	}

	return 0;
}

static int lp8788_get_battery_temperature(struct lp8788_charger *pchg,
				union power_supply_propval *val)
{
	struct iio_channel *channel = pchg->chan[LP8788_BATT_TEMP];
	int result;
	int ret;

	if (!channel)
		return -EINVAL;

	ret = iio_read_channel_processed(channel, &result);
	if (ret < 0)
		return -EINVAL;

	/* unit: 0.1 'C */
	val->intval = result * 10;

	return 0;
}

static int lp8788_get_battery_charging_current(struct lp8788_charger *pchg,
				union power_supply_propval *val)
{
	u8 read;

	lp8788_read_byte(pchg->lp, LP8788_CHG_IBATT, &read);
	read &= LP8788_CHG_IBATT_M;
	val->intval = LP8788_ISEL_STEP *
			(min_t(int, read, LP8788_ISEL_MAX) + 1);

	return 0;
}

static int lp8788_get_charging_termination_voltage(struct lp8788_charger *pchg,
				union power_supply_propval *val)
{
	u8 read;

	lp8788_read_byte(pchg->lp, LP8788_CHG_VTERM, &read);
	read &= LP8788_CHG_VTERM_M;
	val->intval = LP8788_VTERM_MIN + LP8788_VTERM_STEP * read;

	return 0;
}

static int lp8788_battery_get_property(struct power_supply *psy,
					enum power_supply_property psp,
					union power_supply_propval *val)
{
	struct lp8788_charger *pchg = dev_get_drvdata(psy->dev.parent);

	switch (psp) {
	case POWER_SUPPLY_PROP_STATUS:
		return lp8788_get_battery_status(pchg, val);
	case POWER_SUPPLY_PROP_HEALTH:
		return lp8788_get_battery_health(pchg, val);
	case POWER_SUPPLY_PROP_PRESENT:
		return lp8788_get_battery_present(pchg, val);
	case POWER_SUPPLY_PROP_VOLTAGE_NOW:
		return lp8788_get_battery_voltage(pchg, val);
	case POWER_SUPPLY_PROP_CAPACITY:
		return lp8788_get_battery_capacity(pchg, val);
	case POWER_SUPPLY_PROP_TEMP:
		return lp8788_get_battery_temperature(pchg, val);
	case POWER_SUPPLY_PROP_CONSTANT_CHARGE_CURRENT:
		return lp8788_get_battery_charging_current(pchg, val);
	case POWER_SUPPLY_PROP_CONSTANT_CHARGE_VOLTAGE_MAX:
		return lp8788_get_charging_termination_voltage(pchg, val);
	default:
		return -EINVAL;
	}
}

static inline bool lp8788_is_valid_charger_register(u8 addr)
{
	return addr >= LP8788_CHG_START && addr <= LP8788_CHG_END;
}

static int lp8788_update_charger_params(struct platform_device *pdev,
					struct lp8788_charger *pchg)
{
	struct lp8788 *lp = pchg->lp;
	struct lp8788_charger_platform_data *pdata = pchg->pdata;
	struct lp8788_chg_param *param;
	int i;
	int ret;

	if (!pdata || !pdata->chg_params) {
		dev_info(&pdev->dev, "skip updating charger parameters\n");
		return 0;
	}

	/* settting charging parameters */
	for (i = 0; i < pdata->num_chg_params; i++) {
		param = pdata->chg_params + i;

		if (lp8788_is_valid_charger_register(param->addr)) {
			ret = lp8788_write_byte(lp, param->addr, param->val);
			if (ret)
				return ret;
		}
	}

	return 0;
}

static const struct power_supply_desc lp8788_psy_charger_desc = {
	.name		= LP8788_CHARGER_NAME,
	.type		= POWER_SUPPLY_TYPE_MAINS,
	.properties	= lp8788_charger_prop,
	.num_properties	= ARRAY_SIZE(lp8788_charger_prop),
	.get_property	= lp8788_charger_get_property,
};

static const struct power_supply_desc lp8788_psy_battery_desc = {
	.name		= LP8788_BATTERY_NAME,
	.type		= POWER_SUPPLY_TYPE_BATTERY,
	.properties	= lp8788_battery_prop,
	.num_properties	= ARRAY_SIZE(lp8788_battery_prop),
	.get_property	= lp8788_battery_get_property,
};

static int lp8788_psy_register(struct platform_device *pdev,
				struct lp8788_charger *pchg)
{
	struct power_supply_config charger_cfg = {};

	charger_cfg.supplied_to = battery_supplied_to;
	charger_cfg.num_supplicants = ARRAY_SIZE(battery_supplied_to);

	pchg->charger = power_supply_register(&pdev->dev,
					      &lp8788_psy_charger_desc,
					      &charger_cfg);
	if (IS_ERR(pchg->charger))
		return -EPERM;

	pchg->battery = power_supply_register(&pdev->dev,
					      &lp8788_psy_battery_desc, NULL);
	if (IS_ERR(pchg->battery)) {
		power_supply_unregister(pchg->charger);
		return -EPERM;
	}

	return 0;
}

static void lp8788_psy_unregister(struct lp8788_charger *pchg)
{
	power_supply_unregister(pchg->battery);
	power_supply_unregister(pchg->charger);
}

static void lp8788_charger_event(struct work_struct *work)
{
	struct lp8788_charger *pchg =
		container_of(work, struct lp8788_charger, charger_work);
	struct lp8788_charger_platform_data *pdata = pchg->pdata;
	enum lp8788_charger_event event = lp8788_is_charger_detected(pchg);

	pdata->charger_event(pchg->lp, event);
}

static bool lp8788_find_irq_id(struct lp8788_charger *pchg, int virq, int *id)
{
	bool found = false;
	int i;

	for (i = 0; i < pchg->num_irqs; i++) {
		if (pchg->irqs[i].virq == virq) {
			*id = pchg->irqs[i].which;
			found = true;
			break;
		}
	}

	return found;
}

static irqreturn_t lp8788_charger_irq_thread(int virq, void *ptr)
{
	struct lp8788_charger *pchg = ptr;
	struct lp8788_charger_platform_data *pdata = pchg->pdata;
	int id = -1;

	if (!lp8788_find_irq_id(pchg, virq, &id))
		return IRQ_NONE;

	switch (id) {
	case LP8788_INT_CHG_INPUT_STATE:
	case LP8788_INT_CHG_STATE:
	case LP8788_INT_EOC:
	case LP8788_INT_BATT_LOW:
	case LP8788_INT_NO_BATT:
		power_supply_changed(pchg->charger);
		power_supply_changed(pchg->battery);
		break;
	default:
		break;
	}

	/* report charger dectection event if used */
	if (!pdata)
		goto irq_handled;

	if (pdata->charger_event && id == LP8788_INT_CHG_INPUT_STATE)
		schedule_work(&pchg->charger_work);

irq_handled:
	return IRQ_HANDLED;
}

static int lp8788_set_irqs(struct platform_device *pdev,
			struct lp8788_charger *pchg, const char *name)
{
	struct resource *r;
	struct irq_domain *irqdm = pchg->lp->irqdm;
	int irq_start;
	int irq_end;
	int virq;
	int nr_irq;
	int i;
	int ret;

	/* no error even if no irq resource */
	r = platform_get_resource_byname(pdev, IORESOURCE_IRQ, name);
	if (!r)
		return 0;

	irq_start = r->start;
	irq_end = r->end;

	for (i = irq_start; i <= irq_end; i++) {
		nr_irq = pchg->num_irqs;

		virq = irq_create_mapping(irqdm, i);
		pchg->irqs[nr_irq].virq = virq;
		pchg->irqs[nr_irq].which = i;
		pchg->num_irqs++;

		ret = request_threaded_irq(virq, NULL,
					lp8788_charger_irq_thread,
					0, name, pchg);
		if (ret)
			break;
	}

	if (i <= irq_end)
		goto err_free_irq;

	return 0;

err_free_irq:
	for (i = 0; i < pchg->num_irqs; i++)
		free_irq(pchg->irqs[i].virq, pchg);
	return ret;
}

static int lp8788_irq_register(struct platform_device *pdev,
				struct lp8788_charger *pchg)
{
	const char *name[] = {
		LP8788_CHG_IRQ, LP8788_PRSW_IRQ, LP8788_BATT_IRQ
	};
	int i;
	int ret;

	INIT_WORK(&pchg->charger_work, lp8788_charger_event);
	pchg->num_irqs = 0;

	for (i = 0; i < ARRAY_SIZE(name); i++) {
		ret = lp8788_set_irqs(pdev, pchg, name[i]);
		if (ret) {
			dev_warn(&pdev->dev, "irq setup failed: %s\n", name[i]);
			return ret;
		}
	}

	if (pchg->num_irqs > LP8788_MAX_CHG_IRQS) {
		dev_err(&pdev->dev, "invalid total number of irqs: %d\n",
			pchg->num_irqs);
		return -EINVAL;
	}


	return 0;
}

static void lp8788_irq_unregister(struct platform_device *pdev,
				  struct lp8788_charger *pchg)
{
	int i;
	int irq;

	for (i = 0; i < pchg->num_irqs; i++) {
		irq = pchg->irqs[i].virq;
		if (!irq)
			continue;

		free_irq(irq, pchg);
	}
}

static void lp8788_setup_adc_channel(struct device *dev,
				struct lp8788_charger *pchg)
{
	struct lp8788_charger_platform_data *pdata = pchg->pdata;
	struct iio_channel *chan;

	if (!pdata)
		return;

	/* ADC channel for battery voltage */
	chan = iio_channel_get(dev, pdata->adc_vbatt);
	pchg->chan[LP8788_VBATT] = IS_ERR(chan) ? NULL : chan;

	/* ADC channel for battery temperature */
	chan = iio_channel_get(dev, pdata->adc_batt_temp);
	pchg->chan[LP8788_BATT_TEMP] = IS_ERR(chan) ? NULL : chan;
}

static void lp8788_release_adc_channel(struct lp8788_charger *pchg)
{
	int i;

	for (i = 0; i < LP8788_NUM_CHG_ADC; i++) {
		if (!pchg->chan[i])
			continue;

		iio_channel_release(pchg->chan[i]);
		pchg->chan[i] = NULL;
	}
}

static ssize_t lp8788_show_charger_status(struct device *dev,
				struct device_attribute *attr, char *buf)
{
	struct lp8788_charger *pchg = dev_get_drvdata(dev);
	enum lp8788_charging_state state;
	static const char * const desc[LP8788_MAX_CHG_STATE] = {
		[LP8788_OFF] = "CHARGER OFF",
		[LP8788_WARM_UP] = "WARM UP",
		[LP8788_LOW_INPUT] = "LOW INPUT STATE",
		[LP8788_PRECHARGE] = "CHARGING - PRECHARGE",
		[LP8788_CC] = "CHARGING - CC",
		[LP8788_CV] = "CHARGING - CV",
		[LP8788_MAINTENANCE] = "NO CHARGING - MAINTENANCE",
		[LP8788_BATTERY_FAULT] = "BATTERY FAULT",
		[LP8788_SYSTEM_SUPPORT] = "SYSTEM SUPPORT",
		[LP8788_HIGH_CURRENT] = "HIGH CURRENT",
	};
	u8 data;

	lp8788_read_byte(pchg->lp, LP8788_CHG_STATUS, &data);
	state = (data & LP8788_CHG_STATE_M) >> LP8788_CHG_STATE_S;

	return scnprintf(buf, PAGE_SIZE, "%s\n", desc[state]);
}

static ssize_t lp8788_show_eoc_time(struct device *dev,
				struct device_attribute *attr, char *buf)
{
	struct lp8788_charger *pchg = dev_get_drvdata(dev);
<<<<<<< HEAD
	char *stime[] = { "400ms", "5min", "10min", "15min",
			"20min", "25min", "30min", "No timeout" };
=======
	static const char * const stime[] = {
		"400ms", "5min", "10min", "15min",
		"20min", "25min", "30min", "No timeout"
	};
>>>>>>> cb313370
	u8 val;

	lp8788_read_byte(pchg->lp, LP8788_CHG_EOC, &val);
	val = (val & LP8788_CHG_EOC_TIME_M) >> LP8788_CHG_EOC_TIME_S;

	return scnprintf(buf, PAGE_SIZE, "End Of Charge Time: %s\n",
			stime[val]);
}

static ssize_t lp8788_show_eoc_level(struct device *dev,
				struct device_attribute *attr, char *buf)
{
	struct lp8788_charger *pchg = dev_get_drvdata(dev);
	static const char * const abs_level[] = {
			"25mA", "49mA", "75mA", "98mA"
	};
	static const char * const relative_level[] = {
			"5%", "10%", "15%", "20%"
	};
	const char *level;
	u8 val;
	u8 mode;

	lp8788_read_byte(pchg->lp, LP8788_CHG_EOC, &val);

	mode = val & LP8788_CHG_EOC_MODE_M;
	val = (val & LP8788_CHG_EOC_LEVEL_M) >> LP8788_CHG_EOC_LEVEL_S;
	level = mode ? abs_level[val] : relative_level[val];

	return scnprintf(buf, PAGE_SIZE, "End Of Charge Level: %s\n", level);
}

static DEVICE_ATTR(charger_status, S_IRUSR, lp8788_show_charger_status, NULL);
static DEVICE_ATTR(eoc_time, S_IRUSR, lp8788_show_eoc_time, NULL);
static DEVICE_ATTR(eoc_level, S_IRUSR, lp8788_show_eoc_level, NULL);

static struct attribute *lp8788_charger_attr[] = {
	&dev_attr_charger_status.attr,
	&dev_attr_eoc_time.attr,
	&dev_attr_eoc_level.attr,
	NULL,
};

static const struct attribute_group lp8788_attr_group = {
	.attrs = lp8788_charger_attr,
};

static int lp8788_charger_probe(struct platform_device *pdev)
{
	struct lp8788 *lp = dev_get_drvdata(pdev->dev.parent);
	struct lp8788_charger *pchg;
	struct device *dev = &pdev->dev;
	int ret;

	pchg = devm_kzalloc(dev, sizeof(struct lp8788_charger), GFP_KERNEL);
	if (!pchg)
		return -ENOMEM;

	pchg->lp = lp;
	pchg->pdata = lp->pdata ? lp->pdata->chg_pdata : NULL;
	platform_set_drvdata(pdev, pchg);

	ret = lp8788_update_charger_params(pdev, pchg);
	if (ret)
		return ret;

	lp8788_setup_adc_channel(&pdev->dev, pchg);

	ret = lp8788_psy_register(pdev, pchg);
	if (ret)
		return ret;

	ret = sysfs_create_group(&pdev->dev.kobj, &lp8788_attr_group);
	if (ret) {
		lp8788_psy_unregister(pchg);
		return ret;
	}

	ret = lp8788_irq_register(pdev, pchg);
	if (ret)
		dev_warn(dev, "failed to register charger irq: %d\n", ret);

	return 0;
}

static int lp8788_charger_remove(struct platform_device *pdev)
{
	struct lp8788_charger *pchg = platform_get_drvdata(pdev);

	flush_work(&pchg->charger_work);
	lp8788_irq_unregister(pdev, pchg);
	sysfs_remove_group(&pdev->dev.kobj, &lp8788_attr_group);
	lp8788_psy_unregister(pchg);
	lp8788_release_adc_channel(pchg);

	return 0;
}

static struct platform_driver lp8788_charger_driver = {
	.probe = lp8788_charger_probe,
	.remove = lp8788_charger_remove,
	.driver = {
		.name = LP8788_DEV_CHARGER,
	},
};
module_platform_driver(lp8788_charger_driver);

MODULE_DESCRIPTION("TI LP8788 Charger Driver");
MODULE_AUTHOR("Milo Kim");
MODULE_LICENSE("GPL");
MODULE_ALIAS("platform:lp8788-charger");<|MERGE_RESOLUTION|>--- conflicted
+++ resolved
@@ -650,15 +650,10 @@
 				struct device_attribute *attr, char *buf)
 {
 	struct lp8788_charger *pchg = dev_get_drvdata(dev);
-<<<<<<< HEAD
-	char *stime[] = { "400ms", "5min", "10min", "15min",
-			"20min", "25min", "30min", "No timeout" };
-=======
 	static const char * const stime[] = {
 		"400ms", "5min", "10min", "15min",
 		"20min", "25min", "30min", "No timeout"
 	};
->>>>>>> cb313370
 	u8 val;
 
 	lp8788_read_byte(pchg->lp, LP8788_CHG_EOC, &val);
