/*
 *  GPIO driven matrix keyboard driver
 *
 *  Copyright (c) 2008 Marek Vasut <marek.vasut@gmail.com>
 *
 *  Based on corgikbd.c
 *
 *  This program is free software; you can redistribute it and/or modify
 *  it under the terms of the GNU General Public License version 2 as
 *  published by the Free Software Foundation.
 *
 */

#include <linux/types.h>
#include <linux/delay.h>
#include <linux/platform_device.h>
#include <linux/input.h>
#include <linux/irq.h>
#include <linux/interrupt.h>
#include <linux/jiffies.h>
#include <linux/module.h>
#include <linux/gpio.h>
#include <linux/input/matrix_keypad.h>
#include <linux/slab.h>
#include <linux/of.h>
#include <linux/of_gpio.h>
#include <linux/of_platform.h>

struct matrix_keypad {
	const struct matrix_keypad_platform_data *pdata;
	struct input_dev *input_dev;
	unsigned int row_shift;

	DECLARE_BITMAP(disabled_gpios, MATRIX_MAX_ROWS);

	uint32_t last_key_state[MATRIX_MAX_COLS];
	struct delayed_work work;
	spinlock_t lock;
	bool scan_pending;
	bool stopped;
	bool gpio_all_disabled;
};

/*
 * NOTE: If drive_inactive_cols is false, then the GPIO has to be put into
 * HiZ when de-activated to cause minmal side effect when scanning other
 * columns. In that case it is configured here to be input, otherwise it is
 * driven with the inactive value.
 */
static void __activate_col(const struct matrix_keypad_platform_data *pdata,
			   int col, bool on)
{
	bool level_on = !pdata->active_low;

	if (on) {
		gpio_direction_output(pdata->col_gpios[col], level_on);
	} else {
		gpio_set_value_cansleep(pdata->col_gpios[col], !level_on);
		if (!pdata->drive_inactive_cols)
			gpio_direction_input(pdata->col_gpios[col]);
	}
}

static void activate_col(const struct matrix_keypad_platform_data *pdata,
			 int col, bool on)
{
	__activate_col(pdata, col, on);

	if (on && pdata->col_scan_delay_us)
		udelay(pdata->col_scan_delay_us);
}

static void activate_all_cols(const struct matrix_keypad_platform_data *pdata,
			      bool on)
{
	int col;

	for (col = 0; col < pdata->num_col_gpios; col++)
		__activate_col(pdata, col, on);
}

static bool row_asserted(const struct matrix_keypad_platform_data *pdata,
			 int row)
{
	return gpio_get_value_cansleep(pdata->row_gpios[row]) ?
			!pdata->active_low : pdata->active_low;
}

static void enable_row_irqs(struct matrix_keypad *keypad)
{
	const struct matrix_keypad_platform_data *pdata = keypad->pdata;
	int i;

	if (pdata->clustered_irq > 0)
		enable_irq(pdata->clustered_irq);
	else {
		for (i = 0; i < pdata->num_row_gpios; i++)
			enable_irq(gpio_to_irq(pdata->row_gpios[i]));
	}
}

static void disable_row_irqs(struct matrix_keypad *keypad)
{
	const struct matrix_keypad_platform_data *pdata = keypad->pdata;
	int i;

	if (pdata->clustered_irq > 0)
		disable_irq_nosync(pdata->clustered_irq);
	else {
		for (i = 0; i < pdata->num_row_gpios; i++)
			disable_irq_nosync(gpio_to_irq(pdata->row_gpios[i]));
	}
}

/*
 * This gets the keys from keyboard and reports it to input subsystem
 */
static void matrix_keypad_scan(struct work_struct *work)
{
	struct matrix_keypad *keypad =
		container_of(work, struct matrix_keypad, work.work);
	struct input_dev *input_dev = keypad->input_dev;
	const unsigned short *keycodes = input_dev->keycode;
	const struct matrix_keypad_platform_data *pdata = keypad->pdata;
	uint32_t new_state[MATRIX_MAX_COLS];
	int row, col, code;

	/* de-activate all columns for scanning */
	activate_all_cols(pdata, false);

	memset(new_state, 0, sizeof(new_state));

	/* assert each column and read the row status out */
	for (col = 0; col < pdata->num_col_gpios; col++) {

		activate_col(pdata, col, true);

		for (row = 0; row < pdata->num_row_gpios; row++)
			new_state[col] |=
				row_asserted(pdata, row) ? (1 << row) : 0;

		activate_col(pdata, col, false);
	}

	for (col = 0; col < pdata->num_col_gpios; col++) {
		uint32_t bits_changed;

		bits_changed = keypad->last_key_state[col] ^ new_state[col];
		if (bits_changed == 0)
			continue;

		for (row = 0; row < pdata->num_row_gpios; row++) {
			if ((bits_changed & (1 << row)) == 0)
				continue;

			code = MATRIX_SCAN_CODE(row, col, keypad->row_shift);
			input_event(input_dev, EV_MSC, MSC_SCAN, code);
			input_report_key(input_dev,
					 keycodes[code],
					 new_state[col] & (1 << row));
		}
	}
	input_sync(input_dev);

	memcpy(keypad->last_key_state, new_state, sizeof(new_state));

	activate_all_cols(pdata, true);

	/* Enable IRQs again */
	spin_lock_irq(&keypad->lock);
	keypad->scan_pending = false;
	enable_row_irqs(keypad);
	spin_unlock_irq(&keypad->lock);
}

static irqreturn_t matrix_keypad_interrupt(int irq, void *id)
{
	struct matrix_keypad *keypad = id;
	unsigned long flags;

	spin_lock_irqsave(&keypad->lock, flags);

	/*
	 * See if another IRQ beaten us to it and scheduled the
	 * scan already. In that case we should not try to
	 * disable IRQs again.
	 */
	if (unlikely(keypad->scan_pending || keypad->stopped))
		goto out;

	disable_row_irqs(keypad);
	keypad->scan_pending = true;
	schedule_delayed_work(&keypad->work,
		msecs_to_jiffies(keypad->pdata->debounce_ms));

out:
	spin_unlock_irqrestore(&keypad->lock, flags);
	return IRQ_HANDLED;
}

static int matrix_keypad_start(struct input_dev *dev)
{
	struct matrix_keypad *keypad = input_get_drvdata(dev);

	keypad->stopped = false;
	mb();

	/*
	 * Schedule an immediate key scan to capture current key state;
	 * columns will be activated and IRQs be enabled after the scan.
	 */
	schedule_delayed_work(&keypad->work, 0);

	return 0;
}

static void matrix_keypad_stop(struct input_dev *dev)
{
	struct matrix_keypad *keypad = input_get_drvdata(dev);

	spin_lock_irq(&keypad->lock);
	keypad->stopped = true;
	spin_unlock_irq(&keypad->lock);

<<<<<<< HEAD
	flush_work(&keypad->work.work);
=======
	flush_delayed_work(&keypad->work);
>>>>>>> 1ec8f1f0
	/*
	 * matrix_keypad_scan() will leave IRQs enabled;
	 * we should disable them now.
	 */
	disable_row_irqs(keypad);
}

#ifdef CONFIG_PM_SLEEP
static void matrix_keypad_enable_wakeup(struct matrix_keypad *keypad)
{
	const struct matrix_keypad_platform_data *pdata = keypad->pdata;
	unsigned int gpio;
	int i;

	if (pdata->clustered_irq > 0) {
		if (enable_irq_wake(pdata->clustered_irq) == 0)
			keypad->gpio_all_disabled = true;
	} else {

		for (i = 0; i < pdata->num_row_gpios; i++) {
			if (!test_bit(i, keypad->disabled_gpios)) {
				gpio = pdata->row_gpios[i];

				if (enable_irq_wake(gpio_to_irq(gpio)) == 0)
					__set_bit(i, keypad->disabled_gpios);
			}
		}
	}
}

static void matrix_keypad_disable_wakeup(struct matrix_keypad *keypad)
{
	const struct matrix_keypad_platform_data *pdata = keypad->pdata;
	unsigned int gpio;
	int i;

	if (pdata->clustered_irq > 0) {
		if (keypad->gpio_all_disabled) {
			disable_irq_wake(pdata->clustered_irq);
			keypad->gpio_all_disabled = false;
		}
	} else {
		for (i = 0; i < pdata->num_row_gpios; i++) {
			if (test_and_clear_bit(i, keypad->disabled_gpios)) {
				gpio = pdata->row_gpios[i];
				disable_irq_wake(gpio_to_irq(gpio));
			}
		}
	}
}

static int matrix_keypad_suspend(struct device *dev)
{
	struct platform_device *pdev = to_platform_device(dev);
	struct matrix_keypad *keypad = platform_get_drvdata(pdev);

	matrix_keypad_stop(keypad->input_dev);

	if (device_may_wakeup(&pdev->dev))
		matrix_keypad_enable_wakeup(keypad);

	return 0;
}

static int matrix_keypad_resume(struct device *dev)
{
	struct platform_device *pdev = to_platform_device(dev);
	struct matrix_keypad *keypad = platform_get_drvdata(pdev);

	if (device_may_wakeup(&pdev->dev))
		matrix_keypad_disable_wakeup(keypad);

	matrix_keypad_start(keypad->input_dev);

	return 0;
}
#endif

static SIMPLE_DEV_PM_OPS(matrix_keypad_pm_ops,
			 matrix_keypad_suspend, matrix_keypad_resume);

static int matrix_keypad_init_gpio(struct platform_device *pdev,
				   struct matrix_keypad *keypad)
{
	const struct matrix_keypad_platform_data *pdata = keypad->pdata;
	int i, err;

	/* initialized strobe lines as outputs, activated */
	for (i = 0; i < pdata->num_col_gpios; i++) {
		err = gpio_request(pdata->col_gpios[i], "matrix_kbd_col");
		if (err) {
			dev_err(&pdev->dev,
				"failed to request GPIO%d for COL%d\n",
				pdata->col_gpios[i], i);
			goto err_free_cols;
		}

		gpio_direction_output(pdata->col_gpios[i], !pdata->active_low);
	}

	for (i = 0; i < pdata->num_row_gpios; i++) {
		err = gpio_request(pdata->row_gpios[i], "matrix_kbd_row");
		if (err) {
			dev_err(&pdev->dev,
				"failed to request GPIO%d for ROW%d\n",
				pdata->row_gpios[i], i);
			goto err_free_rows;
		}

		gpio_direction_input(pdata->row_gpios[i]);
	}

	if (pdata->clustered_irq > 0) {
		err = request_any_context_irq(pdata->clustered_irq,
				matrix_keypad_interrupt,
				pdata->clustered_irq_flags,
				"matrix-keypad", keypad);
		if (err < 0) {
			dev_err(&pdev->dev,
				"Unable to acquire clustered interrupt\n");
			goto err_free_rows;
		}
	} else {
		for (i = 0; i < pdata->num_row_gpios; i++) {
			err = request_any_context_irq(
					gpio_to_irq(pdata->row_gpios[i]),
					matrix_keypad_interrupt,
					IRQF_TRIGGER_RISING |
					IRQF_TRIGGER_FALLING,
					"matrix-keypad", keypad);
			if (err < 0) {
				dev_err(&pdev->dev,
					"Unable to acquire interrupt for GPIO line %i\n",
					pdata->row_gpios[i]);
				goto err_free_irqs;
			}
		}
	}

	/* initialized as disabled - enabled by input->open */
	disable_row_irqs(keypad);
	return 0;

err_free_irqs:
	while (--i >= 0)
		free_irq(gpio_to_irq(pdata->row_gpios[i]), keypad);
	i = pdata->num_row_gpios;
err_free_rows:
	while (--i >= 0)
		gpio_free(pdata->row_gpios[i]);
	i = pdata->num_col_gpios;
err_free_cols:
	while (--i >= 0)
		gpio_free(pdata->col_gpios[i]);

	return err;
}

static void matrix_keypad_free_gpio(struct matrix_keypad *keypad)
{
	const struct matrix_keypad_platform_data *pdata = keypad->pdata;
	int i;

	if (pdata->clustered_irq > 0) {
		free_irq(pdata->clustered_irq, keypad);
	} else {
		for (i = 0; i < pdata->num_row_gpios; i++)
			free_irq(gpio_to_irq(pdata->row_gpios[i]), keypad);
	}

	for (i = 0; i < pdata->num_row_gpios; i++)
		gpio_free(pdata->row_gpios[i]);

	for (i = 0; i < pdata->num_col_gpios; i++)
		gpio_free(pdata->col_gpios[i]);
}

#ifdef CONFIG_OF
static struct matrix_keypad_platform_data *
matrix_keypad_parse_dt(struct device *dev)
{
	struct matrix_keypad_platform_data *pdata;
	struct device_node *np = dev->of_node;
	unsigned int *gpios;
	int ret, i, nrow, ncol;

	if (!np) {
		dev_err(dev, "device lacks DT data\n");
		return ERR_PTR(-ENODEV);
	}

	pdata = devm_kzalloc(dev, sizeof(*pdata), GFP_KERNEL);
	if (!pdata) {
		dev_err(dev, "could not allocate memory for platform data\n");
		return ERR_PTR(-ENOMEM);
	}

	pdata->num_row_gpios = nrow = of_gpio_named_count(np, "row-gpios");
	pdata->num_col_gpios = ncol = of_gpio_named_count(np, "col-gpios");
	if (nrow <= 0 || ncol <= 0) {
		dev_err(dev, "number of keypad rows/columns not specified\n");
		return ERR_PTR(-EINVAL);
	}

	if (of_get_property(np, "linux,no-autorepeat", NULL))
		pdata->no_autorepeat = true;

	pdata->wakeup = of_property_read_bool(np, "wakeup-source") ||
			of_property_read_bool(np, "linux,wakeup"); /* legacy */

	if (of_get_property(np, "gpio-activelow", NULL))
		pdata->active_low = true;

	pdata->drive_inactive_cols =
		of_property_read_bool(np, "drive-inactive-cols");

	of_property_read_u32(np, "debounce-delay-ms", &pdata->debounce_ms);
	of_property_read_u32(np, "col-scan-delay-us",
						&pdata->col_scan_delay_us);

	gpios = devm_kzalloc(dev,
			     sizeof(unsigned int) *
				(pdata->num_row_gpios + pdata->num_col_gpios),
			     GFP_KERNEL);
	if (!gpios) {
		dev_err(dev, "could not allocate memory for gpios\n");
		return ERR_PTR(-ENOMEM);
	}

	for (i = 0; i < nrow; i++) {
		ret = of_get_named_gpio(np, "row-gpios", i);
		if (ret < 0)
			return ERR_PTR(ret);
		gpios[i] = ret;
	}

	for (i = 0; i < ncol; i++) {
		ret = of_get_named_gpio(np, "col-gpios", i);
		if (ret < 0)
			return ERR_PTR(ret);
		gpios[nrow + i] = ret;
	}

	pdata->row_gpios = gpios;
	pdata->col_gpios = &gpios[pdata->num_row_gpios];

	return pdata;
}
#else
static inline struct matrix_keypad_platform_data *
matrix_keypad_parse_dt(struct device *dev)
{
	dev_err(dev, "no platform data defined\n");

	return ERR_PTR(-EINVAL);
}
#endif

static int matrix_keypad_probe(struct platform_device *pdev)
{
	const struct matrix_keypad_platform_data *pdata;
	struct matrix_keypad *keypad;
	struct input_dev *input_dev;
	int err;

	pdata = dev_get_platdata(&pdev->dev);
	if (!pdata) {
		pdata = matrix_keypad_parse_dt(&pdev->dev);
		if (IS_ERR(pdata))
			return PTR_ERR(pdata);
	} else if (!pdata->keymap_data) {
		dev_err(&pdev->dev, "no keymap data defined\n");
		return -EINVAL;
	}

	keypad = kzalloc(sizeof(struct matrix_keypad), GFP_KERNEL);
	input_dev = input_allocate_device();
	if (!keypad || !input_dev) {
		err = -ENOMEM;
		goto err_free_mem;
	}

	keypad->input_dev = input_dev;
	keypad->pdata = pdata;
	keypad->row_shift = get_count_order(pdata->num_col_gpios);
	keypad->stopped = true;
	INIT_DELAYED_WORK(&keypad->work, matrix_keypad_scan);
	spin_lock_init(&keypad->lock);

	input_dev->name		= pdev->name;
	input_dev->id.bustype	= BUS_HOST;
	input_dev->dev.parent	= &pdev->dev;
	input_dev->open		= matrix_keypad_start;
	input_dev->close	= matrix_keypad_stop;

	err = matrix_keypad_build_keymap(pdata->keymap_data, NULL,
					 pdata->num_row_gpios,
					 pdata->num_col_gpios,
					 NULL, input_dev);
	if (err) {
		dev_err(&pdev->dev, "failed to build keymap\n");
		goto err_free_mem;
	}

	if (!pdata->no_autorepeat)
		__set_bit(EV_REP, input_dev->evbit);
	input_set_capability(input_dev, EV_MSC, MSC_SCAN);
	input_set_drvdata(input_dev, keypad);

	err = matrix_keypad_init_gpio(pdev, keypad);
	if (err)
		goto err_free_mem;

	err = input_register_device(keypad->input_dev);
	if (err)
		goto err_free_gpio;

	device_init_wakeup(&pdev->dev, pdata->wakeup);
	platform_set_drvdata(pdev, keypad);

	return 0;

err_free_gpio:
	matrix_keypad_free_gpio(keypad);
err_free_mem:
	input_free_device(input_dev);
	kfree(keypad);
	return err;
}

static int matrix_keypad_remove(struct platform_device *pdev)
{
	struct matrix_keypad *keypad = platform_get_drvdata(pdev);

	matrix_keypad_free_gpio(keypad);
	input_unregister_device(keypad->input_dev);
	kfree(keypad);

	return 0;
}

#ifdef CONFIG_OF
static const struct of_device_id matrix_keypad_dt_match[] = {
	{ .compatible = "gpio-matrix-keypad" },
	{ }
};
MODULE_DEVICE_TABLE(of, matrix_keypad_dt_match);
#endif

static struct platform_driver matrix_keypad_driver = {
	.probe		= matrix_keypad_probe,
	.remove		= matrix_keypad_remove,
	.driver		= {
		.name	= "matrix-keypad",
		.pm	= &matrix_keypad_pm_ops,
		.of_match_table = of_match_ptr(matrix_keypad_dt_match),
	},
};
module_platform_driver(matrix_keypad_driver);

MODULE_AUTHOR("Marek Vasut <marek.vasut@gmail.com>");
MODULE_DESCRIPTION("GPIO Driven Matrix Keypad Driver");
MODULE_LICENSE("GPL v2");
MODULE_ALIAS("platform:matrix-keypad");<|MERGE_RESOLUTION|>--- conflicted
+++ resolved
@@ -222,11 +222,7 @@
 	keypad->stopped = true;
 	spin_unlock_irq(&keypad->lock);
 
-<<<<<<< HEAD
-	flush_work(&keypad->work.work);
-=======
 	flush_delayed_work(&keypad->work);
->>>>>>> 1ec8f1f0
 	/*
 	 * matrix_keypad_scan() will leave IRQs enabled;
 	 * we should disable them now.
