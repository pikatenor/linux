/*
 * Elantech Touchpad driver (v6)
 *
 * Copyright (C) 2007-2009 Arjan Opmeer <arjan@opmeer.net>
 *
 * This program is free software; you can redistribute it and/or modify it
 * under the terms of the GNU General Public License version 2 as published
 * by the Free Software Foundation.
 *
 * Trademarks are the property of their respective owners.
 */

#include <linux/delay.h>
#include <linux/dmi.h>
#include <linux/slab.h>
#include <linux/module.h>
#include <linux/input.h>
#include <linux/input/mt.h>
#include <linux/serio.h>
#include <linux/libps2.h>
#include <asm/unaligned.h>
#include "psmouse.h"
#include "elantech.h"

#define elantech_debug(fmt, ...)					\
	do {								\
		if (etd->debug)						\
			psmouse_printk(KERN_DEBUG, psmouse,		\
					fmt, ##__VA_ARGS__);		\
	} while (0)

/*
 * Send a Synaptics style sliced query command
 */
static int synaptics_send_cmd(struct psmouse *psmouse, unsigned char c,
				unsigned char *param)
{
	if (psmouse_sliced_command(psmouse, c) ||
	    ps2_command(&psmouse->ps2dev, param, PSMOUSE_CMD_GETINFO)) {
		psmouse_err(psmouse, "%s query 0x%02x failed.\n", __func__, c);
		return -1;
	}

	return 0;
}

/*
 * V3 and later support this fast command
 */
static int elantech_send_cmd(struct psmouse *psmouse, unsigned char c,
				unsigned char *param)
{
	struct ps2dev *ps2dev = &psmouse->ps2dev;

	if (ps2_command(ps2dev, NULL, ETP_PS2_CUSTOM_COMMAND) ||
	    ps2_command(ps2dev, NULL, c) ||
	    ps2_command(ps2dev, param, PSMOUSE_CMD_GETINFO)) {
		psmouse_err(psmouse, "%s query 0x%02x failed.\n", __func__, c);
		return -1;
	}

	return 0;
}

/*
 * A retrying version of ps2_command
 */
static int elantech_ps2_command(struct psmouse *psmouse,
				unsigned char *param, int command)
{
	struct ps2dev *ps2dev = &psmouse->ps2dev;
	struct elantech_data *etd = psmouse->private;
	int rc;
	int tries = ETP_PS2_COMMAND_TRIES;

	do {
		rc = ps2_command(ps2dev, param, command);
		if (rc == 0)
			break;
		tries--;
		elantech_debug("retrying ps2 command 0x%02x (%d).\n",
				command, tries);
		msleep(ETP_PS2_COMMAND_DELAY);
	} while (tries > 0);

	if (rc)
		psmouse_err(psmouse, "ps2 command 0x%02x failed.\n", command);

	return rc;
}

/*
 * Send an Elantech style special command to read a value from a register
 */
static int elantech_read_reg(struct psmouse *psmouse, unsigned char reg,
				unsigned char *val)
{
	struct elantech_data *etd = psmouse->private;
	unsigned char param[3];
	int rc = 0;

	if (reg < 0x07 || reg > 0x26)
		return -1;

	if (reg > 0x11 && reg < 0x20)
		return -1;

	switch (etd->hw_version) {
	case 1:
		if (psmouse_sliced_command(psmouse, ETP_REGISTER_READ) ||
		    psmouse_sliced_command(psmouse, reg) ||
		    ps2_command(&psmouse->ps2dev, param, PSMOUSE_CMD_GETINFO)) {
			rc = -1;
		}
		break;

	case 2:
		if (elantech_ps2_command(psmouse,  NULL, ETP_PS2_CUSTOM_COMMAND) ||
		    elantech_ps2_command(psmouse,  NULL, ETP_REGISTER_READ) ||
		    elantech_ps2_command(psmouse,  NULL, ETP_PS2_CUSTOM_COMMAND) ||
		    elantech_ps2_command(psmouse,  NULL, reg) ||
		    elantech_ps2_command(psmouse, param, PSMOUSE_CMD_GETINFO)) {
			rc = -1;
		}
		break;

	case 3 ... 4:
		if (elantech_ps2_command(psmouse, NULL, ETP_PS2_CUSTOM_COMMAND) ||
		    elantech_ps2_command(psmouse, NULL, ETP_REGISTER_READWRITE) ||
		    elantech_ps2_command(psmouse, NULL, ETP_PS2_CUSTOM_COMMAND) ||
		    elantech_ps2_command(psmouse, NULL, reg) ||
		    elantech_ps2_command(psmouse, param, PSMOUSE_CMD_GETINFO)) {
			rc = -1;
		}
		break;
	}

	if (rc)
		psmouse_err(psmouse, "failed to read register 0x%02x.\n", reg);
	else if (etd->hw_version != 4)
		*val = param[0];
	else
		*val = param[1];

	return rc;
}

/*
 * Send an Elantech style special command to write a register with a value
 */
static int elantech_write_reg(struct psmouse *psmouse, unsigned char reg,
				unsigned char val)
{
	struct elantech_data *etd = psmouse->private;
	int rc = 0;

	if (reg < 0x07 || reg > 0x26)
		return -1;

	if (reg > 0x11 && reg < 0x20)
		return -1;

	switch (etd->hw_version) {
	case 1:
		if (psmouse_sliced_command(psmouse, ETP_REGISTER_WRITE) ||
		    psmouse_sliced_command(psmouse, reg) ||
		    psmouse_sliced_command(psmouse, val) ||
		    ps2_command(&psmouse->ps2dev, NULL, PSMOUSE_CMD_SETSCALE11)) {
			rc = -1;
		}
		break;

	case 2:
		if (elantech_ps2_command(psmouse, NULL, ETP_PS2_CUSTOM_COMMAND) ||
		    elantech_ps2_command(psmouse, NULL, ETP_REGISTER_WRITE) ||
		    elantech_ps2_command(psmouse, NULL, ETP_PS2_CUSTOM_COMMAND) ||
		    elantech_ps2_command(psmouse, NULL, reg) ||
		    elantech_ps2_command(psmouse, NULL, ETP_PS2_CUSTOM_COMMAND) ||
		    elantech_ps2_command(psmouse, NULL, val) ||
		    elantech_ps2_command(psmouse, NULL, PSMOUSE_CMD_SETSCALE11)) {
			rc = -1;
		}
		break;

	case 3:
		if (elantech_ps2_command(psmouse, NULL, ETP_PS2_CUSTOM_COMMAND) ||
		    elantech_ps2_command(psmouse, NULL, ETP_REGISTER_READWRITE) ||
		    elantech_ps2_command(psmouse, NULL, ETP_PS2_CUSTOM_COMMAND) ||
		    elantech_ps2_command(psmouse, NULL, reg) ||
		    elantech_ps2_command(psmouse, NULL, ETP_PS2_CUSTOM_COMMAND) ||
		    elantech_ps2_command(psmouse, NULL, val) ||
		    elantech_ps2_command(psmouse, NULL, PSMOUSE_CMD_SETSCALE11)) {
			rc = -1;
		}
		break;

	case 4:
		if (elantech_ps2_command(psmouse, NULL, ETP_PS2_CUSTOM_COMMAND) ||
		    elantech_ps2_command(psmouse, NULL, ETP_REGISTER_READWRITE) ||
		    elantech_ps2_command(psmouse, NULL, ETP_PS2_CUSTOM_COMMAND) ||
		    elantech_ps2_command(psmouse, NULL, reg) ||
		    elantech_ps2_command(psmouse, NULL, ETP_PS2_CUSTOM_COMMAND) ||
		    elantech_ps2_command(psmouse, NULL, ETP_REGISTER_READWRITE) ||
		    elantech_ps2_command(psmouse, NULL, ETP_PS2_CUSTOM_COMMAND) ||
		    elantech_ps2_command(psmouse, NULL, val) ||
		    elantech_ps2_command(psmouse, NULL, PSMOUSE_CMD_SETSCALE11)) {
			rc = -1;
		}
		break;
	}

	if (rc)
		psmouse_err(psmouse,
			    "failed to write register 0x%02x with value 0x%02x.\n",
			    reg, val);

	return rc;
}

/*
 * Dump a complete mouse movement packet to the syslog
 */
static void elantech_packet_dump(struct psmouse *psmouse)
{
	int	i;

	psmouse_printk(KERN_DEBUG, psmouse, "PS/2 packet [");
	for (i = 0; i < psmouse->pktsize; i++)
		printk("%s0x%02x ", i ? ", " : " ", psmouse->packet[i]);
	printk("]\n");
}

/*
 * Interpret complete data packets and report absolute mode input events for
 * hardware version 1. (4 byte packets)
 */
static void elantech_report_absolute_v1(struct psmouse *psmouse)
{
	struct input_dev *dev = psmouse->dev;
	struct elantech_data *etd = psmouse->private;
	unsigned char *packet = psmouse->packet;
	int fingers;

	if (etd->fw_version < 0x020000) {
		/*
		 * byte 0:  D   U  p1  p2   1  p3   R   L
		 * byte 1:  f   0  th  tw  x9  x8  y9  y8
		 */
		fingers = ((packet[1] & 0x80) >> 7) +
				((packet[1] & 0x30) >> 4);
	} else {
		/*
		 * byte 0: n1  n0  p2  p1   1  p3   R   L
		 * byte 1:  0   0   0   0  x9  x8  y9  y8
		 */
		fingers = (packet[0] & 0xc0) >> 6;
	}

	if (etd->jumpy_cursor) {
		if (fingers != 1) {
			etd->single_finger_reports = 0;
		} else if (etd->single_finger_reports < 2) {
			/* Discard first 2 reports of one finger, bogus */
			etd->single_finger_reports++;
			elantech_debug("discarding packet\n");
			return;
		}
	}

	input_report_key(dev, BTN_TOUCH, fingers != 0);

	/*
	 * byte 2: x7  x6  x5  x4  x3  x2  x1  x0
	 * byte 3: y7  y6  y5  y4  y3  y2  y1  y0
	 */
	if (fingers) {
		input_report_abs(dev, ABS_X,
			((packet[1] & 0x0c) << 6) | packet[2]);
		input_report_abs(dev, ABS_Y,
			etd->y_max - (((packet[1] & 0x03) << 8) | packet[3]));
	}

	input_report_key(dev, BTN_TOOL_FINGER, fingers == 1);
	input_report_key(dev, BTN_TOOL_DOUBLETAP, fingers == 2);
	input_report_key(dev, BTN_TOOL_TRIPLETAP, fingers == 3);
	input_report_key(dev, BTN_LEFT, packet[0] & 0x01);
	input_report_key(dev, BTN_RIGHT, packet[0] & 0x02);

	if (etd->fw_version < 0x020000 &&
	    (etd->capabilities[0] & ETP_CAP_HAS_ROCKER)) {
		/* rocker up */
		input_report_key(dev, BTN_FORWARD, packet[0] & 0x40);
		/* rocker down */
		input_report_key(dev, BTN_BACK, packet[0] & 0x80);
	}

	input_sync(dev);
}

static void elantech_set_slot(struct input_dev *dev, int slot, bool active,
			      unsigned int x, unsigned int y)
{
	input_mt_slot(dev, slot);
	input_mt_report_slot_state(dev, MT_TOOL_FINGER, active);
	if (active) {
		input_report_abs(dev, ABS_MT_POSITION_X, x);
		input_report_abs(dev, ABS_MT_POSITION_Y, y);
	}
}

/* x1 < x2 and y1 < y2 when two fingers, x = y = 0 when not pressed */
static void elantech_report_semi_mt_data(struct input_dev *dev,
					 unsigned int num_fingers,
					 unsigned int x1, unsigned int y1,
					 unsigned int x2, unsigned int y2)
{
	elantech_set_slot(dev, 0, num_fingers != 0, x1, y1);
	elantech_set_slot(dev, 1, num_fingers >= 2, x2, y2);
}

/*
 * Interpret complete data packets and report absolute mode input events for
 * hardware version 2. (6 byte packets)
 */
static void elantech_report_absolute_v2(struct psmouse *psmouse)
{
	struct elantech_data *etd = psmouse->private;
	struct input_dev *dev = psmouse->dev;
	unsigned char *packet = psmouse->packet;
	unsigned int fingers, x1 = 0, y1 = 0, x2 = 0, y2 = 0;
	unsigned int width = 0, pres = 0;

	/* byte 0: n1  n0   .   .   .   .   R   L */
	fingers = (packet[0] & 0xc0) >> 6;

	switch (fingers) {
	case 3:
		/*
		 * Same as one finger, except report of more than 3 fingers:
		 * byte 3:  n4  .   w1  w0   .   .   .   .
		 */
		if (packet[3] & 0x80)
			fingers = 4;
		/* pass through... */
	case 1:
		/*
		 * byte 1:  .   .   .   .  x11 x10 x9  x8
		 * byte 2: x7  x6  x5  x4  x4  x2  x1  x0
		 */
		x1 = ((packet[1] & 0x0f) << 8) | packet[2];
		/*
		 * byte 4:  .   .   .   .  y11 y10 y9  y8
		 * byte 5: y7  y6  y5  y4  y3  y2  y1  y0
		 */
		y1 = etd->y_max - (((packet[4] & 0x0f) << 8) | packet[5]);

		pres = (packet[1] & 0xf0) | ((packet[4] & 0xf0) >> 4);
		width = ((packet[0] & 0x30) >> 2) | ((packet[3] & 0x30) >> 4);
		break;

	case 2:
		/*
		 * The coordinate of each finger is reported separately
		 * with a lower resolution for two finger touches:
		 * byte 0:  .   .  ay8 ax8  .   .   .   .
		 * byte 1: ax7 ax6 ax5 ax4 ax3 ax2 ax1 ax0
		 */
		x1 = (((packet[0] & 0x10) << 4) | packet[1]) << 2;
		/* byte 2: ay7 ay6 ay5 ay4 ay3 ay2 ay1 ay0 */
		y1 = etd->y_max -
			((((packet[0] & 0x20) << 3) | packet[2]) << 2);
		/*
		 * byte 3:  .   .  by8 bx8  .   .   .   .
		 * byte 4: bx7 bx6 bx5 bx4 bx3 bx2 bx1 bx0
		 */
		x2 = (((packet[3] & 0x10) << 4) | packet[4]) << 2;
		/* byte 5: by7 by8 by5 by4 by3 by2 by1 by0 */
		y2 = etd->y_max -
			((((packet[3] & 0x20) << 3) | packet[5]) << 2);

		/* Unknown so just report sensible values */
		pres = 127;
		width = 7;
		break;
	}

	input_report_key(dev, BTN_TOUCH, fingers != 0);
	if (fingers != 0) {
		input_report_abs(dev, ABS_X, x1);
		input_report_abs(dev, ABS_Y, y1);
	}
	elantech_report_semi_mt_data(dev, fingers, x1, y1, x2, y2);
	input_report_key(dev, BTN_TOOL_FINGER, fingers == 1);
	input_report_key(dev, BTN_TOOL_DOUBLETAP, fingers == 2);
	input_report_key(dev, BTN_TOOL_TRIPLETAP, fingers == 3);
	input_report_key(dev, BTN_TOOL_QUADTAP, fingers == 4);
	input_report_key(dev, BTN_LEFT, packet[0] & 0x01);
	input_report_key(dev, BTN_RIGHT, packet[0] & 0x02);
	if (etd->reports_pressure) {
		input_report_abs(dev, ABS_PRESSURE, pres);
		input_report_abs(dev, ABS_TOOL_WIDTH, width);
	}

	input_sync(dev);
}

static void elantech_report_trackpoint(struct psmouse *psmouse,
				       int packet_type)
{
	/*
	 * byte 0:  0   0  sx  sy   0   M   R   L
	 * byte 1:~sx   0   0   0   0   0   0   0
	 * byte 2:~sy   0   0   0   0   0   0   0
	 * byte 3:  0   0 ~sy ~sx   0   1   1   0
	 * byte 4: x7  x6  x5  x4  x3  x2  x1  x0
	 * byte 5: y7  y6  y5  y4  y3  y2  y1  y0
	 *
	 * x and y are written in two's complement spread
	 * over 9 bits with sx/sy the relative top bit and
	 * x7..x0 and y7..y0 the lower bits.
	 * The sign of y is opposite to what the input driver
	 * expects for a relative movement
	 */

	struct elantech_data *etd = psmouse->private;
	struct input_dev *tp_dev = etd->tp_dev;
	unsigned char *packet = psmouse->packet;
	int x, y;
	u32 t;

	t = get_unaligned_le32(&packet[0]);

	switch (t & ~7U) {
	case 0x06000030U:
	case 0x16008020U:
	case 0x26800010U:
	case 0x36808000U:
		x = packet[4] - (int)((packet[1]^0x80) << 1);
		y = (int)((packet[2]^0x80) << 1) - packet[5];

		input_report_key(tp_dev, BTN_LEFT, packet[0] & 0x01);
		input_report_key(tp_dev, BTN_RIGHT, packet[0] & 0x02);
		input_report_key(tp_dev, BTN_MIDDLE, packet[0] & 0x04);

		input_report_rel(tp_dev, REL_X, x);
		input_report_rel(tp_dev, REL_Y, y);

		input_sync(tp_dev);

		break;

	default:
		/* Dump unexpected packet sequences if debug=1 (default) */
		if (etd->debug == 1)
			elantech_packet_dump(psmouse);

		break;
	}
}

/*
 * Interpret complete data packets and report absolute mode input events for
 * hardware version 3. (12 byte packets for two fingers)
 */
static void elantech_report_absolute_v3(struct psmouse *psmouse,
					int packet_type)
{
	struct input_dev *dev = psmouse->dev;
	struct elantech_data *etd = psmouse->private;
	unsigned char *packet = psmouse->packet;
	unsigned int fingers = 0, x1 = 0, y1 = 0, x2 = 0, y2 = 0;
	unsigned int width = 0, pres = 0;

	/* byte 0: n1  n0   .   .   .   .   R   L */
	fingers = (packet[0] & 0xc0) >> 6;

	switch (fingers) {
	case 3:
	case 1:
		/*
		 * byte 1:  .   .   .   .  x11 x10 x9  x8
		 * byte 2: x7  x6  x5  x4  x4  x2  x1  x0
		 */
		x1 = ((packet[1] & 0x0f) << 8) | packet[2];
		/*
		 * byte 4:  .   .   .   .  y11 y10 y9  y8
		 * byte 5: y7  y6  y5  y4  y3  y2  y1  y0
		 */
		y1 = etd->y_max - (((packet[4] & 0x0f) << 8) | packet[5]);
		break;

	case 2:
		if (packet_type == PACKET_V3_HEAD) {
			/*
			 * byte 1:   .    .    .    .  ax11 ax10 ax9  ax8
			 * byte 2: ax7  ax6  ax5  ax4  ax3  ax2  ax1  ax0
			 */
			etd->mt[0].x = ((packet[1] & 0x0f) << 8) | packet[2];
			/*
			 * byte 4:   .    .    .    .  ay11 ay10 ay9  ay8
			 * byte 5: ay7  ay6  ay5  ay4  ay3  ay2  ay1  ay0
			 */
			etd->mt[0].y = etd->y_max -
				(((packet[4] & 0x0f) << 8) | packet[5]);
			/*
			 * wait for next packet
			 */
			return;
		}

		/* packet_type == PACKET_V3_TAIL */
		x1 = etd->mt[0].x;
		y1 = etd->mt[0].y;
		x2 = ((packet[1] & 0x0f) << 8) | packet[2];
		y2 = etd->y_max - (((packet[4] & 0x0f) << 8) | packet[5]);
		break;
	}

	pres = (packet[1] & 0xf0) | ((packet[4] & 0xf0) >> 4);
	width = ((packet[0] & 0x30) >> 2) | ((packet[3] & 0x30) >> 4);

	input_report_key(dev, BTN_TOUCH, fingers != 0);
	if (fingers != 0) {
		input_report_abs(dev, ABS_X, x1);
		input_report_abs(dev, ABS_Y, y1);
	}
	elantech_report_semi_mt_data(dev, fingers, x1, y1, x2, y2);
	input_report_key(dev, BTN_TOOL_FINGER, fingers == 1);
	input_report_key(dev, BTN_TOOL_DOUBLETAP, fingers == 2);
	input_report_key(dev, BTN_TOOL_TRIPLETAP, fingers == 3);

	/* For clickpads map both buttons to BTN_LEFT */
	if (etd->fw_version & 0x001000) {
		input_report_key(dev, BTN_LEFT, packet[0] & 0x03);
	} else {
		input_report_key(dev, BTN_LEFT, packet[0] & 0x01);
		input_report_key(dev, BTN_RIGHT, packet[0] & 0x02);
	}

	input_report_abs(dev, ABS_PRESSURE, pres);
	input_report_abs(dev, ABS_TOOL_WIDTH, width);

	input_sync(dev);
}

static void elantech_input_sync_v4(struct psmouse *psmouse)
{
	struct input_dev *dev = psmouse->dev;
	struct elantech_data *etd = psmouse->private;
	unsigned char *packet = psmouse->packet;

	/* For clickpads map both buttons to BTN_LEFT */
	if (etd->fw_version & 0x001000) {
		input_report_key(dev, BTN_LEFT, packet[0] & 0x03);
	} else {
		input_report_key(dev, BTN_LEFT, packet[0] & 0x01);
		input_report_key(dev, BTN_RIGHT, packet[0] & 0x02);
		input_report_key(dev, BTN_MIDDLE, packet[0] & 0x04);
	}

	input_mt_report_pointer_emulation(dev, true);
	input_sync(dev);
}

static void process_packet_status_v4(struct psmouse *psmouse)
{
	struct input_dev *dev = psmouse->dev;
	unsigned char *packet = psmouse->packet;
	unsigned fingers;
	int i;

	/* notify finger state change */
	fingers = packet[1] & 0x1f;
	for (i = 0; i < ETP_MAX_FINGERS; i++) {
		if ((fingers & (1 << i)) == 0) {
			input_mt_slot(dev, i);
			input_mt_report_slot_state(dev, MT_TOOL_FINGER, false);
		}
	}

	elantech_input_sync_v4(psmouse);
}

static void process_packet_head_v4(struct psmouse *psmouse)
{
	struct input_dev *dev = psmouse->dev;
	struct elantech_data *etd = psmouse->private;
	unsigned char *packet = psmouse->packet;
	int id = ((packet[3] & 0xe0) >> 5) - 1;
	int pres, traces;

	if (id < 0)
		return;

	etd->mt[id].x = ((packet[1] & 0x0f) << 8) | packet[2];
	etd->mt[id].y = etd->y_max - (((packet[4] & 0x0f) << 8) | packet[5]);
	pres = (packet[1] & 0xf0) | ((packet[4] & 0xf0) >> 4);
	traces = (packet[0] & 0xf0) >> 4;

	input_mt_slot(dev, id);
	input_mt_report_slot_state(dev, MT_TOOL_FINGER, true);

	input_report_abs(dev, ABS_MT_POSITION_X, etd->mt[id].x);
	input_report_abs(dev, ABS_MT_POSITION_Y, etd->mt[id].y);
	input_report_abs(dev, ABS_MT_PRESSURE, pres);
	input_report_abs(dev, ABS_MT_TOUCH_MAJOR, traces * etd->width);
	/* report this for backwards compatibility */
	input_report_abs(dev, ABS_TOOL_WIDTH, traces);

	elantech_input_sync_v4(psmouse);
}

static void process_packet_motion_v4(struct psmouse *psmouse)
{
	struct input_dev *dev = psmouse->dev;
	struct elantech_data *etd = psmouse->private;
	unsigned char *packet = psmouse->packet;
	int weight, delta_x1 = 0, delta_y1 = 0, delta_x2 = 0, delta_y2 = 0;
	int id, sid;

	id = ((packet[0] & 0xe0) >> 5) - 1;
	if (id < 0)
		return;

	sid = ((packet[3] & 0xe0) >> 5) - 1;
	weight = (packet[0] & 0x10) ? ETP_WEIGHT_VALUE : 1;
	/*
	 * Motion packets give us the delta of x, y values of specific fingers,
	 * but in two's complement. Let the compiler do the conversion for us.
	 * Also _enlarge_ the numbers to int, in case of overflow.
	 */
	delta_x1 = (signed char)packet[1];
	delta_y1 = (signed char)packet[2];
	delta_x2 = (signed char)packet[4];
	delta_y2 = (signed char)packet[5];

	etd->mt[id].x += delta_x1 * weight;
	etd->mt[id].y -= delta_y1 * weight;
	input_mt_slot(dev, id);
	input_report_abs(dev, ABS_MT_POSITION_X, etd->mt[id].x);
	input_report_abs(dev, ABS_MT_POSITION_Y, etd->mt[id].y);

	if (sid >= 0) {
		etd->mt[sid].x += delta_x2 * weight;
		etd->mt[sid].y -= delta_y2 * weight;
		input_mt_slot(dev, sid);
		input_report_abs(dev, ABS_MT_POSITION_X, etd->mt[sid].x);
		input_report_abs(dev, ABS_MT_POSITION_Y, etd->mt[sid].y);
	}

	elantech_input_sync_v4(psmouse);
}

static void elantech_report_absolute_v4(struct psmouse *psmouse,
					int packet_type)
{
	switch (packet_type) {
	case PACKET_V4_STATUS:
		process_packet_status_v4(psmouse);
		break;

	case PACKET_V4_HEAD:
		process_packet_head_v4(psmouse);
		break;

	case PACKET_V4_MOTION:
		process_packet_motion_v4(psmouse);
		break;

	case PACKET_UNKNOWN:
	default:
		/* impossible to get here */
		break;
	}
}

static int elantech_packet_check_v1(struct psmouse *psmouse)
{
	struct elantech_data *etd = psmouse->private;
	unsigned char *packet = psmouse->packet;
	unsigned char p1, p2, p3;

	/* Parity bits are placed differently */
	if (etd->fw_version < 0x020000) {
		/* byte 0:  D   U  p1  p2   1  p3   R   L */
		p1 = (packet[0] & 0x20) >> 5;
		p2 = (packet[0] & 0x10) >> 4;
	} else {
		/* byte 0: n1  n0  p2  p1   1  p3   R   L */
		p1 = (packet[0] & 0x10) >> 4;
		p2 = (packet[0] & 0x20) >> 5;
	}

	p3 = (packet[0] & 0x04) >> 2;

	return etd->parity[packet[1]] == p1 &&
	       etd->parity[packet[2]] == p2 &&
	       etd->parity[packet[3]] == p3;
}

static int elantech_debounce_check_v2(struct psmouse *psmouse)
{
        /*
         * When we encounter packet that matches this exactly, it means the
         * hardware is in debounce status. Just ignore the whole packet.
         */
        const u8 debounce_packet[] = { 0x84, 0xff, 0xff, 0x02, 0xff, 0xff };
        unsigned char *packet = psmouse->packet;

        return !memcmp(packet, debounce_packet, sizeof(debounce_packet));
}

static int elantech_packet_check_v2(struct psmouse *psmouse)
{
	struct elantech_data *etd = psmouse->private;
	unsigned char *packet = psmouse->packet;

	/*
	 * V2 hardware has two flavors. Older ones that do not report pressure,
	 * and newer ones that reports pressure and width. With newer ones, all
	 * packets (1, 2, 3 finger touch) have the same constant bits. With
	 * older ones, 1/3 finger touch packets and 2 finger touch packets
	 * have different constant bits.
	 * With all three cases, if the constant bits are not exactly what I
	 * expected, I consider them invalid.
	 */
	if (etd->reports_pressure)
		return (packet[0] & 0x0c) == 0x04 &&
		       (packet[3] & 0x0f) == 0x02;

	if ((packet[0] & 0xc0) == 0x80)
		return (packet[0] & 0x0c) == 0x0c &&
		       (packet[3] & 0x0e) == 0x08;

	return (packet[0] & 0x3c) == 0x3c &&
	       (packet[1] & 0xf0) == 0x00 &&
	       (packet[3] & 0x3e) == 0x38 &&
	       (packet[4] & 0xf0) == 0x00;
}

/*
 * We check the constant bits to determine what packet type we get,
 * so packet checking is mandatory for v3 and later hardware.
 */
static int elantech_packet_check_v3(struct psmouse *psmouse)
{
	struct elantech_data *etd = psmouse->private;
	const u8 debounce_packet[] = { 0xc4, 0xff, 0xff, 0x02, 0xff, 0xff };
	unsigned char *packet = psmouse->packet;

	/*
	 * check debounce first, it has the same signature in byte 0
	 * and byte 3 as PACKET_V3_HEAD.
	 */
	if (!memcmp(packet, debounce_packet, sizeof(debounce_packet)))
		return PACKET_DEBOUNCE;

	/*
	 * If the hardware flag 'crc_enabled' is set the packets have
	 * different signatures.
	 */
	if (etd->crc_enabled) {
		if ((packet[3] & 0x09) == 0x08)
			return PACKET_V3_HEAD;

		if ((packet[3] & 0x09) == 0x09)
			return PACKET_V3_TAIL;
	} else {
		if ((packet[0] & 0x0c) == 0x04 && (packet[3] & 0xcf) == 0x02)
			return PACKET_V3_HEAD;

		if ((packet[0] & 0x0c) == 0x0c && (packet[3] & 0xce) == 0x0c)
			return PACKET_V3_TAIL;
		if ((packet[3] & 0x0f) == 0x06)
			return PACKET_TRACKPOINT;
	}

	return PACKET_UNKNOWN;
}

static int elantech_packet_check_v4(struct psmouse *psmouse)
{
	struct elantech_data *etd = psmouse->private;
	unsigned char *packet = psmouse->packet;
	unsigned char packet_type = packet[3] & 0x03;
	unsigned int ic_version;
	bool sanity_check;

	if (etd->tp_dev && (packet[3] & 0x0f) == 0x06)
		return PACKET_TRACKPOINT;

	/* This represents the version of IC body. */
	ic_version = (etd->fw_version & 0x0f0000) >> 16;

	/*
	 * Sanity check based on the constant bits of a packet.
	 * The constant bits change depending on the value of
	 * the hardware flag 'crc_enabled' and the version of
	 * the IC body, but are the same for every packet,
	 * regardless of the type.
	 */
	if (etd->crc_enabled)
		sanity_check = ((packet[3] & 0x08) == 0x00);
	else if (ic_version == 7 && etd->samples[1] == 0x2A)
		sanity_check = ((packet[3] & 0x1c) == 0x10);
	else
		sanity_check = ((packet[0] & 0x0c) == 0x04 &&
				(packet[3] & 0x1c) == 0x10);

	if (!sanity_check)
		return PACKET_UNKNOWN;

	switch (packet_type) {
	case 0:
		return PACKET_V4_STATUS;

	case 1:
		return PACKET_V4_HEAD;

	case 2:
		return PACKET_V4_MOTION;
	}

	return PACKET_UNKNOWN;
}

/*
 * Process byte stream from mouse and handle complete packets
 */
static psmouse_ret_t elantech_process_byte(struct psmouse *psmouse)
{
	struct elantech_data *etd = psmouse->private;
	int packet_type;

	if (psmouse->pktcnt < psmouse->pktsize)
		return PSMOUSE_GOOD_DATA;

	if (etd->debug > 1)
		elantech_packet_dump(psmouse);

	switch (etd->hw_version) {
	case 1:
		if (etd->paritycheck && !elantech_packet_check_v1(psmouse))
			return PSMOUSE_BAD_DATA;

		elantech_report_absolute_v1(psmouse);
		break;

	case 2:
		/* ignore debounce */
		if (elantech_debounce_check_v2(psmouse))
			return PSMOUSE_FULL_PACKET;

		if (etd->paritycheck && !elantech_packet_check_v2(psmouse))
			return PSMOUSE_BAD_DATA;

		elantech_report_absolute_v2(psmouse);
		break;

	case 3:
		packet_type = elantech_packet_check_v3(psmouse);
		switch (packet_type) {
		case PACKET_UNKNOWN:
			return PSMOUSE_BAD_DATA;

		case PACKET_DEBOUNCE:
			/* ignore debounce */
			break;

		case PACKET_TRACKPOINT:
			elantech_report_trackpoint(psmouse, packet_type);
			break;

		default:
			elantech_report_absolute_v3(psmouse, packet_type);
			break;
		}

		break;

	case 4:
		packet_type = elantech_packet_check_v4(psmouse);
		switch (packet_type) {
		case PACKET_UNKNOWN:
			return PSMOUSE_BAD_DATA;

		case PACKET_TRACKPOINT:
			elantech_report_trackpoint(psmouse, packet_type);
			break;

		default:
			elantech_report_absolute_v4(psmouse, packet_type);
			break;
		}

		break;
	}

	return PSMOUSE_FULL_PACKET;
}

/*
 * This writes the reg_07 value again to the hardware at the end of every
 * set_rate call because the register loses its value. reg_07 allows setting
 * absolute mode on v4 hardware
 */
static void elantech_set_rate_restore_reg_07(struct psmouse *psmouse,
		unsigned int rate)
{
	struct elantech_data *etd = psmouse->private;

	etd->original_set_rate(psmouse, rate);
	if (elantech_write_reg(psmouse, 0x07, etd->reg_07))
		psmouse_err(psmouse, "restoring reg_07 failed\n");
}

/*
 * Put the touchpad into absolute mode
 */
static int elantech_set_absolute_mode(struct psmouse *psmouse)
{
	struct elantech_data *etd = psmouse->private;
	unsigned char val;
	int tries = ETP_READ_BACK_TRIES;
	int rc = 0;

	switch (etd->hw_version) {
	case 1:
		etd->reg_10 = 0x16;
		etd->reg_11 = 0x8f;
		if (elantech_write_reg(psmouse, 0x10, etd->reg_10) ||
		    elantech_write_reg(psmouse, 0x11, etd->reg_11)) {
			rc = -1;
		}
		break;

	case 2:
					/* Windows driver values */
		etd->reg_10 = 0x54;
		etd->reg_11 = 0x88;	/* 0x8a */
		etd->reg_21 = 0x60;	/* 0x00 */
		if (elantech_write_reg(psmouse, 0x10, etd->reg_10) ||
		    elantech_write_reg(psmouse, 0x11, etd->reg_11) ||
		    elantech_write_reg(psmouse, 0x21, etd->reg_21)) {
			rc = -1;
		}
		break;

	case 3:
		if (etd->set_hw_resolution)
			etd->reg_10 = 0x0b;
		else
			etd->reg_10 = 0x01;

		if (elantech_write_reg(psmouse, 0x10, etd->reg_10))
			rc = -1;

		break;

	case 4:
		etd->reg_07 = 0x01;
		if (elantech_write_reg(psmouse, 0x07, etd->reg_07))
			rc = -1;

		goto skip_readback_reg_10; /* v4 has no reg 0x10 to read */
	}

	if (rc == 0) {
		/*
		 * Read back reg 0x10. For hardware version 1 we must make
		 * sure the absolute mode bit is set. For hardware version 2
		 * the touchpad is probably initializing and not ready until
		 * we read back the value we just wrote.
		 */
		do {
			rc = elantech_read_reg(psmouse, 0x10, &val);
			if (rc == 0)
				break;
			tries--;
			elantech_debug("retrying read (%d).\n", tries);
			msleep(ETP_READ_BACK_DELAY);
		} while (tries > 0);

		if (rc) {
			psmouse_err(psmouse,
				    "failed to read back register 0x10.\n");
		} else if (etd->hw_version == 1 &&
			   !(val & ETP_R10_ABSOLUTE_MODE)) {
			psmouse_err(psmouse,
				    "touchpad refuses to switch to absolute mode.\n");
			rc = -1;
		}
	}

 skip_readback_reg_10:
	if (rc)
		psmouse_err(psmouse, "failed to initialise registers.\n");

	return rc;
}

static int elantech_set_range(struct psmouse *psmouse,
			      unsigned int *x_min, unsigned int *y_min,
			      unsigned int *x_max, unsigned int *y_max,
			      unsigned int *width)
{
	struct elantech_data *etd = psmouse->private;
	unsigned char param[3];
	unsigned char traces;

	switch (etd->hw_version) {
	case 1:
		*x_min = ETP_XMIN_V1;
		*y_min = ETP_YMIN_V1;
		*x_max = ETP_XMAX_V1;
		*y_max = ETP_YMAX_V1;
		break;

	case 2:
		if (etd->fw_version == 0x020800 ||
		    etd->fw_version == 0x020b00 ||
		    etd->fw_version == 0x020030) {
			*x_min = ETP_XMIN_V2;
			*y_min = ETP_YMIN_V2;
			*x_max = ETP_XMAX_V2;
			*y_max = ETP_YMAX_V2;
		} else {
			int i;
			int fixed_dpi;

			i = (etd->fw_version > 0x020800 &&
			     etd->fw_version < 0x020900) ? 1 : 2;

			if (etd->send_cmd(psmouse, ETP_FW_ID_QUERY, param))
				return -1;

			fixed_dpi = param[1] & 0x10;

			if (((etd->fw_version >> 16) == 0x14) && fixed_dpi) {
				if (etd->send_cmd(psmouse, ETP_SAMPLE_QUERY, param))
					return -1;

				*x_max = (etd->capabilities[1] - i) * param[1] / 2;
				*y_max = (etd->capabilities[2] - i) * param[2] / 2;
			} else if (etd->fw_version == 0x040216) {
				*x_max = 819;
				*y_max = 405;
			} else if (etd->fw_version == 0x040219 || etd->fw_version == 0x040215) {
				*x_max = 900;
				*y_max = 500;
			} else {
				*x_max = (etd->capabilities[1] - i) * 64;
				*y_max = (etd->capabilities[2] - i) * 64;
			}
		}
		break;

	case 3:
		if (etd->send_cmd(psmouse, ETP_FW_ID_QUERY, param))
			return -1;

		*x_max = (0x0f & param[0]) << 8 | param[1];
		*y_max = (0xf0 & param[0]) << 4 | param[2];
		break;

	case 4:
		if (etd->send_cmd(psmouse, ETP_FW_ID_QUERY, param))
			return -1;

		*x_max = (0x0f & param[0]) << 8 | param[1];
		*y_max = (0xf0 & param[0]) << 4 | param[2];
		traces = etd->capabilities[1];
		if ((traces < 2) || (traces > *x_max))
			return -1;

		*width = *x_max / (traces - 1);
		break;
	}

	return 0;
}

/*
 * (value from firmware) * 10 + 790 = dpi
 * we also have to convert dpi to dots/mm (*10/254 to avoid floating point)
 */
static unsigned int elantech_convert_res(unsigned int val)
{
	return (val * 10 + 790) * 10 / 254;
}

static int elantech_get_resolution_v4(struct psmouse *psmouse,
				      unsigned int *x_res,
				      unsigned int *y_res)
{
	unsigned char param[3];

	if (elantech_send_cmd(psmouse, ETP_RESOLUTION_QUERY, param))
		return -1;

	*x_res = elantech_convert_res(param[1] & 0x0f);
	*y_res = elantech_convert_res((param[1] & 0xf0) >> 4);

	return 0;
}

/*
 * Advertise INPUT_PROP_BUTTONPAD for clickpads. The testing of bit 12 in
 * fw_version for this is based on the following fw_version & caps table:
 *
 * Laptop-model:           fw_version:     caps:           buttons:
 * Acer S3                 0x461f00        10, 13, 0e      clickpad
 * Acer S7-392             0x581f01        50, 17, 0d      clickpad
 * Acer V5-131             0x461f02        01, 16, 0c      clickpad
 * Acer V5-551             0x461f00        ?               clickpad
 * Asus K53SV              0x450f01        78, 15, 0c      2 hw buttons
 * Asus G46VW              0x460f02        00, 18, 0c      2 hw buttons
 * Asus G750JX             0x360f00        00, 16, 0c      2 hw buttons
 * Asus TP500LN            0x381f17        10, 14, 0e      clickpad
 * Asus X750JN             0x381f17        10, 14, 0e      clickpad
 * Asus UX31               0x361f00        20, 15, 0e      clickpad
 * Asus UX32VD             0x361f02        00, 15, 0e      clickpad
 * Avatar AVIU-145A2       0x361f00        ?               clickpad
 * Fujitsu LIFEBOOK E544   0x470f00        d0, 12, 09      2 hw buttons
 * Fujitsu LIFEBOOK E546   0x470f00        50, 12, 09      2 hw buttons
 * Fujitsu LIFEBOOK E547   0x470f00        50, 12, 09      2 hw buttons
 * Fujitsu LIFEBOOK E554   0x570f01        40, 14, 0c      2 hw buttons
 * Fujitsu LIFEBOOK E557   0x570f01        40, 14, 0c      2 hw buttons
 * Fujitsu T725            0x470f01        05, 12, 09      2 hw buttons
 * Fujitsu H730            0x570f00        c0, 14, 0c      3 hw buttons (**)
 * Gigabyte U2442          0x450f01        58, 17, 0c      2 hw buttons
 * Lenovo L430             0x350f02        b9, 15, 0c      2 hw buttons (*)
 * Lenovo L530             0x350f02        b9, 15, 0c      2 hw buttons (*)
 * Samsung NF210           0x150b00        78, 14, 0a      2 hw buttons
 * Samsung NP770Z5E        0x575f01        10, 15, 0f      clickpad
 * Samsung NP700Z5B        0x361f06        21, 15, 0f      clickpad
 * Samsung NP900X3E-A02    0x575f03        ?               clickpad
 * Samsung NP-QX410        0x851b00        19, 14, 0c      clickpad
 * Samsung RC512           0x450f00        08, 15, 0c      2 hw buttons
 * Samsung RF710           0x450f00        ?               2 hw buttons
 * System76 Pangolin       0x250f01        ?               2 hw buttons
 * (*) + 3 trackpoint buttons
 * (**) + 0 trackpoint buttons
 * Note: Lenovo L430 and Lenovo L430 have the same fw_version/caps
 */
static void elantech_set_buttonpad_prop(struct psmouse *psmouse)
{
	struct input_dev *dev = psmouse->dev;
	struct elantech_data *etd = psmouse->private;

	if (etd->fw_version & 0x001000) {
		__set_bit(INPUT_PROP_BUTTONPAD, dev->propbit);
		__clear_bit(BTN_RIGHT, dev->keybit);
	}
}

/*
 * Some hw_version 4 models do have a middle button
 */
static const struct dmi_system_id elantech_dmi_has_middle_button[] = {
#if defined(CONFIG_DMI) && defined(CONFIG_X86)
	{
		/* Fujitsu H730 has a middle button */
		.matches = {
			DMI_MATCH(DMI_SYS_VENDOR, "FUJITSU"),
			DMI_MATCH(DMI_PRODUCT_NAME, "CELSIUS H730"),
		},
	},
	{
		/* Fujitsu H760 also has a middle button */
		.matches = {
			DMI_MATCH(DMI_SYS_VENDOR, "FUJITSU"),
			DMI_MATCH(DMI_PRODUCT_NAME, "CELSIUS H760"),
		},
	},
#endif
	{ }
};

/*
 * Set the appropriate event bits for the input subsystem
 */
static int elantech_set_input_params(struct psmouse *psmouse)
{
	struct input_dev *dev = psmouse->dev;
	struct elantech_data *etd = psmouse->private;
	unsigned int x_min = 0, y_min = 0, x_max = 0, y_max = 0, width = 0;
	unsigned int x_res = 31, y_res = 31;

	if (elantech_set_range(psmouse, &x_min, &y_min, &x_max, &y_max, &width))
		return -1;

	__set_bit(INPUT_PROP_POINTER, dev->propbit);
	__set_bit(EV_KEY, dev->evbit);
	__set_bit(EV_ABS, dev->evbit);
	__clear_bit(EV_REL, dev->evbit);

	__set_bit(BTN_LEFT, dev->keybit);
	if (dmi_check_system(elantech_dmi_has_middle_button))
		__set_bit(BTN_MIDDLE, dev->keybit);
	__set_bit(BTN_RIGHT, dev->keybit);

	__set_bit(BTN_TOUCH, dev->keybit);
	__set_bit(BTN_TOOL_FINGER, dev->keybit);
	__set_bit(BTN_TOOL_DOUBLETAP, dev->keybit);
	__set_bit(BTN_TOOL_TRIPLETAP, dev->keybit);

	switch (etd->hw_version) {
	case 1:
		/* Rocker button */
		if (etd->fw_version < 0x020000 &&
		    (etd->capabilities[0] & ETP_CAP_HAS_ROCKER)) {
			__set_bit(BTN_FORWARD, dev->keybit);
			__set_bit(BTN_BACK, dev->keybit);
		}
		input_set_abs_params(dev, ABS_X, x_min, x_max, 0, 0);
		input_set_abs_params(dev, ABS_Y, y_min, y_max, 0, 0);
		break;

	case 2:
		__set_bit(BTN_TOOL_QUADTAP, dev->keybit);
		__set_bit(INPUT_PROP_SEMI_MT, dev->propbit);
		/* fall through */
	case 3:
		if (etd->hw_version == 3)
			elantech_set_buttonpad_prop(psmouse);
		input_set_abs_params(dev, ABS_X, x_min, x_max, 0, 0);
		input_set_abs_params(dev, ABS_Y, y_min, y_max, 0, 0);
		if (etd->reports_pressure) {
			input_set_abs_params(dev, ABS_PRESSURE, ETP_PMIN_V2,
					     ETP_PMAX_V2, 0, 0);
			input_set_abs_params(dev, ABS_TOOL_WIDTH, ETP_WMIN_V2,
					     ETP_WMAX_V2, 0, 0);
		}
		input_mt_init_slots(dev, 2, INPUT_MT_SEMI_MT);
		input_set_abs_params(dev, ABS_MT_POSITION_X, x_min, x_max, 0, 0);
		input_set_abs_params(dev, ABS_MT_POSITION_Y, y_min, y_max, 0, 0);
		break;

	case 4:
		if (elantech_get_resolution_v4(psmouse, &x_res, &y_res)) {
			/*
			 * if query failed, print a warning and leave the values
			 * zero to resemble synaptics.c behavior.
			 */
			psmouse_warn(psmouse, "couldn't query resolution data.\n");
		}
		elantech_set_buttonpad_prop(psmouse);
		__set_bit(BTN_TOOL_QUADTAP, dev->keybit);
		/* For X to recognize me as touchpad. */
		input_set_abs_params(dev, ABS_X, x_min, x_max, 0, 0);
		input_set_abs_params(dev, ABS_Y, y_min, y_max, 0, 0);
		/*
		 * range of pressure and width is the same as v2,
		 * report ABS_PRESSURE, ABS_TOOL_WIDTH for compatibility.
		 */
		input_set_abs_params(dev, ABS_PRESSURE, ETP_PMIN_V2,
				     ETP_PMAX_V2, 0, 0);
		input_set_abs_params(dev, ABS_TOOL_WIDTH, ETP_WMIN_V2,
				     ETP_WMAX_V2, 0, 0);
		/* Multitouch capable pad, up to 5 fingers. */
		input_mt_init_slots(dev, ETP_MAX_FINGERS, 0);
		input_set_abs_params(dev, ABS_MT_POSITION_X, x_min, x_max, 0, 0);
		input_set_abs_params(dev, ABS_MT_POSITION_Y, y_min, y_max, 0, 0);
		input_set_abs_params(dev, ABS_MT_PRESSURE, ETP_PMIN_V2,
				     ETP_PMAX_V2, 0, 0);
		/*
		 * The firmware reports how many trace lines the finger spans,
		 * convert to surface unit as Protocol-B requires.
		 */
		input_set_abs_params(dev, ABS_MT_TOUCH_MAJOR, 0,
				     ETP_WMAX_V2 * width, 0, 0);
		break;
	}

	input_abs_set_res(dev, ABS_X, x_res);
	input_abs_set_res(dev, ABS_Y, y_res);
	if (etd->hw_version > 1) {
		input_abs_set_res(dev, ABS_MT_POSITION_X, x_res);
		input_abs_set_res(dev, ABS_MT_POSITION_Y, y_res);
	}

	etd->y_max = y_max;
	etd->width = width;

	return 0;
}

struct elantech_attr_data {
	size_t		field_offset;
	unsigned char	reg;
};

/*
 * Display a register value by reading a sysfs entry
 */
static ssize_t elantech_show_int_attr(struct psmouse *psmouse, void *data,
					char *buf)
{
	struct elantech_data *etd = psmouse->private;
	struct elantech_attr_data *attr = data;
	unsigned char *reg = (unsigned char *) etd + attr->field_offset;
	int rc = 0;

	if (attr->reg)
		rc = elantech_read_reg(psmouse, attr->reg, reg);

	return sprintf(buf, "0x%02x\n", (attr->reg && rc) ? -1 : *reg);
}

/*
 * Write a register value by writing a sysfs entry
 */
static ssize_t elantech_set_int_attr(struct psmouse *psmouse,
				     void *data, const char *buf, size_t count)
{
	struct elantech_data *etd = psmouse->private;
	struct elantech_attr_data *attr = data;
	unsigned char *reg = (unsigned char *) etd + attr->field_offset;
	unsigned char value;
	int err;

	err = kstrtou8(buf, 16, &value);
	if (err)
		return err;

	/* Do we need to preserve some bits for version 2 hardware too? */
	if (etd->hw_version == 1) {
		if (attr->reg == 0x10)
			/* Force absolute mode always on */
			value |= ETP_R10_ABSOLUTE_MODE;
		else if (attr->reg == 0x11)
			/* Force 4 byte mode always on */
			value |= ETP_R11_4_BYTE_MODE;
	}

	if (!attr->reg || elantech_write_reg(psmouse, attr->reg, value) == 0)
		*reg = value;

	return count;
}

#define ELANTECH_INT_ATTR(_name, _register)				\
	static struct elantech_attr_data elantech_attr_##_name = {	\
		.field_offset = offsetof(struct elantech_data, _name),	\
		.reg = _register,					\
	};								\
	PSMOUSE_DEFINE_ATTR(_name, S_IWUSR | S_IRUGO,			\
			    &elantech_attr_##_name,			\
			    elantech_show_int_attr,			\
			    elantech_set_int_attr)

ELANTECH_INT_ATTR(reg_07, 0x07);
ELANTECH_INT_ATTR(reg_10, 0x10);
ELANTECH_INT_ATTR(reg_11, 0x11);
ELANTECH_INT_ATTR(reg_20, 0x20);
ELANTECH_INT_ATTR(reg_21, 0x21);
ELANTECH_INT_ATTR(reg_22, 0x22);
ELANTECH_INT_ATTR(reg_23, 0x23);
ELANTECH_INT_ATTR(reg_24, 0x24);
ELANTECH_INT_ATTR(reg_25, 0x25);
ELANTECH_INT_ATTR(reg_26, 0x26);
ELANTECH_INT_ATTR(debug, 0);
ELANTECH_INT_ATTR(paritycheck, 0);
ELANTECH_INT_ATTR(crc_enabled, 0);

static struct attribute *elantech_attrs[] = {
	&psmouse_attr_reg_07.dattr.attr,
	&psmouse_attr_reg_10.dattr.attr,
	&psmouse_attr_reg_11.dattr.attr,
	&psmouse_attr_reg_20.dattr.attr,
	&psmouse_attr_reg_21.dattr.attr,
	&psmouse_attr_reg_22.dattr.attr,
	&psmouse_attr_reg_23.dattr.attr,
	&psmouse_attr_reg_24.dattr.attr,
	&psmouse_attr_reg_25.dattr.attr,
	&psmouse_attr_reg_26.dattr.attr,
	&psmouse_attr_debug.dattr.attr,
	&psmouse_attr_paritycheck.dattr.attr,
	&psmouse_attr_crc_enabled.dattr.attr,
	NULL
};

static struct attribute_group elantech_attr_group = {
	.attrs = elantech_attrs,
};

static bool elantech_is_signature_valid(const unsigned char *param)
{
	static const unsigned char rates[] = { 200, 100, 80, 60, 40, 20, 10 };
	int i;

	if (param[0] == 0)
		return false;

	if (param[1] == 0)
		return true;

	/*
	 * Some hw_version >= 4 models have a revision higher then 20. Meaning
	 * that param[2] may be 10 or 20, skip the rates check for these.
	 */
	if ((param[0] & 0x0f) >= 0x06 && (param[1] & 0xaf) == 0x0f &&
	    param[2] < 40)
		return true;

	for (i = 0; i < ARRAY_SIZE(rates); i++)
		if (param[2] == rates[i])
			return false;

	return true;
}

/*
 * Use magic knock to detect Elantech touchpad
 */
int elantech_detect(struct psmouse *psmouse, bool set_properties)
{
	struct ps2dev *ps2dev = &psmouse->ps2dev;
	unsigned char param[3];

	ps2_command(&psmouse->ps2dev, NULL, PSMOUSE_CMD_RESET_DIS);

	if (ps2_command(ps2dev,  NULL, PSMOUSE_CMD_DISABLE) ||
	    ps2_command(ps2dev,  NULL, PSMOUSE_CMD_SETSCALE11) ||
	    ps2_command(ps2dev,  NULL, PSMOUSE_CMD_SETSCALE11) ||
	    ps2_command(ps2dev,  NULL, PSMOUSE_CMD_SETSCALE11) ||
	    ps2_command(ps2dev, param, PSMOUSE_CMD_GETINFO)) {
		psmouse_dbg(psmouse, "sending Elantech magic knock failed.\n");
		return -1;
	}

	/*
	 * Report this in case there are Elantech models that use a different
	 * set of magic numbers
	 */
	if (param[0] != 0x3c || param[1] != 0x03 ||
	    (param[2] != 0xc8 && param[2] != 0x00)) {
		psmouse_dbg(psmouse,
			    "unexpected magic knock result 0x%02x, 0x%02x, 0x%02x.\n",
			    param[0], param[1], param[2]);
		return -1;
	}

	/*
	 * Query touchpad's firmware version and see if it reports known
	 * value to avoid mis-detection. Logitech mice are known to respond
	 * to Elantech magic knock and there might be more.
	 */
	if (synaptics_send_cmd(psmouse, ETP_FW_VERSION_QUERY, param)) {
		psmouse_dbg(psmouse, "failed to query firmware version.\n");
		return -1;
	}

	psmouse_dbg(psmouse,
		    "Elantech version query result 0x%02x, 0x%02x, 0x%02x.\n",
		    param[0], param[1], param[2]);

	if (!elantech_is_signature_valid(param)) {
		psmouse_dbg(psmouse,
			    "Probably not a real Elantech touchpad. Aborting.\n");
		return -1;
	}

	if (set_properties) {
		psmouse->vendor = "Elantech";
		psmouse->name = "Touchpad";
	}

	return 0;
}

/*
 * Clean up sysfs entries when disconnecting
 */
static void elantech_disconnect(struct psmouse *psmouse)
{
	struct elantech_data *etd = psmouse->private;

	if (etd->tp_dev)
		input_unregister_device(etd->tp_dev);
	sysfs_remove_group(&psmouse->ps2dev.serio->dev.kobj,
			   &elantech_attr_group);
	kfree(psmouse->private);
	psmouse->private = NULL;
}

/*
 * Put the touchpad back into absolute mode when reconnecting
 */
static int elantech_reconnect(struct psmouse *psmouse)
{
	psmouse_reset(psmouse);

	if (elantech_detect(psmouse, 0))
		return -1;

	if (elantech_set_absolute_mode(psmouse)) {
		psmouse_err(psmouse,
			    "failed to put touchpad back into absolute mode.\n");
		return -1;
	}

	return 0;
}

/*
 * Some hw_version 4 models do not work with crc_disabled
 */
static const struct dmi_system_id elantech_dmi_force_crc_enabled[] = {
#if defined(CONFIG_DMI) && defined(CONFIG_X86)
	{
		/* Fujitsu H730 does not work with crc_enabled == 0 */
		.matches = {
			DMI_MATCH(DMI_SYS_VENDOR, "FUJITSU"),
			DMI_MATCH(DMI_PRODUCT_NAME, "CELSIUS H730"),
		},
	},
	{
		/* Fujitsu H760 does not work with crc_enabled == 0 */
		.matches = {
			DMI_MATCH(DMI_SYS_VENDOR, "FUJITSU"),
			DMI_MATCH(DMI_PRODUCT_NAME, "CELSIUS H760"),
		},
	},
	{
		/* Fujitsu LIFEBOOK E544  does not work with crc_enabled == 0 */
		.matches = {
			DMI_MATCH(DMI_SYS_VENDOR, "FUJITSU"),
			DMI_MATCH(DMI_PRODUCT_NAME, "LIFEBOOK E544"),
		},
	},
	{
<<<<<<< HEAD
=======
		/* Fujitsu LIFEBOOK E546  does not work with crc_enabled == 0 */
		.matches = {
			DMI_MATCH(DMI_SYS_VENDOR, "FUJITSU"),
			DMI_MATCH(DMI_PRODUCT_NAME, "LIFEBOOK E546"),
		},
	},
	{
		/* Fujitsu LIFEBOOK E547 does not work with crc_enabled == 0 */
		.matches = {
			DMI_MATCH(DMI_SYS_VENDOR, "FUJITSU"),
			DMI_MATCH(DMI_PRODUCT_NAME, "LIFEBOOK E547"),
		},
	},
	{
>>>>>>> 83fbd12c
		/* Fujitsu LIFEBOOK E554  does not work with crc_enabled == 0 */
		.matches = {
			DMI_MATCH(DMI_SYS_VENDOR, "FUJITSU"),
			DMI_MATCH(DMI_PRODUCT_NAME, "LIFEBOOK E554"),
		},
	},
	{
		/* Fujitsu LIFEBOOK E556 does not work with crc_enabled == 0 */
		.matches = {
			DMI_MATCH(DMI_SYS_VENDOR, "FUJITSU"),
			DMI_MATCH(DMI_PRODUCT_NAME, "LIFEBOOK E556"),
		},
	},
	{
<<<<<<< HEAD
=======
		/* Fujitsu LIFEBOOK E557 does not work with crc_enabled == 0 */
		.matches = {
			DMI_MATCH(DMI_SYS_VENDOR, "FUJITSU"),
			DMI_MATCH(DMI_PRODUCT_NAME, "LIFEBOOK E557"),
		},
	},
	{
>>>>>>> 83fbd12c
		/* Fujitsu LIFEBOOK U745 does not work with crc_enabled == 0 */
		.matches = {
			DMI_MATCH(DMI_SYS_VENDOR, "FUJITSU"),
			DMI_MATCH(DMI_PRODUCT_NAME, "LIFEBOOK U745"),
		},
	},
#endif
	{ }
};

/*
 * Some hw_version 3 models go into error state when we try to set
 * bit 3 and/or bit 1 of r10.
 */
static const struct dmi_system_id no_hw_res_dmi_table[] = {
#if defined(CONFIG_DMI) && defined(CONFIG_X86)
	{
		/* Gigabyte U2442 */
		.matches = {
			DMI_MATCH(DMI_SYS_VENDOR, "GIGABYTE"),
			DMI_MATCH(DMI_PRODUCT_NAME, "U2442"),
		},
	},
#endif
	{ }
};

/*
 * determine hardware version and set some properties according to it.
 */
static int elantech_set_properties(struct elantech_data *etd)
{
	/* This represents the version of IC body. */
	int ver = (etd->fw_version & 0x0f0000) >> 16;

	/* Early version of Elan touchpads doesn't obey the rule. */
	if (etd->fw_version < 0x020030 || etd->fw_version == 0x020600)
		etd->hw_version = 1;
	else {
		switch (ver) {
		case 2:
		case 4:
			etd->hw_version = 2;
			break;
		case 5:
			etd->hw_version = 3;
			break;
		case 6 ... 14:
			etd->hw_version = 4;
			break;
		default:
			return -1;
		}
	}

	/* decide which send_cmd we're gonna use early */
	etd->send_cmd = etd->hw_version >= 3 ? elantech_send_cmd :
					       synaptics_send_cmd;

	/* Turn on packet checking by default */
	etd->paritycheck = 1;

	/*
	 * This firmware suffers from misreporting coordinates when
	 * a touch action starts causing the mouse cursor or scrolled page
	 * to jump. Enable a workaround.
	 */
	etd->jumpy_cursor =
		(etd->fw_version == 0x020022 || etd->fw_version == 0x020600);

	if (etd->hw_version > 1) {
		/* For now show extra debug information */
		etd->debug = 1;

		if (etd->fw_version >= 0x020800)
			etd->reports_pressure = true;
	}

	/*
	 * The signatures of v3 and v4 packets change depending on the
	 * value of this hardware flag.
	 */
	etd->crc_enabled = (etd->fw_version & 0x4000) == 0x4000 ||
			   dmi_check_system(elantech_dmi_force_crc_enabled);

	/* Enable real hardware resolution on hw_version 3 ? */
	etd->set_hw_resolution = !dmi_check_system(no_hw_res_dmi_table);

	return 0;
}

/*
 * Initialize the touchpad and create sysfs entries
 */
int elantech_init(struct psmouse *psmouse)
{
	struct elantech_data *etd;
	int i;
	int error = -EINVAL;
	unsigned char param[3];
	struct input_dev *tp_dev;

	psmouse->private = etd = kzalloc(sizeof(struct elantech_data), GFP_KERNEL);
	if (!etd)
		return -ENOMEM;

	psmouse_reset(psmouse);

	etd->parity[0] = 1;
	for (i = 1; i < 256; i++)
		etd->parity[i] = etd->parity[i & (i - 1)] ^ 1;

	/*
	 * Do the version query again so we can store the result
	 */
	if (synaptics_send_cmd(psmouse, ETP_FW_VERSION_QUERY, param)) {
		psmouse_err(psmouse, "failed to query firmware version.\n");
		goto init_fail;
	}
	etd->fw_version = (param[0] << 16) | (param[1] << 8) | param[2];

	if (elantech_set_properties(etd)) {
		psmouse_err(psmouse, "unknown hardware version, aborting...\n");
		goto init_fail;
	}
	psmouse_info(psmouse,
		     "assuming hardware version %d (with firmware version 0x%02x%02x%02x)\n",
		     etd->hw_version, param[0], param[1], param[2]);

	if (etd->send_cmd(psmouse, ETP_CAPABILITIES_QUERY,
	    etd->capabilities)) {
		psmouse_err(psmouse, "failed to query capabilities.\n");
		goto init_fail;
	}
	psmouse_info(psmouse,
		     "Synaptics capabilities query result 0x%02x, 0x%02x, 0x%02x.\n",
		     etd->capabilities[0], etd->capabilities[1],
		     etd->capabilities[2]);

	if (etd->hw_version != 1) {
		if (etd->send_cmd(psmouse, ETP_SAMPLE_QUERY, etd->samples)) {
			psmouse_err(psmouse, "failed to query sample data\n");
			goto init_fail;
		}
		psmouse_info(psmouse,
			     "Elan sample query result %02x, %02x, %02x\n",
			     etd->samples[0], etd->samples[1], etd->samples[2]);
	}

	if (elantech_set_absolute_mode(psmouse)) {
		psmouse_err(psmouse,
			    "failed to put touchpad into absolute mode.\n");
		goto init_fail;
	}

	if (etd->fw_version == 0x381f17) {
		etd->original_set_rate = psmouse->set_rate;
		psmouse->set_rate = elantech_set_rate_restore_reg_07;
	}

	if (elantech_set_input_params(psmouse)) {
		psmouse_err(psmouse, "failed to query touchpad range.\n");
		goto init_fail;
	}

	error = sysfs_create_group(&psmouse->ps2dev.serio->dev.kobj,
				   &elantech_attr_group);
	if (error) {
		psmouse_err(psmouse,
			    "failed to create sysfs attributes, error: %d.\n",
			    error);
		goto init_fail;
	}

	/* The MSB indicates the presence of the trackpoint */
	if ((etd->capabilities[0] & 0x80) == 0x80) {
		tp_dev = input_allocate_device();

		if (!tp_dev) {
			error = -ENOMEM;
			goto init_fail_tp_alloc;
		}

		etd->tp_dev = tp_dev;
		snprintf(etd->tp_phys, sizeof(etd->tp_phys), "%s/input1",
			psmouse->ps2dev.serio->phys);
		tp_dev->phys = etd->tp_phys;
		tp_dev->name = "Elantech PS/2 TrackPoint";
		tp_dev->id.bustype = BUS_I8042;
		tp_dev->id.vendor  = 0x0002;
		tp_dev->id.product = PSMOUSE_ELANTECH;
		tp_dev->id.version = 0x0000;
		tp_dev->dev.parent = &psmouse->ps2dev.serio->dev;
		tp_dev->evbit[0] = BIT_MASK(EV_KEY) | BIT_MASK(EV_REL);
		tp_dev->relbit[BIT_WORD(REL_X)] =
			BIT_MASK(REL_X) | BIT_MASK(REL_Y);
		tp_dev->keybit[BIT_WORD(BTN_LEFT)] =
			BIT_MASK(BTN_LEFT) | BIT_MASK(BTN_MIDDLE) |
			BIT_MASK(BTN_RIGHT);

		__set_bit(INPUT_PROP_POINTER, tp_dev->propbit);
		__set_bit(INPUT_PROP_POINTING_STICK, tp_dev->propbit);

		error = input_register_device(etd->tp_dev);
		if (error < 0)
			goto init_fail_tp_reg;
	}

	psmouse->protocol_handler = elantech_process_byte;
	psmouse->disconnect = elantech_disconnect;
	psmouse->reconnect = elantech_reconnect;
	psmouse->pktsize = etd->hw_version > 1 ? 6 : 4;

	return 0;
 init_fail_tp_reg:
	input_free_device(tp_dev);
 init_fail_tp_alloc:
	sysfs_remove_group(&psmouse->ps2dev.serio->dev.kobj,
			   &elantech_attr_group);
 init_fail:
	psmouse_reset(psmouse);
	kfree(etd);
	return error;
}<|MERGE_RESOLUTION|>--- conflicted
+++ resolved
@@ -1531,8 +1531,6 @@
 		},
 	},
 	{
-<<<<<<< HEAD
-=======
 		/* Fujitsu LIFEBOOK E546  does not work with crc_enabled == 0 */
 		.matches = {
 			DMI_MATCH(DMI_SYS_VENDOR, "FUJITSU"),
@@ -1547,7 +1545,6 @@
 		},
 	},
 	{
->>>>>>> 83fbd12c
 		/* Fujitsu LIFEBOOK E554  does not work with crc_enabled == 0 */
 		.matches = {
 			DMI_MATCH(DMI_SYS_VENDOR, "FUJITSU"),
@@ -1562,8 +1559,6 @@
 		},
 	},
 	{
-<<<<<<< HEAD
-=======
 		/* Fujitsu LIFEBOOK E557 does not work with crc_enabled == 0 */
 		.matches = {
 			DMI_MATCH(DMI_SYS_VENDOR, "FUJITSU"),
@@ -1571,7 +1566,6 @@
 		},
 	},
 	{
->>>>>>> 83fbd12c
 		/* Fujitsu LIFEBOOK U745 does not work with crc_enabled == 0 */
 		.matches = {
 			DMI_MATCH(DMI_SYS_VENDOR, "FUJITSU"),
