--- conflicted
+++ resolved
@@ -1512,13 +1512,8 @@
 	edesc->src_nents = src_nents;
 	edesc->dst_nents = dst_nents;
 	edesc->sec4_sg_bytes = sec4_sg_bytes;
-<<<<<<< HEAD
-	edesc->sec4_sg = (void *)edesc + sizeof(struct ablkcipher_edesc) +
-			 desc_bytes;
-=======
 	edesc->sec4_sg = (struct sec4_sg_entry *)((u8 *)edesc->hw_desc +
 						  desc_bytes);
->>>>>>> 1ec8f1f0
 	edesc->iv_dir = DMA_TO_DEVICE;
 
 	/* Make sure IV is located in a DMAable area */
@@ -1721,13 +1716,8 @@
 	edesc->src_nents = src_nents;
 	edesc->dst_nents = dst_nents;
 	edesc->sec4_sg_bytes = sec4_sg_bytes;
-<<<<<<< HEAD
-	edesc->sec4_sg = (void *)edesc + sizeof(struct ablkcipher_edesc) +
-			 desc_bytes;
-=======
 	edesc->sec4_sg = (struct sec4_sg_entry *)((u8 *)edesc->hw_desc +
 						  desc_bytes);
->>>>>>> 1ec8f1f0
 	edesc->iv_dir = DMA_FROM_DEVICE;
 
 	/* Make sure IV is located in a DMAable area */
