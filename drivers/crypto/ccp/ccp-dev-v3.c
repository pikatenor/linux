/*
 * AMD Cryptographic Coprocessor (CCP) driver
 *
 * Copyright (C) 2013,2017 Advanced Micro Devices, Inc.
 *
 * Author: Tom Lendacky <thomas.lendacky@amd.com>
 * Author: Gary R Hook <gary.hook@amd.com>
 *
 * This program is free software; you can redistribute it and/or modify
 * it under the terms of the GNU General Public License version 2 as
 * published by the Free Software Foundation.
 */

#include <linux/module.h>
#include <linux/kernel.h>
#include <linux/pci.h>
#include <linux/kthread.h>
#include <linux/interrupt.h>
#include <linux/ccp.h>

#include "ccp-dev.h"

static u32 ccp_alloc_ksb(struct ccp_cmd_queue *cmd_q, unsigned int count)
{
	int start;
	struct ccp_device *ccp = cmd_q->ccp;

	for (;;) {
		mutex_lock(&ccp->sb_mutex);

		start = (u32)bitmap_find_next_zero_area(ccp->sb,
							ccp->sb_count,
							ccp->sb_start,
							count, 0);
		if (start <= ccp->sb_count) {
			bitmap_set(ccp->sb, start, count);

			mutex_unlock(&ccp->sb_mutex);
			break;
		}

		ccp->sb_avail = 0;

		mutex_unlock(&ccp->sb_mutex);

		/* Wait for KSB entries to become available */
		if (wait_event_interruptible(ccp->sb_queue, ccp->sb_avail))
			return 0;
	}

	return KSB_START + start;
}

static void ccp_free_ksb(struct ccp_cmd_queue *cmd_q, unsigned int start,
			 unsigned int count)
{
	struct ccp_device *ccp = cmd_q->ccp;

	if (!start)
		return;

	mutex_lock(&ccp->sb_mutex);

	bitmap_clear(ccp->sb, start - KSB_START, count);

	ccp->sb_avail = 1;

	mutex_unlock(&ccp->sb_mutex);

	wake_up_interruptible_all(&ccp->sb_queue);
}

static unsigned int ccp_get_free_slots(struct ccp_cmd_queue *cmd_q)
{
	return CMD_Q_DEPTH(ioread32(cmd_q->reg_status));
}

static int ccp_do_cmd(struct ccp_op *op, u32 *cr, unsigned int cr_count)
{
	struct ccp_cmd_queue *cmd_q = op->cmd_q;
	struct ccp_device *ccp = cmd_q->ccp;
	void __iomem *cr_addr;
	u32 cr0, cmd;
	unsigned int i;
	int ret = 0;

	/* We could read a status register to see how many free slots
	 * are actually available, but reading that register resets it
	 * and you could lose some error information.
	 */
	cmd_q->free_slots--;

	cr0 = (cmd_q->id << REQ0_CMD_Q_SHIFT)
	      | (op->jobid << REQ0_JOBID_SHIFT)
	      | REQ0_WAIT_FOR_WRITE;

	if (op->soc)
		cr0 |= REQ0_STOP_ON_COMPLETE
		       | REQ0_INT_ON_COMPLETE;

	if (op->ioc || !cmd_q->free_slots)
		cr0 |= REQ0_INT_ON_COMPLETE;

	/* Start at CMD_REQ1 */
	cr_addr = ccp->io_regs + CMD_REQ0 + CMD_REQ_INCR;

	mutex_lock(&ccp->req_mutex);

	/* Write CMD_REQ1 through CMD_REQx first */
	for (i = 0; i < cr_count; i++, cr_addr += CMD_REQ_INCR)
		iowrite32(*(cr + i), cr_addr);

	/* Tell the CCP to start */
	wmb();
	iowrite32(cr0, ccp->io_regs + CMD_REQ0);

	mutex_unlock(&ccp->req_mutex);

	if (cr0 & REQ0_INT_ON_COMPLETE) {
		/* Wait for the job to complete */
		ret = wait_event_interruptible(cmd_q->int_queue,
					       cmd_q->int_rcvd);
		if (ret || cmd_q->cmd_error) {
			/* On error delete all related jobs from the queue */
			cmd = (cmd_q->id << DEL_Q_ID_SHIFT)
			      | op->jobid;
			if (cmd_q->cmd_error)
				ccp_log_error(cmd_q->ccp,
					      cmd_q->cmd_error);

			iowrite32(cmd, ccp->io_regs + DEL_CMD_Q_JOB);

			if (!ret)
				ret = -EIO;
		} else if (op->soc) {
			/* Delete just head job from the queue on SoC */
			cmd = DEL_Q_ACTIVE
			      | (cmd_q->id << DEL_Q_ID_SHIFT)
			      | op->jobid;

			iowrite32(cmd, ccp->io_regs + DEL_CMD_Q_JOB);
		}

		cmd_q->free_slots = CMD_Q_DEPTH(cmd_q->q_status);

		cmd_q->int_rcvd = 0;
	}

	return ret;
}

static int ccp_perform_aes(struct ccp_op *op)
{
	u32 cr[6];

	/* Fill out the register contents for REQ1 through REQ6 */
	cr[0] = (CCP_ENGINE_AES << REQ1_ENGINE_SHIFT)
		| (op->u.aes.type << REQ1_AES_TYPE_SHIFT)
		| (op->u.aes.mode << REQ1_AES_MODE_SHIFT)
		| (op->u.aes.action << REQ1_AES_ACTION_SHIFT)
		| (op->sb_key << REQ1_KEY_KSB_SHIFT);
	cr[1] = op->src.u.dma.length - 1;
	cr[2] = ccp_addr_lo(&op->src.u.dma);
	cr[3] = (op->sb_ctx << REQ4_KSB_SHIFT)
		| (CCP_MEMTYPE_SYSTEM << REQ4_MEMTYPE_SHIFT)
		| ccp_addr_hi(&op->src.u.dma);
	cr[4] = ccp_addr_lo(&op->dst.u.dma);
	cr[5] = (CCP_MEMTYPE_SYSTEM << REQ6_MEMTYPE_SHIFT)
		| ccp_addr_hi(&op->dst.u.dma);

	if (op->u.aes.mode == CCP_AES_MODE_CFB)
		cr[0] |= ((0x7f) << REQ1_AES_CFB_SIZE_SHIFT);

	if (op->eom)
		cr[0] |= REQ1_EOM;

	if (op->init)
		cr[0] |= REQ1_INIT;

	return ccp_do_cmd(op, cr, ARRAY_SIZE(cr));
}

static int ccp_perform_xts_aes(struct ccp_op *op)
{
	u32 cr[6];

	/* Fill out the register contents for REQ1 through REQ6 */
	cr[0] = (CCP_ENGINE_XTS_AES_128 << REQ1_ENGINE_SHIFT)
		| (op->u.xts.action << REQ1_AES_ACTION_SHIFT)
		| (op->u.xts.unit_size << REQ1_XTS_AES_SIZE_SHIFT)
		| (op->sb_key << REQ1_KEY_KSB_SHIFT);
	cr[1] = op->src.u.dma.length - 1;
	cr[2] = ccp_addr_lo(&op->src.u.dma);
	cr[3] = (op->sb_ctx << REQ4_KSB_SHIFT)
		| (CCP_MEMTYPE_SYSTEM << REQ4_MEMTYPE_SHIFT)
		| ccp_addr_hi(&op->src.u.dma);
	cr[4] = ccp_addr_lo(&op->dst.u.dma);
	cr[5] = (CCP_MEMTYPE_SYSTEM << REQ6_MEMTYPE_SHIFT)
		| ccp_addr_hi(&op->dst.u.dma);

	if (op->eom)
		cr[0] |= REQ1_EOM;

	if (op->init)
		cr[0] |= REQ1_INIT;

	return ccp_do_cmd(op, cr, ARRAY_SIZE(cr));
}

static int ccp_perform_sha(struct ccp_op *op)
{
	u32 cr[6];

	/* Fill out the register contents for REQ1 through REQ6 */
	cr[0] = (CCP_ENGINE_SHA << REQ1_ENGINE_SHIFT)
		| (op->u.sha.type << REQ1_SHA_TYPE_SHIFT)
		| REQ1_INIT;
	cr[1] = op->src.u.dma.length - 1;
	cr[2] = ccp_addr_lo(&op->src.u.dma);
	cr[3] = (op->sb_ctx << REQ4_KSB_SHIFT)
		| (CCP_MEMTYPE_SYSTEM << REQ4_MEMTYPE_SHIFT)
		| ccp_addr_hi(&op->src.u.dma);

	if (op->eom) {
		cr[0] |= REQ1_EOM;
		cr[4] = lower_32_bits(op->u.sha.msg_bits);
		cr[5] = upper_32_bits(op->u.sha.msg_bits);
	} else {
		cr[4] = 0;
		cr[5] = 0;
	}

	return ccp_do_cmd(op, cr, ARRAY_SIZE(cr));
}

static int ccp_perform_rsa(struct ccp_op *op)
{
	u32 cr[6];

	/* Fill out the register contents for REQ1 through REQ6 */
	cr[0] = (CCP_ENGINE_RSA << REQ1_ENGINE_SHIFT)
		| (op->u.rsa.mod_size << REQ1_RSA_MOD_SIZE_SHIFT)
		| (op->sb_key << REQ1_KEY_KSB_SHIFT)
		| REQ1_EOM;
	cr[1] = op->u.rsa.input_len - 1;
	cr[2] = ccp_addr_lo(&op->src.u.dma);
	cr[3] = (op->sb_ctx << REQ4_KSB_SHIFT)
		| (CCP_MEMTYPE_SYSTEM << REQ4_MEMTYPE_SHIFT)
		| ccp_addr_hi(&op->src.u.dma);
	cr[4] = ccp_addr_lo(&op->dst.u.dma);
	cr[5] = (CCP_MEMTYPE_SYSTEM << REQ6_MEMTYPE_SHIFT)
		| ccp_addr_hi(&op->dst.u.dma);

	return ccp_do_cmd(op, cr, ARRAY_SIZE(cr));
}

static int ccp_perform_passthru(struct ccp_op *op)
{
	u32 cr[6];

	/* Fill out the register contents for REQ1 through REQ6 */
	cr[0] = (CCP_ENGINE_PASSTHRU << REQ1_ENGINE_SHIFT)
		| (op->u.passthru.bit_mod << REQ1_PT_BW_SHIFT)
		| (op->u.passthru.byte_swap << REQ1_PT_BS_SHIFT);

	if (op->src.type == CCP_MEMTYPE_SYSTEM)
		cr[1] = op->src.u.dma.length - 1;
	else
		cr[1] = op->dst.u.dma.length - 1;

	if (op->src.type == CCP_MEMTYPE_SYSTEM) {
		cr[2] = ccp_addr_lo(&op->src.u.dma);
		cr[3] = (CCP_MEMTYPE_SYSTEM << REQ4_MEMTYPE_SHIFT)
			| ccp_addr_hi(&op->src.u.dma);

		if (op->u.passthru.bit_mod != CCP_PASSTHRU_BITWISE_NOOP)
			cr[3] |= (op->sb_key << REQ4_KSB_SHIFT);
	} else {
		cr[2] = op->src.u.sb * CCP_SB_BYTES;
		cr[3] = (CCP_MEMTYPE_SB << REQ4_MEMTYPE_SHIFT);
	}

	if (op->dst.type == CCP_MEMTYPE_SYSTEM) {
		cr[4] = ccp_addr_lo(&op->dst.u.dma);
		cr[5] = (CCP_MEMTYPE_SYSTEM << REQ6_MEMTYPE_SHIFT)
			| ccp_addr_hi(&op->dst.u.dma);
	} else {
		cr[4] = op->dst.u.sb * CCP_SB_BYTES;
		cr[5] = (CCP_MEMTYPE_SB << REQ6_MEMTYPE_SHIFT);
	}

	if (op->eom)
		cr[0] |= REQ1_EOM;

	return ccp_do_cmd(op, cr, ARRAY_SIZE(cr));
}

static int ccp_perform_ecc(struct ccp_op *op)
{
	u32 cr[6];

	/* Fill out the register contents for REQ1 through REQ6 */
	cr[0] = REQ1_ECC_AFFINE_CONVERT
		| (CCP_ENGINE_ECC << REQ1_ENGINE_SHIFT)
		| (op->u.ecc.function << REQ1_ECC_FUNCTION_SHIFT)
		| REQ1_EOM;
	cr[1] = op->src.u.dma.length - 1;
	cr[2] = ccp_addr_lo(&op->src.u.dma);
	cr[3] = (CCP_MEMTYPE_SYSTEM << REQ4_MEMTYPE_SHIFT)
		| ccp_addr_hi(&op->src.u.dma);
	cr[4] = ccp_addr_lo(&op->dst.u.dma);
	cr[5] = (CCP_MEMTYPE_SYSTEM << REQ6_MEMTYPE_SHIFT)
		| ccp_addr_hi(&op->dst.u.dma);

	return ccp_do_cmd(op, cr, ARRAY_SIZE(cr));
}

static void ccp_disable_queue_interrupts(struct ccp_device *ccp)
{
	iowrite32(0x00, ccp->io_regs + IRQ_MASK_REG);
}

static void ccp_enable_queue_interrupts(struct ccp_device *ccp)
{
	iowrite32(ccp->qim, ccp->io_regs + IRQ_MASK_REG);
}

static void ccp_irq_bh(unsigned long data)
{
	struct ccp_device *ccp = (struct ccp_device *)data;
	struct ccp_cmd_queue *cmd_q;
	u32 q_int, status;
	unsigned int i;

	status = ioread32(ccp->io_regs + IRQ_STATUS_REG);

	for (i = 0; i < ccp->cmd_q_count; i++) {
		cmd_q = &ccp->cmd_q[i];

		q_int = status & (cmd_q->int_ok | cmd_q->int_err);
		if (q_int) {
			cmd_q->int_status = status;
			cmd_q->q_status = ioread32(cmd_q->reg_status);
			cmd_q->q_int_status = ioread32(cmd_q->reg_int_status);

			/* On error, only save the first error value */
			if ((q_int & cmd_q->int_err) && !cmd_q->cmd_error)
				cmd_q->cmd_error = CMD_Q_ERROR(cmd_q->q_status);

			cmd_q->int_rcvd = 1;

			/* Acknowledge the interrupt and wake the kthread */
			iowrite32(q_int, ccp->io_regs + IRQ_STATUS_REG);
			wake_up_interruptible(&cmd_q->int_queue);
		}
	}
	ccp_enable_queue_interrupts(ccp);
}

static irqreturn_t ccp_irq_handler(int irq, void *data)
{
<<<<<<< HEAD
	struct device *dev = data;
	struct ccp_device *ccp = dev_get_drvdata(dev);
=======
	struct ccp_device *ccp = (struct ccp_device *)data;
>>>>>>> cb313370

	ccp_disable_queue_interrupts(ccp);
	if (ccp->use_tasklet)
		tasklet_schedule(&ccp->irq_tasklet);
	else
		ccp_irq_bh((unsigned long)ccp);

	return IRQ_HANDLED;
}

static int ccp_init(struct ccp_device *ccp)
{
	struct device *dev = ccp->dev;
	struct ccp_cmd_queue *cmd_q;
	struct dma_pool *dma_pool;
	char dma_pool_name[MAX_DMAPOOL_NAME_LEN];
	unsigned int qmr, i;
	int ret;

	/* Find available queues */
	ccp->qim = 0;
	qmr = ioread32(ccp->io_regs + Q_MASK_REG);
	for (i = 0; i < MAX_HW_QUEUES; i++) {
		if (!(qmr & (1 << i)))
			continue;

		/* Allocate a dma pool for this queue */
		snprintf(dma_pool_name, sizeof(dma_pool_name), "%s_q%d",
			 ccp->name, i);
		dma_pool = dma_pool_create(dma_pool_name, dev,
					   CCP_DMAPOOL_MAX_SIZE,
					   CCP_DMAPOOL_ALIGN, 0);
		if (!dma_pool) {
			dev_err(dev, "unable to allocate dma pool\n");
			ret = -ENOMEM;
			goto e_pool;
		}

		cmd_q = &ccp->cmd_q[ccp->cmd_q_count];
		ccp->cmd_q_count++;

		cmd_q->ccp = ccp;
		cmd_q->id = i;
		cmd_q->dma_pool = dma_pool;

		/* Reserve 2 KSB regions for the queue */
		cmd_q->sb_key = KSB_START + ccp->sb_start++;
		cmd_q->sb_ctx = KSB_START + ccp->sb_start++;
		ccp->sb_count -= 2;

		/* Preset some register values and masks that are queue
		 * number dependent
		 */
		cmd_q->reg_status = ccp->io_regs + CMD_Q_STATUS_BASE +
				    (CMD_Q_STATUS_INCR * i);
		cmd_q->reg_int_status = ccp->io_regs + CMD_Q_INT_STATUS_BASE +
					(CMD_Q_STATUS_INCR * i);
		cmd_q->int_ok = 1 << (i * 2);
		cmd_q->int_err = 1 << ((i * 2) + 1);

		cmd_q->free_slots = ccp_get_free_slots(cmd_q);

		init_waitqueue_head(&cmd_q->int_queue);

		/* Build queue interrupt mask (two interrupts per queue) */
		ccp->qim |= cmd_q->int_ok | cmd_q->int_err;

#ifdef CONFIG_ARM64
		/* For arm64 set the recommended queue cache settings */
		iowrite32(ccp->axcache, ccp->io_regs + CMD_Q_CACHE_BASE +
			  (CMD_Q_CACHE_INC * i));
#endif

		dev_dbg(dev, "queue #%u available\n", i);
	}
	if (ccp->cmd_q_count == 0) {
		dev_notice(dev, "no command queues available\n");
		ret = -EIO;
		goto e_pool;
	}
	dev_notice(dev, "%u command queues available\n", ccp->cmd_q_count);

	/* Disable and clear interrupts until ready */
	ccp_disable_queue_interrupts(ccp);
	for (i = 0; i < ccp->cmd_q_count; i++) {
		cmd_q = &ccp->cmd_q[i];

		ioread32(cmd_q->reg_int_status);
		ioread32(cmd_q->reg_status);
	}
	iowrite32(ccp->qim, ccp->io_regs + IRQ_STATUS_REG);

	/* Request an irq */
	ret = sp_request_ccp_irq(ccp->sp, ccp_irq_handler, ccp->name, ccp);
	if (ret) {
		dev_err(dev, "unable to allocate an IRQ\n");
		goto e_pool;
	}

	/* Initialize the ISR tasklet? */
	if (ccp->use_tasklet)
		tasklet_init(&ccp->irq_tasklet, ccp_irq_bh,
			     (unsigned long)ccp);

	dev_dbg(dev, "Starting threads...\n");
	/* Create a kthread for each queue */
	for (i = 0; i < ccp->cmd_q_count; i++) {
		struct task_struct *kthread;

		cmd_q = &ccp->cmd_q[i];

		kthread = kthread_create(ccp_cmd_queue_thread, cmd_q,
					 "%s-q%u", ccp->name, cmd_q->id);
		if (IS_ERR(kthread)) {
			dev_err(dev, "error creating queue thread (%ld)\n",
				PTR_ERR(kthread));
			ret = PTR_ERR(kthread);
			goto e_kthread;
		}

		cmd_q->kthread = kthread;
		wake_up_process(kthread);
	}

	dev_dbg(dev, "Enabling interrupts...\n");
	/* Enable interrupts */
	ccp_enable_queue_interrupts(ccp);

	dev_dbg(dev, "Registering device...\n");
	ccp_add_device(ccp);

	ret = ccp_register_rng(ccp);
	if (ret)
		goto e_kthread;

	/* Register the DMA engine support */
	ret = ccp_dmaengine_register(ccp);
	if (ret)
		goto e_hwrng;

	return 0;

e_hwrng:
	ccp_unregister_rng(ccp);

e_kthread:
	for (i = 0; i < ccp->cmd_q_count; i++)
		if (ccp->cmd_q[i].kthread)
			kthread_stop(ccp->cmd_q[i].kthread);

	sp_free_ccp_irq(ccp->sp, ccp);

e_pool:
	for (i = 0; i < ccp->cmd_q_count; i++)
		dma_pool_destroy(ccp->cmd_q[i].dma_pool);

	return ret;
}

static void ccp_destroy(struct ccp_device *ccp)
{
	struct ccp_cmd_queue *cmd_q;
	struct ccp_cmd *cmd;
	unsigned int i;

	/* Unregister the DMA engine */
	ccp_dmaengine_unregister(ccp);

	/* Unregister the RNG */
	ccp_unregister_rng(ccp);

	/* Remove this device from the list of available units */
	ccp_del_device(ccp);

	/* Disable and clear interrupts */
	ccp_disable_queue_interrupts(ccp);
	for (i = 0; i < ccp->cmd_q_count; i++) {
		cmd_q = &ccp->cmd_q[i];

		ioread32(cmd_q->reg_int_status);
		ioread32(cmd_q->reg_status);
	}
	iowrite32(ccp->qim, ccp->io_regs + IRQ_STATUS_REG);

	/* Stop the queue kthreads */
	for (i = 0; i < ccp->cmd_q_count; i++)
		if (ccp->cmd_q[i].kthread)
			kthread_stop(ccp->cmd_q[i].kthread);

	sp_free_ccp_irq(ccp->sp, ccp);

	for (i = 0; i < ccp->cmd_q_count; i++)
		dma_pool_destroy(ccp->cmd_q[i].dma_pool);

	/* Flush the cmd and backlog queue */
	while (!list_empty(&ccp->cmd)) {
		/* Invoke the callback directly with an error code */
		cmd = list_first_entry(&ccp->cmd, struct ccp_cmd, entry);
		list_del(&cmd->entry);
		cmd->callback(cmd->data, -ENODEV);
	}
	while (!list_empty(&ccp->backlog)) {
		/* Invoke the callback directly with an error code */
		cmd = list_first_entry(&ccp->backlog, struct ccp_cmd, entry);
		list_del(&cmd->entry);
		cmd->callback(cmd->data, -ENODEV);
	}
}

static const struct ccp_actions ccp3_actions = {
	.aes = ccp_perform_aes,
	.xts_aes = ccp_perform_xts_aes,
	.des3 = NULL,
	.sha = ccp_perform_sha,
	.rsa = ccp_perform_rsa,
	.passthru = ccp_perform_passthru,
	.ecc = ccp_perform_ecc,
	.sballoc = ccp_alloc_ksb,
	.sbfree = ccp_free_ksb,
	.init = ccp_init,
	.destroy = ccp_destroy,
	.get_free_slots = ccp_get_free_slots,
	.irqhandler = ccp_irq_handler,
};

const struct ccp_vdata ccpv3_platform = {
	.version = CCP_VERSION(3, 0),
	.setup = NULL,
	.perform = &ccp3_actions,
	.offset = 0,
};

const struct ccp_vdata ccpv3 = {
	.version = CCP_VERSION(3, 0),
	.setup = NULL,
	.perform = &ccp3_actions,
	.offset = 0x20000,
	.rsamax = CCP_RSA_MAX_WIDTH,
};<|MERGE_RESOLUTION|>--- conflicted
+++ resolved
@@ -359,12 +359,7 @@
 
 static irqreturn_t ccp_irq_handler(int irq, void *data)
 {
-<<<<<<< HEAD
-	struct device *dev = data;
-	struct ccp_device *ccp = dev_get_drvdata(dev);
-=======
 	struct ccp_device *ccp = (struct ccp_device *)data;
->>>>>>> cb313370
 
 	ccp_disable_queue_interrupts(ccp);
 	if (ccp->use_tasklet)
