/*
 * HID over I2C protocol implementation
 *
 * Copyright (c) 2012 Benjamin Tissoires <benjamin.tissoires@gmail.com>
 * Copyright (c) 2012 Ecole Nationale de l'Aviation Civile, France
 * Copyright (c) 2012 Red Hat, Inc
 *
 * This code is partly based on "USB HID support for Linux":
 *
 *  Copyright (c) 1999 Andreas Gal
 *  Copyright (c) 2000-2005 Vojtech Pavlik <vojtech@suse.cz>
 *  Copyright (c) 2005 Michael Haboustak <mike-@cinci.rr.com> for Concept2, Inc
 *  Copyright (c) 2007-2008 Oliver Neukum
 *  Copyright (c) 2006-2010 Jiri Kosina
 *
 * This file is subject to the terms and conditions of the GNU General Public
 * License.  See the file COPYING in the main directory of this archive for
 * more details.
 */

#include <linux/module.h>
#include <linux/i2c.h>
#include <linux/interrupt.h>
#include <linux/input.h>
#include <linux/delay.h>
#include <linux/slab.h>
#include <linux/pm.h>
#include <linux/pm_runtime.h>
#include <linux/device.h>
#include <linux/wait.h>
#include <linux/err.h>
#include <linux/string.h>
#include <linux/list.h>
#include <linux/jiffies.h>
#include <linux/kernel.h>
#include <linux/hid.h>
#include <linux/mutex.h>
#include <linux/acpi.h>
#include <linux/of.h>
#include <linux/gpio/consumer.h>

#include <linux/i2c/i2c-hid.h>

/* flags */
#define I2C_HID_STARTED		0
#define I2C_HID_RESET_PENDING	1
#define I2C_HID_READ_PENDING	2

#define I2C_HID_PWR_ON		0x00
#define I2C_HID_PWR_SLEEP	0x01

/* debug option */
static bool debug;
module_param(debug, bool, 0444);
MODULE_PARM_DESC(debug, "print a lot of debug information");

#define i2c_hid_dbg(ihid, fmt, arg...)					  \
do {									  \
	if (debug)							  \
		dev_printk(KERN_DEBUG, &(ihid)->client->dev, fmt, ##arg); \
} while (0)

struct i2c_hid_desc {
	__le16 wHIDDescLength;
	__le16 bcdVersion;
	__le16 wReportDescLength;
	__le16 wReportDescRegister;
	__le16 wInputRegister;
	__le16 wMaxInputLength;
	__le16 wOutputRegister;
	__le16 wMaxOutputLength;
	__le16 wCommandRegister;
	__le16 wDataRegister;
	__le16 wVendorID;
	__le16 wProductID;
	__le16 wVersionID;
	__le32 reserved;
} __packed;

struct i2c_hid_cmd {
	unsigned int registerIndex;
	__u8 opcode;
	unsigned int length;
	bool wait;
};

union command {
	u8 data[0];
	struct cmd {
		__le16 reg;
		__u8 reportTypeID;
		__u8 opcode;
	} __packed c;
};

#define I2C_HID_CMD(opcode_) \
	.opcode = opcode_, .length = 4, \
	.registerIndex = offsetof(struct i2c_hid_desc, wCommandRegister)

/* fetch HID descriptor */
static const struct i2c_hid_cmd hid_descr_cmd = { .length = 2 };
/* fetch report descriptors */
static const struct i2c_hid_cmd hid_report_descr_cmd = {
		.registerIndex = offsetof(struct i2c_hid_desc,
			wReportDescRegister),
		.opcode = 0x00,
		.length = 2 };
/* commands */
static const struct i2c_hid_cmd hid_reset_cmd =		{ I2C_HID_CMD(0x01),
							  .wait = true };
static const struct i2c_hid_cmd hid_get_report_cmd =	{ I2C_HID_CMD(0x02) };
static const struct i2c_hid_cmd hid_set_report_cmd =	{ I2C_HID_CMD(0x03) };
static const struct i2c_hid_cmd hid_set_power_cmd =	{ I2C_HID_CMD(0x08) };
static const struct i2c_hid_cmd hid_no_cmd =		{ .length = 0 };

/*
 * These definitions are not used here, but are defined by the spec.
 * Keeping them here for documentation purposes.
 *
 * static const struct i2c_hid_cmd hid_get_idle_cmd = { I2C_HID_CMD(0x04) };
 * static const struct i2c_hid_cmd hid_set_idle_cmd = { I2C_HID_CMD(0x05) };
 * static const struct i2c_hid_cmd hid_get_protocol_cmd = { I2C_HID_CMD(0x06) };
 * static const struct i2c_hid_cmd hid_set_protocol_cmd = { I2C_HID_CMD(0x07) };
 */

static DEFINE_MUTEX(i2c_hid_open_mut);

/* The main device structure */
struct i2c_hid {
	struct i2c_client	*client;	/* i2c client */
	struct hid_device	*hid;	/* pointer to corresponding HID dev */
	union {
		__u8 hdesc_buffer[sizeof(struct i2c_hid_desc)];
		struct i2c_hid_desc hdesc;	/* the HID Descriptor */
	};
	__le16			wHIDDescRegister; /* location of the i2c
						   * register of the HID
						   * descriptor. */
	unsigned int		bufsize;	/* i2c buffer size */
	char			*inbuf;		/* Input buffer */
	char			*rawbuf;	/* Raw Input buffer */
	char			*cmdbuf;	/* Command buffer */
	char			*argsbuf;	/* Command arguments buffer */

	unsigned long		flags;		/* device flags */

	wait_queue_head_t	wait;		/* For waiting the interrupt */
	struct gpio_desc	*desc;
	int			irq;

	struct i2c_hid_platform_data pdata;

	bool			irq_wake_enabled;
};

static int __i2c_hid_command(struct i2c_client *client,
		const struct i2c_hid_cmd *command, u8 reportID,
		u8 reportType, u8 *args, int args_len,
		unsigned char *buf_recv, int data_len)
{
	struct i2c_hid *ihid = i2c_get_clientdata(client);
	union command *cmd = (union command *)ihid->cmdbuf;
	int ret;
	struct i2c_msg msg[2];
	int msg_num = 1;

	int length = command->length;
	bool wait = command->wait;
	unsigned int registerIndex = command->registerIndex;

	/* special case for hid_descr_cmd */
	if (command == &hid_descr_cmd) {
		cmd->c.reg = ihid->wHIDDescRegister;
	} else {
		cmd->data[0] = ihid->hdesc_buffer[registerIndex];
		cmd->data[1] = ihid->hdesc_buffer[registerIndex + 1];
	}

	if (length > 2) {
		cmd->c.opcode = command->opcode;
		cmd->c.reportTypeID = reportID | reportType << 4;
	}

	memcpy(cmd->data + length, args, args_len);
	length += args_len;

	i2c_hid_dbg(ihid, "%s: cmd=%*ph\n", __func__, length, cmd->data);

	msg[0].addr = client->addr;
	msg[0].flags = client->flags & I2C_M_TEN;
	msg[0].len = length;
	msg[0].buf = cmd->data;
	if (data_len > 0) {
		msg[1].addr = client->addr;
		msg[1].flags = client->flags & I2C_M_TEN;
		msg[1].flags |= I2C_M_RD;
		msg[1].len = data_len;
		msg[1].buf = buf_recv;
		msg_num = 2;
		set_bit(I2C_HID_READ_PENDING, &ihid->flags);
	}

	if (wait)
		set_bit(I2C_HID_RESET_PENDING, &ihid->flags);

	ret = i2c_transfer(client->adapter, msg, msg_num);

	if (data_len > 0)
		clear_bit(I2C_HID_READ_PENDING, &ihid->flags);

	if (ret != msg_num)
		return ret < 0 ? ret : -EIO;

	ret = 0;

	if (wait) {
		i2c_hid_dbg(ihid, "%s: waiting...\n", __func__);
		if (!wait_event_timeout(ihid->wait,
				!test_bit(I2C_HID_RESET_PENDING, &ihid->flags),
				msecs_to_jiffies(5000)))
			ret = -ENODATA;
		i2c_hid_dbg(ihid, "%s: finished.\n", __func__);
	}

	return ret;
}

static int i2c_hid_command(struct i2c_client *client,
		const struct i2c_hid_cmd *command,
		unsigned char *buf_recv, int data_len)
{
	return __i2c_hid_command(client, command, 0, 0, NULL, 0,
				buf_recv, data_len);
}

static int i2c_hid_get_report(struct i2c_client *client, u8 reportType,
		u8 reportID, unsigned char *buf_recv, int data_len)
{
	struct i2c_hid *ihid = i2c_get_clientdata(client);
	u8 args[3];
	int ret;
	int args_len = 0;
	u16 readRegister = le16_to_cpu(ihid->hdesc.wDataRegister);

	i2c_hid_dbg(ihid, "%s\n", __func__);

	if (reportID >= 0x0F) {
		args[args_len++] = reportID;
		reportID = 0x0F;
	}

	args[args_len++] = readRegister & 0xFF;
	args[args_len++] = readRegister >> 8;

	ret = __i2c_hid_command(client, &hid_get_report_cmd, reportID,
		reportType, args, args_len, buf_recv, data_len);
	if (ret) {
		dev_err(&client->dev,
			"failed to retrieve report from device.\n");
		return ret;
	}

	return 0;
}

/**
 * i2c_hid_set_or_send_report: forward an incoming report to the device
 * @client: the i2c_client of the device
 * @reportType: 0x03 for HID_FEATURE_REPORT ; 0x02 for HID_OUTPUT_REPORT
 * @reportID: the report ID
 * @buf: the actual data to transfer, without the report ID
 * @len: size of buf
 * @use_data: true: use SET_REPORT HID command, false: send plain OUTPUT report
 */
static int i2c_hid_set_or_send_report(struct i2c_client *client, u8 reportType,
		u8 reportID, unsigned char *buf, size_t data_len, bool use_data)
{
	struct i2c_hid *ihid = i2c_get_clientdata(client);
	u8 *args = ihid->argsbuf;
	const struct i2c_hid_cmd *hidcmd;
	int ret;
	u16 dataRegister = le16_to_cpu(ihid->hdesc.wDataRegister);
	u16 outputRegister = le16_to_cpu(ihid->hdesc.wOutputRegister);
	u16 maxOutputLength = le16_to_cpu(ihid->hdesc.wMaxOutputLength);
	u16 size;
	int args_len;
	int index = 0;

	i2c_hid_dbg(ihid, "%s\n", __func__);
<<<<<<< HEAD

	if (data_len > ihid->bufsize)
		return -EINVAL;

=======

	if (data_len > ihid->bufsize)
		return -EINVAL;

>>>>>>> 83fbd12c
	size =		2			/* size */ +
			(reportID ? 1 : 0)	/* reportID */ +
			data_len		/* buf */;
	args_len =	(reportID >= 0x0F ? 1 : 0) /* optional third byte */ +
			2			/* dataRegister */ +
			size			/* args */;

	if (!use_data && maxOutputLength == 0)
		return -ENOSYS;

	if (reportID >= 0x0F) {
		args[index++] = reportID;
		reportID = 0x0F;
	}

	/*
	 * use the data register for feature reports or if the device does not
	 * support the output register
	 */
	if (use_data) {
		args[index++] = dataRegister & 0xFF;
		args[index++] = dataRegister >> 8;
		hidcmd = &hid_set_report_cmd;
	} else {
		args[index++] = outputRegister & 0xFF;
		args[index++] = outputRegister >> 8;
		hidcmd = &hid_no_cmd;
	}

	args[index++] = size & 0xFF;
	args[index++] = size >> 8;

	if (reportID)
		args[index++] = reportID;

	memcpy(&args[index], buf, data_len);

	ret = __i2c_hid_command(client, hidcmd, reportID,
		reportType, args, args_len, NULL, 0);
	if (ret) {
		dev_err(&client->dev, "failed to set a report to device.\n");
		return ret;
	}

	return data_len;
}

static int i2c_hid_set_power(struct i2c_client *client, int power_state)
{
	struct i2c_hid *ihid = i2c_get_clientdata(client);
	int ret;

	i2c_hid_dbg(ihid, "%s\n", __func__);

	ret = __i2c_hid_command(client, &hid_set_power_cmd, power_state,
		0, NULL, 0, NULL, 0);
	if (ret)
		dev_err(&client->dev, "failed to change power setting.\n");

	return ret;
}

static int i2c_hid_hwreset(struct i2c_client *client)
{
	struct i2c_hid *ihid = i2c_get_clientdata(client);
	int ret;

	i2c_hid_dbg(ihid, "%s\n", __func__);

	ret = i2c_hid_set_power(client, I2C_HID_PWR_ON);
	if (ret)
		return ret;

	/*
	 * The HID over I2C specification states that if a DEVICE needs time
	 * after the PWR_ON request, it should utilise CLOCK stretching.
	 * However, it has been observered that the Windows driver provides a
	 * 1ms sleep between the PWR_ON and RESET requests and that some devices
	 * rely on this.
	 */
	usleep_range(1000, 5000);

	i2c_hid_dbg(ihid, "resetting...\n");

	ret = i2c_hid_command(client, &hid_reset_cmd, NULL, 0);
	if (ret) {
		dev_err(&client->dev, "failed to reset device.\n");
		i2c_hid_set_power(client, I2C_HID_PWR_SLEEP);
		return ret;
	}

	return 0;
}

static void i2c_hid_get_input(struct i2c_hid *ihid)
{
	int ret, ret_size;
	int size = le16_to_cpu(ihid->hdesc.wMaxInputLength);

	if (size > ihid->bufsize)
		size = ihid->bufsize;

	ret = i2c_master_recv(ihid->client, ihid->inbuf, size);
	if (ret != size) {
		if (ret < 0)
			return;

		dev_err(&ihid->client->dev, "%s: got %d data instead of %d\n",
			__func__, ret, size);
		return;
	}

	ret_size = ihid->inbuf[0] | ihid->inbuf[1] << 8;

	if (!ret_size) {
		/* host or device initiated RESET completed */
		if (test_and_clear_bit(I2C_HID_RESET_PENDING, &ihid->flags))
			wake_up(&ihid->wait);
		return;
	}

	if (ret_size > size) {
		dev_err(&ihid->client->dev, "%s: incomplete report (%d/%d)\n",
			__func__, size, ret_size);
		return;
	}

	i2c_hid_dbg(ihid, "input: %*ph\n", ret_size, ihid->inbuf);

	if (test_bit(I2C_HID_STARTED, &ihid->flags))
		hid_input_report(ihid->hid, HID_INPUT_REPORT, ihid->inbuf + 2,
				ret_size - 2, 1);

	return;
}

static irqreturn_t i2c_hid_irq(int irq, void *dev_id)
{
	struct i2c_hid *ihid = dev_id;

	if (test_bit(I2C_HID_READ_PENDING, &ihid->flags))
		return IRQ_HANDLED;

	i2c_hid_get_input(ihid);

	return IRQ_HANDLED;
}

static int i2c_hid_get_report_length(struct hid_report *report)
{
	return ((report->size - 1) >> 3) + 1 +
		report->device->report_enum[report->type].numbered + 2;
}

static void i2c_hid_init_report(struct hid_report *report, u8 *buffer,
	size_t bufsize)
{
	struct hid_device *hid = report->device;
	struct i2c_client *client = hid->driver_data;
	struct i2c_hid *ihid = i2c_get_clientdata(client);
	unsigned int size, ret_size;

	size = i2c_hid_get_report_length(report);
	if (i2c_hid_get_report(client,
			report->type == HID_FEATURE_REPORT ? 0x03 : 0x01,
			report->id, buffer, size))
		return;

	i2c_hid_dbg(ihid, "report (len=%d): %*ph\n", size, size, buffer);

	ret_size = buffer[0] | (buffer[1] << 8);

	if (ret_size != size) {
		dev_err(&client->dev, "error in %s size:%d / ret_size:%d\n",
			__func__, size, ret_size);
		return;
	}

	/* hid->driver_lock is held as we are in probe function,
	 * we just need to setup the input fields, so using
	 * hid_report_raw_event is safe. */
	hid_report_raw_event(hid, report->type, buffer + 2, size - 2, 1);
}

/*
 * Initialize all reports
 */
static void i2c_hid_init_reports(struct hid_device *hid)
{
	struct hid_report *report;
	struct i2c_client *client = hid->driver_data;
	struct i2c_hid *ihid = i2c_get_clientdata(client);
	u8 *inbuf = kzalloc(ihid->bufsize, GFP_KERNEL);

	if (!inbuf) {
		dev_err(&client->dev, "can not retrieve initial reports\n");
		return;
	}

	/*
	 * The device must be powered on while we fetch initial reports
	 * from it.
	 */
	pm_runtime_get_sync(&client->dev);

	list_for_each_entry(report,
		&hid->report_enum[HID_FEATURE_REPORT].report_list, list)
		i2c_hid_init_report(report, inbuf, ihid->bufsize);

	pm_runtime_put(&client->dev);

	kfree(inbuf);
}

/*
 * Traverse the supplied list of reports and find the longest
 */
static void i2c_hid_find_max_report(struct hid_device *hid, unsigned int type,
		unsigned int *max)
{
	struct hid_report *report;
	unsigned int size;

	/* We should not rely on wMaxInputLength, as some devices may set it to
	 * a wrong length. */
	list_for_each_entry(report, &hid->report_enum[type].report_list, list) {
		size = i2c_hid_get_report_length(report);
		if (*max < size)
			*max = size;
	}
}

static void i2c_hid_free_buffers(struct i2c_hid *ihid)
{
	kfree(ihid->inbuf);
	kfree(ihid->rawbuf);
	kfree(ihid->argsbuf);
	kfree(ihid->cmdbuf);
	ihid->inbuf = NULL;
	ihid->rawbuf = NULL;
	ihid->cmdbuf = NULL;
	ihid->argsbuf = NULL;
	ihid->bufsize = 0;
}

static int i2c_hid_alloc_buffers(struct i2c_hid *ihid, size_t report_size)
{
	/* the worst case is computed from the set_report command with a
	 * reportID > 15 and the maximum report length */
	int args_len = sizeof(__u8) + /* optional ReportID byte */
		       sizeof(__u16) + /* data register */
		       sizeof(__u16) + /* size of the report */
		       report_size; /* report */

	ihid->inbuf = kzalloc(report_size, GFP_KERNEL);
	ihid->rawbuf = kzalloc(report_size, GFP_KERNEL);
	ihid->argsbuf = kzalloc(args_len, GFP_KERNEL);
	ihid->cmdbuf = kzalloc(sizeof(union command) + args_len, GFP_KERNEL);

	if (!ihid->inbuf || !ihid->rawbuf || !ihid->argsbuf || !ihid->cmdbuf) {
		i2c_hid_free_buffers(ihid);
		return -ENOMEM;
	}

	ihid->bufsize = report_size;

	return 0;
}

static int i2c_hid_get_raw_report(struct hid_device *hid,
		unsigned char report_number, __u8 *buf, size_t count,
		unsigned char report_type)
{
	struct i2c_client *client = hid->driver_data;
	struct i2c_hid *ihid = i2c_get_clientdata(client);
	size_t ret_count, ask_count;
	int ret;

	if (report_type == HID_OUTPUT_REPORT)
		return -EINVAL;

	/* +2 bytes to include the size of the reply in the query buffer */
	ask_count = min(count + 2, (size_t)ihid->bufsize);

	ret = i2c_hid_get_report(client,
			report_type == HID_FEATURE_REPORT ? 0x03 : 0x01,
			report_number, ihid->rawbuf, ask_count);

	if (ret < 0)
		return ret;

	ret_count = ihid->rawbuf[0] | (ihid->rawbuf[1] << 8);

	if (ret_count <= 2)
		return 0;

	ret_count = min(ret_count, ask_count);

	/* The query buffer contains the size, dropping it in the reply */
	count = min(count, ret_count - 2);
	memcpy(buf, ihid->rawbuf + 2, count);

	return count;
}

static int i2c_hid_output_raw_report(struct hid_device *hid, __u8 *buf,
		size_t count, unsigned char report_type, bool use_data)
{
	struct i2c_client *client = hid->driver_data;
	int report_id = buf[0];
	int ret;

	if (report_type == HID_INPUT_REPORT)
		return -EINVAL;

	if (report_id) {
		buf++;
		count--;
	}

	ret = i2c_hid_set_or_send_report(client,
				report_type == HID_FEATURE_REPORT ? 0x03 : 0x02,
				report_id, buf, count, use_data);

	if (report_id && ret >= 0)
		ret++; /* add report_id to the number of transfered bytes */

	return ret;
}

static int i2c_hid_output_report(struct hid_device *hid, __u8 *buf,
		size_t count)
{
	return i2c_hid_output_raw_report(hid, buf, count, HID_OUTPUT_REPORT,
			false);
}

static int i2c_hid_raw_request(struct hid_device *hid, unsigned char reportnum,
			       __u8 *buf, size_t len, unsigned char rtype,
			       int reqtype)
{
	switch (reqtype) {
	case HID_REQ_GET_REPORT:
		return i2c_hid_get_raw_report(hid, reportnum, buf, len, rtype);
	case HID_REQ_SET_REPORT:
		if (buf[0] != reportnum)
			return -EINVAL;
		return i2c_hid_output_raw_report(hid, buf, len, rtype, true);
	default:
		return -EIO;
	}
}

static int i2c_hid_parse(struct hid_device *hid)
{
	struct i2c_client *client = hid->driver_data;
	struct i2c_hid *ihid = i2c_get_clientdata(client);
	struct i2c_hid_desc *hdesc = &ihid->hdesc;
	unsigned int rsize;
	char *rdesc;
	int ret;
	int tries = 3;

	i2c_hid_dbg(ihid, "entering %s\n", __func__);

	rsize = le16_to_cpu(hdesc->wReportDescLength);
	if (!rsize || rsize > HID_MAX_DESCRIPTOR_SIZE) {
		dbg_hid("weird size of report descriptor (%u)\n", rsize);
		return -EINVAL;
	}

	do {
		ret = i2c_hid_hwreset(client);
		if (ret)
			msleep(1000);
	} while (tries-- > 0 && ret);

	if (ret)
		return ret;

	rdesc = kzalloc(rsize, GFP_KERNEL);

	if (!rdesc) {
		dbg_hid("couldn't allocate rdesc memory\n");
		return -ENOMEM;
	}

	i2c_hid_dbg(ihid, "asking HID report descriptor\n");

	ret = i2c_hid_command(client, &hid_report_descr_cmd, rdesc, rsize);
	if (ret) {
		hid_err(hid, "reading report descriptor failed\n");
		kfree(rdesc);
		return -EIO;
	}

	i2c_hid_dbg(ihid, "Report Descriptor: %*ph\n", rsize, rdesc);

	ret = hid_parse_report(hid, rdesc, rsize);
	kfree(rdesc);
	if (ret) {
		dbg_hid("parsing report descriptor failed\n");
		return ret;
	}

	return 0;
}

static int i2c_hid_start(struct hid_device *hid)
{
	struct i2c_client *client = hid->driver_data;
	struct i2c_hid *ihid = i2c_get_clientdata(client);
	int ret;
	unsigned int bufsize = HID_MIN_BUFFER_SIZE;

	i2c_hid_find_max_report(hid, HID_INPUT_REPORT, &bufsize);
	i2c_hid_find_max_report(hid, HID_OUTPUT_REPORT, &bufsize);
	i2c_hid_find_max_report(hid, HID_FEATURE_REPORT, &bufsize);

	if (bufsize > ihid->bufsize) {
		i2c_hid_free_buffers(ihid);

		ret = i2c_hid_alloc_buffers(ihid, bufsize);

		if (ret)
			return ret;
	}

	if (!(hid->quirks & HID_QUIRK_NO_INIT_REPORTS))
		i2c_hid_init_reports(hid);

	return 0;
}

static void i2c_hid_stop(struct hid_device *hid)
{
	hid->claimed = 0;
}

static int i2c_hid_open(struct hid_device *hid)
{
	struct i2c_client *client = hid->driver_data;
	struct i2c_hid *ihid = i2c_get_clientdata(client);
	int ret = 0;

	mutex_lock(&i2c_hid_open_mut);
	if (!hid->open++) {
		ret = pm_runtime_get_sync(&client->dev);
		if (ret < 0) {
			hid->open--;
			goto done;
		}
		set_bit(I2C_HID_STARTED, &ihid->flags);
	}
done:
	mutex_unlock(&i2c_hid_open_mut);
	return ret < 0 ? ret : 0;
}

static void i2c_hid_close(struct hid_device *hid)
{
	struct i2c_client *client = hid->driver_data;
	struct i2c_hid *ihid = i2c_get_clientdata(client);

	/* protecting hid->open to make sure we don't restart
	 * data acquistion due to a resumption we no longer
	 * care about
	 */
	mutex_lock(&i2c_hid_open_mut);
	if (!--hid->open) {
		clear_bit(I2C_HID_STARTED, &ihid->flags);

		/* Save some power */
		pm_runtime_put(&client->dev);
	}
	mutex_unlock(&i2c_hid_open_mut);
}

static int i2c_hid_power(struct hid_device *hid, int lvl)
{
	struct i2c_client *client = hid->driver_data;
	struct i2c_hid *ihid = i2c_get_clientdata(client);

	i2c_hid_dbg(ihid, "%s lvl:%d\n", __func__, lvl);

	switch (lvl) {
	case PM_HINT_FULLON:
		pm_runtime_get_sync(&client->dev);
		break;
	case PM_HINT_NORMAL:
		pm_runtime_put(&client->dev);
		break;
	}
	return 0;
}

static struct hid_ll_driver i2c_hid_ll_driver = {
	.parse = i2c_hid_parse,
	.start = i2c_hid_start,
	.stop = i2c_hid_stop,
	.open = i2c_hid_open,
	.close = i2c_hid_close,
	.power = i2c_hid_power,
	.output_report = i2c_hid_output_report,
	.raw_request = i2c_hid_raw_request,
};

static int i2c_hid_init_irq(struct i2c_client *client)
{
	struct i2c_hid *ihid = i2c_get_clientdata(client);
	int ret;

	dev_dbg(&client->dev, "Requesting IRQ: %d\n", ihid->irq);

	ret = request_threaded_irq(ihid->irq, NULL, i2c_hid_irq,
			IRQF_TRIGGER_LOW | IRQF_ONESHOT,
			client->name, ihid);
	if (ret < 0) {
		dev_warn(&client->dev,
			"Could not register for %s interrupt, irq = %d,"
			" ret = %d\n",
			client->name, ihid->irq, ret);

		return ret;
	}

	return 0;
}

static int i2c_hid_fetch_hid_descriptor(struct i2c_hid *ihid)
{
	struct i2c_client *client = ihid->client;
	struct i2c_hid_desc *hdesc = &ihid->hdesc;
	unsigned int dsize;
	int ret;

	/* i2c hid fetch using a fixed descriptor size (30 bytes) */
	i2c_hid_dbg(ihid, "Fetching the HID descriptor\n");
	ret = i2c_hid_command(client, &hid_descr_cmd, ihid->hdesc_buffer,
				sizeof(struct i2c_hid_desc));
	if (ret) {
		dev_err(&client->dev, "hid_descr_cmd failed\n");
		return -ENODEV;
	}

	/* Validate the length of HID descriptor, the 4 first bytes:
	 * bytes 0-1 -> length
	 * bytes 2-3 -> bcdVersion (has to be 1.00) */
	/* check bcdVersion == 1.0 */
	if (le16_to_cpu(hdesc->bcdVersion) != 0x0100) {
		dev_err(&client->dev,
			"unexpected HID descriptor bcdVersion (0x%04hx)\n",
			le16_to_cpu(hdesc->bcdVersion));
		return -ENODEV;
	}

	/* Descriptor length should be 30 bytes as per the specification */
	dsize = le16_to_cpu(hdesc->wHIDDescLength);
	if (dsize != sizeof(struct i2c_hid_desc)) {
		dev_err(&client->dev, "weird size of HID descriptor (%u)\n",
			dsize);
		return -ENODEV;
	}
	i2c_hid_dbg(ihid, "HID Descriptor: %*ph\n", dsize, ihid->hdesc_buffer);
	return 0;
}

#ifdef CONFIG_ACPI

/* Default GPIO mapping */
static const struct acpi_gpio_params i2c_hid_irq_gpio = { 0, 0, true };
static const struct acpi_gpio_mapping i2c_hid_acpi_gpios[] = {
	{ "gpios", &i2c_hid_irq_gpio, 1 },
	{ },
};

static int i2c_hid_acpi_pdata(struct i2c_client *client,
		struct i2c_hid_platform_data *pdata)
{
	static u8 i2c_hid_guid[] = {
		0xF7, 0xF6, 0xDF, 0x3C, 0x67, 0x42, 0x55, 0x45,
		0xAD, 0x05, 0xB3, 0x0A, 0x3D, 0x89, 0x38, 0xDE,
	};
	union acpi_object *obj;
	struct acpi_device *adev;
	acpi_handle handle;
	int ret;

	handle = ACPI_HANDLE(&client->dev);
	if (!handle || acpi_bus_get_device(handle, &adev))
		return -ENODEV;

	obj = acpi_evaluate_dsm_typed(handle, i2c_hid_guid, 1, 1, NULL,
				      ACPI_TYPE_INTEGER);
	if (!obj) {
		dev_err(&client->dev, "device _DSM execution failed\n");
		return -ENODEV;
	}

	pdata->hid_descriptor_address = obj->integer.value;
	ACPI_FREE(obj);

	/* GPIOs are optional */
	ret = acpi_dev_add_driver_gpios(adev, i2c_hid_acpi_gpios);
	return ret < 0 && ret != -ENXIO ? ret : 0;
}

static const struct acpi_device_id i2c_hid_acpi_match[] = {
	{"ACPI0C50", 0 },
	{"PNP0C50", 0 },
	{ },
};
MODULE_DEVICE_TABLE(acpi, i2c_hid_acpi_match);
#else
static inline int i2c_hid_acpi_pdata(struct i2c_client *client,
		struct i2c_hid_platform_data *pdata)
{
	return -ENODEV;
}
#endif

#ifdef CONFIG_OF
static int i2c_hid_of_probe(struct i2c_client *client,
		struct i2c_hid_platform_data *pdata)
{
	struct device *dev = &client->dev;
	u32 val;
	int ret;

	ret = of_property_read_u32(dev->of_node, "hid-descr-addr", &val);
	if (ret) {
		dev_err(&client->dev, "HID register address not provided\n");
		return -ENODEV;
	}
	if (val >> 16) {
		dev_err(&client->dev, "Bad HID register address: 0x%08x\n",
			val);
		return -EINVAL;
	}
	pdata->hid_descriptor_address = val;

	return 0;
}

static const struct of_device_id i2c_hid_of_match[] = {
	{ .compatible = "hid-over-i2c" },
	{},
};
MODULE_DEVICE_TABLE(of, i2c_hid_of_match);
#else
static inline int i2c_hid_of_probe(struct i2c_client *client,
		struct i2c_hid_platform_data *pdata)
{
	return -ENODEV;
}
#endif

static int i2c_hid_probe(struct i2c_client *client,
			 const struct i2c_device_id *dev_id)
{
	int ret;
	struct i2c_hid *ihid;
	struct hid_device *hid;
	__u16 hidRegister;
	struct i2c_hid_platform_data *platform_data = client->dev.platform_data;

	dbg_hid("HID probe called for i2c 0x%02x\n", client->addr);

	ihid = kzalloc(sizeof(struct i2c_hid), GFP_KERNEL);
	if (!ihid)
		return -ENOMEM;

	if (client->dev.of_node) {
		ret = i2c_hid_of_probe(client, &ihid->pdata);
		if (ret)
			goto err;
	} else if (!platform_data) {
		ret = i2c_hid_acpi_pdata(client, &ihid->pdata);
		if (ret) {
			dev_err(&client->dev,
				"HID register address not provided\n");
			goto err;
		}
	} else {
		ihid->pdata = *platform_data;
	}

	if (client->irq > 0) {
		ihid->irq = client->irq;
	} else if (ACPI_COMPANION(&client->dev)) {
		ihid->desc = gpiod_get(&client->dev, NULL, GPIOD_IN);
		if (IS_ERR(ihid->desc)) {
			dev_err(&client->dev, "Failed to get GPIO interrupt\n");
			return PTR_ERR(ihid->desc);
		}

		ihid->irq = gpiod_to_irq(ihid->desc);
		if (ihid->irq < 0) {
			gpiod_put(ihid->desc);
			dev_err(&client->dev, "Failed to convert GPIO to IRQ\n");
			return ihid->irq;
		}
	}

	i2c_set_clientdata(client, ihid);

	ihid->client = client;

	hidRegister = ihid->pdata.hid_descriptor_address;
	ihid->wHIDDescRegister = cpu_to_le16(hidRegister);

	init_waitqueue_head(&ihid->wait);

	/* we need to allocate the command buffer without knowing the maximum
	 * size of the reports. Let's use HID_MIN_BUFFER_SIZE, then we do the
	 * real computation later. */
	ret = i2c_hid_alloc_buffers(ihid, HID_MIN_BUFFER_SIZE);
	if (ret < 0)
		goto err;

	pm_runtime_get_noresume(&client->dev);
	pm_runtime_set_active(&client->dev);
	pm_runtime_enable(&client->dev);

	ret = i2c_hid_fetch_hid_descriptor(ihid);
	if (ret < 0)
		goto err_pm;

	ret = i2c_hid_init_irq(client);
	if (ret < 0)
		goto err_pm;

	hid = hid_allocate_device();
	if (IS_ERR(hid)) {
		ret = PTR_ERR(hid);
		goto err_irq;
	}

	ihid->hid = hid;

	hid->driver_data = client;
	hid->ll_driver = &i2c_hid_ll_driver;
	hid->dev.parent = &client->dev;
	hid->bus = BUS_I2C;
	hid->version = le16_to_cpu(ihid->hdesc.bcdVersion);
	hid->vendor = le16_to_cpu(ihid->hdesc.wVendorID);
	hid->product = le16_to_cpu(ihid->hdesc.wProductID);

	snprintf(hid->name, sizeof(hid->name), "%s %04hX:%04hX",
		 client->name, hid->vendor, hid->product);
	strlcpy(hid->phys, dev_name(&client->dev), sizeof(hid->phys));

	ret = hid_add_device(hid);
	if (ret) {
		if (ret != -ENODEV)
			hid_err(client, "can't add hid device: %d\n", ret);
		goto err_mem_free;
	}

	pm_runtime_put(&client->dev);
	return 0;

err_mem_free:
	hid_destroy_device(hid);

err_irq:
	free_irq(ihid->irq, ihid);

err_pm:
	pm_runtime_put_noidle(&client->dev);
	pm_runtime_disable(&client->dev);

err:
	if (ihid->desc)
		gpiod_put(ihid->desc);

	i2c_hid_free_buffers(ihid);
	kfree(ihid);
	return ret;
}

static int i2c_hid_remove(struct i2c_client *client)
{
	struct i2c_hid *ihid = i2c_get_clientdata(client);
	struct hid_device *hid;

	pm_runtime_get_sync(&client->dev);
	pm_runtime_disable(&client->dev);
	pm_runtime_set_suspended(&client->dev);
	pm_runtime_put_noidle(&client->dev);

	hid = ihid->hid;
	hid_destroy_device(hid);

	free_irq(ihid->irq, ihid);

	if (ihid->bufsize)
		i2c_hid_free_buffers(ihid);

	if (ihid->desc)
		gpiod_put(ihid->desc);

	kfree(ihid);

	acpi_dev_remove_driver_gpios(ACPI_COMPANION(&client->dev));

	return 0;
}

#ifdef CONFIG_PM_SLEEP
static int i2c_hid_suspend(struct device *dev)
{
	struct i2c_client *client = to_i2c_client(dev);
	struct i2c_hid *ihid = i2c_get_clientdata(client);
	struct hid_device *hid = ihid->hid;
	int ret = 0;
	int wake_status;

	if (hid->driver && hid->driver->suspend)
		ret = hid->driver->suspend(hid, PMSG_SUSPEND);

	disable_irq(ihid->irq);
	if (device_may_wakeup(&client->dev)) {
		wake_status = enable_irq_wake(ihid->irq);
		if (!wake_status)
			ihid->irq_wake_enabled = true;
		else
			hid_warn(hid, "Failed to enable irq wake: %d\n",
				wake_status);
	}

	/* Save some power */
	i2c_hid_set_power(client, I2C_HID_PWR_SLEEP);

	return ret;
}

static int i2c_hid_resume(struct device *dev)
{
	int ret;
	struct i2c_client *client = to_i2c_client(dev);
	struct i2c_hid *ihid = i2c_get_clientdata(client);
	struct hid_device *hid = ihid->hid;
	int wake_status;

	enable_irq(ihid->irq);
	ret = i2c_hid_hwreset(client);
	if (ret)
		return ret;

	if (device_may_wakeup(&client->dev) && ihid->irq_wake_enabled) {
		wake_status = disable_irq_wake(ihid->irq);
		if (!wake_status)
			ihid->irq_wake_enabled = false;
		else
			hid_warn(hid, "Failed to disable irq wake: %d\n",
				wake_status);
	}

	if (hid->driver && hid->driver->reset_resume) {
		ret = hid->driver->reset_resume(hid);
		return ret;
	}

	return 0;
}
#endif

#ifdef CONFIG_PM
static int i2c_hid_runtime_suspend(struct device *dev)
{
	struct i2c_client *client = to_i2c_client(dev);
	struct i2c_hid *ihid = i2c_get_clientdata(client);

	i2c_hid_set_power(client, I2C_HID_PWR_SLEEP);
	disable_irq(ihid->irq);
	return 0;
}

static int i2c_hid_runtime_resume(struct device *dev)
{
	struct i2c_client *client = to_i2c_client(dev);
	struct i2c_hid *ihid = i2c_get_clientdata(client);

	enable_irq(ihid->irq);
	i2c_hid_set_power(client, I2C_HID_PWR_ON);
	return 0;
}
#endif

static const struct dev_pm_ops i2c_hid_pm = {
	SET_SYSTEM_SLEEP_PM_OPS(i2c_hid_suspend, i2c_hid_resume)
	SET_RUNTIME_PM_OPS(i2c_hid_runtime_suspend, i2c_hid_runtime_resume,
			   NULL)
};

static const struct i2c_device_id i2c_hid_id_table[] = {
	{ "hid", 0 },
	{ },
};
MODULE_DEVICE_TABLE(i2c, i2c_hid_id_table);


static struct i2c_driver i2c_hid_driver = {
	.driver = {
		.name	= "i2c_hid",
		.owner	= THIS_MODULE,
		.pm	= &i2c_hid_pm,
		.acpi_match_table = ACPI_PTR(i2c_hid_acpi_match),
		.of_match_table = of_match_ptr(i2c_hid_of_match),
	},

	.probe		= i2c_hid_probe,
	.remove		= i2c_hid_remove,

	.id_table	= i2c_hid_id_table,
};

module_i2c_driver(i2c_hid_driver);

MODULE_DESCRIPTION("HID over I2C core driver");
MODULE_AUTHOR("Benjamin Tissoires <benjamin.tissoires@gmail.com>");
MODULE_LICENSE("GPL");<|MERGE_RESOLUTION|>--- conflicted
+++ resolved
@@ -287,17 +287,10 @@
 	int index = 0;
 
 	i2c_hid_dbg(ihid, "%s\n", __func__);
-<<<<<<< HEAD
 
 	if (data_len > ihid->bufsize)
 		return -EINVAL;
 
-=======
-
-	if (data_len > ihid->bufsize)
-		return -EINVAL;
-
->>>>>>> 83fbd12c
 	size =		2			/* size */ +
 			(reportID ? 1 : 0)	/* reportID */ +
 			data_len		/* buf */;
