--- conflicted
+++ resolved
@@ -47,11 +47,7 @@
 
 /** register definition **/
 /* FFSR - 0x300 */
-<<<<<<< HEAD
-#define FFSR_FT_STOPPED		BIT(1)
-=======
 #define FFSR_FT_STOPPED_BIT	1
->>>>>>> 1ec8f1f0
 /* FFCR - 0x304 */
 #define FFCR_FON_MAN_BIT	6
 #define FFCR_FON_MAN		BIT(6)
@@ -98,15 +94,9 @@
 	/* Generate manual flush */
 	writel_relaxed(FFCR_STOP_FI | FFCR_FON_MAN, drvdata->base + TPIU_FFCR);
 	/* Wait for flush to complete */
-<<<<<<< HEAD
-	coresight_timeout(drvdata->base, TPIU_FFCR, FFCR_FON_MAN, 0);
-	/* Wait for formatter to stop */
-	coresight_timeout(drvdata->base, TPIU_FFSR, FFSR_FT_STOPPED, 1);
-=======
 	coresight_timeout(drvdata->base, TPIU_FFCR, FFCR_FON_MAN_BIT, 0);
 	/* Wait for formatter to stop */
 	coresight_timeout(drvdata->base, TPIU_FFSR, FFSR_FT_STOPPED_BIT, 1);
->>>>>>> 1ec8f1f0
 
 	CS_LOCK(drvdata->base);
 }
