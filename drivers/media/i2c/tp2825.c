/*
 * Copyright (C) 2016  Nexell Co., Ltd.
 * Author: Jongkeun, Choi <jkchoi@nexell.co.kr>
 *
 * This program is free software; you can redistribute it and/or
 * modify it under the terms of the GNU General Public License
 * as published by the Free Software Foundation; either version 2
 * of the License, or (at your option) any later version.
 *
 * This program is distributed in the hope that it will be useful,
 * but WITHOUT ANY WARRANTY; without even the implied warranty of
 * MERCHANTABILITY or FITNESS FOR A PARTICULAR PURPOSE.  See the
 * GNU General Public License for more details.
 *
 * You should have received a copy of the GNU General Public License
 * along with this program.  If not, see <http://www.gnu.org/licenses/>.
 */
#include <linux/i2c.h>
#include <linux/kernel.h>
#include <linux/module.h>
#include <linux/interrupt.h>
#include <linux/delay.h>
#include <linux/workqueue.h>
#include <linux/gpio.h>
#include <linux/of_gpio.h>

#include <media/v4l2-device.h>
#include <media/v4l2-subdev.h>
#include <media/v4l2-ctrls.h>

#include "tp2825.h"

/* #define DEBUG_TP2825 */
#ifdef DEBUG_TP2825
#define vmsg(a...)  pr_err(a)
#else
#define vmsg(a...)
#endif

struct nx_resolution {
	uint32_t width;
	uint32_t height;
	uint32_t interval[2];
};

static struct nx_resolution supported_resolutions[] = {
#if 0
// PAL960_576i
<<<<<<< HEAD
	{
		.width	= 960,
		.height = 576,
		.interval[0] = 25,
=======
>>>>>>> 4dcec71... media: tp2825: modify tp2825 driver
	{
		.width	= 960,
		.height = 576,
		.interval[0] = 15,
>>>>>>> 207b4a23
		.interval[1] = 30,
	},
// NTSC960_480i
	{
		.width	= 960,
		.height = 480,
<<<<<<< HEAD
		.interval[0] = 25,
=======
		.interval[0] = 15,
>>>>>>> 207b4a23
		.interval[1] = 30,
	},
#endif
// default HD 720P
	{
		.width	= 1280,
		.height = 720,
		.interval[0] = 15,
		.interval[1] = 30,
	}
};

struct tp2825_state {
	struct media_pad pad;
	struct v4l2_subdev sd;
	bool first;

	struct i2c_client *i2c_client;

	__u32 width;
	__u32 height;

	int old_mode;
	int gpio_reset;
	int out_port;
	int vdelay;
};

struct reg_val {
	uint8_t reg;
	uint8_t val;
};

#define END_MARKER {0xff, 0xff}

static struct tp2825_state _state;
static int mode;
static int revision;

/* PAL HALF -> 960x576i */
static struct reg_val _sensor_init_data_960x576i[] = {
	/* video */
	{0x40, 0x00},
	{0x07, 0xc0},
	{0x0b, 0xc0},
	{0x39, 0x8c},
	{0x4d, 0x03},
	{0x4e, 0x37},
	/* PTZ */
	{0xc8, 0x21},
	{0x7e, 0x01},
	{0xb9, 0x01},
	/* Data Set */
	/* {0x02, 0xcf}, */
	{0x15, 0x13},
	{0x16, 0x68},
	{0x17, 0x80},
	{0x18, 0x17},
	{0x19, 0x20},
	{0x1a, 0x17},
	{0x1c, 0x09},
	{0x1d, 0x48},
	{0x0c, 0x53},
	{0x0d, 0x11},
	{0x20, 0xb0},
	{0x26, 0x02},
	{0x2b, 0x70},
	{0x2d, 0x60},
	{0x2e, 0x5e},
	{0x30, 0x7a},
	{0x31, 0x4a},
	{0x32, 0x4d},
	{0x33, 0xf0},
	{0x35, 0x65},
	{0x39, 0x84},
	END_MARKER
};

/* PAL -> 1920x576i */
static struct reg_val _sensor_init_data_1920x576i[] = {
	/* video */
	{0x40, 0x00},
	{0x07, 0xc0},
	{0x0b, 0xc0},
	{0x39, 0x8c},
	{0x4d, 0x03},
	{0x4e, 0x17},
	/* PTZ */
	{0xc8, 0x21},
	{0x7e, 0x01},
	{0xb9, 0x01},
	/* Data Set */
	{0x02, 0xcf},
	{0x15, 0x13},
	{0x16, 0x68},
	{0x17, 0x80},
	{0x18, 0x17},
	{0x19, 0x20},
	{0x1a, 0x17},
	{0x1c, 0x09},
	{0x1d, 0x48},
	{0x0c, 0x53},
	{0x0d, 0x11},
	{0x20, 0xb0},
	{0x26, 0x02},
	{0x2b, 0x70},
	{0x2d, 0x60},
	{0x2e, 0x5e},
	{0x30, 0x7a},
	{0x31, 0x4a},
	{0x32, 0x4d},
	{0x33, 0xf0},
	{0x35, 0x25},
	{0x39, 0x84},
	END_MARKER
};

/* NTSC -> 960x480i */
static struct reg_val _sensor_init_data_960x480i[] = {
	/* video */
	{0x40, 0x00},
	{0x07, 0xc0},
	{0x0b, 0xc0},
	{0x39, 0x8c},
	{0x4d, 0x03},
	{0x4e, 0x17},
	/* PTZ */
	{0xc8, 0x21},
	{0x7e, 0x01},
	{0xb9, 0x01},
	/* Data Set */
	{0x02, 0xcf},
	{0x15, 0x13},
	{0x16, 0x4e},
	{0x17, 0x80},
	{0x18, 0x13},
	{0x19, 0xf0},
	{0x1a, 0x07},
	{0x1c, 0x09},
	{0x1d, 0x38},
	{0x0c, 0x53},
	{0x0d, 0x10},
	{0x20, 0xa0},
	{0x26, 0x12},
	{0x2b, 0x70},
	{0x2d, 0x68},
	{0x2e, 0x5e},
	{0x30, 0x62},
	{0x31, 0xbb},
	{0x32, 0x96},
	{0x33, 0xc0},
	{0x35, 0x45},
	{0x39, 0x84},
	{0xfa, 0x02},
	END_MARKER
};

/* NTSC -> 1920x480i */
static struct reg_val _sensor_init_data_1920x480i[] = {
	/* video */
	{0x40, 0x00},
	{0x07, 0xc0},
	{0x0b, 0xc0},
	{0x39, 0x8c},
	{0x4d, 0x03},
	{0x4e, 0x17},
	/* PTZ */
	{0xc8, 0x21},
	{0x7e, 0x01},
	{0xb9, 0x01},
	/* Data Set */
	{0x02, 0xcf},
	{0x15, 0x13},
	{0x16, 0x4e},
	{0x17, 0x80},
	{0x18, 0x13},
	{0x19, 0xf0},
	{0x1a, 0x07},
	{0x1c, 0x09},
	{0x1d, 0x38},
	{0x0c, 0x53},
	{0x0d, 0x10},
	{0x20, 0xa0},
	{0x26, 0x12},
	{0x2b, 0x70},
	{0x2d, 0x68},
	{0x2e, 0x5e},
	{0x30, 0x62},
	{0x31, 0xbb},
	{0x32, 0x96},
	{0x33, 0xc0},
	{0x35, 0x25},
	{0x39, 0x84},
	END_MARKER
};

unsigned char tbl_tp2825_1080p25_raster[] = {
	/* Start address 0x15, Size = 9B */
	0x03, 0xD3, 0x80, 0x29, 0x38, 0x48, 0x00, 0x0A, 0x50
};

unsigned char tbl_tp2825_1080p30_raster[] = {
	/* Start address 0x15, Size = 9B */
	0x03, 0xD3, 0x80, 0x29, 0x38, 0x47, 0x00, 0x08, 0x98
};

unsigned char tbl_tp2825_720p25_raster[] = {
	/* Start address 0x15, Size = 9B */
	0x13, 0x16, 0x00, 0x19, 0xD0, 0x25, 0x00, 0x0F, 0x78
};

unsigned char tbl_tp2825_720p30_raster[] = {
	/* Start address 0x15, Size = 9B */
	0x13, 0x16, 0x00, 0x19, 0xD0, 0x25, 0x00, 0x0C, 0xE4
};

unsigned char tbl_tp2825_720p50_raster[] = {
	/* Start address 0x15, Size = 9B */
	0x13, 0x16, 0x00, 0x19, 0xD0, 0x25, 0x00, 0x07, 0xBC
};

unsigned char tbl_tp2825_720p60_raster[] = {
	/* Start address 0x15, Size = 9B */
	0x13, 0x16, 0x00, 0x19, 0xD0, 0x25, 0x00, 0x06, 0x72
};

unsigned char tbl_tp2825_PAL_raster[] = {
	/* Start address 0x15, Size = 9B */
	0x13, 0x5f, 0xbc, 0x17, 0x20, 0x17, 0x00, 0x09, 0x48
};

unsigned char tbl_tp2825_NTSC_raster[] = {
	/* Start address 0x15, Size = 9B */
	0x13, 0x5f, 0xbc, 0x13, 0xf0, 0x07, 0x00, 0x09, 0x38
};

/**
 * util functions
 */
#define I2C_RETRY_CNT 3
static unsigned char tp28xx_byte_read(struct i2c_client *client, u8 addr)
{
	int i;
	int ret;

	for (i = 0; i < I2C_RETRY_CNT; i++) {
		ret = i2c_smbus_read_byte_data(client, addr);
		if (ret < 0)
			pr_err("## %s() fail! reg:0x%x, ret:%d, i:%d\n",
				__func__, addr, ret, i);
		else
			break;
	}

	return ret;
}

static void tp28xx_byte_write(struct i2c_client *client, u8 addr, u8 val)
{
	int i;
	int ret;

	for (i = 0; i < I2C_RETRY_CNT; i++) {
		ret = i2c_smbus_write_byte_data(client, addr, val);
		if (ret < 0)
			pr_err("## %s() fail! reg:0x%x, val:0x%x, ret:%d, i:%d\n",
				__func__, addr, val, ret, i);
		else
			break;
	}

	return;
}

static void tp2825_write_table(struct i2c_client *client,
	unsigned char addr,
	unsigned char *tbl_ptr,
	unsigned char tbl_cnt)
{
	unsigned char i = 0;

	for (i = 0; i < tbl_cnt; i++)
		tp28xx_byte_write(client, (addr + i), *(tbl_ptr + i));
}

static void tp2825_set_work_mode_1080p25(struct i2c_client *client)
{
	/* Start address 0x15, Size = 9B */
	tp2825_write_table(client, 0x15, tbl_tp2825_1080p25_raster, 9);
}

static void tp2825_set_work_mode_1080p30(struct i2c_client *client)
{
	/* Start address 0x15, Size = 9B */
	tp2825_write_table(client, 0x15, tbl_tp2825_1080p30_raster, 9);
}
static void tp2825_set_work_mode_720p25(struct i2c_client *client)
{
	/* Start address 0x15, Size = 9B */
	tp2825_write_table(client, 0x15, tbl_tp2825_720p25_raster, 9);
}

static void tp2825_set_work_mode_720p30(struct i2c_client *client)
{
	struct tp2825_state *me = &_state;

	/* Start address 0x15, Size = 9B */
	tp2825_write_table(client, 0x15, tbl_tp2825_720p30_raster, 9);
	if (me->vdelay)
		tp28xx_byte_write(client, 0x18, (u8)me->vdelay);

}

static void tp2825_set_work_mode_720p50(struct i2c_client *client)
{
	/* Start address 0x15, Size = 9B */
	tp2825_write_table(client, 0x15, tbl_tp2825_720p50_raster, 9);
}

static void tp2825_set_work_mode_720p60(struct i2c_client *client)
{
	struct tp2825_state *me = &_state;

	/* Start address 0x15, Size = 9B */
	tp2825_write_table(client, 0x15, tbl_tp2825_720p60_raster, 9);

	if (me->vdelay)
		tp28xx_byte_write(client, 0x18, (u8)me->vdelay);
}

static void tp2825_set_work_mode_PAL(struct i2c_client *client)
{
	/* Start address 0x15, Size = 9B */
	tp2825_write_table(client, 0x15, tbl_tp2825_PAL_raster, 9);
}

static void tp2825_set_work_mode_NTSC(struct i2c_client *client)
{
	/* Start address 0x15, Size = 9B */
	tp2825_write_table(client, 0x15, tbl_tp2825_NTSC_raster, 9);
}


static void TP2825_NTSC_DataSet(struct i2c_client *client)
{
	unsigned int tmp;

	tp28xx_byte_write(client, 0x0c, 0x43);
	tp28xx_byte_write(client, 0x0d, 0x10);
	tp28xx_byte_write(client, 0x20, 0xa0);
	tp28xx_byte_write(client, 0x26, 0x12);
	tp28xx_byte_write(client, 0x2b, 0x50);
	tp28xx_byte_write(client, 0x2d, 0x68);
	tp28xx_byte_write(client, 0x2e, 0x5e);
	tp28xx_byte_write(client, 0x30, 0x62);
	tp28xx_byte_write(client, 0x31, 0xbb);
	tp28xx_byte_write(client, 0x32, 0x96);
	tp28xx_byte_write(client, 0x33, 0xc0);
	tp28xx_byte_write(client, 0x35, 0x25);
	tp28xx_byte_write(client, 0x39, 0x84);
	tp28xx_byte_write(client, 0x2c, 0x2a);
	tp28xx_byte_write(client, 0x27, 0x2d);
	tp28xx_byte_write(client, 0x28, 0x00);
	tp28xx_byte_write(client, 0x13, 0x00);

	tmp = tp28xx_byte_read(client, 0x14);
	tmp &= 0x9f;
	tp28xx_byte_write(client, 0x14, tmp);
}

static void TP2825_PAL_DataSet(struct i2c_client *client)
{
	unsigned int tmp;

	tp28xx_byte_write(client, 0x0c, 0x53);
	tp28xx_byte_write(client, 0x0d, 0x11);
	tp28xx_byte_write(client, 0x20, 0xb0);
	tp28xx_byte_write(client, 0x26, 0x02);
	tp28xx_byte_write(client, 0x2b, 0x50);
	tp28xx_byte_write(client, 0x2d, 0x60);
	tp28xx_byte_write(client, 0x2e, 0x5e);
	tp28xx_byte_write(client, 0x30, 0x7a);
	tp28xx_byte_write(client, 0x31, 0x4a);
	tp28xx_byte_write(client, 0x32, 0x4d);
	tp28xx_byte_write(client, 0x33, 0xf0);
	tp28xx_byte_write(client, 0x35, 0x25);
	tp28xx_byte_write(client, 0x39, 0x84);
	tp28xx_byte_write(client, 0x2c, 0x2a);
	tp28xx_byte_write(client, 0x27, 0x2d);
	tp28xx_byte_write(client, 0x28, 0x00);
	tp28xx_byte_write(client, 0x13, 0x00);

	tmp = tp28xx_byte_read(client, 0x14);
	tmp &= 0x9f;
	tp28xx_byte_write(client, 0x14, tmp);
}

static void TP2825_V1_DataSet(struct i2c_client *client)
{
	unsigned int tmp;

	tp28xx_byte_write(client, 0x0c, 0x03);
	tp28xx_byte_write(client, 0x0d, 0x10);
	tp28xx_byte_write(client, 0x20, 0x60);
	tp28xx_byte_write(client, 0x26, 0x02);
	tp28xx_byte_write(client, 0x2b, 0x58);
	tp28xx_byte_write(client, 0x2d, 0x30);
	tp28xx_byte_write(client, 0x2e, 0x70);
	tp28xx_byte_write(client, 0x30, 0x48);
	tp28xx_byte_write(client, 0x31, 0xbb);
	tp28xx_byte_write(client, 0x32, 0x2e);
	tp28xx_byte_write(client, 0x33, 0x90);
	tp28xx_byte_write(client, 0x35, 0x05);
	tp28xx_byte_write(client, 0x39, 0x8C);
	tp28xx_byte_write(client, 0x2c, 0x0a);
	tp28xx_byte_write(client, 0x27, 0x2d);
	tp28xx_byte_write(client, 0x28, 0x00);
	tp28xx_byte_write(client, 0x13, 0x00);

	tmp = tp28xx_byte_read(client, 0x14);
	tmp &= 0x9f;
	tp28xx_byte_write(client, 0x14, tmp);
}

static void TP2825_V2_DataSet(struct i2c_client *client)
{
	unsigned int tmp;

	tp28xx_byte_write(client, 0x0c, 0x03);
	tp28xx_byte_write(client, 0x0d, 0x10);
	tp28xx_byte_write(client, 0x20, 0x60);
	tp28xx_byte_write(client, 0x26, 0x02);
	tp28xx_byte_write(client, 0x2b, 0x58);
	tp28xx_byte_write(client, 0x2d, 0x30);
	tp28xx_byte_write(client, 0x2e, 0x70);
	tp28xx_byte_write(client, 0x30, 0x48);
	tp28xx_byte_write(client, 0x31, 0xbb);
	tp28xx_byte_write(client, 0x32, 0x2e);
	tp28xx_byte_write(client, 0x33, 0x90);
	tp28xx_byte_write(client, 0x35, 0x25);
	tp28xx_byte_write(client, 0x39, 0x88);
	tp28xx_byte_write(client, 0x2c, 0x0a);
	tp28xx_byte_write(client, 0x27, 0x2d);
	tp28xx_byte_write(client, 0x28, 0x00);
	tp28xx_byte_write(client, 0x13, 0x00);

	tmp = tp28xx_byte_read(client, 0x14);
	tmp &= 0x9f;
	tp28xx_byte_write(client, 0x14, tmp);
}

static void TP2825_A720P30_DataSet(struct i2c_client *client)
{
	unsigned char tmp;

	tmp = tp28xx_byte_read(client, 0x14);
	tmp |= 0x40;
	tp28xx_byte_write(client, 0x14, tmp);
	tp28xx_byte_write(client, 0x2d, 0x48);
	tp28xx_byte_write(client, 0x2e, 0x5e);
	tp28xx_byte_write(client, 0x30, 0x27);
	tp28xx_byte_write(client, 0x31, 0x72);
	tp28xx_byte_write(client, 0x32, 0x80);
	tp28xx_byte_write(client, 0x33, 0x77);
	tp28xx_byte_write(client, 0x07, 0x80);
}

static void TP2825_A720P25_DataSet(struct i2c_client *client)
{
	unsigned char tmp;

	tmp = tp28xx_byte_read(client, 0x14);
	tmp |= 0x40;
	tp28xx_byte_write(client, 0x14, tmp);
	tp28xx_byte_write(client, 0x2d, 0x48);
	tp28xx_byte_write(client, 0x2e, 0x5e);
	tp28xx_byte_write(client, 0x30, 0x27);
	tp28xx_byte_write(client, 0x31, 0x88);
	tp28xx_byte_write(client, 0x32, 0x04);
	tp28xx_byte_write(client, 0x33, 0x23);
	tp28xx_byte_write(client, 0x07, 0x80);
}

static void TP2825_A1080P30_DataSet(struct i2c_client *client)
{
	unsigned char tmp;

	tmp = tp28xx_byte_read(client, 0x14);
	tmp |= 0x60;
	tp28xx_byte_write(client, 0x14, tmp);
	tp28xx_byte_write(client, 0x2d, 0x45);
	tp28xx_byte_write(client, 0x2e, 0x50);
	tp28xx_byte_write(client, 0x30, 0x29);
	tp28xx_byte_write(client, 0x31, 0x65);
	tp28xx_byte_write(client, 0x32, 0x78);
	tp28xx_byte_write(client, 0x33, 0x16);
	tp28xx_byte_write(client, 0x07, 0x80);
}

static void TP2825_A1080P25_DataSet(struct i2c_client *client)
{
	unsigned char tmp;

	tmp = tp28xx_byte_read(client, 0x14);
	tmp |= 0x60;
	tp28xx_byte_write(client, 0x14, tmp);
	tp28xx_byte_write(client, 0x2d, 0x45);
	tp28xx_byte_write(client, 0x2e, 0x40);
	tp28xx_byte_write(client, 0x30, 0x29);
	tp28xx_byte_write(client, 0x31, 0x61);
	tp28xx_byte_write(client, 0x32, 0x78);
	tp28xx_byte_write(client, 0x33, 0x16);
	tp28xx_byte_write(client, 0x07, 0x80);
}

static void TP2825_C1080P25_DataSet(struct i2c_client *client)
{
	tp28xx_byte_write(client, 0x13, 0x40);
	tp28xx_byte_write(client, 0x20, 0xa0);
	tp28xx_byte_write(client, 0x2b, 0x60);
	tp28xx_byte_write(client, 0x2d, 0x54);
	tp28xx_byte_write(client, 0x2e, 0x40);
	tp28xx_byte_write(client, 0x30, 0x41);
	tp28xx_byte_write(client, 0x31, 0x82);
	tp28xx_byte_write(client, 0x32, 0x27);
	tp28xx_byte_write(client, 0x33, 0xa6);
	tp28xx_byte_write(client, 0x28, 0x04);
	tp28xx_byte_write(client, 0x07, 0x80);
	tp28xx_byte_write(client, 0x27, 0x5a);
}

static void TP2825_C720P25_DataSet(struct i2c_client *client)
{
	tp28xx_byte_write(client, 0x13, 0x40);
	tp28xx_byte_write(client, 0x20, 0x74);
	tp28xx_byte_write(client, 0x2b, 0x60);
	tp28xx_byte_write(client, 0x2d, 0x42);
	tp28xx_byte_write(client, 0x2e, 0x40);
	tp28xx_byte_write(client, 0x30, 0x48);
	tp28xx_byte_write(client, 0x31, 0x67);
	tp28xx_byte_write(client, 0x32, 0x6f);
	tp28xx_byte_write(client, 0x33, 0x31);
	tp28xx_byte_write(client, 0x28, 0x04);
	tp28xx_byte_write(client, 0x07, 0x80);
	tp28xx_byte_write(client, 0x27, 0x5a);
}

static void TP2825_C1080P30_DataSet(struct i2c_client *client)
{
	tp28xx_byte_write(client, 0x13, 0x40);
	tp28xx_byte_write(client, 0x20, 0x80);
	tp28xx_byte_write(client, 0x2b, 0x60);
	tp28xx_byte_write(client, 0x2d, 0x47);
	tp28xx_byte_write(client, 0x2e, 0x40);
	tp28xx_byte_write(client, 0x30, 0x41);
	tp28xx_byte_write(client, 0x31, 0x82);
	tp28xx_byte_write(client, 0x32, 0x27);
	tp28xx_byte_write(client, 0x33, 0xa6);
	tp28xx_byte_write(client, 0x28, 0x04);
	tp28xx_byte_write(client, 0x07, 0x80);
	tp28xx_byte_write(client, 0x27, 0x5a);
}

static void TP2825_C720P30_DataSet(struct i2c_client *client)
{
	tp28xx_byte_write(client, 0x13, 0x40);
	tp28xx_byte_write(client, 0x20, 0x60);
	tp28xx_byte_write(client, 0x2b, 0x60);
	tp28xx_byte_write(client, 0x2d, 0x37);
	tp28xx_byte_write(client, 0x2e, 0x40);
	tp28xx_byte_write(client, 0x30, 0x48);
	tp28xx_byte_write(client, 0x31, 0x67);
	tp28xx_byte_write(client, 0x32, 0x6f);
	tp28xx_byte_write(client, 0x33, 0x31);
	tp28xx_byte_write(client, 0x28, 0x04);
	tp28xx_byte_write(client, 0x07, 0x80);
	tp28xx_byte_write(client, 0x27, 0x5a);
}

static void TP2825_C720P50_DataSet(struct i2c_client *client)
{
	tp28xx_byte_write(client, 0x13, 0x40);
	tp28xx_byte_write(client, 0x20, 0x74);
	tp28xx_byte_write(client, 0x2b, 0x60);
	tp28xx_byte_write(client, 0x2d, 0x42);
	tp28xx_byte_write(client, 0x2e, 0x40);
	tp28xx_byte_write(client, 0x30, 0x41);
	tp28xx_byte_write(client, 0x31, 0x82);
	tp28xx_byte_write(client, 0x32, 0x27);
	tp28xx_byte_write(client, 0x33, 0xa6);
	tp28xx_byte_write(client, 0x28, 0x04);
	tp28xx_byte_write(client, 0x07, 0x80);
	tp28xx_byte_write(client, 0x27, 0x5a);
}

static void TP2825_C720P60_DataSet(struct i2c_client *client)
{
	tp28xx_byte_write(client, 0x13, 0x40);
	tp28xx_byte_write(client, 0x20, 0x60);
	tp28xx_byte_write(client, 0x2b, 0x60);
	tp28xx_byte_write(client, 0x2d, 0x37);
	tp28xx_byte_write(client, 0x2e, 0x40);
	tp28xx_byte_write(client, 0x30, 0x41);
	tp28xx_byte_write(client, 0x31, 0x82);
	tp28xx_byte_write(client, 0x32, 0x27);
	tp28xx_byte_write(client, 0x33, 0xa6);
	tp28xx_byte_write(client, 0x28, 0x04);
	tp28xx_byte_write(client, 0x07, 0x80);
	tp28xx_byte_write(client, 0x27, 0x5a);
}

static void TP2825_PTZ_init(struct i2c_client *client)
{
	tp28xx_byte_write(client, 0x40, 0x00);
	tp28xx_byte_write(client, 0xc9, 0x00);
	tp28xx_byte_write(client, 0xca, 0x00);
	tp28xx_byte_write(client, 0xcb, 0x05);
	tp28xx_byte_write(client, 0xcc, 0x06);
	tp28xx_byte_write(client, 0xcd, 0x08);
	tp28xx_byte_write(client, 0xce, 0x09);
	tp28xx_byte_write(client, 0xcf, 0x03);
	tp28xx_byte_write(client, 0xd0, 0x48);
	tp28xx_byte_write(client, 0xd1, 0x34);
	tp28xx_byte_write(client, 0xd2, 0x60);
	tp28xx_byte_write(client, 0xd3, 0x10);
	tp28xx_byte_write(client, 0xd4, 0x04);
	tp28xx_byte_write(client, 0xd5, 0xf0);
	tp28xx_byte_write(client, 0xd6, 0xd8);
	tp28xx_byte_write(client, 0xd7, 0x17);
	tp28xx_byte_write(client, 0x7E, 0x01);
}

static void TP2825_output(struct i2c_client *client)
{
	struct tp2825_state *me = &_state;

	tp28xx_byte_write(client, 0x4C, 0x00);
	tp28xx_byte_write(client, 0x4D, 0x03); /* both port enable */

	if (mode == TP2825_720P25V2
		|| mode == TP2825_720P30V2
		|| mode == TP2825_PAL
		|| mode == TP2825_PAL_HALF
		|| mode == TP2825_NTSC
		|| mode == TP2825_NTSC_HALF) {
		if (me->out_port == 2)
			tp28xx_byte_write(client, 0x4E, 0x2f);
		else
			tp28xx_byte_write(client, 0x4E, 0x15);
	} else {
		if (me->out_port == 2)
			tp28xx_byte_write(client, 0x4E, 0x03);
		else
			tp28xx_byte_write(client, 0x4E, 0x01);
	}
}

static int tp2825_set_video_mode(struct i2c_client *client,
	unsigned char mode,
	unsigned char std
)
{
	int err = 0;
	unsigned int tmp;

	if (std == STD_HDA_DEFAULT)
		std = STD_HDA;

	switch (mode) {
	case TP2825_HALF1080P25:
	case TP2825_1080P25:
		vmsg("## [%s()] TP2825_1080P25\n", __func__);
		tp2825_set_work_mode_1080p25(client);
		tp28xx_byte_write(client, 0x02, 0xC8);
		tmp = tp28xx_byte_read(client, 0x4E);
		tmp &= 0xFB;
		tp28xx_byte_write(client, 0x4E, tmp);
		TP2825_V1_DataSet(client);

		if (std == STD_HDA) {
			TP2825_A1080P25_DataSet(client);
		} else if (std == STD_HDC || std == STD_HDC_DEFAULT) {
			TP2825_C1080P25_DataSet(client);
			if (std == STD_HDC) { /* HDC 1080p25 position adjust */
				tp28xx_byte_write(client, 0x15, 0x13);
				tp28xx_byte_write(client, 0x16, 0x84);
			}
		}
		break;

	case TP2825_HALF1080P30:
	case TP2825_1080P30:
		vmsg("## [%s()] TP2825_1080P30\n", __func__);
		tp2825_set_work_mode_1080p30(client);
		tp28xx_byte_write(client, 0x02, 0xC8);
		tmp = tp28xx_byte_read(client, 0x4E);
		tmp &= 0xFB;
		tp28xx_byte_write(client, 0x4E, tmp);
		TP2825_V1_DataSet(client);

		if (std == STD_HDA) {
			TP2825_A1080P30_DataSet(client);
		} else if (std == STD_HDC || std == STD_HDC_DEFAULT) {
			TP2825_C1080P30_DataSet(client);
			if (std == STD_HDC) { /* HDC 1080p30 position adjust */
				tp28xx_byte_write(client, 0x15, 0x13);
				tp28xx_byte_write(client, 0x16, 0x44);
			}
		}
		break;

	case TP2825_HALF720P25:
	case TP2825_720P25:
		vmsg("## [%s()] TP2825_720P25\n", __func__);
		tp2825_set_work_mode_720p25(client);
		tp28xx_byte_write(client, 0x02, 0xCA);
		tmp = tp28xx_byte_read(client, 0x4E);
		tmp &= 0xFB;
		tp28xx_byte_write(client, 0x4E, tmp);
		TP2825_V1_DataSet(client);
		break;

	case TP2825_HALF720P30:
	case TP2825_720P30:
		vmsg("## [%s()] TP2825_720P30\n", __func__);
		tp2825_set_work_mode_720p30(client);
		tp28xx_byte_write(client, 0x02, 0xCA);
		tmp = tp28xx_byte_read(client, 0x4E);
		tmp &= 0xFB;
		tp28xx_byte_write(client, 0x4E, tmp);
		TP2825_V1_DataSet(client);
		break;

	case TP2825_HALF720P50:
	case TP2825_720P50:
		vmsg("## [%s()] TP2825_720P50\n", __func__);
		tp2825_set_work_mode_720p50(client);
		tp28xx_byte_write(client, 0x02, 0xCA);
		tmp = tp28xx_byte_read(client, 0x4E);
		tmp &= 0xFB;
		tp28xx_byte_write(client, 0x4E, tmp);
		TP2825_V1_DataSet(client);

		if (std == STD_HDA) {
			;
		} else if (std == STD_HDC || std == STD_HDC_DEFAULT) {
			TP2825_C720P50_DataSet(client);
			if (std == STD_HDC) /* HDC 720p50 position adjust */
				tp28xx_byte_write(client, 0x16, 0x40);
		}
		break;

	case TP2825_HALF720P60:
	case TP2825_720P60:
		vmsg("## [%s()] TP2825_720P60\n", __func__);
		tp2825_set_work_mode_720p60(client);
		tp28xx_byte_write(client, 0x02, 0xCA);
		tmp = tp28xx_byte_read(client, 0x4E);
		tmp &= 0xFB;
		tp28xx_byte_write(client, 0x4E, tmp);
		TP2825_V1_DataSet(client);

		if (std == STD_HDA) {
			;
		} else if (std == STD_HDC || std == STD_HDC_DEFAULT) {
			TP2825_C720P60_DataSet(client);
			if (std == STD_HDC) /* HDC 720p60 position adjust */
				tp28xx_byte_write(client, 0x16, 0x02);
		}
		break;

	case TP2825_720P30V2:
		vmsg("## [%s()] TP2825_720P30V2\n", __func__);
		tp2825_set_work_mode_720p60(client);
		tp28xx_byte_write(client, 0x02, 0xCA);
		tmp = tp28xx_byte_read(client, 0x4E);
		tmp |= 0x04;
		tp28xx_byte_write(client, 0x4E, tmp);
		TP2825_V2_DataSet(client);
		if (std == STD_HDA) {
			TP2825_A720P30_DataSet(client);
		} else if (std == STD_HDC || std == STD_HDC_DEFAULT) {
			TP2825_C720P30_DataSet(client);
			if (std == STD_HDC) /* HDC 720p30 position adjust */
				tp28xx_byte_write(client, 0x16, 0x02);
		}
		break;

	case TP2825_720P25V2:
		vmsg("## [%s()] TP2825_720P25V2\n", __func__);
		tp2825_set_work_mode_720p50(client);
		tp28xx_byte_write(client, 0x02, 0xCA);
		tmp = tp28xx_byte_read(client, 0x4E);
		tmp |= 0x04;
		tp28xx_byte_write(client, 0x4E, tmp);
		TP2825_V2_DataSet(client);
		if (std == STD_HDA) {
			TP2825_A720P25_DataSet(client);
		} else if (std == STD_HDC || std == STD_HDC_DEFAULT) {
			TP2825_C720P25_DataSet(client);
			if (std == STD_HDC) /* HDC 720p25 position adjust */
				tp28xx_byte_write(client, 0x16, 0x40);
		}
		break;

	case TP2825_PAL:
		vmsg("## [%s()] TP2825_PAL\n", __func__);
		tp2825_set_work_mode_PAL(client);
		tp28xx_byte_write(client, 0x02, 0xCF);
		tmp = tp28xx_byte_read(client, 0x4E);
		tmp |= 0x04;
		tp28xx_byte_write(client, 0x4E, tmp);
		TP2825_PAL_DataSet(client);
		break;

	case TP2825_PAL_HALF:
		vmsg("## [%s()] TP2825_PAL_HALF\n", __func__);
		tp2825_set_work_mode_PAL(client);
		tp28xx_byte_write(client, 0x02, 0xCF);
		tmp = tp28xx_byte_read(client, 0x4E);
		tmp |= 0x04;
		tp28xx_byte_write(client, 0x4E, tmp);
		TP2825_PAL_DataSet(client);
		break;

	case TP2825_NTSC:
		vmsg("## [%s()] TP2825_NTSC\n", __func__);
		tp2825_set_work_mode_NTSC(client);
		tp28xx_byte_write(client, 0x02, 0xCF);
		tmp = tp28xx_byte_read(client, 0x4E);
		tmp |= 0x04;
		tp28xx_byte_write(client, 0x4E, tmp);
		TP2825_NTSC_DataSet(client);
		break;

	case TP2825_NTSC_HALF:
		vmsg("## [%s()] TP2825_NTSC_HALF\n", __func__);
		tp2825_set_work_mode_NTSC(client);
		tp28xx_byte_write(client, 0x02, 0xCF);
		tmp = tp28xx_byte_read(client, 0x4E);
		tmp |= 0x04;
		tp28xx_byte_write(client, 0x4E, tmp);
		TP2825_NTSC_DataSet(client);
		break;

	default:
		vmsg("## [%s()] default:\n", __func__);
		err = -1;
		break;
	}

	return err;
}

static void tp2825_reset_default(struct i2c_client *client)
{
	unsigned int tmp;

	tp28xx_byte_write(client, 0x26, 0x01);
	tp28xx_byte_write(client, 0x07, 0xC0);
	tp28xx_byte_write(client, 0x0B, 0xC0);
	tp28xx_byte_write(client, 0x22, 0x35);

	tmp = tp28xx_byte_read(client, 0x06);
	tmp &= 0xfb;
	tp28xx_byte_write(client, 0x06, tmp);
}

static void tp2825_comm_init(struct i2c_client *client, int chip)
{
	unsigned int val;

	vmsg("## [%s():%s:%d\t] chip:0x%x\n",
		__func__, strrchr(__FILE__, '/')+1, __LINE__, chip);

	if (chip == TP2825) {
		tp2825_reset_default(client);
		tp2825_set_video_mode(client, mode, STD_TVI);

		/* MUX output */
		TP2825_output(client);
		TP2825_PTZ_init(client);

		/* soft reset */
		val = tp28xx_byte_read(client, 0x06);
		tp28xx_byte_write(client, 0x06, 0x80|val);
	}
}

#ifdef DEBUG_TP2825
static void tp2825_info_print(struct tp2825_state *me)
{
	int val;
	int val1;

	mdelay(1000);

	vmsg("#### Video Input Status Register ########\n");
	val = tp28xx_byte_read(me->i2c_client, 0x01);
	if (val & 1<<7)
		vmsg("## Video loss\n");
	else
		vmsg("## Video present\n");

	if (val & 1<<6)
		vmsg("## Vertical PLL Lock\n");
	else
		vmsg("## Vertical PLL Not Lock\n");

	if (val & 1<<5)
		vmsg("## Horizontal PLL Lock\n");
	else
		vmsg("## Horizontal PLL Not Lock\n");

	if (val & 1<<4)
		vmsg("## Carrier PLL Lock\n");
	else
		vmsg("## Carrier PLL Not Lock\n");

	if (val & 1<<3)
		vmsg("## Video detected\n");
	else
		vmsg("## No Video\n");

	if (val & 1<<2)
		vmsg("## Detected or 50Hz(SD)\n");
	else
		vmsg("## None(EQ or 50Hz Detect)\n");

	if (val & 1<<1)
		vmsg("## Progessive video\n");
	else
		vmsg("## Interlaced video\n");

	if (val & 1<<0)
		vmsg("## No carrier detected\n");
	else
		vmsg("## carrier detected\n");


	vmsg("#### Decoding Control Register ########\n");
	val = tp28xx_byte_read(me->i2c_client, 0x02);
	if (val & 1<<7)
		vmsg("## Output mode : 8bit\n");
	else
		vmsg("## Output mode : 16bit\n");

	if (val & 1<<6)
		vmsg("## Y/C order : C first\n");
	else
		vmsg("## Y/C order : Y first\n");

	if (val & 1<<5)
		vmsg("## Output limit : Y=16-235, Cb/Cr=16-240\n");
	else
		vmsg("## Output limit : 1-254\n");

	if (val & 1<<3)
		vmsg("## MD656 : BT.656 format\n");
	else
		vmsg("## MD656 : BT.1120 format\n");

	if (val & 1<<2)
		vmsg("## SD mode : SD mode only\n");
	else
		vmsg("## SD mode : HD mode\n");

	if (val & 1<<1)
		vmsg("## 720p decoding\n");
	else
		vmsg("## 1080p decoding\n");

	if (val & 1<<0)
		vmsg("## Interlace mode decoding\n");
	else
		vmsg("## Progressive mode decoding\n");

	vmsg("#### Detection Status Register ########\n");
	val = tp28xx_byte_read(me->i2c_client, 0x03);
	if (val & 1<<3)
		vmsg("## TVI v2.0\n");
	else
		vmsg("## TVI v1.0\n");

	switch (val & 0x07) {
	case 0:
		vmsg("## 720p/60\n");
		break;
	case 1:
		vmsg("## 720p/50\n");
		break;
	case 2:
		vmsg("## 1080p/30\n");
		break;
	case 3:
		vmsg("## 1080p/25\n");
		break;
	case 4:
		vmsg("## 720p/30\n");
		break;
	case 5:
		vmsg("## 720p/25\n");
		break;
	case 6:
		vmsg("## SD\n");
		break;
	}

	vmsg("#### Comb Filter and SD Format control Register ########\n");
	val = tp28xx_byte_read(me->i2c_client, 0x0D);
	switch (val & 0x07) {
	case 0:
		vmsg("## NTSC-M\n");
		break;
	case 1:
		vmsg("## PAL-B\n");
		break;
	case 2:
		vmsg("## PAL-M\n");
		break;
	case 3:
		vmsg("## PAL-N\n");
		break;
	case 4:
		vmsg("## PAL-60\n");
		break;
	case 5:
		vmsg("## NTSC 4.43\n");
		break;

	default:
		vmsg("## Not supported\n");
		break;
	}

	vmsg("#### Output H/V Control Register ########\n");
	val = tp28xx_byte_read(me->i2c_client, 0x15);
	val1 = tp28xx_byte_read(me->i2c_client, 0x16);
	vmsg("## H-Delay : %d\n", ((val&0x30)<<4 | val1));

	val = tp28xx_byte_read(me->i2c_client, 0x1a);
	val1 = tp28xx_byte_read(me->i2c_client, 0x17);
	vmsg("## H-Active : %d\n", ((val&0x0f)<<8 | val1));

	val1 = tp28xx_byte_read(me->i2c_client, 0x18);
	vmsg("## V-Delay : %d\n", (val1));

	val = tp28xx_byte_read(me->i2c_client, 0x1a);
	val1 = tp28xx_byte_read(me->i2c_client, 0x19);
	vmsg("## V-Active : %d\n", ((val&0xf0)<<4 | val1));


	vmsg("#### H length Register ########\n");
	val = tp28xx_byte_read(me->i2c_client, 0x1c);
	val1 = tp28xx_byte_read(me->i2c_client, 0x1d);
	vmsg("## Number of Pixels per line : %d\n",
			((val&0x1f)<<8 | val1));

	vmsg("#### Clamping Control Register ########\n");
	val = tp28xx_byte_read(me->i2c_client, 0x26);
	if (val & 1<<7)
		vmsg("## Clamp : Disable\n");
	else
		vmsg("## Clamp : Enable\n");

	if (val & 1<<6)
		vmsg("## Clamp Current : 2X\n");
	else
		vmsg("## Clamp Current : 1X\n");
}
#endif

/*
*static void tp2825_power_clt(struct v4l2_subdev *sd, int enable)
*{
*	struct i2c_client *client = v4l2_get_subdevdata(sd);
*	struct tp2825_state *pdata = &_state;
*
*	int ret;
*
*	if (enable) {
*		if(gpio_is_valid(pdata->gpio_reset)) {
*			ret = gpio_direction_output(pdata->gpio_reset, 1);
*			if (ret) {
*				dev_err(&client->dev,
*				"%s: gpio_reset didn't output high\n",
*				__func__);
*			}
*		}
*
*		mdelay(1000);
*	} else {
*		if(gpio_is_valid(pdata->gpio_reset)) {
*			ret = gpio_direction_output(pdata->gpio_reset, 0);
*			if (ret) {
*				dev_err(&client->dev,
*				"%s: gpio_reset didn't output low.\n",
*				__func__);
*			}
*		}
*
*		mdelay(10);
*	}
*}
*/

static int tp2825_s_stream(struct v4l2_subdev *sd, int enable)
{
	struct tp2825_state *me = &_state;
	struct reg_val *reg_val;

	if (enable) {
		if (me->first) {
#ifdef DEBUG_TP2825
			revision = tp28xx_byte_read(me->i2c_client, 0xfc);
			if (revision == 0x00) {
				revision = 0x01;
				vmsg("## [%s():%s:%d\t] TP2825B\n",
				__func__, strrchr(__FILE__, '/')+1, __LINE__);
			} else if (revision == 0xc0) {
				revision = 0x00;
				vmsg("## [%s():%s:%d\t] TP2825A\n",
				__func__, strrchr(__FILE__, '/')+1, __LINE__);
			}

			vmsg("## [%s():%s:%d\t] width:%d, height:%d\n",
				__func__, strrchr(__FILE__, '/')+1, __LINE__,
				me->width, me->height);
#endif
			if (mode == TP2825_NTSC) {
				vmsg("## [%s()] TP2825_NTSC\n", __func__);
				reg_val = _sensor_init_data_1920x480i;
				while (reg_val->reg != 0xff) {
					tp28xx_byte_write(me->i2c_client,
						reg_val->reg, reg_val->val);
					reg_val++;
				}
			} else if (mode == TP2825_NTSC_HALF) {
				vmsg("## [%s()] TP2825_NTSC_HALF\n", __func__);
				reg_val = _sensor_init_data_960x480i;
				while (reg_val->reg != 0xff) {
					tp28xx_byte_write(me->i2c_client,
						reg_val->reg, reg_val->val);
					reg_val++;
				}
			} else if (mode == TP2825_PAL) {
				vmsg("## [%s()] TP2825_PAL\n", __func__);
				reg_val = _sensor_init_data_1920x576i;
				while (reg_val->reg != 0xff) {
					tp28xx_byte_write(me->i2c_client,
						reg_val->reg, reg_val->val);
					reg_val++;
				}
			} else if (mode == TP2825_PAL_HALF) {
				vmsg("## [%s()] TP2825_PAL_HALF\n", __func__);
				reg_val = _sensor_init_data_960x576i;
				while (reg_val->reg != 0xff) {
					tp28xx_byte_write(me->i2c_client,
						reg_val->reg, reg_val->val);
					reg_val++;
				}
			} else if (mode == TP2825_NONE) {
				vmsg("## [%s()] TP2825_NONE\n", __func__);
			} else {
				tp2825_comm_init(me->i2c_client, 0x2825);
			}

			me->old_mode = mode;

#ifdef DEBUG_TP2825
			tp2825_info_print(me);
#endif
		}
	}

	return 0;
}

static int tp2825_s_fmt(struct v4l2_subdev *sd,
		struct v4l2_subdev_pad_config *cfg,
		struct v4l2_subdev_format *fmt)
{
	struct v4l2_mbus_framefmt *mf = &fmt->format;
	struct tp2825_state *me = &_state;

	vmsg("%s\n", __func__);

	me->width = mf->width;
	me->height = mf->height;

	/* NTSC -> 1920x480i */
	if (me->width == 1920 && me->height == 480)
		mode = TP2825_NTSC;
	/* NTSC -> 960x480i */
	else if (me->width == 960 && me->height == 480)
		mode = TP2825_NTSC_HALF;
	/* PAL -> 1920x576i */
	else if (me->width == 1920 && me->height == 576)
		mode = TP2825_PAL;
	/* PAL -> 960x576i */
	else if (me->width == 960 && me->height == 576)
		mode = TP2825_PAL_HALF;
	/* TVI(FHD) -> 1920x1080p */
	else if (me->width == 1920 && me->height == 1080)
		mode = TP2825_1080P30;
	/* TVI(HD) -> 1280x720p */
	else if (me->width == 1280 && me->height == 720)
		mode = TP2825_720P30V2;
	else
		mode = TP2825_NONE;

	if (mode == me->old_mode
		|| mode == TP2825_NONE)
		me->first = false;
	else
		me->first = true;

	return 0;
}

static int tp2825_enum_frame_size(struct v4l2_subdev *sd,
				  struct v4l2_subdev_pad_config *cfg,
				  struct v4l2_subdev_frame_size_enum *frame)
{
	vmsg("%s, index:%d\n", __func__, frame->index);

	if (frame->index >= ARRAY_SIZE(supported_resolutions))
		return -ENODEV;

	frame->max_width = supported_resolutions[frame->index].width;
	frame->max_height = supported_resolutions[frame->index].height;

	vmsg("%s, max_width:%d, max_height:%d\n", __func__,
		frame->max_width, frame->max_height);

	return 0;
}

static int tp2825_enum_frame_interval(struct v4l2_subdev *sd,
				      struct v4l2_subdev_pad_config *cfg,
				      struct v4l2_subdev_frame_interval_enum
				      *frame)
{
	int i;

	vmsg("%s, %s interval\n", __func__, (frame->index) ? "max" : "min");

	for (i = 0; i < ARRAY_SIZE(supported_resolutions); i++) {
		if ((frame->width == supported_resolutions[i].width) &&
		    (frame->height == supported_resolutions[i].height)) {
			frame->interval.numerator = 1;
			frame->interval.denominator =
				supported_resolutions[i].interval[frame->index];
			vmsg("[%s] width:%d, height:%d, interval:%d\n",
			     __func__, frame->width, frame->height,
			     frame->interval.denominator);
			return false;
		}
	}

	return 0;
}

static const struct v4l2_subdev_pad_ops tp2825_subdev_pad_ops = {
	.set_fmt = tp2825_s_fmt,
	.enum_frame_size = tp2825_enum_frame_size,
	.enum_frame_interval = tp2825_enum_frame_interval,
};

static const struct v4l2_subdev_video_ops tp2825_subdev_video_ops = {
	.s_stream = tp2825_s_stream,
};

static const struct v4l2_subdev_ops tp2825_ops = {
	.video = &tp2825_subdev_video_ops,
	.pad   = &tp2825_subdev_pad_ops,
};

static int tp2825_parse_dt(struct device *dev, struct tp2825_state *pdata)
{
	struct device_node *np = dev->of_node;
	u32 val;

	/*
	*pdata->gpio_reset = of_get_named_gpio(np, "gpio_reset", 0);
	*if (devm_gpio_request_one(dev, pdata->gpio_reset,
	*		GPIOF_OUT_INIT_HIGH, "tp2825 reset") < 0)
	*	dev_err(dev, "tp2825 reset : failed to gpio %d set to high\n",
	*		pdata->gpio_reset);
	*/

	if (!of_property_read_u32(np, "out_port", &val))
		pdata->out_port = (int)val;
	else
		pdata->out_port = 0;

	if (!of_property_read_u32(np, "vdelay", &val))
		pdata->vdelay = (int)val;
	else
		pdata->vdelay = 0;

	vmsg("## %s() out_port:%d\n", __func__, pdata->out_port);
	vmsg("## %s() vdelay:%d\n", __func__, pdata->vdelay);

	return 0;
}

static int tp2825_probe(struct i2c_client *client,
	const struct i2c_device_id *id)
{
	struct v4l2_subdev *sd;
	struct tp2825_state *state = &_state;
	int ret;

	sd = &state->sd;
	strcpy(sd->name, "tp2825");

	v4l2_i2c_subdev_init(sd, client, &tp2825_ops);

	sd->flags |= V4L2_SUBDEV_FL_HAS_DEVNODE;
	state->pad.flags = MEDIA_PAD_FL_SOURCE;
	sd->entity.type = MEDIA_ENT_T_V4L2_SUBDEV_SENSOR;
	ret = media_entity_init(&sd->entity, 1, &state->pad, 0);
	if (ret < 0) {
		dev_err(&client->dev,
			"%s: failed to media_entity_init()\n", __func__);
		return ret;
	}

	i2c_set_clientdata(client, sd);
	state->i2c_client = client;
	state->first = true;

	ret = tp2825_parse_dt(&client->dev, state);
	if (ret)
		dev_err(&client->dev, "Failed to parse DT!\n");

	return 0;
}

static int tp2825_remove(struct i2c_client *client)
{
	struct tp2825_state *state = &_state;

	/*
	* if(gpio_is_valid(state->gpio_reset))
	*	gpio_free(state->gpio_reset);
	*/

	v4l2_device_unregister_subdev(&state->sd);
	return 0;
}

static const struct i2c_device_id tp2825_id[] = {
	{ "tp2825", 0 },
	{}
};

MODULE_DEVICE_TABLE(i2c, tp2825_id);

static struct i2c_driver tp2825_i2c_driver = {
	.driver = {
		.name = "tp2825",
	},
	.probe = tp2825_probe,
	.remove = tp2825_remove,
	.id_table = tp2825_id,
};

#ifdef CONFIG_V4L2_INIT_LEVEL_UP
static int __init tp2825_mod_init(void)
{
	return i2c_add_driver(&tp2825_i2c_driver);
}

static void __exit tp2825_mod_exit(void)
{
	i2c_del_driver(&tp2825_i2c_driver);
}

#ifdef CONFIG_V4L2_INIT_LEVEL_UP
subsys_initcall(tp2825_mod_init);
#else
module_init(tp2825_mod_init);
#endif

module_exit(tp2825_mod_exit);
#else
module_i2c_driver(tp2825_i2c_driver);
#endif

MODULE_DESCRIPTION("TP2825 Camera Sensor Driver");
MODULE_AUTHOR("<jkchoi@nexell.co.kr>");
MODULE_LICENSE("GPL");<|MERGE_RESOLUTION|>--- conflicted
+++ resolved
@@ -46,29 +46,17 @@
 static struct nx_resolution supported_resolutions[] = {
 #if 0
 // PAL960_576i
-<<<<<<< HEAD
-	{
-		.width	= 960,
-		.height = 576,
-		.interval[0] = 25,
-=======
->>>>>>> 4dcec71... media: tp2825: modify tp2825 driver
 	{
 		.width	= 960,
 		.height = 576,
 		.interval[0] = 15,
->>>>>>> 207b4a23
 		.interval[1] = 30,
 	},
 // NTSC960_480i
 	{
 		.width	= 960,
 		.height = 480,
-<<<<<<< HEAD
-		.interval[0] = 25,
-=======
 		.interval[0] = 15,
->>>>>>> 207b4a23
 		.interval[1] = 30,
 	},
 #endif
