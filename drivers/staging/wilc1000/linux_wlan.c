#include "wilc_wfi_cfgoperations.h"
#include "wilc_wlan_if.h"
#include "wilc_wlan.h"

#include <linux/slab.h>
#include <linux/sched.h>
#include <linux/delay.h>
#include <linux/workqueue.h>
#include <linux/interrupt.h>
#include <linux/irq.h>
#include <linux/gpio.h>

#include <linux/kthread.h>
#include <linux/firmware.h>

#include <linux/init.h>
#include <linux/netdevice.h>
#include <linux/inetdevice.h>
#include <linux/etherdevice.h>
#include <linux/module.h>
#include <linux/kernel.h>
#include <linux/skbuff.h>
#include <linux/mutex.h>
#include <linux/completion.h>

static int dev_state_ev_handler(struct notifier_block *this,
				unsigned long event, void *ptr);

static struct notifier_block g_dev_notifier = {
	.notifier_call = dev_state_ev_handler
};

static int wlan_deinit_locks(struct net_device *dev);
static void wlan_deinitialize_threads(struct net_device *dev);

static void linux_wlan_tx_complete(void *priv, int status);
static int  mac_init_fn(struct net_device *ndev);
static struct net_device_stats *mac_stats(struct net_device *dev);
static int  mac_ioctl(struct net_device *ndev, struct ifreq *req, int cmd);
static int wilc_mac_open(struct net_device *ndev);
static int wilc_mac_close(struct net_device *ndev);
static void wilc_set_multicast_list(struct net_device *dev);

bool wilc_enable_ps = true;

static const struct net_device_ops wilc_netdev_ops = {
	.ndo_init = mac_init_fn,
	.ndo_open = wilc_mac_open,
	.ndo_stop = wilc_mac_close,
	.ndo_start_xmit = wilc_mac_xmit,
	.ndo_do_ioctl = mac_ioctl,
	.ndo_get_stats = mac_stats,
	.ndo_set_rx_mode  = wilc_set_multicast_list,

};

static int dev_state_ev_handler(struct notifier_block *this,
				unsigned long event, void *ptr)
{
	struct in_ifaddr *dev_iface = ptr;
	struct wilc_priv *priv;
	struct host_if_drv *hif_drv;
	struct net_device *dev;
	u8 *ip_addr_buf;
	struct wilc_vif *vif;
	u8 null_ip[4] = {0};
	char wlan_dev_name[5] = "wlan0";

	if (!dev_iface || !dev_iface->ifa_dev || !dev_iface->ifa_dev->dev)
		return NOTIFY_DONE;

	if (memcmp(dev_iface->ifa_label, "wlan0", 5) &&
	    memcmp(dev_iface->ifa_label, "p2p0", 4))
		return NOTIFY_DONE;

	dev  = (struct net_device *)dev_iface->ifa_dev->dev;
	if (!dev->ieee80211_ptr || !dev->ieee80211_ptr->wiphy)
		return NOTIFY_DONE;

	priv = wiphy_priv(dev->ieee80211_ptr->wiphy);
	if (!priv)
		return NOTIFY_DONE;

	hif_drv = (struct host_if_drv *)priv->hif_drv;
	vif = netdev_priv(dev);
	if (!vif || !hif_drv)
		return NOTIFY_DONE;

	switch (event) {
	case NETDEV_UP:
		if (vif->iftype == STATION_MODE || vif->iftype == CLIENT_MODE) {
			hif_drv->IFC_UP = 1;
			wilc_optaining_ip = false;
			del_timer(&wilc_during_ip_timer);
		}

		if (wilc_enable_ps)
			wilc_set_power_mgmt(vif, 1, 0);

		netdev_dbg(dev, "[%s] Up IP\n", dev_iface->ifa_label);

		ip_addr_buf = (char *)&dev_iface->ifa_address;
		netdev_dbg(dev, "IP add=%d:%d:%d:%d\n",
			   ip_addr_buf[0], ip_addr_buf[1],
			   ip_addr_buf[2], ip_addr_buf[3]);
		wilc_setup_ipaddress(vif, ip_addr_buf, vif->idx);

		break;

	case NETDEV_DOWN:
		if (vif->iftype == STATION_MODE || vif->iftype == CLIENT_MODE) {
			hif_drv->IFC_UP = 0;
			wilc_optaining_ip = false;
		}

		if (memcmp(dev_iface->ifa_label, wlan_dev_name, 5) == 0)
			wilc_set_power_mgmt(vif, 0, 0);

		wilc_resolve_disconnect_aberration(vif);

		netdev_dbg(dev, "[%s] Down IP\n", dev_iface->ifa_label);

		ip_addr_buf = null_ip;
		netdev_dbg(dev, "IP add=%d:%d:%d:%d\n",
			   ip_addr_buf[0], ip_addr_buf[1],
			   ip_addr_buf[2], ip_addr_buf[3]);

		wilc_setup_ipaddress(vif, ip_addr_buf, vif->idx);

		break;

	default:
		break;
	}

	return NOTIFY_DONE;
}

static irqreturn_t isr_uh_routine(int irq, void *user_data)
{
	struct wilc_vif *vif;
	struct wilc *wilc;
	struct net_device *dev = user_data;

	vif = netdev_priv(dev);
	wilc = vif->wilc;

	if (wilc->close) {
		netdev_err(dev, "Can't handle UH interrupt\n");
		return IRQ_HANDLED;
	}
	return IRQ_WAKE_THREAD;
}

static irqreturn_t isr_bh_routine(int irq, void *userdata)
{
	struct wilc_vif *vif;
	struct wilc *wilc;
	struct net_device *dev = userdata;

	vif = netdev_priv(userdata);
	wilc = vif->wilc;

	if (wilc->close) {
		netdev_err(dev, "Can't handle BH interrupt\n");
		return IRQ_HANDLED;
	}

	wilc_handle_isr(wilc);

	return IRQ_HANDLED;
}

static int init_irq(struct net_device *dev)
{
	int ret = 0;
	struct wilc_vif *vif;
	struct wilc *wl;

	vif = netdev_priv(dev);
	wl = vif->wilc;

	if ((gpio_request(wl->gpio, "WILC_INTR") == 0) &&
	    (gpio_direction_input(wl->gpio) == 0)) {
		wl->dev_irq_num = gpio_to_irq(wl->gpio);
	} else {
		ret = -1;
		netdev_err(dev, "could not obtain gpio for WILC_INTR\n");
	}

	if (ret != -1 && request_threaded_irq(wl->dev_irq_num,
					      isr_uh_routine,
					      isr_bh_routine,
					      IRQF_TRIGGER_LOW | IRQF_ONESHOT,
					      "WILC_IRQ", dev) < 0) {
		netdev_err(dev, "Failed to request IRQ GPIO: %d\n", wl->gpio);
		gpio_free(wl->gpio);
		ret = -1;
	} else {
		netdev_dbg(dev,
			   "IRQ request succeeded IRQ-NUM= %d on GPIO: %d\n",
			   wl->dev_irq_num, wl->gpio);
	}

	return ret;
}

static void deinit_irq(struct net_device *dev)
{
	struct wilc_vif *vif;
	struct wilc *wilc;

	vif = netdev_priv(dev);
	wilc = vif->wilc;

	/* Deinitialize IRQ */
	if (wilc->dev_irq_num) {
		free_irq(wilc->dev_irq_num, wilc);
		gpio_free(wilc->gpio);
	}
}

void wilc_mac_indicate(struct wilc *wilc, int flag)
{
	int status;

	if (flag == WILC_MAC_INDICATE_STATUS) {
		wilc_wlan_cfg_get_val(WID_STATUS,
				      (unsigned char *)&status, 4);
		if (wilc->mac_status == WILC_MAC_STATUS_INIT) {
			wilc->mac_status = status;
			complete(&wilc->sync_event);
		} else {
			wilc->mac_status = status;
		}
	}
}

static struct net_device *get_if_handler(struct wilc *wilc, u8 *mac_header)
{
	u8 *bssid, *bssid1;
	int i = 0;

	bssid = mac_header + 10;
	bssid1 = mac_header + 4;

	for (i = 0; i < wilc->vif_num; i++) {
		if (wilc->vif[i]->mode == STATION_MODE)
			if (ether_addr_equal_unaligned(bssid,
						       wilc->vif[i]->bssid))
				return wilc->vif[i]->ndev;
		if (wilc->vif[i]->mode == AP_MODE)
			if (ether_addr_equal_unaligned(bssid1,
						       wilc->vif[i]->bssid))
				return wilc->vif[i]->ndev;
	}

	return NULL;
}

int wilc_wlan_set_bssid(struct net_device *wilc_netdev, u8 *bssid, u8 mode)
{
	struct wilc_vif *vif = netdev_priv(wilc_netdev);

	memcpy(vif->bssid, bssid, 6);
	vif->mode = mode;

	return 0;
}

int wilc_wlan_get_num_conn_ifcs(struct wilc *wilc)
{
	u8 i = 0;
	u8 null_bssid[6] = {0};
	u8 ret_val = 0;

	for (i = 0; i < wilc->vif_num; i++)
		if (memcmp(wilc->vif[i]->bssid, null_bssid, 6))
			ret_val++;

	return ret_val;
}

static int linux_wlan_txq_task(void *vp)
{
	int ret;
	u32 txq_count;
	struct wilc_vif *vif;
	struct wilc *wl;
	struct net_device *dev = vp;

	vif = netdev_priv(dev);
	wl = vif->wilc;

	complete(&wl->txq_thread_started);
	while (1) {
		wait_for_completion(&wl->txq_event);

		if (wl->close) {
			complete(&wl->txq_thread_started);

			while (!kthread_should_stop())
				schedule();
			break;
		}
		do {
			ret = wilc_wlan_handle_txq(dev, &txq_count);
			if (txq_count < FLOW_CONTROL_LOWER_THRESHOLD) {
				if (netif_queue_stopped(wl->vif[0]->ndev))
					netif_wake_queue(wl->vif[0]->ndev);
				if (netif_queue_stopped(wl->vif[1]->ndev))
					netif_wake_queue(wl->vif[1]->ndev);
			}
		} while (ret == WILC_TX_ERR_NO_BUF && !wl->close);
	}
	return 0;
}

int wilc_wlan_get_firmware(struct net_device *dev)
{
	struct wilc_vif *vif;
	struct wilc *wilc;
	int chip_id, ret = 0;
	const struct firmware *wilc_firmware;
	char *firmware;

	vif = netdev_priv(dev);
	wilc = vif->wilc;

	chip_id = wilc_get_chipid(wilc, false);

	if (chip_id < 0x1003a0)
		firmware = FIRMWARE_1002;
	else
		firmware = FIRMWARE_1003;

	netdev_info(dev, "loading firmware %s\n", firmware);

	if (!(&vif->ndev->dev))
		goto _fail_;

	if (request_firmware(&wilc_firmware, firmware, wilc->dev) != 0) {
		netdev_err(dev, "%s - firmware not available\n", firmware);
		ret = -1;
		goto _fail_;
	}
	wilc->firmware = wilc_firmware;

_fail_:

	return ret;
}

static int linux_wlan_start_firmware(struct net_device *dev)
{
	struct wilc_vif *vif;
	struct wilc *wilc;
	int ret = 0;

	vif = netdev_priv(dev);
	wilc = vif->wilc;

	ret = wilc_wlan_start(wilc);
	if (ret < 0)
		return ret;

	if (!wait_for_completion_timeout(&wilc->sync_event,
					 msecs_to_jiffies(5000)))
		return -ETIME;

	return 0;
}

static int wilc1000_firmware_download(struct net_device *dev)
{
	struct wilc_vif *vif;
	struct wilc *wilc;
	int ret = 0;

	vif = netdev_priv(dev);
	wilc = vif->wilc;

	if (!wilc->firmware) {
		netdev_err(dev, "Firmware buffer is NULL\n");
		return -ENOBUFS;
	}

	ret = wilc_wlan_firmware_download(wilc, wilc->firmware->data,
					  wilc->firmware->size);
	if (ret < 0)
		return ret;

	release_firmware(wilc->firmware);
	wilc->firmware = NULL;

	netdev_dbg(dev, "Download Succeeded\n");

	return 0;
}

static int linux_wlan_init_test_config(struct net_device *dev,
				       struct wilc_vif *vif)
{
	unsigned char c_val[64];
	struct wilc *wilc = vif->wilc;
	struct wilc_priv *priv;
	struct host_if_drv *hif_drv;

	netdev_dbg(dev, "Start configuring Firmware\n");
	priv = wiphy_priv(dev->ieee80211_ptr->wiphy);
	hif_drv = (struct host_if_drv *)priv->hif_drv;
	netdev_dbg(dev, "Host = %p\n", hif_drv);
	wilc_get_chipid(wilc, false);

	*(int *)c_val = 1;

	if (!wilc_wlan_cfg_set(vif, 1, WID_SET_DRV_HANDLER, c_val, 4, 0, 0))
		goto _fail_;

	c_val[0] = 0;
	if (!wilc_wlan_cfg_set(vif, 0, WID_PC_TEST_MODE, c_val, 1, 0, 0))
		goto _fail_;

	c_val[0] = INFRASTRUCTURE;
	if (!wilc_wlan_cfg_set(vif, 0, WID_BSS_TYPE, c_val, 1, 0, 0))
		goto _fail_;

	c_val[0] = RATE_AUTO;
	if (!wilc_wlan_cfg_set(vif, 0, WID_CURRENT_TX_RATE, c_val, 1, 0, 0))
		goto _fail_;

	c_val[0] = G_MIXED_11B_2_MODE;
	if (!wilc_wlan_cfg_set(vif, 0, WID_11G_OPERATING_MODE, c_val, 1, 0,
			       0))
		goto _fail_;

	c_val[0] = 1;
	if (!wilc_wlan_cfg_set(vif, 0, WID_CURRENT_CHANNEL, c_val, 1, 0, 0))
		goto _fail_;

	c_val[0] = G_SHORT_PREAMBLE;
	if (!wilc_wlan_cfg_set(vif, 0, WID_PREAMBLE, c_val, 1, 0, 0))
		goto _fail_;

	c_val[0] = AUTO_PROT;
	if (!wilc_wlan_cfg_set(vif, 0, WID_11N_PROT_MECH, c_val, 1, 0, 0))
		goto _fail_;

	c_val[0] = ACTIVE_SCAN;
	if (!wilc_wlan_cfg_set(vif, 0, WID_SCAN_TYPE, c_val, 1, 0, 0))
		goto _fail_;

	c_val[0] = SITE_SURVEY_OFF;
	if (!wilc_wlan_cfg_set(vif, 0, WID_SITE_SURVEY, c_val, 1, 0, 0))
		goto _fail_;

	*((int *)c_val) = 0xffff;
	if (!wilc_wlan_cfg_set(vif, 0, WID_RTS_THRESHOLD, c_val, 2, 0, 0))
		goto _fail_;

	*((int *)c_val) = 2346;
	if (!wilc_wlan_cfg_set(vif, 0, WID_FRAG_THRESHOLD, c_val, 2, 0, 0))
		goto _fail_;

	c_val[0] = 0;
	if (!wilc_wlan_cfg_set(vif, 0, WID_BCAST_SSID, c_val, 1, 0, 0))
		goto _fail_;

	c_val[0] = 1;
	if (!wilc_wlan_cfg_set(vif, 0, WID_QOS_ENABLE, c_val, 1, 0, 0))
		goto _fail_;

	c_val[0] = NO_POWERSAVE;
	if (!wilc_wlan_cfg_set(vif, 0, WID_POWER_MANAGEMENT, c_val, 1, 0, 0))
		goto _fail_;

	c_val[0] = NO_SECURITY; /* NO_ENCRYPT, 0x79 */
	if (!wilc_wlan_cfg_set(vif, 0, WID_11I_MODE, c_val, 1, 0, 0))
		goto _fail_;

	c_val[0] = OPEN_SYSTEM;
	if (!wilc_wlan_cfg_set(vif, 0, WID_AUTH_TYPE, c_val, 1, 0, 0))
		goto _fail_;

	strcpy(c_val, "123456790abcdef1234567890");
	if (!wilc_wlan_cfg_set(vif, 0, WID_WEP_KEY_VALUE, c_val,
			       (strlen(c_val) + 1), 0, 0))
		goto _fail_;

	strcpy(c_val, "12345678");
	if (!wilc_wlan_cfg_set(vif, 0, WID_11I_PSK, c_val, (strlen(c_val)), 0,
			       0))
		goto _fail_;

	strcpy(c_val, "password");
	if (!wilc_wlan_cfg_set(vif, 0, WID_1X_KEY, c_val, (strlen(c_val) + 1),
			       0, 0))
		goto _fail_;

	c_val[0] = 192;
	c_val[1] = 168;
	c_val[2] = 1;
	c_val[3] = 112;
	if (!wilc_wlan_cfg_set(vif, 0, WID_1X_SERV_ADDR, c_val, 4, 0, 0))
		goto _fail_;

	c_val[0] = 3;
	if (!wilc_wlan_cfg_set(vif, 0, WID_LISTEN_INTERVAL, c_val, 1, 0, 0))
		goto _fail_;

	c_val[0] = 3;
	if (!wilc_wlan_cfg_set(vif, 0, WID_DTIM_PERIOD, c_val, 1, 0, 0))
		goto _fail_;

	c_val[0] = NORMAL_ACK;
	if (!wilc_wlan_cfg_set(vif, 0, WID_ACK_POLICY, c_val, 1, 0, 0))
		goto _fail_;

	c_val[0] = 0;
	if (!wilc_wlan_cfg_set(vif, 0, WID_USER_CONTROL_ON_TX_POWER, c_val, 1,
			       0, 0))
		goto _fail_;

	c_val[0] = 48;
	if (!wilc_wlan_cfg_set(vif, 0, WID_TX_POWER_LEVEL_11A, c_val, 1, 0,
			       0))
		goto _fail_;

	c_val[0] = 28;
	if (!wilc_wlan_cfg_set(vif, 0, WID_TX_POWER_LEVEL_11B, c_val, 1, 0,
			       0))
		goto _fail_;

	*((int *)c_val) = 100;
	if (!wilc_wlan_cfg_set(vif, 0, WID_BEACON_INTERVAL, c_val, 2, 0, 0))
		goto _fail_;

	c_val[0] = REKEY_DISABLE;
	if (!wilc_wlan_cfg_set(vif, 0, WID_REKEY_POLICY, c_val, 1, 0, 0))
		goto _fail_;

	*((int *)c_val) = 84600;
	if (!wilc_wlan_cfg_set(vif, 0, WID_REKEY_PERIOD, c_val, 4, 0, 0))
		goto _fail_;

	*((int *)c_val) = 500;
	if (!wilc_wlan_cfg_set(vif, 0, WID_REKEY_PACKET_COUNT, c_val, 4, 0,
			       0))
		goto _fail_;

	c_val[0] = 1;
	if (!wilc_wlan_cfg_set(vif, 0, WID_SHORT_SLOT_ALLOWED, c_val, 1, 0,
			       0))
		goto _fail_;

	c_val[0] = G_SELF_CTS_PROT;
	if (!wilc_wlan_cfg_set(vif, 0, WID_11N_ERP_PROT_TYPE, c_val, 1, 0, 0))
		goto _fail_;

	c_val[0] = 1;
	if (!wilc_wlan_cfg_set(vif, 0, WID_11N_ENABLE, c_val, 1, 0, 0))
		goto _fail_;

	c_val[0] = HT_MIXED_MODE;
	if (!wilc_wlan_cfg_set(vif, 0, WID_11N_OPERATING_MODE, c_val, 1, 0,
			       0))
		goto _fail_;

	c_val[0] = 1;
	if (!wilc_wlan_cfg_set(vif, 0, WID_11N_TXOP_PROT_DISABLE, c_val, 1, 0,
			       0))
		goto _fail_;

	c_val[0] = DETECT_PROTECT_REPORT;
	if (!wilc_wlan_cfg_set(vif, 0, WID_11N_OBSS_NONHT_DETECTION, c_val, 1,
			       0, 0))
		goto _fail_;

	c_val[0] = RTS_CTS_NONHT_PROT;
	if (!wilc_wlan_cfg_set(vif, 0, WID_11N_HT_PROT_TYPE, c_val, 1, 0, 0))
		goto _fail_;

	c_val[0] = 0;
	if (!wilc_wlan_cfg_set(vif, 0, WID_11N_RIFS_PROT_ENABLE, c_val, 1, 0,
			       0))
		goto _fail_;

	c_val[0] = MIMO_MODE;
	if (!wilc_wlan_cfg_set(vif, 0, WID_11N_SMPS_MODE, c_val, 1, 0, 0))
		goto _fail_;

	c_val[0] = 7;
	if (!wilc_wlan_cfg_set(vif, 0, WID_11N_CURRENT_TX_MCS, c_val, 1, 0,
			       0))
		goto _fail_;

	c_val[0] = 1;
	if (!wilc_wlan_cfg_set(vif, 0, WID_11N_IMMEDIATE_BA_ENABLED, c_val, 1,
			       1, 1))
		goto _fail_;

	return 0;

_fail_:
	return -1;
}

void wilc1000_wlan_deinit(struct net_device *dev)
{
	struct wilc_vif *vif;
	struct wilc *wl;

	vif = netdev_priv(dev);
	wl = vif->wilc;

	if (!wl) {
		netdev_err(dev, "wl is NULL\n");
		return;
	}

	if (wl->initialized)	{
		netdev_info(dev, "Deinitializing wilc1000...\n");

		if (!wl->dev_irq_num &&
		    wl->hif_func->disable_interrupt) {
			mutex_lock(&wl->hif_cs);
			wl->hif_func->disable_interrupt(wl);
			mutex_unlock(&wl->hif_cs);
		}
		if (&wl->txq_event)
			complete(&wl->txq_event);

		wlan_deinitialize_threads(dev);
		deinit_irq(dev);

		wilc_wlan_stop(wl);
		wilc_wlan_cleanup(dev);
		wlan_deinit_locks(dev);

		wl->initialized = false;

		netdev_dbg(dev, "wilc1000 deinitialization Done\n");
	} else {
		netdev_dbg(dev, "wilc1000 is not initialized\n");
	}
}

static int wlan_init_locks(struct net_device *dev)
{
	struct wilc_vif *vif;
	struct wilc *wl;

	vif = netdev_priv(dev);
	wl = vif->wilc;

	mutex_init(&wl->hif_cs);
	mutex_init(&wl->rxq_cs);

	spin_lock_init(&wl->txq_spinlock);
	mutex_init(&wl->txq_add_to_head_cs);

	init_completion(&wl->txq_event);

	init_completion(&wl->cfg_event);
	init_completion(&wl->sync_event);
	init_completion(&wl->txq_thread_started);

	return 0;
}

static int wlan_deinit_locks(struct net_device *dev)
{
	struct wilc_vif *vif;
	struct wilc *wilc;

	vif = netdev_priv(dev);
	wilc = vif->wilc;

	if (&wilc->hif_cs)
		mutex_destroy(&wilc->hif_cs);

	if (&wilc->rxq_cs)
		mutex_destroy(&wilc->rxq_cs);

	return 0;
}

static int wlan_initialize_threads(struct net_device *dev)
{
	struct wilc_vif *vif;
	struct wilc *wilc;

	vif = netdev_priv(dev);
	wilc = vif->wilc;

	wilc->txq_thread = kthread_run(linux_wlan_txq_task, (void *)dev,
				     "K_TXQ_TASK");
	if (IS_ERR(wilc->txq_thread)) {
		netdev_err(dev, "couldn't create TXQ thread\n");
		wilc->close = 0;
		return PTR_ERR(wilc->txq_thread);
	}
	wait_for_completion(&wilc->txq_thread_started);

	return 0;
}

static void wlan_deinitialize_threads(struct net_device *dev)
{
	struct wilc_vif *vif;
	struct wilc *wl;

	vif = netdev_priv(dev);
	wl = vif->wilc;

	wl->close = 1;

	if (&wl->txq_event)
		complete(&wl->txq_event);

	if (wl->txq_thread) {
		kthread_stop(wl->txq_thread);
		wl->txq_thread = NULL;
	}
}

int wilc1000_wlan_init(struct net_device *dev, struct wilc_vif *vif)
{
	int ret = 0;
	struct wilc *wl = vif->wilc;

	if (!wl->initialized) {
		wl->mac_status = WILC_MAC_STATUS_INIT;
		wl->close = 0;

		wlan_init_locks(dev);

		ret = wilc_wlan_init(dev);
		if (ret < 0) {
			ret = -EIO;
			goto _fail_locks_;
		}

		if (wl->gpio >= 0 && init_irq(dev)) {
			ret = -EIO;
			goto _fail_locks_;
		}

		ret = wlan_initialize_threads(dev);
		if (ret < 0) {
			ret = -EIO;
			goto _fail_wilc_wlan_;
		}

		if (!wl->dev_irq_num &&
		    wl->hif_func->enable_interrupt &&
		    wl->hif_func->enable_interrupt(wl)) {
			ret = -EIO;
			goto _fail_irq_init_;
		}

		if (wilc_wlan_get_firmware(dev)) {
			ret = -EIO;
			goto _fail_irq_enable_;
		}

		ret = wilc1000_firmware_download(dev);
		if (ret < 0) {
			ret = -EIO;
			goto _fail_irq_enable_;
		}

		ret = linux_wlan_start_firmware(dev);
		if (ret < 0) {
			ret = -EIO;
			goto _fail_irq_enable_;
		}

		if (wilc_wlan_cfg_get(vif, 1, WID_FIRMWARE_VERSION, 1, 0)) {
			int size;
			char firmware_ver[20];

			size = wilc_wlan_cfg_get_val(WID_FIRMWARE_VERSION,
						     firmware_ver,
						     sizeof(firmware_ver));
			firmware_ver[size] = '\0';
			netdev_dbg(dev, "Firmware Ver = %s\n", firmware_ver);
		}
		ret = linux_wlan_init_test_config(dev, vif);

		if (ret < 0) {
			netdev_err(dev, "Failed to configure firmware\n");
			ret = -EIO;
			goto _fail_fw_start_;
		}

		wl->initialized = true;
		return 0;

_fail_fw_start_:
		wilc_wlan_stop(wl);

_fail_irq_enable_:
		if (!wl->dev_irq_num &&
		    wl->hif_func->disable_interrupt)
			wl->hif_func->disable_interrupt(wl);
_fail_irq_init_:
		if (wl->dev_irq_num)
			deinit_irq(dev);

		wlan_deinitialize_threads(dev);
_fail_wilc_wlan_:
		wilc_wlan_cleanup(dev);
_fail_locks_:
		wlan_deinit_locks(dev);
		netdev_err(dev, "WLAN initialization FAILED\n");
	} else {
		netdev_dbg(dev, "wilc1000 already initialized\n");
	}
	return ret;
}

static int mac_init_fn(struct net_device *ndev)
{
	netif_start_queue(ndev);
	netif_stop_queue(ndev);

	return 0;
}

static int wilc_mac_open(struct net_device *ndev)
{
	struct wilc_vif *vif;

	unsigned char mac_add[ETH_ALEN] = {0};
	int ret = 0;
	int i = 0;
	struct wilc *wl;

	vif = netdev_priv(ndev);
	wl = vif->wilc;

	if (!wl || !wl->dev) {
		netdev_err(ndev, "device not ready\n");
		return -ENODEV;
	}

	netdev_dbg(ndev, "MAC OPEN[%p]\n", ndev);

	ret = wilc_init_host_int(ndev);
	if (ret < 0)
		return ret;

	ret = wilc1000_wlan_init(ndev, vif);
	if (ret < 0) {
		wilc_deinit_host_int(ndev);
		return ret;
	}

	for (i = 0; i < wl->vif_num; i++) {
		if (ndev == wl->vif[i]->ndev) {
			wilc_set_wfi_drv_handler(vif, wilc_get_vif_idx(vif),
						 vif->iftype, vif->ifc_id);
			wilc_set_operation_mode(vif, vif->iftype);
			break;
		}
	}
			wilc_get_mac_address(vif, mac_add);
			netdev_dbg(ndev, "Mac address: %pM\n", mac_add);
			memcpy(wl->vif[i]->src_addr, mac_add, ETH_ALEN);

	memcpy(ndev->dev_addr, wl->vif[i]->src_addr, ETH_ALEN);

	if (!is_valid_ether_addr(ndev->dev_addr)) {
		netdev_err(ndev, "Wrong MAC address\n");
		wilc_deinit_host_int(ndev);
		wilc1000_wlan_deinit(ndev);
		return -EINVAL;
	}

	wilc_mgmt_frame_register(vif->ndev->ieee80211_ptr->wiphy,
				 vif->ndev->ieee80211_ptr,
				 vif->frame_reg[0].type,
				 vif->frame_reg[0].reg);
	wilc_mgmt_frame_register(vif->ndev->ieee80211_ptr->wiphy,
				 vif->ndev->ieee80211_ptr,
				 vif->frame_reg[1].type,
				 vif->frame_reg[1].reg);
	netif_wake_queue(ndev);
	wl->open_ifcs++;
	vif->mac_opened = 1;
	return 0;
}

static struct net_device_stats *mac_stats(struct net_device *dev)
{
	struct wilc_vif *vif = netdev_priv(dev);

	return &vif->netstats;
}

static void wilc_set_multicast_list(struct net_device *dev)
{
	struct netdev_hw_addr *ha;
	struct wilc_vif *vif;
	int i = 0;

	vif = netdev_priv(dev);

	if (dev->flags & IFF_PROMISC)
		return;

	if ((dev->flags & IFF_ALLMULTI) ||
	    (dev->mc.count) > WILC_MULTICAST_TABLE_SIZE) {
		wilc_setup_multicast_filter(vif, false, 0);
		return;
	}

	if ((dev->mc.count) == 0) {
		wilc_setup_multicast_filter(vif, true, 0);
		return;
	}

	netdev_for_each_mc_addr(ha, dev) {
		memcpy(wilc_multicast_mac_addr_list[i], ha->addr, ETH_ALEN);
		netdev_dbg(dev, "Entry[%d]: %x:%x:%x:%x:%x:%x\n", i,
			   wilc_multicast_mac_addr_list[i][0],
			   wilc_multicast_mac_addr_list[i][1],
			   wilc_multicast_mac_addr_list[i][2],
			   wilc_multicast_mac_addr_list[i][3],
			   wilc_multicast_mac_addr_list[i][4],
			   wilc_multicast_mac_addr_list[i][5]);
		i++;
	}

	wilc_setup_multicast_filter(vif, true, (dev->mc.count));
}

static void linux_wlan_tx_complete(void *priv, int status)
{
	struct tx_complete_data *pv_data = priv;

	dev_kfree_skb(pv_data->skb);
	kfree(pv_data);
}

int wilc_mac_xmit(struct sk_buff *skb, struct net_device *ndev)
{
	struct wilc_vif *vif;
	struct tx_complete_data *tx_data = NULL;
	int queue_count;
	char *udp_buf;
	struct iphdr *ih;
	struct ethhdr *eth_h;
	struct wilc *wilc;

	vif = netdev_priv(ndev);
	wilc = vif->wilc;

	if (skb->dev != ndev) {
		netdev_err(ndev, "Packet not destined to this device\n");
		return 0;
	}

	tx_data = kmalloc(sizeof(*tx_data), GFP_ATOMIC);
	if (!tx_data) {
		dev_kfree_skb(skb);
		netif_wake_queue(ndev);
		return 0;
	}

	tx_data->buff = skb->data;
	tx_data->size = skb->len;
	tx_data->skb  = skb;

	eth_h = (struct ethhdr *)(skb->data);
	if (eth_h->h_proto == cpu_to_be16(0x8e88))
		netdev_dbg(ndev, "EAPOL transmitted\n");

	ih = (struct iphdr *)(skb->data + sizeof(struct ethhdr));

	udp_buf = (char *)ih + sizeof(struct iphdr);
	if ((udp_buf[1] == 68 && udp_buf[3] == 67) ||
	    (udp_buf[1] == 67 && udp_buf[3] == 68))
		netdev_dbg(ndev, "DHCP Message transmitted, type:%x %x %x\n",
			   udp_buf[248], udp_buf[249], udp_buf[250]);

	vif->netstats.tx_packets++;
	vif->netstats.tx_bytes += tx_data->size;
	tx_data->bssid = wilc->vif[vif->idx]->bssid;
	queue_count = wilc_wlan_txq_add_net_pkt(ndev, (void *)tx_data,
						tx_data->buff, tx_data->size,
						linux_wlan_tx_complete);

	if (queue_count > FLOW_CONTROL_UPPER_THRESHOLD) {
		netif_stop_queue(wilc->vif[0]->ndev);
		netif_stop_queue(wilc->vif[1]->ndev);
	}

	return 0;
}

static int wilc_mac_close(struct net_device *ndev)
{
	struct wilc_priv *priv;
	struct wilc_vif *vif;
	struct host_if_drv *hif_drv;
	struct wilc *wl;

	vif = netdev_priv(ndev);

	if (!vif || !vif->ndev || !vif->ndev->ieee80211_ptr ||
	    !vif->ndev->ieee80211_ptr->wiphy)
		return 0;

	priv = wiphy_priv(vif->ndev->ieee80211_ptr->wiphy);
	wl = vif->wilc;

	if (!priv)
		return 0;

	hif_drv = (struct host_if_drv *)priv->hif_drv;

	netdev_dbg(ndev, "Mac close\n");

	if (!wl)
		return 0;

	if (!hif_drv)
		return 0;

	if ((wl->open_ifcs) > 0)
		wl->open_ifcs--;
	else
		return 0;

	if (vif->ndev) {
		netif_stop_queue(vif->ndev);

		wilc_deinit_host_int(vif->ndev);
	}

	if (wl->open_ifcs == 0) {
		netdev_dbg(ndev, "Deinitializing wilc1000\n");
		wl->close = 1;
		wilc1000_wlan_deinit(ndev);
		WILC_WFI_deinit_mon_interface();
	}

	vif->mac_opened = 0;

	return 0;
}

static int mac_ioctl(struct net_device *ndev, struct ifreq *req, int cmd)
{
	u8 *buff = NULL;
	s8 rssi;
	u32 size = 0;
	struct wilc_vif *vif;
	s32 ret = 0;
	struct wilc *wilc;

	vif = netdev_priv(ndev);
	wilc = vif->wilc;

	if (!wilc->initialized)
		return 0;

	switch (cmd) {
	case SIOCSIWPRIV:
	{
		struct iwreq *wrq = (struct iwreq *)req;

		size = wrq->u.data.length;

		if (size && wrq->u.data.pointer) {
			buff = memdup_user(wrq->u.data.pointer,
					   wrq->u.data.length);
			if (IS_ERR(buff))
				return PTR_ERR(buff);

			if (strncasecmp(buff, "RSSI", size) == 0) {
				ret = wilc_get_rssi(vif, &rssi);
				netdev_info(ndev, "RSSI :%d\n", rssi);

				rssi += 5;

				snprintf(buff, size, "rssi %d", rssi);

				if (copy_to_user(wrq->u.data.pointer, buff, size)) {
					netdev_err(ndev, "failed to copy\n");
					ret = -EFAULT;
					goto done;
				}
			}
		}
	}
	break;

	default:
	{
		netdev_info(ndev, "Command - %d - has been received\n", cmd);
		ret = -EOPNOTSUPP;
		goto done;
	}
	}

done:

	kfree(buff);

	return ret;
}

void wilc_frmw_to_linux(struct wilc *wilc, u8 *buff, u32 size, u32 pkt_offset)
{
	unsigned int frame_len = 0;
	int stats;
	unsigned char *buff_to_send = NULL;
	struct sk_buff *skb;
	struct net_device *wilc_netdev;
	struct wilc_vif *vif;

	if (!wilc)
		return;

	wilc_netdev = get_if_handler(wilc, buff);
	if (!wilc_netdev)
		return;

	buff += pkt_offset;
	vif = netdev_priv(wilc_netdev);

	if (size > 0) {
		frame_len = size;
		buff_to_send = buff;

		skb = dev_alloc_skb(frame_len);
		if (!skb)
			return;

		skb->dev = wilc_netdev;

		skb_put_data(skb, buff_to_send, frame_len);

		skb->protocol = eth_type_trans(skb, wilc_netdev);
		vif->netstats.rx_packets++;
		vif->netstats.rx_bytes += frame_len;
		skb->ip_summed = CHECKSUM_UNNECESSARY;
		stats = netif_rx(skb);
		netdev_dbg(wilc_netdev, "netif_rx ret value is: %d\n", stats);
	}
}

void WILC_WFI_mgmt_rx(struct wilc *wilc, u8 *buff, u32 size)
{
	int i = 0;
	struct wilc_vif *vif;

	for (i = 0; i < wilc->vif_num; i++) {
		vif = netdev_priv(wilc->vif[i]->ndev);
		if (vif->monitor_flag) {
			WILC_WFI_monitor_rx(buff, size);
			return;
		}
	}

	vif = netdev_priv(wilc->vif[1]->ndev);
	if ((buff[0] == vif->frame_reg[0].type && vif->frame_reg[0].reg) ||
	    (buff[0] == vif->frame_reg[1].type && vif->frame_reg[1].reg))
		WILC_WFI_p2p_rx(wilc->vif[1]->ndev, buff, size);
}

void wilc_netdev_cleanup(struct wilc *wilc)
{
	int i;

	if (wilc && (wilc->vif[0]->ndev || wilc->vif[1]->ndev))
		unregister_inetaddr_notifier(&g_dev_notifier);

	if (wilc && wilc->firmware) {
		release_firmware(wilc->firmware);
		wilc->firmware = NULL;
	}

	if (wilc && (wilc->vif[0]->ndev || wilc->vif[1]->ndev)) {
		for (i = 0; i < NUM_CONCURRENT_IFC; i++)
			if (wilc->vif[i]->ndev)
				if (wilc->vif[i]->mac_opened)
					wilc_mac_close(wilc->vif[i]->ndev);

		for (i = 0; i < NUM_CONCURRENT_IFC; i++) {
			unregister_netdev(wilc->vif[i]->ndev);
			wilc_free_wiphy(wilc->vif[i]->ndev);
			free_netdev(wilc->vif[i]->ndev);
		}
	}

	kfree(wilc);
}
EXPORT_SYMBOL_GPL(wilc_netdev_cleanup);

int wilc_netdev_init(struct wilc **wilc, struct device *dev, int io_type,
		     int gpio, const struct wilc_hif_func *ops)
{
	int i, ret;
	struct wilc_vif *vif;
	struct net_device *ndev;
	struct wilc *wl;

	wl = kzalloc(sizeof(*wl), GFP_KERNEL);
	if (!wl)
		return -ENOMEM;

	*wilc = wl;
	wl->io_type = io_type;
	wl->gpio = gpio;
	wl->hif_func = ops;

	register_inetaddr_notifier(&g_dev_notifier);

	for (i = 0; i < NUM_CONCURRENT_IFC; i++) {
		ndev = alloc_etherdev(sizeof(struct wilc_vif));
		if (!ndev)
			return -ENOMEM;

		vif = netdev_priv(ndev);
		memset(vif, 0, sizeof(struct wilc_vif));

		if (i == 0) {
			strcpy(ndev->name, "wlan%d");
			vif->ifc_id = 1;
		} else {
			strcpy(ndev->name, "p2p%d");
<<<<<<< HEAD

=======
			vif->ifc_id = 0;
		}
>>>>>>> cb313370
		vif->wilc = *wilc;
		vif->ndev = ndev;
		wl->vif[i] = vif;
		wl->vif_num = i;
		vif->idx = wl->vif_num;

		ndev->netdev_ops = &wilc_netdev_ops;

		{
			struct wireless_dev *wdev;

			wdev = wilc_create_wiphy(ndev, dev);

			if (dev)
				SET_NETDEV_DEV(ndev, dev);

			if (!wdev) {
				netdev_err(ndev, "Can't register WILC Wiphy\n");
				return -1;
			}

			vif->ndev->ieee80211_ptr = wdev;
			vif->ndev->ml_priv = vif;
			wdev->netdev = vif->ndev;
			vif->netstats.rx_packets = 0;
			vif->netstats.tx_packets = 0;
			vif->netstats.rx_bytes = 0;
			vif->netstats.tx_bytes = 0;
		}

		ret = register_netdev(ndev);
		if (ret)
			return ret;

		vif->iftype = STATION_MODE;
		vif->mac_opened = 0;
	}

	return 0;
}
EXPORT_SYMBOL_GPL(wilc_netdev_init);

MODULE_LICENSE("GPL");<|MERGE_RESOLUTION|>--- conflicted
+++ resolved
@@ -1233,12 +1233,8 @@
 			vif->ifc_id = 1;
 		} else {
 			strcpy(ndev->name, "p2p%d");
-<<<<<<< HEAD
-
-=======
 			vif->ifc_id = 0;
 		}
->>>>>>> cb313370
 		vif->wilc = *wilc;
 		vif->ndev = ndev;
 		wl->vif[i] = vif;
