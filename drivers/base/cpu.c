--- conflicted
+++ resolved
@@ -527,33 +527,24 @@
 	return sprintf(buf, "Not affected\n");
 }
 
-<<<<<<< HEAD
-=======
 ssize_t __weak cpu_show_l1tf(struct device *dev,
 			     struct device_attribute *attr, char *buf)
 {
 	return sprintf(buf, "Not affected\n");
 }
 
->>>>>>> 1ec8f1f0
 static DEVICE_ATTR(meltdown, 0444, cpu_show_meltdown, NULL);
 static DEVICE_ATTR(spectre_v1, 0444, cpu_show_spectre_v1, NULL);
 static DEVICE_ATTR(spectre_v2, 0444, cpu_show_spectre_v2, NULL);
 static DEVICE_ATTR(spec_store_bypass, 0444, cpu_show_spec_store_bypass, NULL);
-<<<<<<< HEAD
-=======
 static DEVICE_ATTR(l1tf, 0444, cpu_show_l1tf, NULL);
->>>>>>> 1ec8f1f0
 
 static struct attribute *cpu_root_vulnerabilities_attrs[] = {
 	&dev_attr_meltdown.attr,
 	&dev_attr_spectre_v1.attr,
 	&dev_attr_spectre_v2.attr,
 	&dev_attr_spec_store_bypass.attr,
-<<<<<<< HEAD
-=======
 	&dev_attr_l1tf.attr,
->>>>>>> 1ec8f1f0
 	NULL
 };
 
