--- conflicted
+++ resolved
@@ -58,14 +58,10 @@
 	{"IBM", "3526",			"rdac", },
 	{"IBM", "3542",			"rdac", },
 	{"IBM", "3552",			"rdac", },
-<<<<<<< HEAD
-	{"SGI", "TP9",			"rdac", },
-=======
 	{"SGI", "TP9300",		"rdac", },
 	{"SGI", "TP9400",		"rdac", },
 	{"SGI", "TP9500",		"rdac", },
 	{"SGI", "TP9700",		"rdac", },
->>>>>>> 1ec8f1f0
 	{"SGI", "IS",			"rdac", },
 	{"STK", "OPENstorage",		"rdac", },
 	{"STK", "FLEXLINE 380",		"rdac", },
