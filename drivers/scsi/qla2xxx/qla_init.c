/*
 * QLogic Fibre Channel HBA Driver
 * Copyright (c)  2003-2014 QLogic Corporation
 *
 * See LICENSE.qla2xxx for copyright and licensing details.
 */
#include "qla_def.h"
#include "qla_gbl.h"

#include <linux/delay.h>
#include <linux/slab.h>
#include <linux/vmalloc.h>

#include "qla_devtbl.h"

#ifdef CONFIG_SPARC
#include <asm/prom.h>
#endif

#include <target/target_core_base.h>
#include "qla_target.h"

/*
*  QLogic ISP2x00 Hardware Support Function Prototypes.
*/
static int qla2x00_isp_firmware(scsi_qla_host_t *);
static int qla2x00_setup_chip(scsi_qla_host_t *);
static int qla2x00_fw_ready(scsi_qla_host_t *);
static int qla2x00_configure_hba(scsi_qla_host_t *);
static int qla2x00_configure_loop(scsi_qla_host_t *);
static int qla2x00_configure_local_loop(scsi_qla_host_t *);
static int qla2x00_configure_fabric(scsi_qla_host_t *);
static int qla2x00_find_all_fabric_devs(scsi_qla_host_t *);
static int qla2x00_restart_isp(scsi_qla_host_t *);

static struct qla_chip_state_84xx *qla84xx_get_chip(struct scsi_qla_host *);
static int qla84xx_init_chip(scsi_qla_host_t *);
static int qla25xx_init_queues(struct qla_hw_data *);
static int qla24xx_post_prli_work(struct scsi_qla_host*, fc_port_t *);
static void qla24xx_handle_plogi_done_event(struct scsi_qla_host *,
    struct event_arg *);
static void qla24xx_handle_prli_done_event(struct scsi_qla_host *,
    struct event_arg *);

/* SRB Extensions ---------------------------------------------------------- */

void
qla2x00_sp_timeout(unsigned long __data)
{
	srb_t *sp = (srb_t *)__data;
	struct srb_iocb *iocb;
	scsi_qla_host_t *vha = sp->vha;
	struct req_que *req;
	unsigned long flags;

	spin_lock_irqsave(&vha->hw->hardware_lock, flags);
	req = vha->hw->req_q_map[0];
	req->outstanding_cmds[sp->handle] = NULL;
	iocb = &sp->u.iocb_cmd;
	iocb->timeout(sp);
	sp->free(sp);
	spin_unlock_irqrestore(&vha->hw->hardware_lock, flags);
}

void
qla2x00_sp_free(void *ptr)
{
	srb_t *sp = ptr;
	struct srb_iocb *iocb = &sp->u.iocb_cmd;

	del_timer(&iocb->timer);
	qla2x00_rel_sp(sp);
}

/* Asynchronous Login/Logout Routines -------------------------------------- */

unsigned long
qla2x00_get_async_timeout(struct scsi_qla_host *vha)
{
	unsigned long tmo;
	struct qla_hw_data *ha = vha->hw;

	/* Firmware should use switch negotiated r_a_tov for timeout. */
	tmo = ha->r_a_tov / 10 * 2;
	if (IS_QLAFX00(ha)) {
		tmo = FX00_DEF_RATOV * 2;
	} else if (!IS_FWI2_CAPABLE(ha)) {
		/*
		 * Except for earlier ISPs where the timeout is seeded from the
		 * initialization control block.
		 */
		tmo = ha->login_timeout;
	}
	return tmo;
}

void
qla2x00_async_iocb_timeout(void *data)
{
	srb_t *sp = data;
	fc_port_t *fcport = sp->fcport;
	struct srb_iocb *lio = &sp->u.iocb_cmd;
	struct event_arg ea;

	if (fcport) {
		ql_dbg(ql_dbg_disc, fcport->vha, 0x2071,
		    "Async-%s timeout - hdl=%x portid=%06x %8phC.\n",
		    sp->name, sp->handle, fcport->d_id.b24, fcport->port_name);

		fcport->flags &= ~FCF_ASYNC_SENT;
	} else {
		pr_info("Async-%s timeout - hdl=%x.\n",
		    sp->name, sp->handle);
	}

	switch (sp->type) {
	case SRB_LOGIN_CMD:
		if (!fcport)
			break;
		/* Retry as needed. */
		lio->u.logio.data[0] = MBS_COMMAND_ERROR;
		lio->u.logio.data[1] = lio->u.logio.flags & SRB_LOGIN_RETRIED ?
			QLA_LOGIO_LOGIN_RETRIED : 0;
		memset(&ea, 0, sizeof(ea));
		ea.event = FCME_PLOGI_DONE;
		ea.fcport = sp->fcport;
		ea.data[0] = lio->u.logio.data[0];
		ea.data[1] = lio->u.logio.data[1];
		ea.sp = sp;
		qla24xx_handle_plogi_done_event(fcport->vha, &ea);
		break;
	case SRB_LOGOUT_CMD:
		if (!fcport)
			break;
		qlt_logo_completion_handler(fcport, QLA_FUNCTION_TIMEOUT);
		break;
	case SRB_CT_PTHRU_CMD:
	case SRB_MB_IOCB:
	case SRB_NACK_PLOGI:
	case SRB_NACK_PRLI:
	case SRB_NACK_LOGO:
		sp->done(sp, QLA_FUNCTION_TIMEOUT);
		break;
	}
}

static void
qla2x00_async_login_sp_done(void *ptr, int res)
{
	srb_t *sp = ptr;
	struct scsi_qla_host *vha = sp->vha;
	struct srb_iocb *lio = &sp->u.iocb_cmd;
	struct event_arg ea;

	ql_dbg(ql_dbg_disc, vha, 0x20dd,
	    "%s %8phC res %d \n", __func__, sp->fcport->port_name, res);

	sp->fcport->flags &= ~FCF_ASYNC_SENT;
	if (!test_bit(UNLOADING, &vha->dpc_flags)) {
		memset(&ea, 0, sizeof(ea));
		ea.event = FCME_PLOGI_DONE;
		ea.fcport = sp->fcport;
		ea.data[0] = lio->u.logio.data[0];
		ea.data[1] = lio->u.logio.data[1];
		ea.iop[0] = lio->u.logio.iop[0];
		ea.iop[1] = lio->u.logio.iop[1];
		ea.sp = sp;
		qla2x00_fcport_event_handler(vha, &ea);
	}

	sp->free(sp);
}

int
qla2x00_async_login(struct scsi_qla_host *vha, fc_port_t *fcport,
    uint16_t *data)
{
	srb_t *sp;
	struct srb_iocb *lio;
	int rval = QLA_FUNCTION_FAILED;

	if (!vha->flags.online)
		goto done;

	if ((fcport->fw_login_state == DSC_LS_PLOGI_PEND) ||
	    (fcport->fw_login_state == DSC_LS_PLOGI_COMP) ||
	    (fcport->fw_login_state == DSC_LS_PRLI_PEND))
		goto done;

	sp = qla2x00_get_sp(vha, fcport, GFP_KERNEL);
	if (!sp)
		goto done;

	fcport->flags |= FCF_ASYNC_SENT;
	fcport->logout_completed = 0;

	sp->type = SRB_LOGIN_CMD;
	sp->name = "login";
	qla2x00_init_timer(sp, qla2x00_get_async_timeout(vha) + 2);

	lio = &sp->u.iocb_cmd;
	lio->timeout = qla2x00_async_iocb_timeout;
	sp->done = qla2x00_async_login_sp_done;
	lio->u.logio.flags |= SRB_LOGIN_COND_PLOGI;

	if (fcport->fc4f_nvme)
		lio->u.logio.flags |= SRB_LOGIN_SKIP_PRLI;

	if (data[1] & QLA_LOGIO_LOGIN_RETRIED)
		lio->u.logio.flags |= SRB_LOGIN_RETRIED;
	rval = qla2x00_start_sp(sp);
	if (rval != QLA_SUCCESS) {
		fcport->flags &= ~FCF_ASYNC_SENT;
		fcport->flags |= FCF_LOGIN_NEEDED;
		set_bit(RELOGIN_NEEDED, &vha->dpc_flags);
		goto done_free_sp;
	}

	ql_dbg(ql_dbg_disc, vha, 0x2072,
	    "Async-login - %8phC hdl=%x, loopid=%x portid=%02x%02x%02x "
		"retries=%d.\n", fcport->port_name, sp->handle, fcport->loop_id,
	    fcport->d_id.b.domain, fcport->d_id.b.area, fcport->d_id.b.al_pa,
	    fcport->login_retry);
	return rval;

done_free_sp:
	sp->free(sp);
done:
	fcport->flags &= ~FCF_ASYNC_SENT;
	return rval;
}

static void
qla2x00_async_logout_sp_done(void *ptr, int res)
{
	srb_t *sp = ptr;
	struct srb_iocb *lio = &sp->u.iocb_cmd;

	sp->fcport->flags &= ~FCF_ASYNC_SENT;
	if (!test_bit(UNLOADING, &sp->vha->dpc_flags))
		qla2x00_post_async_logout_done_work(sp->vha, sp->fcport,
		    lio->u.logio.data);
	sp->free(sp);
}

int
qla2x00_async_logout(struct scsi_qla_host *vha, fc_port_t *fcport)
{
	srb_t *sp;
	struct srb_iocb *lio;
	int rval;

	rval = QLA_FUNCTION_FAILED;
	fcport->flags |= FCF_ASYNC_SENT;
	sp = qla2x00_get_sp(vha, fcport, GFP_KERNEL);
	if (!sp)
		goto done;

	sp->type = SRB_LOGOUT_CMD;
	sp->name = "logout";
	qla2x00_init_timer(sp, qla2x00_get_async_timeout(vha) + 2);

	lio = &sp->u.iocb_cmd;
	lio->timeout = qla2x00_async_iocb_timeout;
	sp->done = qla2x00_async_logout_sp_done;
	rval = qla2x00_start_sp(sp);
	if (rval != QLA_SUCCESS)
		goto done_free_sp;

	ql_dbg(ql_dbg_disc, vha, 0x2070,
	    "Async-logout - hdl=%x loop-id=%x portid=%02x%02x%02x %8phC.\n",
	    sp->handle, fcport->loop_id, fcport->d_id.b.domain,
		fcport->d_id.b.area, fcport->d_id.b.al_pa,
		fcport->port_name);
	return rval;

done_free_sp:
	sp->free(sp);
done:
	fcport->flags &= ~FCF_ASYNC_SENT;
	return rval;
}

static void
qla2x00_async_adisc_sp_done(void *ptr, int res)
{
	srb_t *sp = ptr;
	struct scsi_qla_host *vha = sp->vha;
	struct srb_iocb *lio = &sp->u.iocb_cmd;

	if (!test_bit(UNLOADING, &vha->dpc_flags))
		qla2x00_post_async_adisc_done_work(sp->vha, sp->fcport,
		    lio->u.logio.data);
	sp->free(sp);
}

int
qla2x00_async_adisc(struct scsi_qla_host *vha, fc_port_t *fcport,
    uint16_t *data)
{
	srb_t *sp;
	struct srb_iocb *lio;
	int rval;

	rval = QLA_FUNCTION_FAILED;
	fcport->flags |= FCF_ASYNC_SENT;
	sp = qla2x00_get_sp(vha, fcport, GFP_KERNEL);
	if (!sp)
		goto done;

	sp->type = SRB_ADISC_CMD;
	sp->name = "adisc";
	qla2x00_init_timer(sp, qla2x00_get_async_timeout(vha) + 2);

	lio = &sp->u.iocb_cmd;
	lio->timeout = qla2x00_async_iocb_timeout;
	sp->done = qla2x00_async_adisc_sp_done;
	if (data[1] & QLA_LOGIO_LOGIN_RETRIED)
		lio->u.logio.flags |= SRB_LOGIN_RETRIED;
	rval = qla2x00_start_sp(sp);
	if (rval != QLA_SUCCESS)
		goto done_free_sp;

	ql_dbg(ql_dbg_disc, vha, 0x206f,
	    "Async-adisc - hdl=%x loopid=%x portid=%02x%02x%02x.\n",
	    sp->handle, fcport->loop_id, fcport->d_id.b.domain,
	    fcport->d_id.b.area, fcport->d_id.b.al_pa);
	return rval;

done_free_sp:
	sp->free(sp);
done:
	fcport->flags &= ~FCF_ASYNC_SENT;
	return rval;
}

static void qla24xx_handle_gnl_done_event(scsi_qla_host_t *vha,
	struct event_arg *ea)
{
	fc_port_t *fcport, *conflict_fcport;
	struct get_name_list_extended *e;
	u16 i, n, found = 0, loop_id;
	port_id_t id;
	u64 wwn;
	u8 opt = 0, current_login_state;

	fcport = ea->fcport;

	if (ea->rc) { /* rval */
		if (fcport->login_retry == 0) {
			fcport->login_retry = vha->hw->login_retry_count;
			ql_dbg(ql_dbg_disc, vha, 0x20de,
			    "GNL failed Port login retry %8phN, retry cnt=%d.\n",
			    fcport->port_name, fcport->login_retry);
		}
		return;
	}

	if (fcport->last_rscn_gen != fcport->rscn_gen) {
		ql_dbg(ql_dbg_disc, vha, 0x20df,
		    "%s %8phC rscn gen changed rscn %d|%d \n",
		    __func__, fcport->port_name,
		    fcport->last_rscn_gen, fcport->rscn_gen);
		qla24xx_post_gidpn_work(vha, fcport);
		return;
	} else if (fcport->last_login_gen != fcport->login_gen) {
		ql_dbg(ql_dbg_disc, vha, 0x20e0,
		    "%s %8phC login gen changed login %d|%d\n",
		    __func__, fcport->port_name,
		    fcport->last_login_gen, fcport->login_gen);
		return;
	}

	n = ea->data[0] / sizeof(struct get_name_list_extended);

	ql_dbg(ql_dbg_disc, vha, 0x20e1,
	    "%s %d %8phC n %d %02x%02x%02x lid %d \n",
	    __func__, __LINE__, fcport->port_name, n,
	    fcport->d_id.b.domain, fcport->d_id.b.area,
	    fcport->d_id.b.al_pa, fcport->loop_id);

	for (i = 0; i < n; i++) {
		e = &vha->gnl.l[i];
		wwn = wwn_to_u64(e->port_name);

		if (memcmp((u8 *)&wwn, fcport->port_name, WWN_SIZE))
			continue;

		found = 1;
		id.b.domain = e->port_id[2];
		id.b.area = e->port_id[1];
		id.b.al_pa = e->port_id[0];
		id.b.rsvd_1 = 0;

		loop_id = le16_to_cpu(e->nport_handle);
		loop_id = (loop_id & 0x7fff);

		ql_dbg(ql_dbg_disc, vha, 0x20e2,
		    "%s found %8phC CLS [%d|%d] ID[%02x%02x%02x|%02x%02x%02x] lid[%d|%d]\n",
		    __func__, fcport->port_name,
		    e->current_login_state, fcport->fw_login_state,
		    id.b.domain, id.b.area, id.b.al_pa,
		    fcport->d_id.b.domain, fcport->d_id.b.area,
		    fcport->d_id.b.al_pa, loop_id, fcport->loop_id);

		if ((id.b24 != fcport->d_id.b24) ||
		    ((fcport->loop_id != FC_NO_LOOP_ID) &&
			(fcport->loop_id != loop_id))) {
			ql_dbg(ql_dbg_disc, vha, 0x20e3,
			    "%s %d %8phC post del sess\n",
			    __func__, __LINE__, fcport->port_name);
			qlt_schedule_sess_for_deletion(fcport, 1);
			return;
		}

		fcport->loop_id = loop_id;

		wwn = wwn_to_u64(fcport->port_name);
		qlt_find_sess_invalidate_other(vha, wwn,
			id, loop_id, &conflict_fcport);

		if (conflict_fcport) {
			/*
			 * Another share fcport share the same loop_id &
			 * nport id. Conflict fcport needs to finish
			 * cleanup before this fcport can proceed to login.
			 */
			conflict_fcport->conflict = fcport;
			fcport->login_pause = 1;
		}

		if  (fcport->fc4f_nvme)
			current_login_state = e->current_login_state >> 4;
		else
			current_login_state = e->current_login_state & 0xf;

		switch (current_login_state) {
		case DSC_LS_PRLI_COMP:
			ql_dbg(ql_dbg_disc, vha, 0x20e4,
			    "%s %d %8phC post gpdb\n",
			    __func__, __LINE__, fcport->port_name);
			opt = PDO_FORCE_ADISC;
			qla24xx_post_gpdb_work(vha, fcport, opt);
			break;
		case DSC_LS_PORT_UNAVAIL:
		default:
			if (fcport->loop_id == FC_NO_LOOP_ID) {
				qla2x00_find_new_loop_id(vha, fcport);
				fcport->fw_login_state = DSC_LS_PORT_UNAVAIL;
			}
			ql_dbg(ql_dbg_disc, vha, 0x20e5,
			    "%s %d %8phC\n",
			    __func__, __LINE__, fcport->port_name);
			qla24xx_fcport_handle_login(vha, fcport);
			break;
		}
	}

	if (!found) {
		/* fw has no record of this port */
		if (fcport->loop_id == FC_NO_LOOP_ID) {
			qla2x00_find_new_loop_id(vha, fcport);
			fcport->fw_login_state = DSC_LS_PORT_UNAVAIL;
		} else {
			for (i = 0; i < n; i++) {
				e = &vha->gnl.l[i];
				id.b.domain = e->port_id[0];
				id.b.area = e->port_id[1];
				id.b.al_pa = e->port_id[2];
				id.b.rsvd_1 = 0;
				loop_id = le16_to_cpu(e->nport_handle);

				if (fcport->d_id.b24 == id.b24) {
					conflict_fcport =
					    qla2x00_find_fcport_by_wwpn(vha,
						e->port_name, 0);

					ql_dbg(ql_dbg_disc, vha, 0x20e6,
					    "%s %d %8phC post del sess\n",
					    __func__, __LINE__,
					    conflict_fcport->port_name);
					qlt_schedule_sess_for_deletion
						(conflict_fcport, 1);
				}

				if (fcport->loop_id == loop_id) {
					/* FW already picked this loop id for another fcport */
					qla2x00_find_new_loop_id(vha, fcport);
				}
			}
		}
		qla24xx_fcport_handle_login(vha, fcport);
	}
} /* gnl_event */

static void
qla24xx_async_gnl_sp_done(void *s, int res)
{
	struct srb *sp = s;
	struct scsi_qla_host *vha = sp->vha;
	unsigned long flags;
	struct fc_port *fcport = NULL, *tf;
	u16 i, n = 0, loop_id;
	struct event_arg ea;
	struct get_name_list_extended *e;
	u64 wwn;
	struct list_head h;

	ql_dbg(ql_dbg_disc, vha, 0x20e7,
	    "Async done-%s res %x mb[1]=%x mb[2]=%x \n",
	    sp->name, res, sp->u.iocb_cmd.u.mbx.in_mb[1],
	    sp->u.iocb_cmd.u.mbx.in_mb[2]);

	memset(&ea, 0, sizeof(ea));
	ea.sp = sp;
	ea.rc = res;
	ea.event = FCME_GNL_DONE;

	if (sp->u.iocb_cmd.u.mbx.in_mb[1] >=
	    sizeof(struct get_name_list_extended)) {
		n = sp->u.iocb_cmd.u.mbx.in_mb[1] /
		    sizeof(struct get_name_list_extended);
		ea.data[0] = sp->u.iocb_cmd.u.mbx.in_mb[1]; /* amnt xfered */
	}

	for (i = 0; i < n; i++) {
		e = &vha->gnl.l[i];
		loop_id = le16_to_cpu(e->nport_handle);
		/* mask out reserve bit */
		loop_id = (loop_id & 0x7fff);
		set_bit(loop_id, vha->hw->loop_id_map);
		wwn = wwn_to_u64(e->port_name);

		ql_dbg(ql_dbg_disc + ql_dbg_verbose, vha, 0x20e8,
		    "%s %8phC %02x:%02x:%02x state %d/%d lid %x \n",
		    __func__, (void *)&wwn, e->port_id[2], e->port_id[1],
		    e->port_id[0], e->current_login_state, e->last_login_state,
		    (loop_id & 0x7fff));
	}

	spin_lock_irqsave(&vha->hw->tgt.sess_lock, flags);
	vha->gnl.sent = 0;

	INIT_LIST_HEAD(&h);
	fcport = tf = NULL;
	if (!list_empty(&vha->gnl.fcports))
		list_splice_init(&vha->gnl.fcports, &h);

	list_for_each_entry_safe(fcport, tf, &h, gnl_entry) {
		list_del_init(&fcport->gnl_entry);
		fcport->flags &= ~FCF_ASYNC_SENT;
		ea.fcport = fcport;

		qla2x00_fcport_event_handler(vha, &ea);
	}

	spin_unlock_irqrestore(&vha->hw->tgt.sess_lock, flags);

	sp->free(sp);
}

int qla24xx_async_gnl(struct scsi_qla_host *vha, fc_port_t *fcport)
{
	srb_t *sp;
	struct srb_iocb *mbx;
	int rval = QLA_FUNCTION_FAILED;
	unsigned long flags;
	u16 *mb;

	if (!vha->flags.online)
		goto done;

	ql_dbg(ql_dbg_disc, vha, 0x20d9,
	    "Async-gnlist WWPN %8phC \n", fcport->port_name);

	spin_lock_irqsave(&vha->hw->tgt.sess_lock, flags);
	fcport->flags |= FCF_ASYNC_SENT;
	fcport->disc_state = DSC_GNL;
	fcport->last_rscn_gen = fcport->rscn_gen;
	fcport->last_login_gen = fcport->login_gen;

	list_add_tail(&fcport->gnl_entry, &vha->gnl.fcports);
	if (vha->gnl.sent) {
		spin_unlock_irqrestore(&vha->hw->tgt.sess_lock, flags);
		rval = QLA_SUCCESS;
		goto done;
	}
	vha->gnl.sent = 1;
	spin_unlock_irqrestore(&vha->hw->tgt.sess_lock, flags);

	sp = qla2x00_get_sp(vha, fcport, GFP_KERNEL);
	if (!sp)
		goto done;
	sp->type = SRB_MB_IOCB;
	sp->name = "gnlist";
	sp->gen1 = fcport->rscn_gen;
	sp->gen2 = fcport->login_gen;

	qla2x00_init_timer(sp, qla2x00_get_async_timeout(vha)+2);

	mb = sp->u.iocb_cmd.u.mbx.out_mb;
	mb[0] = MBC_PORT_NODE_NAME_LIST;
	mb[1] = BIT_2 | BIT_3;
	mb[2] = MSW(vha->gnl.ldma);
	mb[3] = LSW(vha->gnl.ldma);
	mb[6] = MSW(MSD(vha->gnl.ldma));
	mb[7] = LSW(MSD(vha->gnl.ldma));
	mb[8] = vha->gnl.size;
	mb[9] = vha->vp_idx;

	mbx = &sp->u.iocb_cmd;
	mbx->timeout = qla2x00_async_iocb_timeout;

	sp->done = qla24xx_async_gnl_sp_done;

	rval = qla2x00_start_sp(sp);
	if (rval != QLA_SUCCESS)
		goto done_free_sp;

	ql_dbg(ql_dbg_disc, vha, 0x20da,
	    "Async-%s - OUT WWPN %8phC hndl %x\n",
	    sp->name, fcport->port_name, sp->handle);

	return rval;

done_free_sp:
	sp->free(sp);
done:
	fcport->flags &= ~FCF_ASYNC_SENT;
	return rval;
}

int qla24xx_post_gnl_work(struct scsi_qla_host *vha, fc_port_t *fcport)
{
	struct qla_work_evt *e;

	e = qla2x00_alloc_work(vha, QLA_EVT_GNL);
	if (!e)
		return QLA_FUNCTION_FAILED;

	e->u.fcport.fcport = fcport;
	return qla2x00_post_work(vha, e);
}

static
void qla24xx_async_gpdb_sp_done(void *s, int res)
{
	struct srb *sp = s;
	struct scsi_qla_host *vha = sp->vha;
	struct qla_hw_data *ha = vha->hw;
	struct port_database_24xx *pd;
	fc_port_t *fcport = sp->fcport;
	u16 *mb = sp->u.iocb_cmd.u.mbx.in_mb;
	int rval = QLA_SUCCESS;
	struct event_arg ea;

	ql_dbg(ql_dbg_disc, vha, 0x20db,
	    "Async done-%s res %x, WWPN %8phC mb[1]=%x mb[2]=%x \n",
	    sp->name, res, fcport->port_name, mb[1], mb[2]);

	fcport->flags &= ~FCF_ASYNC_SENT;

	if (res) {
		rval = res;
		goto gpd_error_out;
	}

	pd = (struct port_database_24xx *)sp->u.iocb_cmd.u.mbx.in;

	rval = __qla24xx_parse_gpdb(vha, fcport, pd);

gpd_error_out:
	memset(&ea, 0, sizeof(ea));
	ea.event = FCME_GPDB_DONE;
	ea.rc = rval;
	ea.fcport = fcport;
	ea.sp = sp;

	qla2x00_fcport_event_handler(vha, &ea);

	dma_pool_free(ha->s_dma_pool, sp->u.iocb_cmd.u.mbx.in,
		sp->u.iocb_cmd.u.mbx.in_dma);

	sp->free(sp);
}

static int qla24xx_post_prli_work(struct scsi_qla_host *vha, fc_port_t *fcport)
{
	struct qla_work_evt *e;

	e = qla2x00_alloc_work(vha, QLA_EVT_PRLI);
	if (!e)
		return QLA_FUNCTION_FAILED;

	e->u.fcport.fcport = fcport;

	return qla2x00_post_work(vha, e);
}

static void
qla2x00_async_prli_sp_done(void *ptr, int res)
{
	srb_t *sp = ptr;
	struct scsi_qla_host *vha = sp->vha;
	struct srb_iocb *lio = &sp->u.iocb_cmd;
	struct event_arg ea;

	ql_dbg(ql_dbg_disc, vha, 0x2129,
	    "%s %8phC res %d \n", __func__,
	    sp->fcport->port_name, res);

	sp->fcport->flags &= ~FCF_ASYNC_SENT;

	if (!test_bit(UNLOADING, &vha->dpc_flags)) {
		memset(&ea, 0, sizeof(ea));
		ea.event = FCME_PRLI_DONE;
		ea.fcport = sp->fcport;
		ea.data[0] = lio->u.logio.data[0];
		ea.data[1] = lio->u.logio.data[1];
		ea.iop[0] = lio->u.logio.iop[0];
		ea.iop[1] = lio->u.logio.iop[1];
		ea.sp = sp;

		qla2x00_fcport_event_handler(vha, &ea);
	}

	sp->free(sp);
}

int
qla24xx_async_prli(struct scsi_qla_host *vha, fc_port_t *fcport)
{
	srb_t *sp;
	struct srb_iocb *lio;
	int rval = QLA_FUNCTION_FAILED;

	if (!vha->flags.online)
		return rval;

	if (fcport->fw_login_state == DSC_LS_PLOGI_PEND ||
	    fcport->fw_login_state == DSC_LS_PLOGI_COMP ||
	    fcport->fw_login_state == DSC_LS_PRLI_PEND)
		return rval;

	sp = qla2x00_get_sp(vha, fcport, GFP_KERNEL);
	if (!sp)
		return rval;

	fcport->flags |= FCF_ASYNC_SENT;
	fcport->logout_completed = 0;

	sp->type = SRB_PRLI_CMD;
	sp->name = "prli";
	qla2x00_init_timer(sp, qla2x00_get_async_timeout(vha) + 2);

	lio = &sp->u.iocb_cmd;
	lio->timeout = qla2x00_async_iocb_timeout;
	sp->done = qla2x00_async_prli_sp_done;
	lio->u.logio.flags = 0;

	if  (fcport->fc4f_nvme)
		lio->u.logio.flags |= SRB_LOGIN_NVME_PRLI;

	rval = qla2x00_start_sp(sp);
	if (rval != QLA_SUCCESS) {
		fcport->flags &= ~FCF_ASYNC_SENT;
		fcport->flags |= FCF_LOGIN_NEEDED;
		set_bit(RELOGIN_NEEDED, &vha->dpc_flags);
		goto done_free_sp;
	}

	ql_dbg(ql_dbg_disc, vha, 0x211b,
	    "Async-prli - %8phC hdl=%x, loopid=%x portid=%06x retries=%d.\n",
	    fcport->port_name, sp->handle, fcport->loop_id,
	    fcport->d_id.b24, fcport->login_retry);

	return rval;

done_free_sp:
	sp->free(sp);
	fcport->flags &= ~FCF_ASYNC_SENT;
	return rval;
}

int qla24xx_post_gpdb_work(struct scsi_qla_host *vha, fc_port_t *fcport, u8 opt)
{
	struct qla_work_evt *e;

	e = qla2x00_alloc_work(vha, QLA_EVT_GPDB);
	if (!e)
		return QLA_FUNCTION_FAILED;

	e->u.fcport.fcport = fcport;
	e->u.fcport.opt = opt;
	return qla2x00_post_work(vha, e);
}

int qla24xx_async_gpdb(struct scsi_qla_host *vha, fc_port_t *fcport, u8 opt)
{
	srb_t *sp;
	struct srb_iocb *mbx;
	int rval = QLA_FUNCTION_FAILED;
	u16 *mb;
	dma_addr_t pd_dma;
	struct port_database_24xx *pd;
	struct qla_hw_data *ha = vha->hw;

	if (!vha->flags.online)
		goto done;

	fcport->flags |= FCF_ASYNC_SENT;
	fcport->disc_state = DSC_GPDB;

	sp = qla2x00_get_sp(vha, fcport, GFP_KERNEL);
	if (!sp)
		goto done;

	sp->type = SRB_MB_IOCB;
	sp->name = "gpdb";
	sp->gen1 = fcport->rscn_gen;
	sp->gen2 = fcport->login_gen;
	qla2x00_init_timer(sp, qla2x00_get_async_timeout(vha) + 2);

	pd = dma_pool_alloc(ha->s_dma_pool, GFP_KERNEL, &pd_dma);
	if (pd == NULL) {
		ql_log(ql_log_warn, vha, 0xd043,
		    "Failed to allocate port database structure.\n");
		goto done_free_sp;
	}
	memset(pd, 0, max(PORT_DATABASE_SIZE, PORT_DATABASE_24XX_SIZE));

	mb = sp->u.iocb_cmd.u.mbx.out_mb;
	mb[0] = MBC_GET_PORT_DATABASE;
	mb[1] = fcport->loop_id;
	mb[2] = MSW(pd_dma);
	mb[3] = LSW(pd_dma);
	mb[6] = MSW(MSD(pd_dma));
	mb[7] = LSW(MSD(pd_dma));
	mb[9] = vha->vp_idx;
	mb[10] = opt;

	mbx = &sp->u.iocb_cmd;
	mbx->timeout = qla2x00_async_iocb_timeout;
	mbx->u.mbx.in = (void *)pd;
	mbx->u.mbx.in_dma = pd_dma;

	sp->done = qla24xx_async_gpdb_sp_done;

	rval = qla2x00_start_sp(sp);
	if (rval != QLA_SUCCESS)
		goto done_free_sp;

	ql_dbg(ql_dbg_disc, vha, 0x20dc,
	    "Async-%s %8phC hndl %x opt %x\n",
	    sp->name, fcport->port_name, sp->handle, opt);

	return rval;

done_free_sp:
	if (pd)
		dma_pool_free(ha->s_dma_pool, pd, pd_dma);

	sp->free(sp);
done:
	fcport->flags &= ~FCF_ASYNC_SENT;
	qla24xx_post_gpdb_work(vha, fcport, opt);
	return rval;
}

static
void qla24xx_handle_gpdb_event(scsi_qla_host_t *vha, struct event_arg *ea)
{
	int rval = ea->rc;
	fc_port_t *fcport = ea->fcport;
	unsigned long flags;
	u16 opt = ea->sp->u.iocb_cmd.u.mbx.out_mb[10];

	fcport->flags &= ~FCF_ASYNC_SENT;

	ql_dbg(ql_dbg_disc, vha, 0x20d2,
	    "%s %8phC DS %d LS %d rval %d\n", __func__, fcport->port_name,
	    fcport->disc_state, fcport->fw_login_state, rval);

	if (ea->sp->gen2 != fcport->login_gen) {
		/* target side must have changed it. */
		ql_dbg(ql_dbg_disc, vha, 0x20d3,
		    "%s %8phC generation changed rscn %d|%d login %d|%d \n",
		    __func__, fcport->port_name, fcport->last_rscn_gen,
		    fcport->rscn_gen, fcport->last_login_gen,
		    fcport->login_gen);
		return;
	} else if (ea->sp->gen1 != fcport->rscn_gen) {
		ql_dbg(ql_dbg_disc, vha, 0x20d4, "%s %d %8phC post gidpn\n",
		    __func__, __LINE__, fcport->port_name);
		qla24xx_post_gidpn_work(vha, fcport);
		return;
	}

	if (rval != QLA_SUCCESS) {
		ql_dbg(ql_dbg_disc, vha, 0x20d5, "%s %d %8phC post del sess\n",
		    __func__, __LINE__, fcport->port_name);
		qlt_schedule_sess_for_deletion_lock(fcport);
		return;
	}

	spin_lock_irqsave(&vha->hw->tgt.sess_lock, flags);
	if (opt != PDO_FORCE_ADISC)
		ea->fcport->login_gen++;
	ea->fcport->deleted = 0;
	ea->fcport->logout_on_delete = 1;

	if (!ea->fcport->login_succ && !IS_SW_RESV_ADDR(ea->fcport->d_id)) {
		vha->fcport_count++;
		ea->fcport->login_succ = 1;

		if (!IS_IIDMA_CAPABLE(vha->hw) ||
		    !vha->hw->flags.gpsc_supported) {
			ql_dbg(ql_dbg_disc, vha, 0x20d6,
			    "%s %d %8phC post upd_fcport fcp_cnt %d\n",
			    __func__, __LINE__, fcport->port_name,
			    vha->fcport_count);

			qla24xx_post_upd_fcport_work(vha, fcport);
		} else {
			ql_dbg(ql_dbg_disc, vha, 0x20d7,
			    "%s %d %8phC post gpsc fcp_cnt %d\n",
			    __func__, __LINE__, fcport->port_name,
			    vha->fcport_count);

			qla24xx_post_gpsc_work(vha, fcport);
		}
	} else if (ea->fcport->login_succ) {
		/*
		 * We have an existing session. A late RSCN delivery
		 * must have triggered the session to be re-validate.
		 * session is still valid.
		 */
		fcport->disc_state = DSC_LOGIN_COMPLETE;
	}
	spin_unlock_irqrestore(&vha->hw->tgt.sess_lock, flags);
} /* gpdb event */

int qla24xx_fcport_handle_login(struct scsi_qla_host *vha, fc_port_t *fcport)
{
	if (fcport->login_retry == 0)
		return 0;

	if (fcport->scan_state != QLA_FCPORT_FOUND)
		return 0;

	ql_dbg(ql_dbg_disc, vha, 0x20d8,
	    "%s %8phC DS %d LS %d P %d fl %x confl %p rscn %d|%d login %d|%d retry %d lid %d\n",
	    __func__, fcport->port_name, fcport->disc_state,
	    fcport->fw_login_state, fcport->login_pause, fcport->flags,
	    fcport->conflict, fcport->last_rscn_gen, fcport->rscn_gen,
	    fcport->last_login_gen, fcport->login_gen, fcport->login_retry,
	    fcport->loop_id);

	fcport->login_retry--;

	if ((fcport->fw_login_state == DSC_LS_PLOGI_PEND) ||
	    (fcport->fw_login_state == DSC_LS_PRLI_PEND))
		return 0;

	if (fcport->fw_login_state == DSC_LS_PLOGI_COMP) {
		if (time_before_eq(jiffies, fcport->plogi_nack_done_deadline))
			return 0;
	}

	/* for pure Target Mode. Login will not be initiated */
	if (vha->host->active_mode == MODE_TARGET)
		return 0;

	if (fcport->flags & FCF_ASYNC_SENT) {
		set_bit(RELOGIN_NEEDED, &vha->dpc_flags);
		return 0;
	}

	switch (fcport->disc_state) {
	case DSC_DELETED:
		if (fcport->loop_id == FC_NO_LOOP_ID) {
			ql_dbg(ql_dbg_disc, vha, 0x20bd,
			    "%s %d %8phC post gnl\n",
			    __func__, __LINE__, fcport->port_name);
			qla24xx_post_gnl_work(vha, fcport);
		} else {
			ql_dbg(ql_dbg_disc, vha, 0x20bf,
			    "%s %d %8phC post login\n",
			    __func__, __LINE__, fcport->port_name);
			fcport->disc_state = DSC_LOGIN_PEND;
			qla2x00_post_async_login_work(vha, fcport, NULL);
		}
		break;

	case DSC_GNL:
		if (fcport->login_pause) {
			fcport->last_rscn_gen = fcport->rscn_gen;
			fcport->last_login_gen = fcport->login_gen;
			set_bit(RELOGIN_NEEDED, &vha->dpc_flags);
			break;
		}

		if (fcport->flags & FCF_FCP2_DEVICE) {
			u8 opt = PDO_FORCE_ADISC;

			ql_dbg(ql_dbg_disc, vha, 0x20c9,
			    "%s %d %8phC post gpdb\n",
			    __func__, __LINE__, fcport->port_name);

			fcport->disc_state = DSC_GPDB;
			qla24xx_post_gpdb_work(vha, fcport, opt);
		} else {
			ql_dbg(ql_dbg_disc, vha, 0x20cf,
			    "%s %d %8phC post login\n",
			    __func__, __LINE__, fcport->port_name);
			fcport->disc_state = DSC_LOGIN_PEND;
			qla2x00_post_async_login_work(vha, fcport, NULL);
		}

		break;

	case DSC_LOGIN_FAILED:
		ql_dbg(ql_dbg_disc, vha, 0x20d0,
		    "%s %d %8phC post gidpn\n",
		    __func__, __LINE__, fcport->port_name);

		qla24xx_post_gidpn_work(vha, fcport);
		break;

	case DSC_LOGIN_COMPLETE:
		/* recheck login state */
		ql_dbg(ql_dbg_disc, vha, 0x20d1,
		    "%s %d %8phC post gpdb\n",
		    __func__, __LINE__, fcport->port_name);

		qla24xx_post_gpdb_work(vha, fcport, PDO_FORCE_ADISC);
		break;

	default:
		break;
	}

	return 0;
}

static
void qla24xx_handle_rscn_event(fc_port_t *fcport, struct event_arg *ea)
{
	fcport->rscn_gen++;

	ql_dbg(ql_dbg_disc, fcport->vha, 0x210c,
	    "%s %8phC DS %d LS %d\n",
	    __func__, fcport->port_name, fcport->disc_state,
	    fcport->fw_login_state);

	if (fcport->flags & FCF_ASYNC_SENT)
		return;

	switch (fcport->disc_state) {
	case DSC_DELETED:
	case DSC_LOGIN_COMPLETE:
		qla24xx_post_gidpn_work(fcport->vha, fcport);
		break;

	default:
		break;
	}
}

int qla24xx_post_newsess_work(struct scsi_qla_host *vha, port_id_t *id,
	u8 *port_name, void *pla)
{
	struct qla_work_evt *e;
	e = qla2x00_alloc_work(vha, QLA_EVT_NEW_SESS);
	if (!e)
		return QLA_FUNCTION_FAILED;

	e->u.new_sess.id = *id;
	e->u.new_sess.pla = pla;
	memcpy(e->u.new_sess.port_name, port_name, WWN_SIZE);

	return qla2x00_post_work(vha, e);
}

static
int qla24xx_handle_delete_done_event(scsi_qla_host_t *vha,
	struct event_arg *ea)
{
	fc_port_t *fcport = ea->fcport;

	if (test_bit(UNLOADING, &vha->dpc_flags))
		return 0;

	switch (vha->host->active_mode) {
	case MODE_INITIATOR:
	case MODE_DUAL:
		if (fcport->scan_state == QLA_FCPORT_FOUND)
			qla24xx_fcport_handle_login(vha, fcport);
		break;

	case MODE_TARGET:
	default:
		/* no-op */
		break;
	}

	return 0;
}

static
void qla24xx_handle_relogin_event(scsi_qla_host_t *vha,
	struct event_arg *ea)
{
	fc_port_t *fcport = ea->fcport;

	if (fcport->scan_state != QLA_FCPORT_FOUND) {
		fcport->login_retry++;
		return;
	}

	ql_dbg(ql_dbg_disc, vha, 0x2102,
	    "%s %8phC DS %d LS %d P %d del %d cnfl %p rscn %d|%d login %d|%d fl %x\n",
	    __func__, fcport->port_name, fcport->disc_state,
	    fcport->fw_login_state, fcport->login_pause,
	    fcport->deleted, fcport->conflict,
	    fcport->last_rscn_gen, fcport->rscn_gen,
	    fcport->last_login_gen, fcport->login_gen,
	    fcport->flags);

	if ((fcport->fw_login_state == DSC_LS_PLOGI_PEND) ||
	    (fcport->fw_login_state == DSC_LS_PRLI_PEND))
		return;

	if (fcport->fw_login_state == DSC_LS_PLOGI_COMP) {
		if (time_before_eq(jiffies, fcport->plogi_nack_done_deadline))
			return;
	}

	if (fcport->flags & FCF_ASYNC_SENT) {
		fcport->login_retry++;
		set_bit(RELOGIN_NEEDED, &vha->dpc_flags);
		return;
	}

	if (fcport->disc_state == DSC_DELETE_PEND) {
		fcport->login_retry++;
		return;
	}

	if (fcport->last_rscn_gen != fcport->rscn_gen) {
		ql_dbg(ql_dbg_disc, vha, 0x20e9, "%s %d %8phC post gidpn\n",
		    __func__, __LINE__, fcport->port_name);

		qla24xx_post_gidpn_work(vha, fcport);
		return;
	}

	qla24xx_fcport_handle_login(vha, fcport);
}

void qla2x00_fcport_event_handler(scsi_qla_host_t *vha, struct event_arg *ea)
{
	fc_port_t *fcport, *f, *tf;
	uint32_t id = 0, mask, rid;
	int rc;

	switch (ea->event) {
	case FCME_RELOGIN:
	case FCME_RSCN:
	case FCME_GIDPN_DONE:
	case FCME_GPSC_DONE:
	case FCME_GPNID_DONE:
		if (test_bit(LOOP_RESYNC_NEEDED, &vha->dpc_flags) ||
		    test_bit(LOOP_RESYNC_ACTIVE, &vha->dpc_flags))
			return;
		break;
	default:
		break;
	}

	switch (ea->event) {
	case FCME_RELOGIN:
		if (test_bit(UNLOADING, &vha->dpc_flags))
			return;

		qla24xx_handle_relogin_event(vha, ea);
		break;
	case FCME_RSCN:
		if (test_bit(UNLOADING, &vha->dpc_flags))
			return;
		switch (ea->id.b.rsvd_1) {
		case RSCN_PORT_ADDR:
			fcport = qla2x00_find_fcport_by_nportid(vha, &ea->id, 1);
			if (!fcport) {
				/* cable moved */
				rc = qla24xx_post_gpnid_work(vha, &ea->id);
				if (rc) {
					ql_log(ql_log_warn, vha, 0xd044,
					    "RSCN GPNID work failed %02x%02x%02x\n",
					    ea->id.b.domain, ea->id.b.area,
					    ea->id.b.al_pa);
				}
			} else {
				ea->fcport = fcport;
				qla24xx_handle_rscn_event(fcport, ea);
			}
			break;
		case RSCN_AREA_ADDR:
		case RSCN_DOM_ADDR:
			if (ea->id.b.rsvd_1 == RSCN_AREA_ADDR) {
				mask = 0xffff00;
				ql_dbg(ql_dbg_async, vha, 0x5044,
				    "RSCN: Area 0x%06x was affected\n",
				    ea->id.b24);
			} else {
				mask = 0xff0000;
				ql_dbg(ql_dbg_async, vha, 0x507a,
				    "RSCN: Domain 0x%06x was affected\n",
				    ea->id.b24);
			}

			rid = ea->id.b24 & mask;
			list_for_each_entry_safe(f, tf, &vha->vp_fcports,
			    list) {
				id = f->d_id.b24 & mask;
				if (rid == id) {
					ea->fcport = f;
					qla24xx_handle_rscn_event(f, ea);
				}
			}
			break;
		case RSCN_FAB_ADDR:
		default:
			ql_log(ql_log_warn, vha, 0xd045,
			    "RSCN: Fabric was affected. Addr format %d\n",
			    ea->id.b.rsvd_1);
			qla2x00_mark_all_devices_lost(vha, 1);
			set_bit(LOOP_RESYNC_NEEDED, &vha->dpc_flags);
			set_bit(LOCAL_LOOP_UPDATE, &vha->dpc_flags);
		}
		break;
	case FCME_GIDPN_DONE:
		qla24xx_handle_gidpn_event(vha, ea);
		break;
	case FCME_GNL_DONE:
		qla24xx_handle_gnl_done_event(vha, ea);
		break;
	case FCME_GPSC_DONE:
		qla24xx_post_upd_fcport_work(vha, ea->fcport);
		break;
	case FCME_PLOGI_DONE:	/* Initiator side sent LLIOCB */
		qla24xx_handle_plogi_done_event(vha, ea);
		break;
	case FCME_PRLI_DONE:
		qla24xx_handle_prli_done_event(vha, ea);
		break;
	case FCME_GPDB_DONE:
		qla24xx_handle_gpdb_event(vha, ea);
		break;
	case FCME_GPNID_DONE:
		qla24xx_handle_gpnid_event(vha, ea);
		break;
	case FCME_GFFID_DONE:
		qla24xx_handle_gffid_event(vha, ea);
		break;
	case FCME_DELETE_DONE:
		qla24xx_handle_delete_done_event(vha, ea);
		break;
	default:
		BUG_ON(1);
		break;
	}
}

static void
qla2x00_tmf_iocb_timeout(void *data)
{
	srb_t *sp = data;
	struct srb_iocb *tmf = &sp->u.iocb_cmd;

	tmf->u.tmf.comp_status = CS_TIMEOUT;
	complete(&tmf->u.tmf.comp);
}

static void
qla2x00_tmf_sp_done(void *ptr, int res)
{
	srb_t *sp = ptr;
	struct srb_iocb *tmf = &sp->u.iocb_cmd;

	complete(&tmf->u.tmf.comp);
}

int
qla2x00_async_tm_cmd(fc_port_t *fcport, uint32_t flags, uint32_t lun,
	uint32_t tag)
{
	struct scsi_qla_host *vha = fcport->vha;
	struct srb_iocb *tm_iocb;
	srb_t *sp;
	int rval = QLA_FUNCTION_FAILED;

	sp = qla2x00_get_sp(vha, fcport, GFP_KERNEL);
	if (!sp)
		goto done;

	tm_iocb = &sp->u.iocb_cmd;
	sp->type = SRB_TM_CMD;
	sp->name = "tmf";
	qla2x00_init_timer(sp, qla2x00_get_async_timeout(vha));
	tm_iocb->u.tmf.flags = flags;
	tm_iocb->u.tmf.lun = lun;
	tm_iocb->u.tmf.data = tag;
	sp->done = qla2x00_tmf_sp_done;
	tm_iocb->timeout = qla2x00_tmf_iocb_timeout;
	init_completion(&tm_iocb->u.tmf.comp);

	rval = qla2x00_start_sp(sp);
	if (rval != QLA_SUCCESS)
		goto done_free_sp;

	ql_dbg(ql_dbg_taskm, vha, 0x802f,
	    "Async-tmf hdl=%x loop-id=%x portid=%02x%02x%02x.\n",
	    sp->handle, fcport->loop_id, fcport->d_id.b.domain,
	    fcport->d_id.b.area, fcport->d_id.b.al_pa);

	wait_for_completion(&tm_iocb->u.tmf.comp);

	rval = tm_iocb->u.tmf.data;

	if (rval != QLA_SUCCESS) {
		ql_log(ql_log_warn, vha, 0x8030,
		    "TM IOCB failed (%x).\n", rval);
	}

	if (!test_bit(UNLOADING, &vha->dpc_flags) && !IS_QLAFX00(vha->hw)) {
		flags = tm_iocb->u.tmf.flags;
		lun = (uint16_t)tm_iocb->u.tmf.lun;

		/* Issue Marker IOCB */
		qla2x00_marker(vha, vha->hw->req_q_map[0],
		    vha->hw->rsp_q_map[0], sp->fcport->loop_id, lun,
		    flags == TCF_LUN_RESET ? MK_SYNC_ID_LUN : MK_SYNC_ID);
	}

done_free_sp:
	sp->free(sp);
done:
	return rval;
}

static void
qla24xx_abort_iocb_timeout(void *data)
{
	srb_t *sp = data;
	struct srb_iocb *abt = &sp->u.iocb_cmd;

	abt->u.abt.comp_status = CS_TIMEOUT;
	complete(&abt->u.abt.comp);
}

static void
qla24xx_abort_sp_done(void *ptr, int res)
{
	srb_t *sp = ptr;
	struct srb_iocb *abt = &sp->u.iocb_cmd;

<<<<<<< HEAD
	del_timer(&sp->u.iocb_cmd.timer);
	complete(&abt->u.abt.comp);
=======
	if (del_timer(&sp->u.iocb_cmd.timer))
		complete(&abt->u.abt.comp);
>>>>>>> 1ec8f1f0
}

int
qla24xx_async_abort_cmd(srb_t *cmd_sp)
{
	scsi_qla_host_t *vha = cmd_sp->vha;
	fc_port_t *fcport = cmd_sp->fcport;
	struct srb_iocb *abt_iocb;
	srb_t *sp;
	int rval = QLA_FUNCTION_FAILED;

	sp = qla2x00_get_sp(vha, fcport, GFP_KERNEL);
	if (!sp)
		goto done;

	abt_iocb = &sp->u.iocb_cmd;
	sp->type = SRB_ABT_CMD;
	sp->name = "abort";
	qla2x00_init_timer(sp, qla2x00_get_async_timeout(vha));
	abt_iocb->u.abt.cmd_hndl = cmd_sp->handle;
	sp->done = qla24xx_abort_sp_done;
	abt_iocb->timeout = qla24xx_abort_iocb_timeout;
	init_completion(&abt_iocb->u.abt.comp);

	rval = qla2x00_start_sp(sp);
	if (rval != QLA_SUCCESS)
		goto done_free_sp;

	ql_dbg(ql_dbg_async, vha, 0x507c,
	    "Abort command issued - hdl=%x, target_id=%x\n",
	    cmd_sp->handle, fcport->tgt_id);

	wait_for_completion(&abt_iocb->u.abt.comp);

	rval = abt_iocb->u.abt.comp_status == CS_COMPLETE ?
	    QLA_SUCCESS : QLA_FUNCTION_FAILED;

done_free_sp:
	sp->free(sp);
done:
	return rval;
}

int
qla24xx_async_abort_command(srb_t *sp)
{
	unsigned long   flags = 0;

	uint32_t	handle;
	fc_port_t	*fcport = sp->fcport;
	struct scsi_qla_host *vha = fcport->vha;
	struct qla_hw_data *ha = vha->hw;
	struct req_que *req = vha->req;

	spin_lock_irqsave(&ha->hardware_lock, flags);
	for (handle = 1; handle < req->num_outstanding_cmds; handle++) {
		if (req->outstanding_cmds[handle] == sp)
			break;
	}
	spin_unlock_irqrestore(&ha->hardware_lock, flags);
	if (handle == req->num_outstanding_cmds) {
		/* Command not found. */
		return QLA_FUNCTION_FAILED;
	}
	if (sp->type == SRB_FXIOCB_DCMD)
		return qlafx00_fx_disc(vha, &vha->hw->mr.fcport,
		    FXDISC_ABORT_IOCTL);

	return qla24xx_async_abort_cmd(sp);
}

static void
qla24xx_handle_prli_done_event(struct scsi_qla_host *vha, struct event_arg *ea)
{
	switch (ea->data[0]) {
	case MBS_COMMAND_COMPLETE:
		ql_dbg(ql_dbg_disc, vha, 0x2118,
		    "%s %d %8phC post gpdb\n",
		    __func__, __LINE__, ea->fcport->port_name);

		ea->fcport->chip_reset = vha->hw->base_qpair->chip_reset;
		ea->fcport->logout_on_delete = 1;
		qla24xx_post_gpdb_work(vha, ea->fcport, 0);
		break;
	default:
		ql_dbg(ql_dbg_disc, vha, 0x2119,
		    "%s %d %8phC unhandle event of %x\n",
		    __func__, __LINE__, ea->fcport->port_name, ea->data[0]);
		break;
	}
}

static void
qla24xx_handle_plogi_done_event(struct scsi_qla_host *vha, struct event_arg *ea)
{
	port_id_t cid;	/* conflict Nport id */
	u16 lid;
	struct fc_port *conflict_fcport;

	switch (ea->data[0]) {
	case MBS_COMMAND_COMPLETE:
		/*
		 * Driver must validate login state - If PRLI not complete,
		 * force a relogin attempt via implicit LOGO, PLOGI, and PRLI
		 * requests.
		 */
		if (ea->fcport->fc4f_nvme) {
			ql_dbg(ql_dbg_disc, vha, 0x2117,
				"%s %d %8phC post prli\n",
				__func__, __LINE__, ea->fcport->port_name);
			qla24xx_post_prli_work(vha, ea->fcport);
		} else {
			ql_dbg(ql_dbg_disc, vha, 0x20ea,
			    "%s %d %8phC LoopID 0x%x in use with %06x. post gnl\n",
			    __func__, __LINE__, ea->fcport->port_name,
			    ea->fcport->loop_id, ea->fcport->d_id.b24);

			set_bit(ea->fcport->loop_id, vha->hw->loop_id_map);
			ea->fcport->loop_id = FC_NO_LOOP_ID;
			ea->fcport->chip_reset = vha->hw->base_qpair->chip_reset;
			ea->fcport->logout_on_delete = 1;
			ea->fcport->send_els_logo = 0;
			qla24xx_post_gpdb_work(vha, ea->fcport, 0);
		}
		break;
	case MBS_COMMAND_ERROR:
		ql_dbg(ql_dbg_disc, vha, 0x20eb, "%s %d %8phC cmd error %x\n",
		    __func__, __LINE__, ea->fcport->port_name, ea->data[1]);

		ea->fcport->flags &= ~FCF_ASYNC_SENT;
		ea->fcport->disc_state = DSC_LOGIN_FAILED;
		if (ea->data[1] & QLA_LOGIO_LOGIN_RETRIED)
			set_bit(RELOGIN_NEEDED, &vha->dpc_flags);
		else
			qla2x00_mark_device_lost(vha, ea->fcport, 1, 0);
		break;
	case MBS_LOOP_ID_USED:
		/* data[1] = IO PARAM 1 = nport ID  */
		cid.b.domain = (ea->iop[1] >> 16) & 0xff;
		cid.b.area   = (ea->iop[1] >>  8) & 0xff;
		cid.b.al_pa  = ea->iop[1] & 0xff;
		cid.b.rsvd_1 = 0;

		ql_dbg(ql_dbg_disc, vha, 0x20ec,
		    "%s %d %8phC lid %#x in use with pid %06x post gnl\n",
		    __func__, __LINE__, ea->fcport->port_name,
		    ea->fcport->loop_id, cid.b24);

		set_bit(ea->fcport->loop_id, vha->hw->loop_id_map);
		ea->fcport->loop_id = FC_NO_LOOP_ID;
		qla24xx_post_gnl_work(vha, ea->fcport);
		break;
	case MBS_PORT_ID_USED:
		lid = ea->iop[1] & 0xffff;
		qlt_find_sess_invalidate_other(vha,
		    wwn_to_u64(ea->fcport->port_name),
		    ea->fcport->d_id, lid, &conflict_fcport);

		if (conflict_fcport) {
			/*
			 * Another fcport share the same loop_id/nport id.
			 * Conflict fcport needs to finish cleanup before this
			 * fcport can proceed to login.
			 */
			conflict_fcport->conflict = ea->fcport;
			ea->fcport->login_pause = 1;

			ql_dbg(ql_dbg_disc, vha, 0x20ed,
			    "%s %d %8phC NPortId %06x inuse with loopid 0x%x. post gidpn\n",
			    __func__, __LINE__, ea->fcport->port_name,
			    ea->fcport->d_id.b24, lid);
			qla2x00_clear_loop_id(ea->fcport);
			qla24xx_post_gidpn_work(vha, ea->fcport);
		} else {
			ql_dbg(ql_dbg_disc, vha, 0x20ed,
			    "%s %d %8phC NPortId %06x inuse with loopid 0x%x. sched delete\n",
			    __func__, __LINE__, ea->fcport->port_name,
			    ea->fcport->d_id.b24, lid);

<<<<<<< HEAD
		lid = ea->iop[1] & 0xffff;
		qlt_find_sess_invalidate_other(vha,
		    wwn_to_u64(ea->fcport->port_name),
		    ea->fcport->d_id, lid, &conflict_fcport);

		if (conflict_fcport) {
			/*
			 * Another fcport share the same loop_id/nport id.
			 * Conflict fcport needs to finish cleanup before this
			 * fcport can proceed to login.
			 */
			conflict_fcport->conflict = ea->fcport;
			ea->fcport->login_pause = 1;

			ql_dbg(ql_dbg_disc, vha, 0x20ed,
			    "%s %d %8phC NPortId %06x inuse with loopid 0x%x. post gidpn\n",
			    __func__, __LINE__, ea->fcport->port_name,
			    ea->fcport->d_id.b24, lid);
			qla2x00_clear_loop_id(ea->fcport);
			qla24xx_post_gidpn_work(vha, ea->fcport);
		} else {
			ql_dbg(ql_dbg_disc, vha, 0x20ed,
			    "%s %d %8phC NPortId %06x inuse with loopid 0x%x. sched delete\n",
			    __func__, __LINE__, ea->fcport->port_name,
			    ea->fcport->d_id.b24, lid);

=======
>>>>>>> 1ec8f1f0
			qla2x00_clear_loop_id(ea->fcport);
			set_bit(lid, vha->hw->loop_id_map);
			ea->fcport->loop_id = lid;
			ea->fcport->keep_nport_handle = 0;
			qlt_schedule_sess_for_deletion(ea->fcport, false);
		}
		break;
	}
	return;
}

void
qla2x00_async_logout_done(struct scsi_qla_host *vha, fc_port_t *fcport,
    uint16_t *data)
{
	qla2x00_mark_device_lost(vha, fcport, 1, 0);
	qlt_logo_completion_handler(fcport, data[0]);
	fcport->login_gen++;
	return;
}

void
qla2x00_async_adisc_done(struct scsi_qla_host *vha, fc_port_t *fcport,
    uint16_t *data)
{
	if (data[0] == MBS_COMMAND_COMPLETE) {
		qla2x00_update_fcport(vha, fcport);

		return;
	}

	/* Retry login. */
	fcport->flags &= ~FCF_ASYNC_SENT;
	if (data[1] & QLA_LOGIO_LOGIN_RETRIED)
		set_bit(RELOGIN_NEEDED, &vha->dpc_flags);
	else
		qla2x00_mark_device_lost(vha, fcport, 1, 0);

	return;
}

/****************************************************************************/
/*                QLogic ISP2x00 Hardware Support Functions.                */
/****************************************************************************/

static int
qla83xx_nic_core_fw_load(scsi_qla_host_t *vha)
{
	int rval = QLA_SUCCESS;
	struct qla_hw_data *ha = vha->hw;
	uint32_t idc_major_ver, idc_minor_ver;
	uint16_t config[4];

	qla83xx_idc_lock(vha, 0);

	/* SV: TODO: Assign initialization timeout from
	 * flash-info / other param
	 */
	ha->fcoe_dev_init_timeout = QLA83XX_IDC_INITIALIZATION_TIMEOUT;
	ha->fcoe_reset_timeout = QLA83XX_IDC_RESET_ACK_TIMEOUT;

	/* Set our fcoe function presence */
	if (__qla83xx_set_drv_presence(vha) != QLA_SUCCESS) {
		ql_dbg(ql_dbg_p3p, vha, 0xb077,
		    "Error while setting DRV-Presence.\n");
		rval = QLA_FUNCTION_FAILED;
		goto exit;
	}

	/* Decide the reset ownership */
	qla83xx_reset_ownership(vha);

	/*
	 * On first protocol driver load:
	 * Init-Owner: Set IDC-Major-Version and Clear IDC-Lock-Recovery
	 * register.
	 * Others: Check compatibility with current IDC Major version.
	 */
	qla83xx_rd_reg(vha, QLA83XX_IDC_MAJOR_VERSION, &idc_major_ver);
	if (ha->flags.nic_core_reset_owner) {
		/* Set IDC Major version */
		idc_major_ver = QLA83XX_SUPP_IDC_MAJOR_VERSION;
		qla83xx_wr_reg(vha, QLA83XX_IDC_MAJOR_VERSION, idc_major_ver);

		/* Clearing IDC-Lock-Recovery register */
		qla83xx_wr_reg(vha, QLA83XX_IDC_LOCK_RECOVERY, 0);
	} else if (idc_major_ver != QLA83XX_SUPP_IDC_MAJOR_VERSION) {
		/*
		 * Clear further IDC participation if we are not compatible with
		 * the current IDC Major Version.
		 */
		ql_log(ql_log_warn, vha, 0xb07d,
		    "Failing load, idc_major_ver=%d, expected_major_ver=%d.\n",
		    idc_major_ver, QLA83XX_SUPP_IDC_MAJOR_VERSION);
		__qla83xx_clear_drv_presence(vha);
		rval = QLA_FUNCTION_FAILED;
		goto exit;
	}
	/* Each function sets its supported Minor version. */
	qla83xx_rd_reg(vha, QLA83XX_IDC_MINOR_VERSION, &idc_minor_ver);
	idc_minor_ver |= (QLA83XX_SUPP_IDC_MINOR_VERSION << (ha->portnum * 2));
	qla83xx_wr_reg(vha, QLA83XX_IDC_MINOR_VERSION, idc_minor_ver);

	if (ha->flags.nic_core_reset_owner) {
		memset(config, 0, sizeof(config));
		if (!qla81xx_get_port_config(vha, config))
			qla83xx_wr_reg(vha, QLA83XX_IDC_DEV_STATE,
			    QLA8XXX_DEV_READY);
	}

	rval = qla83xx_idc_state_handler(vha);

exit:
	qla83xx_idc_unlock(vha, 0);

	return rval;
}

/*
* qla2x00_initialize_adapter
*      Initialize board.
*
* Input:
*      ha = adapter block pointer.
*
* Returns:
*      0 = success
*/
int
qla2x00_initialize_adapter(scsi_qla_host_t *vha)
{
	int	rval;
	struct qla_hw_data *ha = vha->hw;
	struct req_que *req = ha->req_q_map[0];

	memset(&vha->qla_stats, 0, sizeof(vha->qla_stats));
	memset(&vha->fc_host_stat, 0, sizeof(vha->fc_host_stat));

	/* Clear adapter flags. */
	vha->flags.online = 0;
	ha->flags.chip_reset_done = 0;
	vha->flags.reset_active = 0;
	ha->flags.pci_channel_io_perm_failure = 0;
	ha->flags.eeh_busy = 0;
	vha->qla_stats.jiffies_at_last_reset = get_jiffies_64();
	atomic_set(&vha->loop_down_timer, LOOP_DOWN_TIME);
	atomic_set(&vha->loop_state, LOOP_DOWN);
	vha->device_flags = DFLG_NO_CABLE;
	vha->dpc_flags = 0;
	vha->flags.management_server_logged_in = 0;
	vha->marker_needed = 0;
	ha->isp_abort_cnt = 0;
	ha->beacon_blink_led = 0;

	set_bit(0, ha->req_qid_map);
	set_bit(0, ha->rsp_qid_map);

	ql_dbg(ql_dbg_init, vha, 0x0040,
	    "Configuring PCI space...\n");
	rval = ha->isp_ops->pci_config(vha);
	if (rval) {
		ql_log(ql_log_warn, vha, 0x0044,
		    "Unable to configure PCI space.\n");
		return (rval);
	}

	ha->isp_ops->reset_chip(vha);

	rval = qla2xxx_get_flash_info(vha);
	if (rval) {
		ql_log(ql_log_fatal, vha, 0x004f,
		    "Unable to validate FLASH data.\n");
		return rval;
	}

	if (IS_QLA8044(ha)) {
		qla8044_read_reset_template(vha);

		/* NOTE: If ql2xdontresethba==1, set IDC_CTRL DONTRESET_BIT0.
		 * If DONRESET_BIT0 is set, drivers should not set dev_state
		 * to NEED_RESET. But if NEED_RESET is set, drivers should
		 * should honor the reset. */
		if (ql2xdontresethba == 1)
			qla8044_set_idc_dontreset(vha);
	}

	ha->isp_ops->get_flash_version(vha, req->ring);
	ql_dbg(ql_dbg_init, vha, 0x0061,
	    "Configure NVRAM parameters...\n");

	ha->isp_ops->nvram_config(vha);

	if (ha->flags.disable_serdes) {
		/* Mask HBA via NVRAM settings? */
		ql_log(ql_log_info, vha, 0x0077,
		    "Masking HBA WWPN %8phN (via NVRAM).\n", vha->port_name);
		return QLA_FUNCTION_FAILED;
	}

	ql_dbg(ql_dbg_init, vha, 0x0078,
	    "Verifying loaded RISC code...\n");

	if (qla2x00_isp_firmware(vha) != QLA_SUCCESS) {
		rval = ha->isp_ops->chip_diag(vha);
		if (rval)
			return (rval);
		rval = qla2x00_setup_chip(vha);
		if (rval)
			return (rval);
	}

	if (IS_QLA84XX(ha)) {
		ha->cs84xx = qla84xx_get_chip(vha);
		if (!ha->cs84xx) {
			ql_log(ql_log_warn, vha, 0x00d0,
			    "Unable to configure ISP84XX.\n");
			return QLA_FUNCTION_FAILED;
		}
	}

	if (qla_ini_mode_enabled(vha) || qla_dual_mode_enabled(vha))
		rval = qla2x00_init_rings(vha);

	ha->flags.chip_reset_done = 1;

	if (rval == QLA_SUCCESS && IS_QLA84XX(ha)) {
		/* Issue verify 84xx FW IOCB to complete 84xx initialization */
		rval = qla84xx_init_chip(vha);
		if (rval != QLA_SUCCESS) {
			ql_log(ql_log_warn, vha, 0x00d4,
			    "Unable to initialize ISP84XX.\n");
			qla84xx_put_chip(vha);
		}
	}

	/* Load the NIC Core f/w if we are the first protocol driver. */
	if (IS_QLA8031(ha)) {
		rval = qla83xx_nic_core_fw_load(vha);
		if (rval)
			ql_log(ql_log_warn, vha, 0x0124,
			    "Error in initializing NIC Core f/w.\n");
	}

	if (IS_QLA24XX_TYPE(ha) || IS_QLA25XX(ha))
		qla24xx_read_fcp_prio_cfg(vha);

	if (IS_P3P_TYPE(ha))
		qla82xx_set_driver_version(vha, QLA2XXX_VERSION);
	else
		qla25xx_set_driver_version(vha, QLA2XXX_VERSION);

	return (rval);
}

/**
 * qla2100_pci_config() - Setup ISP21xx PCI configuration registers.
 * @ha: HA context
 *
 * Returns 0 on success.
 */
int
qla2100_pci_config(scsi_qla_host_t *vha)
{
	uint16_t w;
	unsigned long flags;
	struct qla_hw_data *ha = vha->hw;
	struct device_reg_2xxx __iomem *reg = &ha->iobase->isp;

	pci_set_master(ha->pdev);
	pci_try_set_mwi(ha->pdev);

	pci_read_config_word(ha->pdev, PCI_COMMAND, &w);
	w |= (PCI_COMMAND_PARITY | PCI_COMMAND_SERR);
	pci_write_config_word(ha->pdev, PCI_COMMAND, w);

	pci_disable_rom(ha->pdev);

	/* Get PCI bus information. */
	spin_lock_irqsave(&ha->hardware_lock, flags);
	ha->pci_attr = RD_REG_WORD(&reg->ctrl_status);
	spin_unlock_irqrestore(&ha->hardware_lock, flags);

	return QLA_SUCCESS;
}

/**
 * qla2300_pci_config() - Setup ISP23xx PCI configuration registers.
 * @ha: HA context
 *
 * Returns 0 on success.
 */
int
qla2300_pci_config(scsi_qla_host_t *vha)
{
	uint16_t	w;
	unsigned long   flags = 0;
	uint32_t	cnt;
	struct qla_hw_data *ha = vha->hw;
	struct device_reg_2xxx __iomem *reg = &ha->iobase->isp;

	pci_set_master(ha->pdev);
	pci_try_set_mwi(ha->pdev);

	pci_read_config_word(ha->pdev, PCI_COMMAND, &w);
	w |= (PCI_COMMAND_PARITY | PCI_COMMAND_SERR);

	if (IS_QLA2322(ha) || IS_QLA6322(ha))
		w &= ~PCI_COMMAND_INTX_DISABLE;
	pci_write_config_word(ha->pdev, PCI_COMMAND, w);

	/*
	 * If this is a 2300 card and not 2312, reset the
	 * COMMAND_INVALIDATE due to a bug in the 2300. Unfortunately,
	 * the 2310 also reports itself as a 2300 so we need to get the
	 * fb revision level -- a 6 indicates it really is a 2300 and
	 * not a 2310.
	 */
	if (IS_QLA2300(ha)) {
		spin_lock_irqsave(&ha->hardware_lock, flags);

		/* Pause RISC. */
		WRT_REG_WORD(&reg->hccr, HCCR_PAUSE_RISC);
		for (cnt = 0; cnt < 30000; cnt++) {
			if ((RD_REG_WORD(&reg->hccr) & HCCR_RISC_PAUSE) != 0)
				break;

			udelay(10);
		}

		/* Select FPM registers. */
		WRT_REG_WORD(&reg->ctrl_status, 0x20);
		RD_REG_WORD(&reg->ctrl_status);

		/* Get the fb rev level */
		ha->fb_rev = RD_FB_CMD_REG(ha, reg);

		if (ha->fb_rev == FPM_2300)
			pci_clear_mwi(ha->pdev);

		/* Deselect FPM registers. */
		WRT_REG_WORD(&reg->ctrl_status, 0x0);
		RD_REG_WORD(&reg->ctrl_status);

		/* Release RISC module. */
		WRT_REG_WORD(&reg->hccr, HCCR_RELEASE_RISC);
		for (cnt = 0; cnt < 30000; cnt++) {
			if ((RD_REG_WORD(&reg->hccr) & HCCR_RISC_PAUSE) == 0)
				break;

			udelay(10);
		}

		spin_unlock_irqrestore(&ha->hardware_lock, flags);
	}

	pci_write_config_byte(ha->pdev, PCI_LATENCY_TIMER, 0x80);

	pci_disable_rom(ha->pdev);

	/* Get PCI bus information. */
	spin_lock_irqsave(&ha->hardware_lock, flags);
	ha->pci_attr = RD_REG_WORD(&reg->ctrl_status);
	spin_unlock_irqrestore(&ha->hardware_lock, flags);

	return QLA_SUCCESS;
}

/**
 * qla24xx_pci_config() - Setup ISP24xx PCI configuration registers.
 * @ha: HA context
 *
 * Returns 0 on success.
 */
int
qla24xx_pci_config(scsi_qla_host_t *vha)
{
	uint16_t w;
	unsigned long flags = 0;
	struct qla_hw_data *ha = vha->hw;
	struct device_reg_24xx __iomem *reg = &ha->iobase->isp24;

	pci_set_master(ha->pdev);
	pci_try_set_mwi(ha->pdev);

	pci_read_config_word(ha->pdev, PCI_COMMAND, &w);
	w |= (PCI_COMMAND_PARITY | PCI_COMMAND_SERR);
	w &= ~PCI_COMMAND_INTX_DISABLE;
	pci_write_config_word(ha->pdev, PCI_COMMAND, w);

	pci_write_config_byte(ha->pdev, PCI_LATENCY_TIMER, 0x80);

	/* PCI-X -- adjust Maximum Memory Read Byte Count (2048). */
	if (pci_find_capability(ha->pdev, PCI_CAP_ID_PCIX))
		pcix_set_mmrbc(ha->pdev, 2048);

	/* PCIe -- adjust Maximum Read Request Size (2048). */
	if (pci_is_pcie(ha->pdev))
		pcie_set_readrq(ha->pdev, 4096);

	pci_disable_rom(ha->pdev);

	ha->chip_revision = ha->pdev->revision;

	/* Get PCI bus information. */
	spin_lock_irqsave(&ha->hardware_lock, flags);
	ha->pci_attr = RD_REG_DWORD(&reg->ctrl_status);
	spin_unlock_irqrestore(&ha->hardware_lock, flags);

	return QLA_SUCCESS;
}

/**
 * qla25xx_pci_config() - Setup ISP25xx PCI configuration registers.
 * @ha: HA context
 *
 * Returns 0 on success.
 */
int
qla25xx_pci_config(scsi_qla_host_t *vha)
{
	uint16_t w;
	struct qla_hw_data *ha = vha->hw;

	pci_set_master(ha->pdev);
	pci_try_set_mwi(ha->pdev);

	pci_read_config_word(ha->pdev, PCI_COMMAND, &w);
	w |= (PCI_COMMAND_PARITY | PCI_COMMAND_SERR);
	w &= ~PCI_COMMAND_INTX_DISABLE;
	pci_write_config_word(ha->pdev, PCI_COMMAND, w);

	/* PCIe -- adjust Maximum Read Request Size (2048). */
	if (pci_is_pcie(ha->pdev))
		pcie_set_readrq(ha->pdev, 4096);

	pci_disable_rom(ha->pdev);

	ha->chip_revision = ha->pdev->revision;

	return QLA_SUCCESS;
}

/**
 * qla2x00_isp_firmware() - Choose firmware image.
 * @ha: HA context
 *
 * Returns 0 on success.
 */
static int
qla2x00_isp_firmware(scsi_qla_host_t *vha)
{
	int  rval;
	uint16_t loop_id, topo, sw_cap;
	uint8_t domain, area, al_pa;
	struct qla_hw_data *ha = vha->hw;

	/* Assume loading risc code */
	rval = QLA_FUNCTION_FAILED;

	if (ha->flags.disable_risc_code_load) {
		ql_log(ql_log_info, vha, 0x0079, "RISC CODE NOT loaded.\n");

		/* Verify checksum of loaded RISC code. */
		rval = qla2x00_verify_checksum(vha, ha->fw_srisc_address);
		if (rval == QLA_SUCCESS) {
			/* And, verify we are not in ROM code. */
			rval = qla2x00_get_adapter_id(vha, &loop_id, &al_pa,
			    &area, &domain, &topo, &sw_cap);
		}
	}

	if (rval)
		ql_dbg(ql_dbg_init, vha, 0x007a,
		    "**** Load RISC code ****.\n");

	return (rval);
}

/**
 * qla2x00_reset_chip() - Reset ISP chip.
 * @ha: HA context
 *
 * Returns 0 on success.
 */
void
qla2x00_reset_chip(scsi_qla_host_t *vha)
{
	unsigned long   flags = 0;
	struct qla_hw_data *ha = vha->hw;
	struct device_reg_2xxx __iomem *reg = &ha->iobase->isp;
	uint32_t	cnt;
	uint16_t	cmd;

	if (unlikely(pci_channel_offline(ha->pdev)))
		return;

	ha->isp_ops->disable_intrs(ha);

	spin_lock_irqsave(&ha->hardware_lock, flags);

	/* Turn off master enable */
	cmd = 0;
	pci_read_config_word(ha->pdev, PCI_COMMAND, &cmd);
	cmd &= ~PCI_COMMAND_MASTER;
	pci_write_config_word(ha->pdev, PCI_COMMAND, cmd);

	if (!IS_QLA2100(ha)) {
		/* Pause RISC. */
		WRT_REG_WORD(&reg->hccr, HCCR_PAUSE_RISC);
		if (IS_QLA2200(ha) || IS_QLA2300(ha)) {
			for (cnt = 0; cnt < 30000; cnt++) {
				if ((RD_REG_WORD(&reg->hccr) &
				    HCCR_RISC_PAUSE) != 0)
					break;
				udelay(100);
			}
		} else {
			RD_REG_WORD(&reg->hccr);	/* PCI Posting. */
			udelay(10);
		}

		/* Select FPM registers. */
		WRT_REG_WORD(&reg->ctrl_status, 0x20);
		RD_REG_WORD(&reg->ctrl_status);		/* PCI Posting. */

		/* FPM Soft Reset. */
		WRT_REG_WORD(&reg->fpm_diag_config, 0x100);
		RD_REG_WORD(&reg->fpm_diag_config);	/* PCI Posting. */

		/* Toggle Fpm Reset. */
		if (!IS_QLA2200(ha)) {
			WRT_REG_WORD(&reg->fpm_diag_config, 0x0);
			RD_REG_WORD(&reg->fpm_diag_config); /* PCI Posting. */
		}

		/* Select frame buffer registers. */
		WRT_REG_WORD(&reg->ctrl_status, 0x10);
		RD_REG_WORD(&reg->ctrl_status);		/* PCI Posting. */

		/* Reset frame buffer FIFOs. */
		if (IS_QLA2200(ha)) {
			WRT_FB_CMD_REG(ha, reg, 0xa000);
			RD_FB_CMD_REG(ha, reg);		/* PCI Posting. */
		} else {
			WRT_FB_CMD_REG(ha, reg, 0x00fc);

			/* Read back fb_cmd until zero or 3 seconds max */
			for (cnt = 0; cnt < 3000; cnt++) {
				if ((RD_FB_CMD_REG(ha, reg) & 0xff) == 0)
					break;
				udelay(100);
			}
		}

		/* Select RISC module registers. */
		WRT_REG_WORD(&reg->ctrl_status, 0);
		RD_REG_WORD(&reg->ctrl_status);		/* PCI Posting. */

		/* Reset RISC processor. */
		WRT_REG_WORD(&reg->hccr, HCCR_RESET_RISC);
		RD_REG_WORD(&reg->hccr);		/* PCI Posting. */

		/* Release RISC processor. */
		WRT_REG_WORD(&reg->hccr, HCCR_RELEASE_RISC);
		RD_REG_WORD(&reg->hccr);		/* PCI Posting. */
	}

	WRT_REG_WORD(&reg->hccr, HCCR_CLR_RISC_INT);
	WRT_REG_WORD(&reg->hccr, HCCR_CLR_HOST_INT);

	/* Reset ISP chip. */
	WRT_REG_WORD(&reg->ctrl_status, CSR_ISP_SOFT_RESET);

	/* Wait for RISC to recover from reset. */
	if (IS_QLA2100(ha) || IS_QLA2200(ha) || IS_QLA2300(ha)) {
		/*
		 * It is necessary to for a delay here since the card doesn't
		 * respond to PCI reads during a reset. On some architectures
		 * this will result in an MCA.
		 */
		udelay(20);
		for (cnt = 30000; cnt; cnt--) {
			if ((RD_REG_WORD(&reg->ctrl_status) &
			    CSR_ISP_SOFT_RESET) == 0)
				break;
			udelay(100);
		}
	} else
		udelay(10);

	/* Reset RISC processor. */
	WRT_REG_WORD(&reg->hccr, HCCR_RESET_RISC);

	WRT_REG_WORD(&reg->semaphore, 0);

	/* Release RISC processor. */
	WRT_REG_WORD(&reg->hccr, HCCR_RELEASE_RISC);
	RD_REG_WORD(&reg->hccr);			/* PCI Posting. */

	if (IS_QLA2100(ha) || IS_QLA2200(ha) || IS_QLA2300(ha)) {
		for (cnt = 0; cnt < 30000; cnt++) {
			if (RD_MAILBOX_REG(ha, reg, 0) != MBS_BUSY)
				break;

			udelay(100);
		}
	} else
		udelay(100);

	/* Turn on master enable */
	cmd |= PCI_COMMAND_MASTER;
	pci_write_config_word(ha->pdev, PCI_COMMAND, cmd);

	/* Disable RISC pause on FPM parity error. */
	if (!IS_QLA2100(ha)) {
		WRT_REG_WORD(&reg->hccr, HCCR_DISABLE_PARITY_PAUSE);
		RD_REG_WORD(&reg->hccr);		/* PCI Posting. */
	}

	spin_unlock_irqrestore(&ha->hardware_lock, flags);
}

/**
 * qla81xx_reset_mpi() - Reset's MPI FW via Write MPI Register MBC.
 *
 * Returns 0 on success.
 */
static int
qla81xx_reset_mpi(scsi_qla_host_t *vha)
{
	uint16_t mb[4] = {0x1010, 0, 1, 0};

	if (!IS_QLA81XX(vha->hw))
		return QLA_SUCCESS;

	return qla81xx_write_mpi_register(vha, mb);
}

/**
 * qla24xx_reset_risc() - Perform full reset of ISP24xx RISC.
 * @ha: HA context
 *
 * Returns 0 on success.
 */
static inline int
qla24xx_reset_risc(scsi_qla_host_t *vha)
{
	unsigned long flags = 0;
	struct qla_hw_data *ha = vha->hw;
	struct device_reg_24xx __iomem *reg = &ha->iobase->isp24;
	uint32_t cnt;
	uint16_t wd;
	static int abts_cnt; /* ISP abort retry counts */
	int rval = QLA_SUCCESS;

	spin_lock_irqsave(&ha->hardware_lock, flags);

	/* Reset RISC. */
	WRT_REG_DWORD(&reg->ctrl_status, CSRX_DMA_SHUTDOWN|MWB_4096_BYTES);
	for (cnt = 0; cnt < 30000; cnt++) {
		if ((RD_REG_DWORD(&reg->ctrl_status) & CSRX_DMA_ACTIVE) == 0)
			break;

		udelay(10);
	}

	if (!(RD_REG_DWORD(&reg->ctrl_status) & CSRX_DMA_ACTIVE))
		set_bit(DMA_SHUTDOWN_CMPL, &ha->fw_dump_cap_flags);

	ql_dbg(ql_dbg_init + ql_dbg_verbose, vha, 0x017e,
	    "HCCR: 0x%x, Control Status %x, DMA active status:0x%x\n",
	    RD_REG_DWORD(&reg->hccr),
	    RD_REG_DWORD(&reg->ctrl_status),
	    (RD_REG_DWORD(&reg->ctrl_status) & CSRX_DMA_ACTIVE));

	WRT_REG_DWORD(&reg->ctrl_status,
	    CSRX_ISP_SOFT_RESET|CSRX_DMA_SHUTDOWN|MWB_4096_BYTES);
	pci_read_config_word(ha->pdev, PCI_COMMAND, &wd);

	udelay(100);

	/* Wait for firmware to complete NVRAM accesses. */
	RD_REG_WORD(&reg->mailbox0);
	for (cnt = 10000; RD_REG_WORD(&reg->mailbox0) != 0 &&
	    rval == QLA_SUCCESS; cnt--) {
		barrier();
		if (cnt)
			udelay(5);
		else
			rval = QLA_FUNCTION_TIMEOUT;
	}

	if (rval == QLA_SUCCESS)
		set_bit(ISP_MBX_RDY, &ha->fw_dump_cap_flags);

	ql_dbg(ql_dbg_init + ql_dbg_verbose, vha, 0x017f,
	    "HCCR: 0x%x, MailBox0 Status 0x%x\n",
	    RD_REG_DWORD(&reg->hccr),
	    RD_REG_DWORD(&reg->mailbox0));

	/* Wait for soft-reset to complete. */
	RD_REG_DWORD(&reg->ctrl_status);
	for (cnt = 0; cnt < 60; cnt++) {
		barrier();
		if ((RD_REG_DWORD(&reg->ctrl_status) &
		    CSRX_ISP_SOFT_RESET) == 0)
			break;

		udelay(5);
	}
	if (!(RD_REG_DWORD(&reg->ctrl_status) & CSRX_ISP_SOFT_RESET))
		set_bit(ISP_SOFT_RESET_CMPL, &ha->fw_dump_cap_flags);

	ql_dbg(ql_dbg_init + ql_dbg_verbose, vha, 0x015d,
	    "HCCR: 0x%x, Soft Reset status: 0x%x\n",
	    RD_REG_DWORD(&reg->hccr),
	    RD_REG_DWORD(&reg->ctrl_status));

	/* If required, do an MPI FW reset now */
	if (test_and_clear_bit(MPI_RESET_NEEDED, &vha->dpc_flags)) {
		if (qla81xx_reset_mpi(vha) != QLA_SUCCESS) {
			if (++abts_cnt < 5) {
				set_bit(ISP_ABORT_NEEDED, &vha->dpc_flags);
				set_bit(MPI_RESET_NEEDED, &vha->dpc_flags);
			} else {
				/*
				 * We exhausted the ISP abort retries. We have to
				 * set the board offline.
				 */
				abts_cnt = 0;
				vha->flags.online = 0;
			}
		}
	}

	WRT_REG_DWORD(&reg->hccr, HCCRX_SET_RISC_RESET);
	RD_REG_DWORD(&reg->hccr);

	WRT_REG_DWORD(&reg->hccr, HCCRX_REL_RISC_PAUSE);
	RD_REG_DWORD(&reg->hccr);

	WRT_REG_DWORD(&reg->hccr, HCCRX_CLR_RISC_RESET);
	RD_REG_DWORD(&reg->hccr);

	RD_REG_WORD(&reg->mailbox0);
	for (cnt = 60; RD_REG_WORD(&reg->mailbox0) != 0 &&
	    rval == QLA_SUCCESS; cnt--) {
		barrier();
		if (cnt)
			udelay(5);
		else
			rval = QLA_FUNCTION_TIMEOUT;
	}
	if (rval == QLA_SUCCESS)
		set_bit(RISC_RDY_AFT_RESET, &ha->fw_dump_cap_flags);

	ql_dbg(ql_dbg_init + ql_dbg_verbose, vha, 0x015e,
	    "Host Risc 0x%x, mailbox0 0x%x\n",
	    RD_REG_DWORD(&reg->hccr),
	     RD_REG_WORD(&reg->mailbox0));

	spin_unlock_irqrestore(&ha->hardware_lock, flags);

	ql_dbg(ql_dbg_init + ql_dbg_verbose, vha, 0x015f,
	    "Driver in %s mode\n",
	    IS_NOPOLLING_TYPE(ha) ? "Interrupt" : "Polling");

	if (IS_NOPOLLING_TYPE(ha))
		ha->isp_ops->enable_intrs(ha);

	return rval;
}

static void
qla25xx_read_risc_sema_reg(scsi_qla_host_t *vha, uint32_t *data)
{
	struct device_reg_24xx __iomem *reg = &vha->hw->iobase->isp24;

	WRT_REG_DWORD(&reg->iobase_addr, RISC_REGISTER_BASE_OFFSET);
	*data = RD_REG_DWORD(&reg->iobase_window + RISC_REGISTER_WINDOW_OFFET);

}

static void
qla25xx_write_risc_sema_reg(scsi_qla_host_t *vha, uint32_t data)
{
	struct device_reg_24xx __iomem *reg = &vha->hw->iobase->isp24;

	WRT_REG_DWORD(&reg->iobase_addr, RISC_REGISTER_BASE_OFFSET);
	WRT_REG_DWORD(&reg->iobase_window + RISC_REGISTER_WINDOW_OFFET, data);
}

static void
qla25xx_manipulate_risc_semaphore(scsi_qla_host_t *vha)
{
	uint32_t wd32 = 0;
	uint delta_msec = 100;
	uint elapsed_msec = 0;
	uint timeout_msec;
	ulong n;

	if (vha->hw->pdev->subsystem_device != 0x0175 &&
	    vha->hw->pdev->subsystem_device != 0x0240)
		return;

	WRT_REG_DWORD(&vha->hw->iobase->isp24.hccr, HCCRX_SET_RISC_PAUSE);
	udelay(100);

attempt:
	timeout_msec = TIMEOUT_SEMAPHORE;
	n = timeout_msec / delta_msec;
	while (n--) {
		qla25xx_write_risc_sema_reg(vha, RISC_SEMAPHORE_SET);
		qla25xx_read_risc_sema_reg(vha, &wd32);
		if (wd32 & RISC_SEMAPHORE)
			break;
		msleep(delta_msec);
		elapsed_msec += delta_msec;
		if (elapsed_msec > TIMEOUT_TOTAL_ELAPSED)
			goto force;
	}

	if (!(wd32 & RISC_SEMAPHORE))
		goto force;

	if (!(wd32 & RISC_SEMAPHORE_FORCE))
		goto acquired;

	qla25xx_write_risc_sema_reg(vha, RISC_SEMAPHORE_CLR);
	timeout_msec = TIMEOUT_SEMAPHORE_FORCE;
	n = timeout_msec / delta_msec;
	while (n--) {
		qla25xx_read_risc_sema_reg(vha, &wd32);
		if (!(wd32 & RISC_SEMAPHORE_FORCE))
			break;
		msleep(delta_msec);
		elapsed_msec += delta_msec;
		if (elapsed_msec > TIMEOUT_TOTAL_ELAPSED)
			goto force;
	}

	if (wd32 & RISC_SEMAPHORE_FORCE)
		qla25xx_write_risc_sema_reg(vha, RISC_SEMAPHORE_FORCE_CLR);

	goto attempt;

force:
	qla25xx_write_risc_sema_reg(vha, RISC_SEMAPHORE_FORCE_SET);

acquired:
	return;
}

/**
 * qla24xx_reset_chip() - Reset ISP24xx chip.
 * @ha: HA context
 *
 * Returns 0 on success.
 */
void
qla24xx_reset_chip(scsi_qla_host_t *vha)
{
	struct qla_hw_data *ha = vha->hw;

	if (pci_channel_offline(ha->pdev) &&
	    ha->flags.pci_channel_io_perm_failure) {
		return;
	}

	ha->isp_ops->disable_intrs(ha);

	qla25xx_manipulate_risc_semaphore(vha);

	/* Perform RISC reset. */
	qla24xx_reset_risc(vha);
}

/**
 * qla2x00_chip_diag() - Test chip for proper operation.
 * @ha: HA context
 *
 * Returns 0 on success.
 */
int
qla2x00_chip_diag(scsi_qla_host_t *vha)
{
	int		rval;
	struct qla_hw_data *ha = vha->hw;
	struct device_reg_2xxx __iomem *reg = &ha->iobase->isp;
	unsigned long	flags = 0;
	uint16_t	data;
	uint32_t	cnt;
	uint16_t	mb[5];
	struct req_que *req = ha->req_q_map[0];

	/* Assume a failed state */
	rval = QLA_FUNCTION_FAILED;

	ql_dbg(ql_dbg_init, vha, 0x007b,
	    "Testing device at %lx.\n", (u_long)&reg->flash_address);

	spin_lock_irqsave(&ha->hardware_lock, flags);

	/* Reset ISP chip. */
	WRT_REG_WORD(&reg->ctrl_status, CSR_ISP_SOFT_RESET);

	/*
	 * We need to have a delay here since the card will not respond while
	 * in reset causing an MCA on some architectures.
	 */
	udelay(20);
	data = qla2x00_debounce_register(&reg->ctrl_status);
	for (cnt = 6000000 ; cnt && (data & CSR_ISP_SOFT_RESET); cnt--) {
		udelay(5);
		data = RD_REG_WORD(&reg->ctrl_status);
		barrier();
	}

	if (!cnt)
		goto chip_diag_failed;

	ql_dbg(ql_dbg_init, vha, 0x007c,
	    "Reset register cleared by chip reset.\n");

	/* Reset RISC processor. */
	WRT_REG_WORD(&reg->hccr, HCCR_RESET_RISC);
	WRT_REG_WORD(&reg->hccr, HCCR_RELEASE_RISC);

	/* Workaround for QLA2312 PCI parity error */
	if (IS_QLA2100(ha) || IS_QLA2200(ha) || IS_QLA2300(ha)) {
		data = qla2x00_debounce_register(MAILBOX_REG(ha, reg, 0));
		for (cnt = 6000000; cnt && (data == MBS_BUSY); cnt--) {
			udelay(5);
			data = RD_MAILBOX_REG(ha, reg, 0);
			barrier();
		}
	} else
		udelay(10);

	if (!cnt)
		goto chip_diag_failed;

	/* Check product ID of chip */
	ql_dbg(ql_dbg_init, vha, 0x007d, "Checking product ID of chip.\n");

	mb[1] = RD_MAILBOX_REG(ha, reg, 1);
	mb[2] = RD_MAILBOX_REG(ha, reg, 2);
	mb[3] = RD_MAILBOX_REG(ha, reg, 3);
	mb[4] = qla2x00_debounce_register(MAILBOX_REG(ha, reg, 4));
	if (mb[1] != PROD_ID_1 || (mb[2] != PROD_ID_2 && mb[2] != PROD_ID_2a) ||
	    mb[3] != PROD_ID_3) {
		ql_log(ql_log_warn, vha, 0x0062,
		    "Wrong product ID = 0x%x,0x%x,0x%x.\n",
		    mb[1], mb[2], mb[3]);

		goto chip_diag_failed;
	}
	ha->product_id[0] = mb[1];
	ha->product_id[1] = mb[2];
	ha->product_id[2] = mb[3];
	ha->product_id[3] = mb[4];

	/* Adjust fw RISC transfer size */
	if (req->length > 1024)
		ha->fw_transfer_size = REQUEST_ENTRY_SIZE * 1024;
	else
		ha->fw_transfer_size = REQUEST_ENTRY_SIZE *
		    req->length;

	if (IS_QLA2200(ha) &&
	    RD_MAILBOX_REG(ha, reg, 7) == QLA2200A_RISC_ROM_VER) {
		/* Limit firmware transfer size with a 2200A */
		ql_dbg(ql_dbg_init, vha, 0x007e, "Found QLA2200A Chip.\n");

		ha->device_type |= DT_ISP2200A;
		ha->fw_transfer_size = 128;
	}

	/* Wrap Incoming Mailboxes Test. */
	spin_unlock_irqrestore(&ha->hardware_lock, flags);

	ql_dbg(ql_dbg_init, vha, 0x007f, "Checking mailboxes.\n");
	rval = qla2x00_mbx_reg_test(vha);
	if (rval)
		ql_log(ql_log_warn, vha, 0x0080,
		    "Failed mailbox send register test.\n");
	else
		/* Flag a successful rval */
		rval = QLA_SUCCESS;
	spin_lock_irqsave(&ha->hardware_lock, flags);

chip_diag_failed:
	if (rval)
		ql_log(ql_log_info, vha, 0x0081,
		    "Chip diagnostics **** FAILED ****.\n");

	spin_unlock_irqrestore(&ha->hardware_lock, flags);

	return (rval);
}

/**
 * qla24xx_chip_diag() - Test ISP24xx for proper operation.
 * @ha: HA context
 *
 * Returns 0 on success.
 */
int
qla24xx_chip_diag(scsi_qla_host_t *vha)
{
	int rval;
	struct qla_hw_data *ha = vha->hw;
	struct req_que *req = ha->req_q_map[0];

	if (IS_P3P_TYPE(ha))
		return QLA_SUCCESS;

	ha->fw_transfer_size = REQUEST_ENTRY_SIZE * req->length;

	rval = qla2x00_mbx_reg_test(vha);
	if (rval) {
		ql_log(ql_log_warn, vha, 0x0082,
		    "Failed mailbox send register test.\n");
	} else {
		/* Flag a successful rval */
		rval = QLA_SUCCESS;
	}

	return rval;
}

void
qla2x00_alloc_fw_dump(scsi_qla_host_t *vha)
{
	int rval;
	uint32_t dump_size, fixed_size, mem_size, req_q_size, rsp_q_size,
	    eft_size, fce_size, mq_size;
	dma_addr_t tc_dma;
	void *tc;
	struct qla_hw_data *ha = vha->hw;
	struct req_que *req = ha->req_q_map[0];
	struct rsp_que *rsp = ha->rsp_q_map[0];

	if (ha->fw_dump) {
		ql_dbg(ql_dbg_init, vha, 0x00bd,
		    "Firmware dump already allocated.\n");
		return;
	}

	ha->fw_dumped = 0;
	ha->fw_dump_cap_flags = 0;
	dump_size = fixed_size = mem_size = eft_size = fce_size = mq_size = 0;
	req_q_size = rsp_q_size = 0;

	if (IS_QLA27XX(ha))
		goto try_fce;

	if (IS_QLA2100(ha) || IS_QLA2200(ha)) {
		fixed_size = sizeof(struct qla2100_fw_dump);
	} else if (IS_QLA23XX(ha)) {
		fixed_size = offsetof(struct qla2300_fw_dump, data_ram);
		mem_size = (ha->fw_memory_size - 0x11000 + 1) *
		    sizeof(uint16_t);
	} else if (IS_FWI2_CAPABLE(ha)) {
		if (IS_QLA83XX(ha) || IS_QLA27XX(ha))
			fixed_size = offsetof(struct qla83xx_fw_dump, ext_mem);
		else if (IS_QLA81XX(ha))
			fixed_size = offsetof(struct qla81xx_fw_dump, ext_mem);
		else if (IS_QLA25XX(ha))
			fixed_size = offsetof(struct qla25xx_fw_dump, ext_mem);
		else
			fixed_size = offsetof(struct qla24xx_fw_dump, ext_mem);

		mem_size = (ha->fw_memory_size - 0x100000 + 1) *
		    sizeof(uint32_t);
		if (ha->mqenable) {
			if (!IS_QLA83XX(ha) && !IS_QLA27XX(ha))
				mq_size = sizeof(struct qla2xxx_mq_chain);
			/*
			 * Allocate maximum buffer size for all queues.
			 * Resizing must be done at end-of-dump processing.
			 */
			mq_size += ha->max_req_queues *
			    (req->length * sizeof(request_t));
			mq_size += ha->max_rsp_queues *
			    (rsp->length * sizeof(response_t));
		}
		if (ha->tgt.atio_ring)
			mq_size += ha->tgt.atio_q_length * sizeof(request_t);
		/* Allocate memory for Fibre Channel Event Buffer. */
		if (!IS_QLA25XX(ha) && !IS_QLA81XX(ha) && !IS_QLA83XX(ha) &&
		    !IS_QLA27XX(ha))
			goto try_eft;

try_fce:
		if (ha->fce)
			dma_free_coherent(&ha->pdev->dev,
			    FCE_SIZE, ha->fce, ha->fce_dma);

		/* Allocate memory for Fibre Channel Event Buffer. */
		tc = dma_zalloc_coherent(&ha->pdev->dev, FCE_SIZE, &tc_dma,
					 GFP_KERNEL);
		if (!tc) {
			ql_log(ql_log_warn, vha, 0x00be,
			    "Unable to allocate (%d KB) for FCE.\n",
			    FCE_SIZE / 1024);
			goto try_eft;
		}

		rval = qla2x00_enable_fce_trace(vha, tc_dma, FCE_NUM_BUFFERS,
		    ha->fce_mb, &ha->fce_bufs);
		if (rval) {
			ql_log(ql_log_warn, vha, 0x00bf,
			    "Unable to initialize FCE (%d).\n", rval);
			dma_free_coherent(&ha->pdev->dev, FCE_SIZE, tc,
			    tc_dma);
			ha->flags.fce_enabled = 0;
			goto try_eft;
		}
		ql_dbg(ql_dbg_init, vha, 0x00c0,
		    "Allocate (%d KB) for FCE...\n", FCE_SIZE / 1024);

		fce_size = sizeof(struct qla2xxx_fce_chain) + FCE_SIZE;
		ha->flags.fce_enabled = 1;
		ha->fce_dma = tc_dma;
		ha->fce = tc;

try_eft:
		if (ha->eft)
			dma_free_coherent(&ha->pdev->dev,
			    EFT_SIZE, ha->eft, ha->eft_dma);

		/* Allocate memory for Extended Trace Buffer. */
		tc = dma_zalloc_coherent(&ha->pdev->dev, EFT_SIZE, &tc_dma,
					 GFP_KERNEL);
		if (!tc) {
			ql_log(ql_log_warn, vha, 0x00c1,
			    "Unable to allocate (%d KB) for EFT.\n",
			    EFT_SIZE / 1024);
			goto cont_alloc;
		}

		rval = qla2x00_enable_eft_trace(vha, tc_dma, EFT_NUM_BUFFERS);
		if (rval) {
			ql_log(ql_log_warn, vha, 0x00c2,
			    "Unable to initialize EFT (%d).\n", rval);
			dma_free_coherent(&ha->pdev->dev, EFT_SIZE, tc,
			    tc_dma);
			goto cont_alloc;
		}
		ql_dbg(ql_dbg_init, vha, 0x00c3,
		    "Allocated (%d KB) EFT ...\n", EFT_SIZE / 1024);

		eft_size = EFT_SIZE;
		ha->eft_dma = tc_dma;
		ha->eft = tc;
	}

cont_alloc:
	if (IS_QLA27XX(ha)) {
		if (!ha->fw_dump_template) {
			ql_log(ql_log_warn, vha, 0x00ba,
			    "Failed missing fwdump template\n");
			return;
		}
		dump_size = qla27xx_fwdt_calculate_dump_size(vha);
		ql_dbg(ql_dbg_init, vha, 0x00fa,
		    "-> allocating fwdump (%x bytes)...\n", dump_size);
		goto allocate;
	}

	req_q_size = req->length * sizeof(request_t);
	rsp_q_size = rsp->length * sizeof(response_t);
	dump_size = offsetof(struct qla2xxx_fw_dump, isp);
	dump_size += fixed_size + mem_size + req_q_size + rsp_q_size + eft_size;
	ha->chain_offset = dump_size;
	dump_size += mq_size + fce_size;

	if (ha->exchoffld_buf)
		dump_size += sizeof(struct qla2xxx_offld_chain) +
			ha->exchoffld_size;
	if (ha->exlogin_buf)
		dump_size += sizeof(struct qla2xxx_offld_chain) +
			ha->exlogin_size;

allocate:
	ha->fw_dump = vmalloc(dump_size);
	if (!ha->fw_dump) {
		ql_log(ql_log_warn, vha, 0x00c4,
		    "Unable to allocate (%d KB) for firmware dump.\n",
		    dump_size / 1024);

		if (ha->fce) {
			dma_free_coherent(&ha->pdev->dev, FCE_SIZE, ha->fce,
			    ha->fce_dma);
			ha->fce = NULL;
			ha->fce_dma = 0;
		}

		if (ha->eft) {
			dma_free_coherent(&ha->pdev->dev, eft_size, ha->eft,
			    ha->eft_dma);
			ha->eft = NULL;
			ha->eft_dma = 0;
		}
		return;
	}
	ha->fw_dump_len = dump_size;
	ql_dbg(ql_dbg_init, vha, 0x00c5,
	    "Allocated (%d KB) for firmware dump.\n", dump_size / 1024);

	if (IS_QLA27XX(ha))
		return;

	ha->fw_dump->signature[0] = 'Q';
	ha->fw_dump->signature[1] = 'L';
	ha->fw_dump->signature[2] = 'G';
	ha->fw_dump->signature[3] = 'C';
	ha->fw_dump->version = htonl(1);

	ha->fw_dump->fixed_size = htonl(fixed_size);
	ha->fw_dump->mem_size = htonl(mem_size);
	ha->fw_dump->req_q_size = htonl(req_q_size);
	ha->fw_dump->rsp_q_size = htonl(rsp_q_size);

	ha->fw_dump->eft_size = htonl(eft_size);
	ha->fw_dump->eft_addr_l = htonl(LSD(ha->eft_dma));
	ha->fw_dump->eft_addr_h = htonl(MSD(ha->eft_dma));

	ha->fw_dump->header_size =
	    htonl(offsetof(struct qla2xxx_fw_dump, isp));
}

static int
qla81xx_mpi_sync(scsi_qla_host_t *vha)
{
#define MPS_MASK	0xe0
	int rval;
	uint16_t dc;
	uint32_t dw;

	if (!IS_QLA81XX(vha->hw))
		return QLA_SUCCESS;

	rval = qla2x00_write_ram_word(vha, 0x7c00, 1);
	if (rval != QLA_SUCCESS) {
		ql_log(ql_log_warn, vha, 0x0105,
		    "Unable to acquire semaphore.\n");
		goto done;
	}

	pci_read_config_word(vha->hw->pdev, 0x54, &dc);
	rval = qla2x00_read_ram_word(vha, 0x7a15, &dw);
	if (rval != QLA_SUCCESS) {
		ql_log(ql_log_warn, vha, 0x0067, "Unable to read sync.\n");
		goto done_release;
	}

	dc &= MPS_MASK;
	if (dc == (dw & MPS_MASK))
		goto done_release;

	dw &= ~MPS_MASK;
	dw |= dc;
	rval = qla2x00_write_ram_word(vha, 0x7a15, dw);
	if (rval != QLA_SUCCESS) {
		ql_log(ql_log_warn, vha, 0x0114, "Unable to gain sync.\n");
	}

done_release:
	rval = qla2x00_write_ram_word(vha, 0x7c00, 0);
	if (rval != QLA_SUCCESS) {
		ql_log(ql_log_warn, vha, 0x006d,
		    "Unable to release semaphore.\n");
	}

done:
	return rval;
}

int
qla2x00_alloc_outstanding_cmds(struct qla_hw_data *ha, struct req_que *req)
{
	/* Don't try to reallocate the array */
	if (req->outstanding_cmds)
		return QLA_SUCCESS;

	if (!IS_FWI2_CAPABLE(ha))
		req->num_outstanding_cmds = DEFAULT_OUTSTANDING_COMMANDS;
	else {
		if (ha->cur_fw_xcb_count <= ha->cur_fw_iocb_count)
			req->num_outstanding_cmds = ha->cur_fw_xcb_count;
		else
			req->num_outstanding_cmds = ha->cur_fw_iocb_count;
	}

	req->outstanding_cmds = kzalloc(sizeof(srb_t *) *
	    req->num_outstanding_cmds, GFP_KERNEL);

	if (!req->outstanding_cmds) {
		/*
		 * Try to allocate a minimal size just so we can get through
		 * initialization.
		 */
		req->num_outstanding_cmds = MIN_OUTSTANDING_COMMANDS;
		req->outstanding_cmds = kzalloc(sizeof(srb_t *) *
		    req->num_outstanding_cmds, GFP_KERNEL);

		if (!req->outstanding_cmds) {
			ql_log(ql_log_fatal, NULL, 0x0126,
			    "Failed to allocate memory for "
			    "outstanding_cmds for req_que %p.\n", req);
			req->num_outstanding_cmds = 0;
			return QLA_FUNCTION_FAILED;
		}
	}

	return QLA_SUCCESS;
}

#define PRINT_FIELD(_field, _flag, _str) {		\
	if (a0->_field & _flag) {\
		if (p) {\
			strcat(ptr, "|");\
			ptr++;\
			leftover--;\
		} \
		len = snprintf(ptr, leftover, "%s", _str);	\
		p = 1;\
		leftover -= len;\
		ptr += len; \
	} \
}

static void qla2xxx_print_sfp_info(struct scsi_qla_host *vha)
{
#define STR_LEN 64
	struct sff_8247_a0 *a0 = (struct sff_8247_a0 *)vha->hw->sfp_data;
	u8 str[STR_LEN], *ptr, p;
	int leftover, len;

	memset(str, 0, STR_LEN);
	snprintf(str, SFF_VEN_NAME_LEN+1, a0->vendor_name);
	ql_dbg(ql_dbg_init, vha, 0x015a,
	    "SFP MFG Name: %s\n", str);

	memset(str, 0, STR_LEN);
	snprintf(str, SFF_PART_NAME_LEN+1, a0->vendor_pn);
	ql_dbg(ql_dbg_init, vha, 0x015c,
	    "SFP Part Name: %s\n", str);

	/* media */
	memset(str, 0, STR_LEN);
	ptr = str;
	leftover = STR_LEN;
	p = len = 0;
	PRINT_FIELD(fc_med_cc9, FC_MED_TW, "Twin AX");
	PRINT_FIELD(fc_med_cc9, FC_MED_TP, "Twisted Pair");
	PRINT_FIELD(fc_med_cc9, FC_MED_MI, "Min Coax");
	PRINT_FIELD(fc_med_cc9, FC_MED_TV, "Video Coax");
	PRINT_FIELD(fc_med_cc9, FC_MED_M6, "MultiMode 62.5um");
	PRINT_FIELD(fc_med_cc9, FC_MED_M5, "MultiMode 50um");
	PRINT_FIELD(fc_med_cc9, FC_MED_SM, "SingleMode");
	ql_dbg(ql_dbg_init, vha, 0x0160,
	    "SFP Media: %s\n", str);

	/* link length */
	memset(str, 0, STR_LEN);
	ptr = str;
	leftover = STR_LEN;
	p = len = 0;
	PRINT_FIELD(fc_ll_cc7, FC_LL_VL, "Very Long");
	PRINT_FIELD(fc_ll_cc7, FC_LL_S, "Short");
	PRINT_FIELD(fc_ll_cc7, FC_LL_I, "Intermediate");
	PRINT_FIELD(fc_ll_cc7, FC_LL_L, "Long");
	PRINT_FIELD(fc_ll_cc7, FC_LL_M, "Medium");
	ql_dbg(ql_dbg_init, vha, 0x0196,
	    "SFP Link Length: %s\n", str);

	memset(str, 0, STR_LEN);
	ptr = str;
	leftover = STR_LEN;
	p = len = 0;
	PRINT_FIELD(fc_ll_cc7, FC_LL_SA, "Short Wave (SA)");
	PRINT_FIELD(fc_ll_cc7, FC_LL_LC, "Long Wave(LC)");
	PRINT_FIELD(fc_tec_cc8, FC_TEC_SN, "Short Wave (SN)");
	PRINT_FIELD(fc_tec_cc8, FC_TEC_SL, "Short Wave (SL)");
	PRINT_FIELD(fc_tec_cc8, FC_TEC_LL, "Long Wave (LL)");
	ql_dbg(ql_dbg_init, vha, 0x016e,
	    "SFP FC Link Tech: %s\n", str);

	if (a0->length_km)
		ql_dbg(ql_dbg_init, vha, 0x016f,
		    "SFP Distant: %d km\n", a0->length_km);
	if (a0->length_100m)
		ql_dbg(ql_dbg_init, vha, 0x0170,
		    "SFP Distant: %d m\n", a0->length_100m*100);
	if (a0->length_50um_10m)
		ql_dbg(ql_dbg_init, vha, 0x0189,
		    "SFP Distant (WL=50um): %d m\n", a0->length_50um_10m * 10);
	if (a0->length_62um_10m)
		ql_dbg(ql_dbg_init, vha, 0x018a,
		  "SFP Distant (WL=62.5um): %d m\n", a0->length_62um_10m * 10);
	if (a0->length_om4_10m)
		ql_dbg(ql_dbg_init, vha, 0x0194,
		    "SFP Distant (OM4): %d m\n", a0->length_om4_10m * 10);
	if (a0->length_om3_10m)
		ql_dbg(ql_dbg_init, vha, 0x0195,
		    "SFP Distant (OM3): %d m\n", a0->length_om3_10m * 10);
}


/*
 * Return Code:
 *   QLA_SUCCESS: no action
 *   QLA_INTERFACE_ERROR: SFP is not there.
 *   QLA_FUNCTION_FAILED: detected New SFP
 */
int
qla24xx_detect_sfp(scsi_qla_host_t *vha)
{
	int rc = QLA_SUCCESS;
	struct sff_8247_a0 *a;
	struct qla_hw_data *ha = vha->hw;

	if (!AUTO_DETECT_SFP_SUPPORT(vha))
		goto out;

	rc = qla2x00_read_sfp_dev(vha, NULL, 0);
	if (rc)
		goto out;

	a = (struct sff_8247_a0 *)vha->hw->sfp_data;
	qla2xxx_print_sfp_info(vha);

	if (a->fc_ll_cc7 & FC_LL_VL || a->fc_ll_cc7 & FC_LL_L) {
		/* long range */
		ha->flags.detected_lr_sfp = 1;

		if (a->length_km > 5 || a->length_100m > 50)
			ha->long_range_distance = LR_DISTANCE_10K;
		else
			ha->long_range_distance = LR_DISTANCE_5K;

		if (ha->flags.detected_lr_sfp != ha->flags.using_lr_setting)
			ql_dbg(ql_dbg_async, vha, 0x507b,
			    "Detected Long Range SFP.\n");
	} else {
		/* short range */
		ha->flags.detected_lr_sfp = 0;
		if (ha->flags.using_lr_setting)
			ql_dbg(ql_dbg_async, vha, 0x5084,
			    "Detected Short Range SFP.\n");
	}

	if (!vha->flags.init_done)
		rc = QLA_SUCCESS;
out:
	return rc;
}

/**
 * qla2x00_setup_chip() - Load and start RISC firmware.
 * @ha: HA context
 *
 * Returns 0 on success.
 */
static int
qla2x00_setup_chip(scsi_qla_host_t *vha)
{
	int rval;
	uint32_t srisc_address = 0;
	struct qla_hw_data *ha = vha->hw;
	struct device_reg_2xxx __iomem *reg = &ha->iobase->isp;
	unsigned long flags;
	uint16_t fw_major_version;

	if (IS_P3P_TYPE(ha)) {
		rval = ha->isp_ops->load_risc(vha, &srisc_address);
		if (rval == QLA_SUCCESS) {
			qla2x00_stop_firmware(vha);
			goto enable_82xx_npiv;
		} else
			goto failed;
	}

	if (!IS_FWI2_CAPABLE(ha) && !IS_QLA2100(ha) && !IS_QLA2200(ha)) {
		/* Disable SRAM, Instruction RAM and GP RAM parity.  */
		spin_lock_irqsave(&ha->hardware_lock, flags);
		WRT_REG_WORD(&reg->hccr, (HCCR_ENABLE_PARITY + 0x0));
		RD_REG_WORD(&reg->hccr);
		spin_unlock_irqrestore(&ha->hardware_lock, flags);
	}

	qla81xx_mpi_sync(vha);

	/* Load firmware sequences */
	rval = ha->isp_ops->load_risc(vha, &srisc_address);
	if (rval == QLA_SUCCESS) {
		ql_dbg(ql_dbg_init, vha, 0x00c9,
		    "Verifying Checksum of loaded RISC code.\n");

		rval = qla2x00_verify_checksum(vha, srisc_address);
		if (rval == QLA_SUCCESS) {
			/* Start firmware execution. */
			ql_dbg(ql_dbg_init, vha, 0x00ca,
			    "Starting firmware.\n");

			if (ql2xexlogins)
				ha->flags.exlogins_enabled = 1;

			if (qla_is_exch_offld_enabled(vha))
				ha->flags.exchoffld_enabled = 1;

			rval = qla2x00_execute_fw(vha, srisc_address);
			/* Retrieve firmware information. */
			if (rval == QLA_SUCCESS) {
				qla24xx_detect_sfp(vha);

				rval = qla2x00_set_exlogins_buffer(vha);
				if (rval != QLA_SUCCESS)
					goto failed;

				rval = qla2x00_set_exchoffld_buffer(vha);
				if (rval != QLA_SUCCESS)
					goto failed;

enable_82xx_npiv:
				fw_major_version = ha->fw_major_version;
				if (IS_P3P_TYPE(ha))
					qla82xx_check_md_needed(vha);
				else
					rval = qla2x00_get_fw_version(vha);
				if (rval != QLA_SUCCESS)
					goto failed;
				ha->flags.npiv_supported = 0;
				if (IS_QLA2XXX_MIDTYPE(ha) &&
					 (ha->fw_attributes & BIT_2)) {
					ha->flags.npiv_supported = 1;
					if ((!ha->max_npiv_vports) ||
					    ((ha->max_npiv_vports + 1) %
					    MIN_MULTI_ID_FABRIC))
						ha->max_npiv_vports =
						    MIN_MULTI_ID_FABRIC - 1;
				}
				qla2x00_get_resource_cnts(vha);

				/*
				 * Allocate the array of outstanding commands
				 * now that we know the firmware resources.
				 */
				rval = qla2x00_alloc_outstanding_cmds(ha,
				    vha->req);
				if (rval != QLA_SUCCESS)
					goto failed;

				if (!fw_major_version && ql2xallocfwdump
				    && !(IS_P3P_TYPE(ha)))
					qla2x00_alloc_fw_dump(vha);
			} else {
				goto failed;
			}
		} else {
			ql_log(ql_log_fatal, vha, 0x00cd,
			    "ISP Firmware failed checksum.\n");
			goto failed;
		}
	} else
		goto failed;

	if (!IS_FWI2_CAPABLE(ha) && !IS_QLA2100(ha) && !IS_QLA2200(ha)) {
		/* Enable proper parity. */
		spin_lock_irqsave(&ha->hardware_lock, flags);
		if (IS_QLA2300(ha))
			/* SRAM parity */
			WRT_REG_WORD(&reg->hccr, HCCR_ENABLE_PARITY + 0x1);
		else
			/* SRAM, Instruction RAM and GP RAM parity */
			WRT_REG_WORD(&reg->hccr, HCCR_ENABLE_PARITY + 0x7);
		RD_REG_WORD(&reg->hccr);
		spin_unlock_irqrestore(&ha->hardware_lock, flags);
	}

	if (IS_QLA27XX(ha))
		ha->flags.fac_supported = 1;
	else if (rval == QLA_SUCCESS && IS_FAC_REQUIRED(ha)) {
		uint32_t size;

		rval = qla81xx_fac_get_sector_size(vha, &size);
		if (rval == QLA_SUCCESS) {
			ha->flags.fac_supported = 1;
			ha->fdt_block_size = size << 2;
		} else {
			ql_log(ql_log_warn, vha, 0x00ce,
			    "Unsupported FAC firmware (%d.%02d.%02d).\n",
			    ha->fw_major_version, ha->fw_minor_version,
			    ha->fw_subminor_version);

			if (IS_QLA83XX(ha) || IS_QLA27XX(ha)) {
				ha->flags.fac_supported = 0;
				rval = QLA_SUCCESS;
			}
		}
	}
failed:
	if (rval) {
		ql_log(ql_log_fatal, vha, 0x00cf,
		    "Setup chip ****FAILED****.\n");
	}

	return (rval);
}

/**
 * qla2x00_init_response_q_entries() - Initializes response queue entries.
 * @ha: HA context
 *
 * Beginning of request ring has initialization control block already built
 * by nvram config routine.
 *
 * Returns 0 on success.
 */
void
qla2x00_init_response_q_entries(struct rsp_que *rsp)
{
	uint16_t cnt;
	response_t *pkt;

	rsp->ring_ptr = rsp->ring;
	rsp->ring_index    = 0;
	rsp->status_srb = NULL;
	pkt = rsp->ring_ptr;
	for (cnt = 0; cnt < rsp->length; cnt++) {
		pkt->signature = RESPONSE_PROCESSED;
		pkt++;
	}
}

/**
 * qla2x00_update_fw_options() - Read and process firmware options.
 * @ha: HA context
 *
 * Returns 0 on success.
 */
void
qla2x00_update_fw_options(scsi_qla_host_t *vha)
{
	uint16_t swing, emphasis, tx_sens, rx_sens;
	struct qla_hw_data *ha = vha->hw;

	memset(ha->fw_options, 0, sizeof(ha->fw_options));
	qla2x00_get_fw_options(vha, ha->fw_options);

	if (IS_QLA2100(ha) || IS_QLA2200(ha))
		return;

	/* Serial Link options. */
	ql_dbg(ql_dbg_init + ql_dbg_buffer, vha, 0x0115,
	    "Serial link options.\n");
	ql_dump_buffer(ql_dbg_init + ql_dbg_buffer, vha, 0x0109,
	    (uint8_t *)&ha->fw_seriallink_options,
	    sizeof(ha->fw_seriallink_options));

	ha->fw_options[1] &= ~FO1_SET_EMPHASIS_SWING;
	if (ha->fw_seriallink_options[3] & BIT_2) {
		ha->fw_options[1] |= FO1_SET_EMPHASIS_SWING;

		/*  1G settings */
		swing = ha->fw_seriallink_options[2] & (BIT_2 | BIT_1 | BIT_0);
		emphasis = (ha->fw_seriallink_options[2] &
		    (BIT_4 | BIT_3)) >> 3;
		tx_sens = ha->fw_seriallink_options[0] &
		    (BIT_3 | BIT_2 | BIT_1 | BIT_0);
		rx_sens = (ha->fw_seriallink_options[0] &
		    (BIT_7 | BIT_6 | BIT_5 | BIT_4)) >> 4;
		ha->fw_options[10] = (emphasis << 14) | (swing << 8);
		if (IS_QLA2300(ha) || IS_QLA2312(ha) || IS_QLA6312(ha)) {
			if (rx_sens == 0x0)
				rx_sens = 0x3;
			ha->fw_options[10] |= (tx_sens << 4) | rx_sens;
		} else if (IS_QLA2322(ha) || IS_QLA6322(ha))
			ha->fw_options[10] |= BIT_5 |
			    ((rx_sens & (BIT_1 | BIT_0)) << 2) |
			    (tx_sens & (BIT_1 | BIT_0));

		/*  2G settings */
		swing = (ha->fw_seriallink_options[2] &
		    (BIT_7 | BIT_6 | BIT_5)) >> 5;
		emphasis = ha->fw_seriallink_options[3] & (BIT_1 | BIT_0);
		tx_sens = ha->fw_seriallink_options[1] &
		    (BIT_3 | BIT_2 | BIT_1 | BIT_0);
		rx_sens = (ha->fw_seriallink_options[1] &
		    (BIT_7 | BIT_6 | BIT_5 | BIT_4)) >> 4;
		ha->fw_options[11] = (emphasis << 14) | (swing << 8);
		if (IS_QLA2300(ha) || IS_QLA2312(ha) || IS_QLA6312(ha)) {
			if (rx_sens == 0x0)
				rx_sens = 0x3;
			ha->fw_options[11] |= (tx_sens << 4) | rx_sens;
		} else if (IS_QLA2322(ha) || IS_QLA6322(ha))
			ha->fw_options[11] |= BIT_5 |
			    ((rx_sens & (BIT_1 | BIT_0)) << 2) |
			    (tx_sens & (BIT_1 | BIT_0));
	}

	/* FCP2 options. */
	/*  Return command IOCBs without waiting for an ABTS to complete. */
	ha->fw_options[3] |= BIT_13;

	/* LED scheme. */
	if (ha->flags.enable_led_scheme)
		ha->fw_options[2] |= BIT_12;

	/* Detect ISP6312. */
	if (IS_QLA6312(ha))
		ha->fw_options[2] |= BIT_13;

	/* Set Retry FLOGI in case of P2P connection */
	if (ha->operating_mode == P2P) {
		ha->fw_options[2] |= BIT_3;
		ql_dbg(ql_dbg_disc, vha, 0x2100,
		    "(%s): Setting FLOGI retry BIT in fw_options[2]: 0x%x\n",
			__func__, ha->fw_options[2]);
	}

	/* Update firmware options. */
	qla2x00_set_fw_options(vha, ha->fw_options);
}

void
qla24xx_update_fw_options(scsi_qla_host_t *vha)
{
	int rval;
	struct qla_hw_data *ha = vha->hw;

	if (IS_P3P_TYPE(ha))
		return;

	/*  Hold status IOCBs until ABTS response received. */
	if (ql2xfwholdabts)
		ha->fw_options[3] |= BIT_12;

	/* Set Retry FLOGI in case of P2P connection */
	if (ha->operating_mode == P2P) {
		ha->fw_options[2] |= BIT_3;
		ql_dbg(ql_dbg_disc, vha, 0x2101,
		    "(%s): Setting FLOGI retry BIT in fw_options[2]: 0x%x\n",
			__func__, ha->fw_options[2]);
	}

	/* Move PUREX, ABTS RX & RIDA to ATIOQ */
	if (ql2xmvasynctoatio &&
	    (IS_QLA83XX(ha) || IS_QLA27XX(ha))) {
		if (qla_tgt_mode_enabled(vha) ||
		    qla_dual_mode_enabled(vha))
			ha->fw_options[2] |= BIT_11;
		else
			ha->fw_options[2] &= ~BIT_11;
	}

	if (IS_QLA25XX(ha) || IS_QLA83XX(ha) || IS_QLA27XX(ha)) {
		/*
		 * Tell FW to track each exchange to prevent
		 * driver from using stale exchange.
		 */
		if (qla_tgt_mode_enabled(vha) ||
		    qla_dual_mode_enabled(vha))
			ha->fw_options[2] |= BIT_4;
		else
			ha->fw_options[2] &= ~BIT_4;
	}

	ql_dbg(ql_dbg_init, vha, 0x00e8,
	    "%s, add FW options 1-3 = 0x%04x 0x%04x 0x%04x mode %x\n",
	    __func__, ha->fw_options[1], ha->fw_options[2],
	    ha->fw_options[3], vha->host->active_mode);

	if (ha->fw_options[1] || ha->fw_options[2] || ha->fw_options[3])
		qla2x00_set_fw_options(vha, ha->fw_options);

	/* Update Serial Link options. */
	if ((le16_to_cpu(ha->fw_seriallink_options24[0]) & BIT_0) == 0)
		return;

	rval = qla2x00_set_serdes_params(vha,
	    le16_to_cpu(ha->fw_seriallink_options24[1]),
	    le16_to_cpu(ha->fw_seriallink_options24[2]),
	    le16_to_cpu(ha->fw_seriallink_options24[3]));
	if (rval != QLA_SUCCESS) {
		ql_log(ql_log_warn, vha, 0x0104,
		    "Unable to update Serial Link options (%x).\n", rval);
	}
}

void
qla2x00_config_rings(struct scsi_qla_host *vha)
{
	struct qla_hw_data *ha = vha->hw;
	struct device_reg_2xxx __iomem *reg = &ha->iobase->isp;
	struct req_que *req = ha->req_q_map[0];
	struct rsp_que *rsp = ha->rsp_q_map[0];

	/* Setup ring parameters in initialization control block. */
	ha->init_cb->request_q_outpointer = cpu_to_le16(0);
	ha->init_cb->response_q_inpointer = cpu_to_le16(0);
	ha->init_cb->request_q_length = cpu_to_le16(req->length);
	ha->init_cb->response_q_length = cpu_to_le16(rsp->length);
	ha->init_cb->request_q_address[0] = cpu_to_le32(LSD(req->dma));
	ha->init_cb->request_q_address[1] = cpu_to_le32(MSD(req->dma));
	ha->init_cb->response_q_address[0] = cpu_to_le32(LSD(rsp->dma));
	ha->init_cb->response_q_address[1] = cpu_to_le32(MSD(rsp->dma));

	WRT_REG_WORD(ISP_REQ_Q_IN(ha, reg), 0);
	WRT_REG_WORD(ISP_REQ_Q_OUT(ha, reg), 0);
	WRT_REG_WORD(ISP_RSP_Q_IN(ha, reg), 0);
	WRT_REG_WORD(ISP_RSP_Q_OUT(ha, reg), 0);
	RD_REG_WORD(ISP_RSP_Q_OUT(ha, reg));		/* PCI Posting. */
}

void
qla24xx_config_rings(struct scsi_qla_host *vha)
{
	struct qla_hw_data *ha = vha->hw;
	device_reg_t *reg = ISP_QUE_REG(ha, 0);
	struct device_reg_2xxx __iomem *ioreg = &ha->iobase->isp;
	struct qla_msix_entry *msix;
	struct init_cb_24xx *icb;
	uint16_t rid = 0;
	struct req_que *req = ha->req_q_map[0];
	struct rsp_que *rsp = ha->rsp_q_map[0];

	/* Setup ring parameters in initialization control block. */
	icb = (struct init_cb_24xx *)ha->init_cb;
	icb->request_q_outpointer = cpu_to_le16(0);
	icb->response_q_inpointer = cpu_to_le16(0);
	icb->request_q_length = cpu_to_le16(req->length);
	icb->response_q_length = cpu_to_le16(rsp->length);
	icb->request_q_address[0] = cpu_to_le32(LSD(req->dma));
	icb->request_q_address[1] = cpu_to_le32(MSD(req->dma));
	icb->response_q_address[0] = cpu_to_le32(LSD(rsp->dma));
	icb->response_q_address[1] = cpu_to_le32(MSD(rsp->dma));

	/* Setup ATIO queue dma pointers for target mode */
	icb->atio_q_inpointer = cpu_to_le16(0);
	icb->atio_q_length = cpu_to_le16(ha->tgt.atio_q_length);
	icb->atio_q_address[0] = cpu_to_le32(LSD(ha->tgt.atio_dma));
	icb->atio_q_address[1] = cpu_to_le32(MSD(ha->tgt.atio_dma));

	if (IS_SHADOW_REG_CAPABLE(ha))
		icb->firmware_options_2 |= cpu_to_le32(BIT_30|BIT_29);

	if (ha->mqenable || IS_QLA83XX(ha) || IS_QLA27XX(ha)) {
		icb->qos = cpu_to_le16(QLA_DEFAULT_QUE_QOS);
		icb->rid = cpu_to_le16(rid);
		if (ha->flags.msix_enabled) {
			msix = &ha->msix_entries[1];
			ql_dbg(ql_dbg_init, vha, 0x0019,
			    "Registering vector 0x%x for base que.\n",
			    msix->entry);
			icb->msix = cpu_to_le16(msix->entry);
		}
		/* Use alternate PCI bus number */
		if (MSB(rid))
			icb->firmware_options_2 |= cpu_to_le32(BIT_19);
		/* Use alternate PCI devfn */
		if (LSB(rid))
			icb->firmware_options_2 |= cpu_to_le32(BIT_18);

		/* Use Disable MSIX Handshake mode for capable adapters */
		if ((ha->fw_attributes & BIT_6) && (IS_MSIX_NACK_CAPABLE(ha)) &&
		    (ha->flags.msix_enabled)) {
			icb->firmware_options_2 &= cpu_to_le32(~BIT_22);
			ha->flags.disable_msix_handshake = 1;
			ql_dbg(ql_dbg_init, vha, 0x00fe,
			    "MSIX Handshake Disable Mode turned on.\n");
		} else {
			icb->firmware_options_2 |= cpu_to_le32(BIT_22);
		}
		icb->firmware_options_2 |= cpu_to_le32(BIT_23);

		WRT_REG_DWORD(&reg->isp25mq.req_q_in, 0);
		WRT_REG_DWORD(&reg->isp25mq.req_q_out, 0);
		WRT_REG_DWORD(&reg->isp25mq.rsp_q_in, 0);
		WRT_REG_DWORD(&reg->isp25mq.rsp_q_out, 0);
	} else {
		WRT_REG_DWORD(&reg->isp24.req_q_in, 0);
		WRT_REG_DWORD(&reg->isp24.req_q_out, 0);
		WRT_REG_DWORD(&reg->isp24.rsp_q_in, 0);
		WRT_REG_DWORD(&reg->isp24.rsp_q_out, 0);
	}
	qlt_24xx_config_rings(vha);

	/* PCI posting */
	RD_REG_DWORD(&ioreg->hccr);
}

/**
 * qla2x00_init_rings() - Initializes firmware.
 * @ha: HA context
 *
 * Beginning of request ring has initialization control block already built
 * by nvram config routine.
 *
 * Returns 0 on success.
 */
int
qla2x00_init_rings(scsi_qla_host_t *vha)
{
	int	rval;
	unsigned long flags = 0;
	int cnt, que;
	struct qla_hw_data *ha = vha->hw;
	struct req_que *req;
	struct rsp_que *rsp;
	struct mid_init_cb_24xx *mid_init_cb =
	    (struct mid_init_cb_24xx *) ha->init_cb;

	spin_lock_irqsave(&ha->hardware_lock, flags);

	/* Clear outstanding commands array. */
	for (que = 0; que < ha->max_req_queues; que++) {
		req = ha->req_q_map[que];
		if (!req || !test_bit(que, ha->req_qid_map))
			continue;
		req->out_ptr = (void *)(req->ring + req->length);
		*req->out_ptr = 0;
		for (cnt = 1; cnt < req->num_outstanding_cmds; cnt++)
			req->outstanding_cmds[cnt] = NULL;

		req->current_outstanding_cmd = 1;

		/* Initialize firmware. */
		req->ring_ptr  = req->ring;
		req->ring_index    = 0;
		req->cnt      = req->length;
	}

	for (que = 0; que < ha->max_rsp_queues; que++) {
		rsp = ha->rsp_q_map[que];
		if (!rsp || !test_bit(que, ha->rsp_qid_map))
			continue;
		rsp->in_ptr = (void *)(rsp->ring + rsp->length);
		*rsp->in_ptr = 0;
		/* Initialize response queue entries */
		if (IS_QLAFX00(ha))
			qlafx00_init_response_q_entries(rsp);
		else
			qla2x00_init_response_q_entries(rsp);
	}

	ha->tgt.atio_ring_ptr = ha->tgt.atio_ring;
	ha->tgt.atio_ring_index = 0;
	/* Initialize ATIO queue entries */
	qlt_init_atio_q_entries(vha);

	ha->isp_ops->config_rings(vha);

	spin_unlock_irqrestore(&ha->hardware_lock, flags);

	ql_dbg(ql_dbg_init, vha, 0x00d1, "Issue init firmware.\n");

	if (IS_QLAFX00(ha)) {
		rval = qlafx00_init_firmware(vha, ha->init_cb_size);
		goto next_check;
	}

	/* Update any ISP specific firmware options before initialization. */
	ha->isp_ops->update_fw_options(vha);

	if (ha->flags.npiv_supported) {
		if (ha->operating_mode == LOOP && !IS_CNA_CAPABLE(ha))
			ha->max_npiv_vports = MIN_MULTI_ID_FABRIC - 1;
		mid_init_cb->count = cpu_to_le16(ha->max_npiv_vports);
	}

	if (IS_FWI2_CAPABLE(ha)) {
		mid_init_cb->options = cpu_to_le16(BIT_1);
		mid_init_cb->init_cb.execution_throttle =
		    cpu_to_le16(ha->cur_fw_xcb_count);
		ha->flags.dport_enabled =
		    (mid_init_cb->init_cb.firmware_options_1 & BIT_7) != 0;
		ql_dbg(ql_dbg_init, vha, 0x0191, "DPORT Support: %s.\n",
		    (ha->flags.dport_enabled) ? "enabled" : "disabled");
		/* FA-WWPN Status */
		ha->flags.fawwpn_enabled =
		    (mid_init_cb->init_cb.firmware_options_1 & BIT_6) != 0;
		ql_dbg(ql_dbg_init, vha, 0x00bc, "FA-WWPN Support: %s.\n",
		    (ha->flags.fawwpn_enabled) ? "enabled" : "disabled");
	}

	rval = qla2x00_init_firmware(vha, ha->init_cb_size);
next_check:
	if (rval) {
		ql_log(ql_log_fatal, vha, 0x00d2,
		    "Init Firmware **** FAILED ****.\n");
	} else {
		ql_dbg(ql_dbg_init, vha, 0x00d3,
		    "Init Firmware -- success.\n");
		QLA_FW_STARTED(ha);
	}

	return (rval);
}

/**
 * qla2x00_fw_ready() - Waits for firmware ready.
 * @ha: HA context
 *
 * Returns 0 on success.
 */
static int
qla2x00_fw_ready(scsi_qla_host_t *vha)
{
	int		rval;
	unsigned long	wtime, mtime, cs84xx_time;
	uint16_t	min_wait;	/* Minimum wait time if loop is down */
	uint16_t	wait_time;	/* Wait time if loop is coming ready */
	uint16_t	state[6];
	struct qla_hw_data *ha = vha->hw;

	if (IS_QLAFX00(vha->hw))
		return qlafx00_fw_ready(vha);

	rval = QLA_SUCCESS;

	/* Time to wait for loop down */
	if (IS_P3P_TYPE(ha))
		min_wait = 30;
	else
		min_wait = 20;

	/*
	 * Firmware should take at most one RATOV to login, plus 5 seconds for
	 * our own processing.
	 */
	if ((wait_time = (ha->retry_count*ha->login_timeout) + 5) < min_wait) {
		wait_time = min_wait;
	}

	/* Min wait time if loop down */
	mtime = jiffies + (min_wait * HZ);

	/* wait time before firmware ready */
	wtime = jiffies + (wait_time * HZ);

	/* Wait for ISP to finish LIP */
	if (!vha->flags.init_done)
		ql_log(ql_log_info, vha, 0x801e,
		    "Waiting for LIP to complete.\n");

	do {
		memset(state, -1, sizeof(state));
		rval = qla2x00_get_firmware_state(vha, state);
		if (rval == QLA_SUCCESS) {
			if (state[0] < FSTATE_LOSS_OF_SYNC) {
				vha->device_flags &= ~DFLG_NO_CABLE;
			}
			if (IS_QLA84XX(ha) && state[0] != FSTATE_READY) {
				ql_dbg(ql_dbg_taskm, vha, 0x801f,
				    "fw_state=%x 84xx=%x.\n", state[0],
				    state[2]);
				if ((state[2] & FSTATE_LOGGED_IN) &&
				     (state[2] & FSTATE_WAITING_FOR_VERIFY)) {
					ql_dbg(ql_dbg_taskm, vha, 0x8028,
					    "Sending verify iocb.\n");

					cs84xx_time = jiffies;
					rval = qla84xx_init_chip(vha);
					if (rval != QLA_SUCCESS) {
						ql_log(ql_log_warn,
						    vha, 0x8007,
						    "Init chip failed.\n");
						break;
					}

					/* Add time taken to initialize. */
					cs84xx_time = jiffies - cs84xx_time;
					wtime += cs84xx_time;
					mtime += cs84xx_time;
					ql_dbg(ql_dbg_taskm, vha, 0x8008,
					    "Increasing wait time by %ld. "
					    "New time %ld.\n", cs84xx_time,
					    wtime);
				}
			} else if (state[0] == FSTATE_READY) {
				ql_dbg(ql_dbg_taskm, vha, 0x8037,
				    "F/W Ready - OK.\n");

				qla2x00_get_retry_cnt(vha, &ha->retry_count,
				    &ha->login_timeout, &ha->r_a_tov);

				rval = QLA_SUCCESS;
				break;
			}

			rval = QLA_FUNCTION_FAILED;

			if (atomic_read(&vha->loop_down_timer) &&
			    state[0] != FSTATE_READY) {
				/* Loop down. Timeout on min_wait for states
				 * other than Wait for Login.
				 */
				if (time_after_eq(jiffies, mtime)) {
					ql_log(ql_log_info, vha, 0x8038,
					    "Cable is unplugged...\n");

					vha->device_flags |= DFLG_NO_CABLE;
					break;
				}
			}
		} else {
			/* Mailbox cmd failed. Timeout on min_wait. */
			if (time_after_eq(jiffies, mtime) ||
				ha->flags.isp82xx_fw_hung)
				break;
		}

		if (time_after_eq(jiffies, wtime))
			break;

		/* Delay for a while */
		msleep(500);
	} while (1);

	ql_dbg(ql_dbg_taskm, vha, 0x803a,
	    "fw_state=%x (%x, %x, %x, %x %x) curr time=%lx.\n", state[0],
	    state[1], state[2], state[3], state[4], state[5], jiffies);

	if (rval && !(vha->device_flags & DFLG_NO_CABLE)) {
		ql_log(ql_log_warn, vha, 0x803b,
		    "Firmware ready **** FAILED ****.\n");
	}

	return (rval);
}

/*
*  qla2x00_configure_hba
*      Setup adapter context.
*
* Input:
*      ha = adapter state pointer.
*
* Returns:
*      0 = success
*
* Context:
*      Kernel context.
*/
static int
qla2x00_configure_hba(scsi_qla_host_t *vha)
{
	int       rval;
	uint16_t      loop_id;
	uint16_t      topo;
	uint16_t      sw_cap;
	uint8_t       al_pa;
	uint8_t       area;
	uint8_t       domain;
	char		connect_type[22];
	struct qla_hw_data *ha = vha->hw;
	scsi_qla_host_t *base_vha = pci_get_drvdata(ha->pdev);
	port_id_t id;

	/* Get host addresses. */
	rval = qla2x00_get_adapter_id(vha,
	    &loop_id, &al_pa, &area, &domain, &topo, &sw_cap);
	if (rval != QLA_SUCCESS) {
		if (LOOP_TRANSITION(vha) || atomic_read(&ha->loop_down_timer) ||
		    IS_CNA_CAPABLE(ha) ||
		    (rval == QLA_COMMAND_ERROR && loop_id == 0x7)) {
			ql_dbg(ql_dbg_disc, vha, 0x2008,
			    "Loop is in a transition state.\n");
		} else {
			ql_log(ql_log_warn, vha, 0x2009,
			    "Unable to get host loop ID.\n");
			if (IS_FWI2_CAPABLE(ha) && (vha == base_vha) &&
			    (rval == QLA_COMMAND_ERROR && loop_id == 0x1b)) {
				ql_log(ql_log_warn, vha, 0x1151,
				    "Doing link init.\n");
				if (qla24xx_link_initialize(vha) == QLA_SUCCESS)
					return rval;
			}
			set_bit(ISP_ABORT_NEEDED, &vha->dpc_flags);
		}
		return (rval);
	}

	if (topo == 4) {
		ql_log(ql_log_info, vha, 0x200a,
		    "Cannot get topology - retrying.\n");
		return (QLA_FUNCTION_FAILED);
	}

	vha->loop_id = loop_id;

	/* initialize */
	ha->min_external_loopid = SNS_FIRST_LOOP_ID;
	ha->operating_mode = LOOP;
	ha->switch_cap = 0;

	switch (topo) {
	case 0:
		ql_dbg(ql_dbg_disc, vha, 0x200b, "HBA in NL topology.\n");
		ha->current_topology = ISP_CFG_NL;
		strcpy(connect_type, "(Loop)");
		break;

	case 1:
		ql_dbg(ql_dbg_disc, vha, 0x200c, "HBA in FL topology.\n");
		ha->switch_cap = sw_cap;
		ha->current_topology = ISP_CFG_FL;
		strcpy(connect_type, "(FL_Port)");
		break;

	case 2:
		ql_dbg(ql_dbg_disc, vha, 0x200d, "HBA in N P2P topology.\n");
		ha->operating_mode = P2P;
		ha->current_topology = ISP_CFG_N;
		strcpy(connect_type, "(N_Port-to-N_Port)");
		break;

	case 3:
		ql_dbg(ql_dbg_disc, vha, 0x200e, "HBA in F P2P topology.\n");
		ha->switch_cap = sw_cap;
		ha->operating_mode = P2P;
		ha->current_topology = ISP_CFG_F;
		strcpy(connect_type, "(F_Port)");
		break;

	default:
		ql_dbg(ql_dbg_disc, vha, 0x200f,
		    "HBA in unknown topology %x, using NL.\n", topo);
		ha->current_topology = ISP_CFG_NL;
		strcpy(connect_type, "(Loop)");
		break;
	}

	/* Save Host port and loop ID. */
	/* byte order - Big Endian */
	id.b.domain = domain;
	id.b.area = area;
	id.b.al_pa = al_pa;
	id.b.rsvd_1 = 0;
	qlt_update_host_map(vha, id);

	if (!vha->flags.init_done)
		ql_log(ql_log_info, vha, 0x2010,
		    "Topology - %s, Host Loop address 0x%x.\n",
		    connect_type, vha->loop_id);

	return(rval);
}

inline void
qla2x00_set_model_info(scsi_qla_host_t *vha, uint8_t *model, size_t len,
	char *def)
{
	char *st, *en;
	uint16_t index;
	struct qla_hw_data *ha = vha->hw;
	int use_tbl = !IS_QLA24XX_TYPE(ha) && !IS_QLA25XX(ha) &&
	    !IS_CNA_CAPABLE(ha) && !IS_QLA2031(ha);

	if (memcmp(model, BINZERO, len) != 0) {
		strncpy(ha->model_number, model, len);
		st = en = ha->model_number;
		en += len - 1;
		while (en > st) {
			if (*en != 0x20 && *en != 0x00)
				break;
			*en-- = '\0';
		}

		index = (ha->pdev->subsystem_device & 0xff);
		if (use_tbl &&
		    ha->pdev->subsystem_vendor == PCI_VENDOR_ID_QLOGIC &&
		    index < QLA_MODEL_NAMES)
			strncpy(ha->model_desc,
			    qla2x00_model_name[index * 2 + 1],
			    sizeof(ha->model_desc) - 1);
	} else {
		index = (ha->pdev->subsystem_device & 0xff);
		if (use_tbl &&
		    ha->pdev->subsystem_vendor == PCI_VENDOR_ID_QLOGIC &&
		    index < QLA_MODEL_NAMES) {
			strcpy(ha->model_number,
			    qla2x00_model_name[index * 2]);
			strncpy(ha->model_desc,
			    qla2x00_model_name[index * 2 + 1],
			    sizeof(ha->model_desc) - 1);
		} else {
			strcpy(ha->model_number, def);
		}
	}
	if (IS_FWI2_CAPABLE(ha))
		qla2xxx_get_vpd_field(vha, "\x82", ha->model_desc,
		    sizeof(ha->model_desc));
}

/* On sparc systems, obtain port and node WWN from firmware
 * properties.
 */
static void qla2xxx_nvram_wwn_from_ofw(scsi_qla_host_t *vha, nvram_t *nv)
{
#ifdef CONFIG_SPARC
	struct qla_hw_data *ha = vha->hw;
	struct pci_dev *pdev = ha->pdev;
	struct device_node *dp = pci_device_to_OF_node(pdev);
	const u8 *val;
	int len;

	val = of_get_property(dp, "port-wwn", &len);
	if (val && len >= WWN_SIZE)
		memcpy(nv->port_name, val, WWN_SIZE);

	val = of_get_property(dp, "node-wwn", &len);
	if (val && len >= WWN_SIZE)
		memcpy(nv->node_name, val, WWN_SIZE);
#endif
}

/*
* NVRAM configuration for ISP 2xxx
*
* Input:
*      ha                = adapter block pointer.
*
* Output:
*      initialization control block in response_ring
*      host adapters parameters in host adapter block
*
* Returns:
*      0 = success.
*/
int
qla2x00_nvram_config(scsi_qla_host_t *vha)
{
	int             rval;
	uint8_t         chksum = 0;
	uint16_t        cnt;
	uint8_t         *dptr1, *dptr2;
	struct qla_hw_data *ha = vha->hw;
	init_cb_t       *icb = ha->init_cb;
	nvram_t         *nv = ha->nvram;
	uint8_t         *ptr = ha->nvram;
	struct device_reg_2xxx __iomem *reg = &ha->iobase->isp;

	rval = QLA_SUCCESS;

	/* Determine NVRAM starting address. */
	ha->nvram_size = sizeof(nvram_t);
	ha->nvram_base = 0;
	if (!IS_QLA2100(ha) && !IS_QLA2200(ha) && !IS_QLA2300(ha))
		if ((RD_REG_WORD(&reg->ctrl_status) >> 14) == 1)
			ha->nvram_base = 0x80;

	/* Get NVRAM data and calculate checksum. */
	ha->isp_ops->read_nvram(vha, ptr, ha->nvram_base, ha->nvram_size);
	for (cnt = 0, chksum = 0; cnt < ha->nvram_size; cnt++)
		chksum += *ptr++;

	ql_dbg(ql_dbg_init + ql_dbg_buffer, vha, 0x010f,
	    "Contents of NVRAM.\n");
	ql_dump_buffer(ql_dbg_init + ql_dbg_buffer, vha, 0x0110,
	    (uint8_t *)nv, ha->nvram_size);

	/* Bad NVRAM data, set defaults parameters. */
	if (chksum || nv->id[0] != 'I' || nv->id[1] != 'S' ||
	    nv->id[2] != 'P' || nv->id[3] != ' ' || nv->nvram_version < 1) {
		/* Reset NVRAM data. */
		ql_log(ql_log_warn, vha, 0x0064,
		    "Inconsistent NVRAM "
		    "detected: checksum=0x%x id=%c version=0x%x.\n",
		    chksum, nv->id[0], nv->nvram_version);
		ql_log(ql_log_warn, vha, 0x0065,
		    "Falling back to "
		    "functioning (yet invalid -- WWPN) defaults.\n");

		/*
		 * Set default initialization control block.
		 */
		memset(nv, 0, ha->nvram_size);
		nv->parameter_block_version = ICB_VERSION;

		if (IS_QLA23XX(ha)) {
			nv->firmware_options[0] = BIT_2 | BIT_1;
			nv->firmware_options[1] = BIT_7 | BIT_5;
			nv->add_firmware_options[0] = BIT_5;
			nv->add_firmware_options[1] = BIT_5 | BIT_4;
			nv->frame_payload_size = 2048;
			nv->special_options[1] = BIT_7;
		} else if (IS_QLA2200(ha)) {
			nv->firmware_options[0] = BIT_2 | BIT_1;
			nv->firmware_options[1] = BIT_7 | BIT_5;
			nv->add_firmware_options[0] = BIT_5;
			nv->add_firmware_options[1] = BIT_5 | BIT_4;
			nv->frame_payload_size = 1024;
		} else if (IS_QLA2100(ha)) {
			nv->firmware_options[0] = BIT_3 | BIT_1;
			nv->firmware_options[1] = BIT_5;
			nv->frame_payload_size = 1024;
		}

		nv->max_iocb_allocation = cpu_to_le16(256);
		nv->execution_throttle = cpu_to_le16(16);
		nv->retry_count = 8;
		nv->retry_delay = 1;

		nv->port_name[0] = 33;
		nv->port_name[3] = 224;
		nv->port_name[4] = 139;

		qla2xxx_nvram_wwn_from_ofw(vha, nv);

		nv->login_timeout = 4;

		/*
		 * Set default host adapter parameters
		 */
		nv->host_p[1] = BIT_2;
		nv->reset_delay = 5;
		nv->port_down_retry_count = 8;
		nv->max_luns_per_target = cpu_to_le16(8);
		nv->link_down_timeout = 60;

		rval = 1;
	}

#if defined(CONFIG_IA64_GENERIC) || defined(CONFIG_IA64_SGI_SN2)
	/*
	 * The SN2 does not provide BIOS emulation which means you can't change
	 * potentially bogus BIOS settings. Force the use of default settings
	 * for link rate and frame size.  Hope that the rest of the settings
	 * are valid.
	 */
	if (ia64_platform_is("sn2")) {
		nv->frame_payload_size = 2048;
		if (IS_QLA23XX(ha))
			nv->special_options[1] = BIT_7;
	}
#endif

	/* Reset Initialization control block */
	memset(icb, 0, ha->init_cb_size);

	/*
	 * Setup driver NVRAM options.
	 */
	nv->firmware_options[0] |= (BIT_6 | BIT_1);
	nv->firmware_options[0] &= ~(BIT_5 | BIT_4);
	nv->firmware_options[1] |= (BIT_5 | BIT_0);
	nv->firmware_options[1] &= ~BIT_4;

	if (IS_QLA23XX(ha)) {
		nv->firmware_options[0] |= BIT_2;
		nv->firmware_options[0] &= ~BIT_3;
		nv->special_options[0] &= ~BIT_6;
		nv->add_firmware_options[1] |= BIT_5 | BIT_4;

		if (IS_QLA2300(ha)) {
			if (ha->fb_rev == FPM_2310) {
				strcpy(ha->model_number, "QLA2310");
			} else {
				strcpy(ha->model_number, "QLA2300");
			}
		} else {
			qla2x00_set_model_info(vha, nv->model_number,
			    sizeof(nv->model_number), "QLA23xx");
		}
	} else if (IS_QLA2200(ha)) {
		nv->firmware_options[0] |= BIT_2;
		/*
		 * 'Point-to-point preferred, else loop' is not a safe
		 * connection mode setting.
		 */
		if ((nv->add_firmware_options[0] & (BIT_6 | BIT_5 | BIT_4)) ==
		    (BIT_5 | BIT_4)) {
			/* Force 'loop preferred, else point-to-point'. */
			nv->add_firmware_options[0] &= ~(BIT_6 | BIT_5 | BIT_4);
			nv->add_firmware_options[0] |= BIT_5;
		}
		strcpy(ha->model_number, "QLA22xx");
	} else /*if (IS_QLA2100(ha))*/ {
		strcpy(ha->model_number, "QLA2100");
	}

	/*
	 * Copy over NVRAM RISC parameter block to initialization control block.
	 */
	dptr1 = (uint8_t *)icb;
	dptr2 = (uint8_t *)&nv->parameter_block_version;
	cnt = (uint8_t *)&icb->request_q_outpointer - (uint8_t *)&icb->version;
	while (cnt--)
		*dptr1++ = *dptr2++;

	/* Copy 2nd half. */
	dptr1 = (uint8_t *)icb->add_firmware_options;
	cnt = (uint8_t *)icb->reserved_3 - (uint8_t *)icb->add_firmware_options;
	while (cnt--)
		*dptr1++ = *dptr2++;

	/* Use alternate WWN? */
	if (nv->host_p[1] & BIT_7) {
		memcpy(icb->node_name, nv->alternate_node_name, WWN_SIZE);
		memcpy(icb->port_name, nv->alternate_port_name, WWN_SIZE);
	}

	/* Prepare nodename */
	if ((icb->firmware_options[1] & BIT_6) == 0) {
		/*
		 * Firmware will apply the following mask if the nodename was
		 * not provided.
		 */
		memcpy(icb->node_name, icb->port_name, WWN_SIZE);
		icb->node_name[0] &= 0xF0;
	}

	/*
	 * Set host adapter parameters.
	 */

	/*
	 * BIT_7 in the host-parameters section allows for modification to
	 * internal driver logging.
	 */
	if (nv->host_p[0] & BIT_7)
		ql2xextended_error_logging = QL_DBG_DEFAULT1_MASK;
	ha->flags.disable_risc_code_load = ((nv->host_p[0] & BIT_4) ? 1 : 0);
	/* Always load RISC code on non ISP2[12]00 chips. */
	if (!IS_QLA2100(ha) && !IS_QLA2200(ha))
		ha->flags.disable_risc_code_load = 0;
	ha->flags.enable_lip_reset = ((nv->host_p[1] & BIT_1) ? 1 : 0);
	ha->flags.enable_lip_full_login = ((nv->host_p[1] & BIT_2) ? 1 : 0);
	ha->flags.enable_target_reset = ((nv->host_p[1] & BIT_3) ? 1 : 0);
	ha->flags.enable_led_scheme = (nv->special_options[1] & BIT_4) ? 1 : 0;
	ha->flags.disable_serdes = 0;

	ha->operating_mode =
	    (icb->add_firmware_options[0] & (BIT_6 | BIT_5 | BIT_4)) >> 4;

	memcpy(ha->fw_seriallink_options, nv->seriallink_options,
	    sizeof(ha->fw_seriallink_options));

	/* save HBA serial number */
	ha->serial0 = icb->port_name[5];
	ha->serial1 = icb->port_name[6];
	ha->serial2 = icb->port_name[7];
	memcpy(vha->node_name, icb->node_name, WWN_SIZE);
	memcpy(vha->port_name, icb->port_name, WWN_SIZE);

	icb->execution_throttle = cpu_to_le16(0xFFFF);

	ha->retry_count = nv->retry_count;

	/* Set minimum login_timeout to 4 seconds. */
	if (nv->login_timeout != ql2xlogintimeout)
		nv->login_timeout = ql2xlogintimeout;
	if (nv->login_timeout < 4)
		nv->login_timeout = 4;
	ha->login_timeout = nv->login_timeout;

	/* Set minimum RATOV to 100 tenths of a second. */
	ha->r_a_tov = 100;

	ha->loop_reset_delay = nv->reset_delay;

	/* Link Down Timeout = 0:
	 *
	 * 	When Port Down timer expires we will start returning
	 *	I/O's to OS with "DID_NO_CONNECT".
	 *
	 * Link Down Timeout != 0:
	 *
	 *	 The driver waits for the link to come up after link down
	 *	 before returning I/Os to OS with "DID_NO_CONNECT".
	 */
	if (nv->link_down_timeout == 0) {
		ha->loop_down_abort_time =
		    (LOOP_DOWN_TIME - LOOP_DOWN_TIMEOUT);
	} else {
		ha->link_down_timeout =	 nv->link_down_timeout;
		ha->loop_down_abort_time =
		    (LOOP_DOWN_TIME - ha->link_down_timeout);
	}

	/*
	 * Need enough time to try and get the port back.
	 */
	ha->port_down_retry_count = nv->port_down_retry_count;
	if (qlport_down_retry)
		ha->port_down_retry_count = qlport_down_retry;
	/* Set login_retry_count */
	ha->login_retry_count  = nv->retry_count;
	if (ha->port_down_retry_count == nv->port_down_retry_count &&
	    ha->port_down_retry_count > 3)
		ha->login_retry_count = ha->port_down_retry_count;
	else if (ha->port_down_retry_count > (int)ha->login_retry_count)
		ha->login_retry_count = ha->port_down_retry_count;
	if (ql2xloginretrycount)
		ha->login_retry_count = ql2xloginretrycount;

	icb->lun_enables = cpu_to_le16(0);
	icb->command_resource_count = 0;
	icb->immediate_notify_resource_count = 0;
	icb->timeout = cpu_to_le16(0);

	if (IS_QLA2100(ha) || IS_QLA2200(ha)) {
		/* Enable RIO */
		icb->firmware_options[0] &= ~BIT_3;
		icb->add_firmware_options[0] &=
		    ~(BIT_3 | BIT_2 | BIT_1 | BIT_0);
		icb->add_firmware_options[0] |= BIT_2;
		icb->response_accumulation_timer = 3;
		icb->interrupt_delay_timer = 5;

		vha->flags.process_response_queue = 1;
	} else {
		/* Enable ZIO. */
		if (!vha->flags.init_done) {
			ha->zio_mode = icb->add_firmware_options[0] &
			    (BIT_3 | BIT_2 | BIT_1 | BIT_0);
			ha->zio_timer = icb->interrupt_delay_timer ?
			    icb->interrupt_delay_timer: 2;
		}
		icb->add_firmware_options[0] &=
		    ~(BIT_3 | BIT_2 | BIT_1 | BIT_0);
		vha->flags.process_response_queue = 0;
		if (ha->zio_mode != QLA_ZIO_DISABLED) {
			ha->zio_mode = QLA_ZIO_MODE_6;

			ql_log(ql_log_info, vha, 0x0068,
			    "ZIO mode %d enabled; timer delay (%d us).\n",
			    ha->zio_mode, ha->zio_timer * 100);

			icb->add_firmware_options[0] |= (uint8_t)ha->zio_mode;
			icb->interrupt_delay_timer = (uint8_t)ha->zio_timer;
			vha->flags.process_response_queue = 1;
		}
	}

	if (rval) {
		ql_log(ql_log_warn, vha, 0x0069,
		    "NVRAM configuration failed.\n");
	}
	return (rval);
}

static void
qla2x00_rport_del(void *data)
{
	fc_port_t *fcport = data;
	struct fc_rport *rport;
	unsigned long flags;

	spin_lock_irqsave(fcport->vha->host->host_lock, flags);
	rport = fcport->drport ? fcport->drport: fcport->rport;
	fcport->drport = NULL;
	spin_unlock_irqrestore(fcport->vha->host->host_lock, flags);
	if (rport) {
		ql_dbg(ql_dbg_disc, fcport->vha, 0x210b,
		    "%s %8phN. rport %p roles %x\n",
		    __func__, fcport->port_name, rport,
		    rport->roles);

		fc_remote_port_delete(rport);
	}
}

/**
 * qla2x00_alloc_fcport() - Allocate a generic fcport.
 * @ha: HA context
 * @flags: allocation flags
 *
 * Returns a pointer to the allocated fcport, or NULL, if none available.
 */
fc_port_t *
qla2x00_alloc_fcport(scsi_qla_host_t *vha, gfp_t flags)
{
	fc_port_t *fcport;

	fcport = kzalloc(sizeof(fc_port_t), flags);
	if (!fcport)
		return NULL;

	/* Setup fcport template structure. */
	fcport->vha = vha;
	fcport->port_type = FCT_UNKNOWN;
	fcport->loop_id = FC_NO_LOOP_ID;
	qla2x00_set_fcport_state(fcport, FCS_UNCONFIGURED);
	fcport->supported_classes = FC_COS_UNSPECIFIED;
	fcport->fp_speed = PORT_SPEED_UNKNOWN;

	fcport->ct_desc.ct_sns = dma_alloc_coherent(&vha->hw->pdev->dev,
		sizeof(struct ct_sns_pkt), &fcport->ct_desc.ct_sns_dma,
		flags);
	fcport->disc_state = DSC_DELETED;
	fcport->fw_login_state = DSC_LS_PORT_UNAVAIL;
	fcport->deleted = QLA_SESS_DELETED;
	fcport->login_retry = vha->hw->login_retry_count;
	fcport->login_retry = 5;
	fcport->logout_on_delete = 1;

	if (!fcport->ct_desc.ct_sns) {
		ql_log(ql_log_warn, vha, 0xd049,
		    "Failed to allocate ct_sns request.\n");
		kfree(fcport);
		fcport = NULL;
	}
	INIT_WORK(&fcport->del_work, qla24xx_delete_sess_fn);
	INIT_LIST_HEAD(&fcport->gnl_entry);
	INIT_LIST_HEAD(&fcport->list);

	return fcport;
}

void
qla2x00_free_fcport(fc_port_t *fcport)
{
	if (fcport->ct_desc.ct_sns) {
		dma_free_coherent(&fcport->vha->hw->pdev->dev,
			sizeof(struct ct_sns_pkt), fcport->ct_desc.ct_sns,
			fcport->ct_desc.ct_sns_dma);

		fcport->ct_desc.ct_sns = NULL;
	}
	kfree(fcport);
}

/*
 * qla2x00_configure_loop
 *      Updates Fibre Channel Device Database with what is actually on loop.
 *
 * Input:
 *      ha                = adapter block pointer.
 *
 * Returns:
 *      0 = success.
 *      1 = error.
 *      2 = database was full and device was not configured.
 */
static int
qla2x00_configure_loop(scsi_qla_host_t *vha)
{
	int  rval;
	unsigned long flags, save_flags;
	struct qla_hw_data *ha = vha->hw;
	rval = QLA_SUCCESS;

	/* Get Initiator ID */
	if (test_bit(LOCAL_LOOP_UPDATE, &vha->dpc_flags)) {
		rval = qla2x00_configure_hba(vha);
		if (rval != QLA_SUCCESS) {
			ql_dbg(ql_dbg_disc, vha, 0x2013,
			    "Unable to configure HBA.\n");
			return (rval);
		}
	}

	save_flags = flags = vha->dpc_flags;
	ql_dbg(ql_dbg_disc, vha, 0x2014,
	    "Configure loop -- dpc flags = 0x%lx.\n", flags);

	/*
	 * If we have both an RSCN and PORT UPDATE pending then handle them
	 * both at the same time.
	 */
	clear_bit(LOCAL_LOOP_UPDATE, &vha->dpc_flags);
	clear_bit(RSCN_UPDATE, &vha->dpc_flags);

	qla2x00_get_data_rate(vha);

	/* Determine what we need to do */
	if (ha->current_topology == ISP_CFG_FL &&
	    (test_bit(LOCAL_LOOP_UPDATE, &flags))) {

		set_bit(RSCN_UPDATE, &flags);

	} else if (ha->current_topology == ISP_CFG_F &&
	    (test_bit(LOCAL_LOOP_UPDATE, &flags))) {

		set_bit(RSCN_UPDATE, &flags);
		clear_bit(LOCAL_LOOP_UPDATE, &flags);

	} else if (ha->current_topology == ISP_CFG_N) {
		clear_bit(RSCN_UPDATE, &flags);
	} else if (ha->current_topology == ISP_CFG_NL) {
		clear_bit(RSCN_UPDATE, &flags);
		set_bit(LOCAL_LOOP_UPDATE, &flags);
	} else if (!vha->flags.online ||
	    (test_bit(ABORT_ISP_ACTIVE, &flags))) {
		set_bit(RSCN_UPDATE, &flags);
		set_bit(LOCAL_LOOP_UPDATE, &flags);
	}

	if (test_bit(LOCAL_LOOP_UPDATE, &flags)) {
		if (test_bit(LOOP_RESYNC_NEEDED, &vha->dpc_flags)) {
			ql_dbg(ql_dbg_disc, vha, 0x2015,
			    "Loop resync needed, failing.\n");
			rval = QLA_FUNCTION_FAILED;
		} else
			rval = qla2x00_configure_local_loop(vha);
	}

	if (rval == QLA_SUCCESS && test_bit(RSCN_UPDATE, &flags)) {
		if (LOOP_TRANSITION(vha)) {
			ql_dbg(ql_dbg_disc, vha, 0x2099,
			    "Needs RSCN update and loop transition.\n");
			rval = QLA_FUNCTION_FAILED;
		}
		else
			rval = qla2x00_configure_fabric(vha);
	}

	if (rval == QLA_SUCCESS) {
		if (atomic_read(&vha->loop_down_timer) ||
		    test_bit(LOOP_RESYNC_NEEDED, &vha->dpc_flags)) {
			rval = QLA_FUNCTION_FAILED;
		} else {
			atomic_set(&vha->loop_state, LOOP_READY);
			ql_dbg(ql_dbg_disc, vha, 0x2069,
			    "LOOP READY.\n");
			ha->flags.fw_init_done = 1;

			/*
			 * Process any ATIO queue entries that came in
			 * while we weren't online.
			 */
			if (qla_tgt_mode_enabled(vha) ||
			    qla_dual_mode_enabled(vha)) {
				if (IS_QLA27XX(ha) || IS_QLA83XX(ha)) {
					spin_lock_irqsave(&ha->tgt.atio_lock,
					    flags);
					qlt_24xx_process_atio_queue(vha, 0);
					spin_unlock_irqrestore(
					    &ha->tgt.atio_lock, flags);
				} else {
					spin_lock_irqsave(&ha->hardware_lock,
					    flags);
					qlt_24xx_process_atio_queue(vha, 1);
					spin_unlock_irqrestore(
					    &ha->hardware_lock, flags);
				}
			}
		}
	}

	if (rval) {
		ql_dbg(ql_dbg_disc, vha, 0x206a,
		    "%s *** FAILED ***.\n", __func__);
	} else {
		ql_dbg(ql_dbg_disc, vha, 0x206b,
		    "%s: exiting normally.\n", __func__);
	}

	/* Restore state if a resync event occurred during processing */
	if (test_bit(LOOP_RESYNC_NEEDED, &vha->dpc_flags)) {
		if (test_bit(LOCAL_LOOP_UPDATE, &save_flags))
			set_bit(LOCAL_LOOP_UPDATE, &vha->dpc_flags);
		if (test_bit(RSCN_UPDATE, &save_flags)) {
			set_bit(RSCN_UPDATE, &vha->dpc_flags);
		}
	}

	return (rval);
}



/*
 * qla2x00_configure_local_loop
 *	Updates Fibre Channel Device Database with local loop devices.
 *
 * Input:
 *	ha = adapter block pointer.
 *
 * Returns:
 *	0 = success.
 */
static int
qla2x00_configure_local_loop(scsi_qla_host_t *vha)
{
	int		rval, rval2;
	int		found_devs;
	int		found;
	fc_port_t	*fcport, *new_fcport;

	uint16_t	index;
	uint16_t	entries;
	char		*id_iter;
	uint16_t	loop_id;
	uint8_t		domain, area, al_pa;
	struct qla_hw_data *ha = vha->hw;
	unsigned long flags;

	found_devs = 0;
	new_fcport = NULL;
	entries = MAX_FIBRE_DEVICES_LOOP;

	/* Get list of logged in devices. */
	memset(ha->gid_list, 0, qla2x00_gid_list_size(ha));
	rval = qla2x00_get_id_list(vha, ha->gid_list, ha->gid_list_dma,
	    &entries);
	if (rval != QLA_SUCCESS)
		goto cleanup_allocation;

	ql_dbg(ql_dbg_disc, vha, 0x2011,
	    "Entries in ID list (%d).\n", entries);
	ql_dump_buffer(ql_dbg_disc + ql_dbg_buffer, vha, 0x2075,
	    (uint8_t *)ha->gid_list,
	    entries * sizeof(struct gid_list_info));

	/* Allocate temporary fcport for any new fcports discovered. */
	new_fcport = qla2x00_alloc_fcport(vha, GFP_KERNEL);
	if (new_fcport == NULL) {
		ql_log(ql_log_warn, vha, 0x2012,
		    "Memory allocation failed for fcport.\n");
		rval = QLA_MEMORY_ALLOC_FAILED;
		goto cleanup_allocation;
	}
	new_fcport->flags &= ~FCF_FABRIC_DEVICE;

	/*
	 * Mark local devices that were present with FCF_DEVICE_LOST for now.
	 */
	list_for_each_entry(fcport, &vha->vp_fcports, list) {
		if (atomic_read(&fcport->state) == FCS_ONLINE &&
		    fcport->port_type != FCT_BROADCAST &&
		    (fcport->flags & FCF_FABRIC_DEVICE) == 0) {

			ql_dbg(ql_dbg_disc, vha, 0x2096,
			    "Marking port lost loop_id=0x%04x.\n",
			    fcport->loop_id);

			qla2x00_mark_device_lost(vha, fcport, 0, 0);
		}
	}

	/* Add devices to port list. */
	id_iter = (char *)ha->gid_list;
	for (index = 0; index < entries; index++) {
		domain = ((struct gid_list_info *)id_iter)->domain;
		area = ((struct gid_list_info *)id_iter)->area;
		al_pa = ((struct gid_list_info *)id_iter)->al_pa;
		if (IS_QLA2100(ha) || IS_QLA2200(ha))
			loop_id = (uint16_t)
			    ((struct gid_list_info *)id_iter)->loop_id_2100;
		else
			loop_id = le16_to_cpu(
			    ((struct gid_list_info *)id_iter)->loop_id);
		id_iter += ha->gid_list_info_size;

		/* Bypass reserved domain fields. */
		if ((domain & 0xf0) == 0xf0)
			continue;

		/* Bypass if not same domain and area of adapter. */
		if (area && domain &&
		    (area != vha->d_id.b.area || domain != vha->d_id.b.domain))
			continue;

		/* Bypass invalid local loop ID. */
		if (loop_id > LAST_LOCAL_LOOP_ID)
			continue;

		memset(new_fcport->port_name, 0, WWN_SIZE);

		/* Fill in member data. */
		new_fcport->d_id.b.domain = domain;
		new_fcport->d_id.b.area = area;
		new_fcport->d_id.b.al_pa = al_pa;
		new_fcport->loop_id = loop_id;

		rval2 = qla2x00_get_port_database(vha, new_fcport, 0);
		if (rval2 != QLA_SUCCESS) {
			ql_dbg(ql_dbg_disc, vha, 0x2097,
			    "Failed to retrieve fcport information "
			    "-- get_port_database=%x, loop_id=0x%04x.\n",
			    rval2, new_fcport->loop_id);
			ql_dbg(ql_dbg_disc, vha, 0x2105,
			    "Scheduling resync.\n");
			set_bit(LOOP_RESYNC_NEEDED, &vha->dpc_flags);
			continue;
		}

		spin_lock_irqsave(&vha->hw->tgt.sess_lock, flags);
		/* Check for matching device in port list. */
		found = 0;
		fcport = NULL;
		list_for_each_entry(fcport, &vha->vp_fcports, list) {
			if (memcmp(new_fcport->port_name, fcport->port_name,
			    WWN_SIZE))
				continue;

			fcport->flags &= ~FCF_FABRIC_DEVICE;
			fcport->loop_id = new_fcport->loop_id;
			fcport->port_type = new_fcport->port_type;
			fcport->d_id.b24 = new_fcport->d_id.b24;
			memcpy(fcport->node_name, new_fcport->node_name,
			    WWN_SIZE);

			if (!fcport->login_succ) {
				vha->fcport_count++;
				fcport->login_succ = 1;
				fcport->disc_state = DSC_LOGIN_COMPLETE;
			}

			found++;
			break;
		}

		if (!found) {
			/* New device, add to fcports list. */
			list_add_tail(&new_fcport->list, &vha->vp_fcports);

			/* Allocate a new replacement fcport. */
			fcport = new_fcport;
			if (!fcport->login_succ) {
				vha->fcport_count++;
				fcport->login_succ = 1;
				fcport->disc_state = DSC_LOGIN_COMPLETE;
			}

			spin_unlock_irqrestore(&vha->hw->tgt.sess_lock, flags);

			new_fcport = qla2x00_alloc_fcport(vha, GFP_KERNEL);

			if (new_fcport == NULL) {
				ql_log(ql_log_warn, vha, 0xd031,
				    "Failed to allocate memory for fcport.\n");
				rval = QLA_MEMORY_ALLOC_FAILED;
				goto cleanup_allocation;
			}
			spin_lock_irqsave(&vha->hw->tgt.sess_lock, flags);
			new_fcport->flags &= ~FCF_FABRIC_DEVICE;
		}

		spin_unlock_irqrestore(&vha->hw->tgt.sess_lock, flags);

		/* Base iIDMA settings on HBA port speed. */
		fcport->fp_speed = ha->link_data_rate;

		qla2x00_update_fcport(vha, fcport);

		found_devs++;
	}

cleanup_allocation:
	kfree(new_fcport);

	if (rval != QLA_SUCCESS) {
		ql_dbg(ql_dbg_disc, vha, 0x2098,
		    "Configure local loop error exit: rval=%x.\n", rval);
	}

	return (rval);
}

static void
qla2x00_iidma_fcport(scsi_qla_host_t *vha, fc_port_t *fcport)
{
	int rval;
	uint16_t mb[MAILBOX_REGISTER_COUNT];
	struct qla_hw_data *ha = vha->hw;

	if (!IS_IIDMA_CAPABLE(ha))
		return;

	if (atomic_read(&fcport->state) != FCS_ONLINE)
		return;

	if (fcport->fp_speed == PORT_SPEED_UNKNOWN ||
	    fcport->fp_speed > ha->link_data_rate ||
	    !ha->flags.gpsc_supported)
		return;

	rval = qla2x00_set_idma_speed(vha, fcport->loop_id, fcport->fp_speed,
	    mb);
	if (rval != QLA_SUCCESS) {
		ql_dbg(ql_dbg_disc, vha, 0x2004,
		    "Unable to adjust iIDMA %8phN -- %04x %x %04x %04x.\n",
		    fcport->port_name, rval, fcport->fp_speed, mb[0], mb[1]);
	} else {
		ql_dbg(ql_dbg_disc, vha, 0x2005,
		    "iIDMA adjusted to %s GB/s on %8phN.\n",
		    qla2x00_get_link_speed_str(ha, fcport->fp_speed),
		    fcport->port_name);
	}
}

/* qla2x00_reg_remote_port is reserved for Initiator Mode only.*/
static void
qla2x00_reg_remote_port(scsi_qla_host_t *vha, fc_port_t *fcport)
{
	struct fc_rport_identifiers rport_ids;
	struct fc_rport *rport;
	unsigned long flags;

	rport_ids.node_name = wwn_to_u64(fcport->node_name);
	rport_ids.port_name = wwn_to_u64(fcport->port_name);
	rport_ids.port_id = fcport->d_id.b.domain << 16 |
	    fcport->d_id.b.area << 8 | fcport->d_id.b.al_pa;
	rport_ids.roles = FC_RPORT_ROLE_UNKNOWN;
	fcport->rport = rport = fc_remote_port_add(vha->host, 0, &rport_ids);
	if (!rport) {
		ql_log(ql_log_warn, vha, 0x2006,
		    "Unable to allocate fc remote port.\n");
		return;
	}

	spin_lock_irqsave(fcport->vha->host->host_lock, flags);
	*((fc_port_t **)rport->dd_data) = fcport;
	spin_unlock_irqrestore(fcport->vha->host->host_lock, flags);

	rport->supported_classes = fcport->supported_classes;

	rport_ids.roles = FC_RPORT_ROLE_UNKNOWN;
	if (fcport->port_type == FCT_INITIATOR)
		rport_ids.roles |= FC_RPORT_ROLE_FCP_INITIATOR;
	if (fcport->port_type == FCT_TARGET)
		rport_ids.roles |= FC_RPORT_ROLE_FCP_TARGET;

	ql_dbg(ql_dbg_disc, vha, 0x20ee,
	    "%s %8phN. rport %p is %s mode\n",
	    __func__, fcport->port_name, rport,
	    (fcport->port_type == FCT_TARGET) ? "tgt" : "ini");

	fc_remote_port_rolechg(rport, rport_ids.roles);
}

/*
 * qla2x00_update_fcport
 *	Updates device on list.
 *
 * Input:
 *	ha = adapter block pointer.
 *	fcport = port structure pointer.
 *
 * Return:
 *	0  - Success
 *  BIT_0 - error
 *
 * Context:
 *	Kernel context.
 */
void
qla2x00_update_fcport(scsi_qla_host_t *vha, fc_port_t *fcport)
{
	fcport->vha = vha;

	if (IS_SW_RESV_ADDR(fcport->d_id))
		return;

	ql_dbg(ql_dbg_disc, vha, 0x20ef, "%s %8phC\n",
	    __func__, fcport->port_name);

	if (IS_QLAFX00(vha->hw)) {
		qla2x00_set_fcport_state(fcport, FCS_ONLINE);
		goto reg_port;
	}
	fcport->login_retry = 0;
	fcport->flags &= ~(FCF_LOGIN_NEEDED | FCF_ASYNC_SENT);
	fcport->disc_state = DSC_LOGIN_COMPLETE;
	fcport->deleted = 0;
	fcport->logout_on_delete = 1;

	if (fcport->fc4f_nvme) {
		qla_nvme_register_remote(vha, fcport);
		return;
	}

	qla2x00_set_fcport_state(fcport, FCS_ONLINE);
	qla2x00_iidma_fcport(vha, fcport);
	qla24xx_update_fcport_fcp_prio(vha, fcport);

reg_port:
	switch (vha->host->active_mode) {
	case MODE_INITIATOR:
		qla2x00_reg_remote_port(vha, fcport);
		break;
	case MODE_TARGET:
		if (!vha->vha_tgt.qla_tgt->tgt_stop &&
			!vha->vha_tgt.qla_tgt->tgt_stopped)
			qlt_fc_port_added(vha, fcport);
		break;
	case MODE_DUAL:
		qla2x00_reg_remote_port(vha, fcport);
		if (!vha->vha_tgt.qla_tgt->tgt_stop &&
			!vha->vha_tgt.qla_tgt->tgt_stopped)
			qlt_fc_port_added(vha, fcport);
		break;
	default:
		break;
	}
}

/*
 * qla2x00_configure_fabric
 *      Setup SNS devices with loop ID's.
 *
 * Input:
 *      ha = adapter block pointer.
 *
 * Returns:
 *      0 = success.
 *      BIT_0 = error
 */
static int
qla2x00_configure_fabric(scsi_qla_host_t *vha)
{
	int	rval;
	fc_port_t	*fcport;
	uint16_t	mb[MAILBOX_REGISTER_COUNT];
	uint16_t	loop_id;
	LIST_HEAD(new_fcports);
	struct qla_hw_data *ha = vha->hw;
	int		discovery_gen;

	/* If FL port exists, then SNS is present */
	if (IS_FWI2_CAPABLE(ha))
		loop_id = NPH_F_PORT;
	else
		loop_id = SNS_FL_PORT;
	rval = qla2x00_get_port_name(vha, loop_id, vha->fabric_node_name, 1);
	if (rval != QLA_SUCCESS) {
		ql_dbg(ql_dbg_disc, vha, 0x20a0,
		    "MBX_GET_PORT_NAME failed, No FL Port.\n");

		vha->device_flags &= ~SWITCH_FOUND;
		return (QLA_SUCCESS);
	}
	vha->device_flags |= SWITCH_FOUND;


	if (qla_tgt_mode_enabled(vha) || qla_dual_mode_enabled(vha)) {
		rval = qla2x00_send_change_request(vha, 0x3, 0);
		if (rval != QLA_SUCCESS)
			ql_log(ql_log_warn, vha, 0x121,
				"Failed to enable receiving of RSCN requests: 0x%x.\n",
				rval);
	}


	do {
		qla2x00_mgmt_svr_login(vha);

		/* FDMI support. */
		if (ql2xfdmienable &&
		    test_and_clear_bit(REGISTER_FDMI_NEEDED, &vha->dpc_flags))
			qla2x00_fdmi_register(vha);

		/* Ensure we are logged into the SNS. */
		loop_id = NPH_SNS_LID(ha);
		rval = ha->isp_ops->fabric_login(vha, loop_id, 0xff, 0xff,
		    0xfc, mb, BIT_1|BIT_0);
		if (rval != QLA_SUCCESS || mb[0] != MBS_COMMAND_COMPLETE) {
			ql_dbg(ql_dbg_disc, vha, 0x20a1,
			    "Failed SNS login: loop_id=%x mb[0]=%x mb[1]=%x mb[2]=%x mb[6]=%x mb[7]=%x (%x).\n",
			    loop_id, mb[0], mb[1], mb[2], mb[6], mb[7], rval);
			set_bit(LOOP_RESYNC_NEEDED, &vha->dpc_flags);
			return rval;
		}
		if (test_and_clear_bit(REGISTER_FC4_NEEDED, &vha->dpc_flags)) {
			if (qla2x00_rft_id(vha)) {
				/* EMPTY */
				ql_dbg(ql_dbg_disc, vha, 0x20a2,
				    "Register FC-4 TYPE failed.\n");
				if (test_bit(LOOP_RESYNC_NEEDED,
				    &vha->dpc_flags))
					break;
			}
			if (qla2x00_rff_id(vha, FC4_TYPE_FCP_SCSI)) {
				/* EMPTY */
				ql_dbg(ql_dbg_disc, vha, 0x209a,
				    "Register FC-4 Features failed.\n");
				if (test_bit(LOOP_RESYNC_NEEDED,
				    &vha->dpc_flags))
					break;
			}
			if (vha->flags.nvme_enabled) {
				if (qla2x00_rff_id(vha, FC_TYPE_NVME)) {
					ql_dbg(ql_dbg_disc, vha, 0x2049,
					    "Register NVME FC Type Features failed.\n");
				}
			}
			if (qla2x00_rnn_id(vha)) {
				/* EMPTY */
				ql_dbg(ql_dbg_disc, vha, 0x2104,
				    "Register Node Name failed.\n");
				if (test_bit(LOOP_RESYNC_NEEDED,
				    &vha->dpc_flags))
					break;
			} else if (qla2x00_rsnn_nn(vha)) {
				/* EMPTY */
				ql_dbg(ql_dbg_disc, vha, 0x209b,
				    "Register Symbolic Node Name failed.\n");
				if (test_bit(LOOP_RESYNC_NEEDED, &vha->dpc_flags))
					break;
			}
		}

		list_for_each_entry(fcport, &vha->vp_fcports, list) {
			fcport->scan_state = QLA_FCPORT_SCAN;
		}

		/* Mark the time right before querying FW for connected ports.
		 * This process is long, asynchronous and by the time it's done,
		 * collected information might not be accurate anymore. E.g.
		 * disconnected port might have re-connected and a brand new
		 * session has been created. In this case session's generation
		 * will be newer than discovery_gen. */
		qlt_do_generation_tick(vha, &discovery_gen);

		rval = qla2x00_find_all_fabric_devs(vha);
		if (rval != QLA_SUCCESS)
			break;
	} while (0);

	if (!vha->nvme_local_port && vha->flags.nvme_enabled)
		qla_nvme_register_hba(vha);

	if (rval)
		ql_dbg(ql_dbg_disc, vha, 0x2068,
		    "Configure fabric error exit rval=%d.\n", rval);

	return (rval);
}

/*
 * qla2x00_find_all_fabric_devs
 *
 * Input:
 *	ha = adapter block pointer.
 *	dev = database device entry pointer.
 *
 * Returns:
 *	0 = success.
 *
 * Context:
 *	Kernel context.
 */
static int
qla2x00_find_all_fabric_devs(scsi_qla_host_t *vha)
{
	int		rval;
	uint16_t	loop_id;
	fc_port_t	*fcport, *new_fcport;
	int		found;

	sw_info_t	*swl;
	int		swl_idx;
	int		first_dev, last_dev;
	port_id_t	wrap = {}, nxt_d_id;
	struct qla_hw_data *ha = vha->hw;
	struct scsi_qla_host *base_vha = pci_get_drvdata(ha->pdev);
	unsigned long flags;

	rval = QLA_SUCCESS;

	/* Try GID_PT to get device list, else GAN. */
	if (!ha->swl)
		ha->swl = kcalloc(ha->max_fibre_devices, sizeof(sw_info_t),
		    GFP_KERNEL);
	swl = ha->swl;
	if (!swl) {
		/*EMPTY*/
		ql_dbg(ql_dbg_disc, vha, 0x209c,
		    "GID_PT allocations failed, fallback on GA_NXT.\n");
	} else {
		memset(swl, 0, ha->max_fibre_devices * sizeof(sw_info_t));
		if (qla2x00_gid_pt(vha, swl) != QLA_SUCCESS) {
			swl = NULL;
			if (test_bit(LOOP_RESYNC_NEEDED, &vha->dpc_flags))
				return rval;
		} else if (qla2x00_gpn_id(vha, swl) != QLA_SUCCESS) {
			swl = NULL;
			if (test_bit(LOOP_RESYNC_NEEDED, &vha->dpc_flags))
				return rval;
		} else if (qla2x00_gnn_id(vha, swl) != QLA_SUCCESS) {
			swl = NULL;
			if (test_bit(LOOP_RESYNC_NEEDED, &vha->dpc_flags))
				return rval;
		} else if (qla2x00_gfpn_id(vha, swl) != QLA_SUCCESS) {
			swl = NULL;
			if (test_bit(LOOP_RESYNC_NEEDED, &vha->dpc_flags))
				return rval;
		}

		/* If other queries succeeded probe for FC-4 type */
		if (swl) {
			qla2x00_gff_id(vha, swl);
			if (test_bit(LOOP_RESYNC_NEEDED, &vha->dpc_flags))
				return rval;
		}
	}
	swl_idx = 0;

	/* Allocate temporary fcport for any new fcports discovered. */
	new_fcport = qla2x00_alloc_fcport(vha, GFP_KERNEL);
	if (new_fcport == NULL) {
		ql_log(ql_log_warn, vha, 0x209d,
		    "Failed to allocate memory for fcport.\n");
		return (QLA_MEMORY_ALLOC_FAILED);
	}
	new_fcport->flags |= (FCF_FABRIC_DEVICE | FCF_LOGIN_NEEDED);
	/* Set start port ID scan at adapter ID. */
	first_dev = 1;
	last_dev = 0;

	/* Starting free loop ID. */
	loop_id = ha->min_external_loopid;
	for (; loop_id <= ha->max_loop_id; loop_id++) {
		if (qla2x00_is_reserved_id(vha, loop_id))
			continue;

		if (ha->current_topology == ISP_CFG_FL &&
		    (atomic_read(&vha->loop_down_timer) ||
		     LOOP_TRANSITION(vha))) {
			atomic_set(&vha->loop_down_timer, 0);
			set_bit(LOOP_RESYNC_NEEDED, &vha->dpc_flags);
			set_bit(LOCAL_LOOP_UPDATE, &vha->dpc_flags);
			break;
		}

		if (swl != NULL) {
			if (last_dev) {
				wrap.b24 = new_fcport->d_id.b24;
			} else {
				new_fcport->d_id.b24 = swl[swl_idx].d_id.b24;
				memcpy(new_fcport->node_name,
				    swl[swl_idx].node_name, WWN_SIZE);
				memcpy(new_fcport->port_name,
				    swl[swl_idx].port_name, WWN_SIZE);
				memcpy(new_fcport->fabric_port_name,
				    swl[swl_idx].fabric_port_name, WWN_SIZE);
				new_fcport->fp_speed = swl[swl_idx].fp_speed;
				new_fcport->fc4_type = swl[swl_idx].fc4_type;

				new_fcport->nvme_flag = 0;
				new_fcport->fc4f_nvme = 0;
				if (vha->flags.nvme_enabled &&
				    swl[swl_idx].fc4f_nvme) {
					new_fcport->fc4f_nvme =
					    swl[swl_idx].fc4f_nvme;
					ql_log(ql_log_info, vha, 0x2131,
					    "FOUND: NVME port %8phC as FC Type 28h\n",
					    new_fcport->port_name);
				}

				if (swl[swl_idx].d_id.b.rsvd_1 != 0) {
					last_dev = 1;
				}
				swl_idx++;
			}
		} else {
			/* Send GA_NXT to the switch */
			rval = qla2x00_ga_nxt(vha, new_fcport);
			if (rval != QLA_SUCCESS) {
				ql_log(ql_log_warn, vha, 0x209e,
				    "SNS scan failed -- assuming "
				    "zero-entry result.\n");
				rval = QLA_SUCCESS;
				break;
			}
		}

		/* If wrap on switch device list, exit. */
		if (first_dev) {
			wrap.b24 = new_fcport->d_id.b24;
			first_dev = 0;
		} else if (new_fcport->d_id.b24 == wrap.b24) {
			ql_dbg(ql_dbg_disc, vha, 0x209f,
			    "Device wrap (%02x%02x%02x).\n",
			    new_fcport->d_id.b.domain,
			    new_fcport->d_id.b.area,
			    new_fcport->d_id.b.al_pa);
			break;
		}

		/* Bypass if same physical adapter. */
		if (new_fcport->d_id.b24 == base_vha->d_id.b24)
			continue;

		/* Bypass virtual ports of the same host. */
		if (qla2x00_is_a_vp_did(vha, new_fcport->d_id.b24))
			continue;

		/* Bypass if same domain and area of adapter. */
		if (((new_fcport->d_id.b24 & 0xffff00) ==
		    (vha->d_id.b24 & 0xffff00)) && ha->current_topology ==
			ISP_CFG_FL)
			    continue;

		/* Bypass reserved domain fields. */
		if ((new_fcport->d_id.b.domain & 0xf0) == 0xf0)
			continue;

		/* Bypass ports whose FCP-4 type is not FCP_SCSI */
		if (ql2xgffidenable &&
		    (new_fcport->fc4_type != FC4_TYPE_FCP_SCSI &&
		    new_fcport->fc4_type != FC4_TYPE_UNKNOWN))
			continue;

		spin_lock_irqsave(&vha->hw->tgt.sess_lock, flags);

		/* Locate matching device in database. */
		found = 0;
		list_for_each_entry(fcport, &vha->vp_fcports, list) {
			if (memcmp(new_fcport->port_name, fcport->port_name,
			    WWN_SIZE))
				continue;

			fcport->scan_state = QLA_FCPORT_FOUND;

			found++;

			/* Update port state. */
			memcpy(fcport->fabric_port_name,
			    new_fcport->fabric_port_name, WWN_SIZE);
			fcport->fp_speed = new_fcport->fp_speed;

			/*
			 * If address the same and state FCS_ONLINE
			 * (or in target mode), nothing changed.
			 */
			if (fcport->d_id.b24 == new_fcport->d_id.b24 &&
			    (atomic_read(&fcport->state) == FCS_ONLINE ||
			     (vha->host->active_mode == MODE_TARGET))) {
				break;
			}

			/*
			 * If device was not a fabric device before.
			 */
			if ((fcport->flags & FCF_FABRIC_DEVICE) == 0) {
				fcport->d_id.b24 = new_fcport->d_id.b24;
				qla2x00_clear_loop_id(fcport);
				fcport->flags |= (FCF_FABRIC_DEVICE |
				    FCF_LOGIN_NEEDED);
				break;
			}

			/*
			 * Port ID changed or device was marked to be updated;
			 * Log it out if still logged in and mark it for
			 * relogin later.
			 */
			if (qla_tgt_mode_enabled(base_vha)) {
				ql_dbg(ql_dbg_tgt_mgt, vha, 0xf080,
					 "port changed FC ID, %8phC"
					 " old %x:%x:%x (loop_id 0x%04x)-> new %x:%x:%x\n",
					 fcport->port_name,
					 fcport->d_id.b.domain,
					 fcport->d_id.b.area,
					 fcport->d_id.b.al_pa,
					 fcport->loop_id,
					 new_fcport->d_id.b.domain,
					 new_fcport->d_id.b.area,
					 new_fcport->d_id.b.al_pa);
				fcport->d_id.b24 = new_fcport->d_id.b24;
				break;
			}

			fcport->d_id.b24 = new_fcport->d_id.b24;
			fcport->flags |= FCF_LOGIN_NEEDED;
			break;
		}

		if (found) {
			spin_unlock_irqrestore(&vha->hw->tgt.sess_lock, flags);
			continue;
		}
		/* If device was not in our fcports list, then add it. */
		new_fcport->scan_state = QLA_FCPORT_FOUND;
		list_add_tail(&new_fcport->list, &vha->vp_fcports);

		spin_unlock_irqrestore(&vha->hw->tgt.sess_lock, flags);


		/* Allocate a new replacement fcport. */
		nxt_d_id.b24 = new_fcport->d_id.b24;
		new_fcport = qla2x00_alloc_fcport(vha, GFP_KERNEL);
		if (new_fcport == NULL) {
			ql_log(ql_log_warn, vha, 0xd032,
			    "Memory allocation failed for fcport.\n");
			return (QLA_MEMORY_ALLOC_FAILED);
		}
		new_fcport->flags |= (FCF_FABRIC_DEVICE | FCF_LOGIN_NEEDED);
		new_fcport->d_id.b24 = nxt_d_id.b24;
	}

	qla2x00_free_fcport(new_fcport);

	/*
	 * Logout all previous fabric dev marked lost, except FCP2 devices.
	 */
	list_for_each_entry(fcport, &vha->vp_fcports, list) {
		if (test_bit(LOOP_RESYNC_NEEDED, &vha->dpc_flags))
			break;

		if ((fcport->flags & FCF_FABRIC_DEVICE) == 0 ||
		    (fcport->flags & FCF_LOGIN_NEEDED) == 0)
			continue;

		if (fcport->scan_state == QLA_FCPORT_SCAN) {
			if ((qla_dual_mode_enabled(vha) ||
			    qla_ini_mode_enabled(vha)) &&
			    atomic_read(&fcport->state) == FCS_ONLINE) {
				qla2x00_mark_device_lost(vha, fcport,
					ql2xplogiabsentdevice, 0);
				if (fcport->loop_id != FC_NO_LOOP_ID &&
				    (fcport->flags & FCF_FCP2_DEVICE) == 0 &&
				    fcport->port_type != FCT_INITIATOR &&
				    fcport->port_type != FCT_BROADCAST) {
					ql_dbg(ql_dbg_disc, vha, 0x20f0,
					    "%s %d %8phC post del sess\n",
					    __func__, __LINE__,
					    fcport->port_name);

					qlt_schedule_sess_for_deletion_lock
						(fcport);
					continue;
				}
			}
		}

		if (fcport->scan_state == QLA_FCPORT_FOUND)
			qla24xx_fcport_handle_login(vha, fcport);
	}
	return (rval);
}

/*
 * qla2x00_find_new_loop_id
 *	Scan through our port list and find a new usable loop ID.
 *
 * Input:
 *	ha:	adapter state pointer.
 *	dev:	port structure pointer.
 *
 * Returns:
 *	qla2x00 local function return status code.
 *
 * Context:
 *	Kernel context.
 */
int
qla2x00_find_new_loop_id(scsi_qla_host_t *vha, fc_port_t *dev)
{
	int	rval;
	struct qla_hw_data *ha = vha->hw;
	unsigned long flags = 0;

	rval = QLA_SUCCESS;

	spin_lock_irqsave(&ha->vport_slock, flags);

	dev->loop_id = find_first_zero_bit(ha->loop_id_map,
	    LOOPID_MAP_SIZE);
	if (dev->loop_id >= LOOPID_MAP_SIZE ||
	    qla2x00_is_reserved_id(vha, dev->loop_id)) {
		dev->loop_id = FC_NO_LOOP_ID;
		rval = QLA_FUNCTION_FAILED;
	} else
		set_bit(dev->loop_id, ha->loop_id_map);

	spin_unlock_irqrestore(&ha->vport_slock, flags);

	if (rval == QLA_SUCCESS)
		ql_dbg(ql_dbg_disc, dev->vha, 0x2086,
		    "Assigning new loopid=%x, portid=%x.\n",
		    dev->loop_id, dev->d_id.b24);
	else
		ql_log(ql_log_warn, dev->vha, 0x2087,
		    "No loop_id's available, portid=%x.\n",
		    dev->d_id.b24);

	return (rval);
}


/*
 * qla2x00_fabric_login
 *	Issue fabric login command.
 *
 * Input:
 *	ha = adapter block pointer.
 *	device = pointer to FC device type structure.
 *
 * Returns:
 *      0 - Login successfully
 *      1 - Login failed
 *      2 - Initiator device
 *      3 - Fatal error
 */
int
qla2x00_fabric_login(scsi_qla_host_t *vha, fc_port_t *fcport,
    uint16_t *next_loopid)
{
	int	rval;
	int	retry;
	uint16_t tmp_loopid;
	uint16_t mb[MAILBOX_REGISTER_COUNT];
	struct qla_hw_data *ha = vha->hw;

	retry = 0;
	tmp_loopid = 0;

	for (;;) {
		ql_dbg(ql_dbg_disc, vha, 0x2000,
		    "Trying Fabric Login w/loop id 0x%04x for port "
		    "%02x%02x%02x.\n",
		    fcport->loop_id, fcport->d_id.b.domain,
		    fcport->d_id.b.area, fcport->d_id.b.al_pa);

		/* Login fcport on switch. */
		rval = ha->isp_ops->fabric_login(vha, fcport->loop_id,
		    fcport->d_id.b.domain, fcport->d_id.b.area,
		    fcport->d_id.b.al_pa, mb, BIT_0);
		if (rval != QLA_SUCCESS) {
			return rval;
		}
		if (mb[0] == MBS_PORT_ID_USED) {
			/*
			 * Device has another loop ID.  The firmware team
			 * recommends the driver perform an implicit login with
			 * the specified ID again. The ID we just used is save
			 * here so we return with an ID that can be tried by
			 * the next login.
			 */
			retry++;
			tmp_loopid = fcport->loop_id;
			fcport->loop_id = mb[1];

			ql_dbg(ql_dbg_disc, vha, 0x2001,
			    "Fabric Login: port in use - next loop "
			    "id=0x%04x, port id= %02x%02x%02x.\n",
			    fcport->loop_id, fcport->d_id.b.domain,
			    fcport->d_id.b.area, fcport->d_id.b.al_pa);

		} else if (mb[0] == MBS_COMMAND_COMPLETE) {
			/*
			 * Login succeeded.
			 */
			if (retry) {
				/* A retry occurred before. */
				*next_loopid = tmp_loopid;
			} else {
				/*
				 * No retry occurred before. Just increment the
				 * ID value for next login.
				 */
				*next_loopid = (fcport->loop_id + 1);
			}

			if (mb[1] & BIT_0) {
				fcport->port_type = FCT_INITIATOR;
			} else {
				fcport->port_type = FCT_TARGET;
				if (mb[1] & BIT_1) {
					fcport->flags |= FCF_FCP2_DEVICE;
				}
			}

			if (mb[10] & BIT_0)
				fcport->supported_classes |= FC_COS_CLASS2;
			if (mb[10] & BIT_1)
				fcport->supported_classes |= FC_COS_CLASS3;

			if (IS_FWI2_CAPABLE(ha)) {
				if (mb[10] & BIT_7)
					fcport->flags |=
					    FCF_CONF_COMP_SUPPORTED;
			}

			rval = QLA_SUCCESS;
			break;
		} else if (mb[0] == MBS_LOOP_ID_USED) {
			/*
			 * Loop ID already used, try next loop ID.
			 */
			fcport->loop_id++;
			rval = qla2x00_find_new_loop_id(vha, fcport);
			if (rval != QLA_SUCCESS) {
				/* Ran out of loop IDs to use */
				break;
			}
		} else if (mb[0] == MBS_COMMAND_ERROR) {
			/*
			 * Firmware possibly timed out during login. If NO
			 * retries are left to do then the device is declared
			 * dead.
			 */
			*next_loopid = fcport->loop_id;
			ha->isp_ops->fabric_logout(vha, fcport->loop_id,
			    fcport->d_id.b.domain, fcport->d_id.b.area,
			    fcport->d_id.b.al_pa);
			qla2x00_mark_device_lost(vha, fcport, 1, 0);

			rval = 1;
			break;
		} else {
			/*
			 * unrecoverable / not handled error
			 */
			ql_dbg(ql_dbg_disc, vha, 0x2002,
			    "Failed=%x port_id=%02x%02x%02x loop_id=%x "
			    "jiffies=%lx.\n", mb[0], fcport->d_id.b.domain,
			    fcport->d_id.b.area, fcport->d_id.b.al_pa,
			    fcport->loop_id, jiffies);

			*next_loopid = fcport->loop_id;
			ha->isp_ops->fabric_logout(vha, fcport->loop_id,
			    fcport->d_id.b.domain, fcport->d_id.b.area,
			    fcport->d_id.b.al_pa);
			qla2x00_clear_loop_id(fcport);
			fcport->login_retry = 0;

			rval = 3;
			break;
		}
	}

	return (rval);
}

/*
 * qla2x00_local_device_login
 *	Issue local device login command.
 *
 * Input:
 *	ha = adapter block pointer.
 *	loop_id = loop id of device to login to.
 *
 * Returns (Where's the #define!!!!):
 *      0 - Login successfully
 *      1 - Login failed
 *      3 - Fatal error
 */
int
qla2x00_local_device_login(scsi_qla_host_t *vha, fc_port_t *fcport)
{
	int		rval;
	uint16_t	mb[MAILBOX_REGISTER_COUNT];

	memset(mb, 0, sizeof(mb));
	rval = qla2x00_login_local_device(vha, fcport, mb, BIT_0);
	if (rval == QLA_SUCCESS) {
		/* Interrogate mailbox registers for any errors */
		if (mb[0] == MBS_COMMAND_ERROR)
			rval = 1;
		else if (mb[0] == MBS_COMMAND_PARAMETER_ERROR)
			/* device not in PCB table */
			rval = 3;
	}

	return (rval);
}

/*
 *  qla2x00_loop_resync
 *      Resync with fibre channel devices.
 *
 * Input:
 *      ha = adapter block pointer.
 *
 * Returns:
 *      0 = success
 */
int
qla2x00_loop_resync(scsi_qla_host_t *vha)
{
	int rval = QLA_SUCCESS;
	uint32_t wait_time;
	struct req_que *req;
	struct rsp_que *rsp;

	req = vha->req;
	rsp = req->rsp;

	clear_bit(ISP_ABORT_RETRY, &vha->dpc_flags);
	if (vha->flags.online) {
		if (!(rval = qla2x00_fw_ready(vha))) {
			/* Wait at most MAX_TARGET RSCNs for a stable link. */
			wait_time = 256;
			do {
				if (!IS_QLAFX00(vha->hw)) {
					/*
					 * Issue a marker after FW becomes
					 * ready.
					 */
					qla2x00_marker(vha, req, rsp, 0, 0,
						MK_SYNC_ALL);
					vha->marker_needed = 0;
				}

				/* Remap devices on Loop. */
				clear_bit(LOOP_RESYNC_NEEDED, &vha->dpc_flags);

				if (IS_QLAFX00(vha->hw))
					qlafx00_configure_devices(vha);
				else
					qla2x00_configure_loop(vha);

				wait_time--;
			} while (!atomic_read(&vha->loop_down_timer) &&
				!(test_bit(ISP_ABORT_NEEDED, &vha->dpc_flags))
				&& wait_time && (test_bit(LOOP_RESYNC_NEEDED,
				&vha->dpc_flags)));
		}
	}

	if (test_bit(ISP_ABORT_NEEDED, &vha->dpc_flags))
		return (QLA_FUNCTION_FAILED);

	if (rval)
		ql_dbg(ql_dbg_disc, vha, 0x206c,
		    "%s *** FAILED ***.\n", __func__);

	return (rval);
}

/*
* qla2x00_perform_loop_resync
* Description: This function will set the appropriate flags and call
*              qla2x00_loop_resync. If successful loop will be resynced
* Arguments : scsi_qla_host_t pointer
* returm    : Success or Failure
*/

int qla2x00_perform_loop_resync(scsi_qla_host_t *ha)
{
	int32_t rval = 0;

	if (!test_and_set_bit(LOOP_RESYNC_ACTIVE, &ha->dpc_flags)) {
		/*Configure the flags so that resync happens properly*/
		atomic_set(&ha->loop_down_timer, 0);
		if (!(ha->device_flags & DFLG_NO_CABLE)) {
			atomic_set(&ha->loop_state, LOOP_UP);
			set_bit(LOCAL_LOOP_UPDATE, &ha->dpc_flags);
			set_bit(REGISTER_FC4_NEEDED, &ha->dpc_flags);
			set_bit(LOOP_RESYNC_NEEDED, &ha->dpc_flags);

			rval = qla2x00_loop_resync(ha);
		} else
			atomic_set(&ha->loop_state, LOOP_DEAD);

		clear_bit(LOOP_RESYNC_ACTIVE, &ha->dpc_flags);
	}

	return rval;
}

void
qla2x00_update_fcports(scsi_qla_host_t *base_vha)
{
	fc_port_t *fcport;
	struct scsi_qla_host *vha;
	struct qla_hw_data *ha = base_vha->hw;
	unsigned long flags;

	spin_lock_irqsave(&ha->vport_slock, flags);
	/* Go with deferred removal of rport references. */
	list_for_each_entry(vha, &base_vha->hw->vp_list, list) {
		atomic_inc(&vha->vref_count);
		list_for_each_entry(fcport, &vha->vp_fcports, list) {
			if (fcport->drport &&
			    atomic_read(&fcport->state) != FCS_UNCONFIGURED) {
				spin_unlock_irqrestore(&ha->vport_slock, flags);
				qla2x00_rport_del(fcport);

				spin_lock_irqsave(&ha->vport_slock, flags);
			}
		}
		atomic_dec(&vha->vref_count);
		wake_up(&vha->vref_waitq);
	}
	spin_unlock_irqrestore(&ha->vport_slock, flags);
}

/* Assumes idc_lock always held on entry */
void
qla83xx_reset_ownership(scsi_qla_host_t *vha)
{
	struct qla_hw_data *ha = vha->hw;
	uint32_t drv_presence, drv_presence_mask;
	uint32_t dev_part_info1, dev_part_info2, class_type;
	uint32_t class_type_mask = 0x3;
	uint16_t fcoe_other_function = 0xffff, i;

	if (IS_QLA8044(ha)) {
		drv_presence = qla8044_rd_direct(vha,
		    QLA8044_CRB_DRV_ACTIVE_INDEX);
		dev_part_info1 = qla8044_rd_direct(vha,
		    QLA8044_CRB_DEV_PART_INFO_INDEX);
		dev_part_info2 = qla8044_rd_direct(vha,
		    QLA8044_CRB_DEV_PART_INFO2);
	} else {
		qla83xx_rd_reg(vha, QLA83XX_IDC_DRV_PRESENCE, &drv_presence);
		qla83xx_rd_reg(vha, QLA83XX_DEV_PARTINFO1, &dev_part_info1);
		qla83xx_rd_reg(vha, QLA83XX_DEV_PARTINFO2, &dev_part_info2);
	}
	for (i = 0; i < 8; i++) {
		class_type = ((dev_part_info1 >> (i * 4)) & class_type_mask);
		if ((class_type == QLA83XX_CLASS_TYPE_FCOE) &&
		    (i != ha->portnum)) {
			fcoe_other_function = i;
			break;
		}
	}
	if (fcoe_other_function == 0xffff) {
		for (i = 0; i < 8; i++) {
			class_type = ((dev_part_info2 >> (i * 4)) &
			    class_type_mask);
			if ((class_type == QLA83XX_CLASS_TYPE_FCOE) &&
			    ((i + 8) != ha->portnum)) {
				fcoe_other_function = i + 8;
				break;
			}
		}
	}
	/*
	 * Prepare drv-presence mask based on fcoe functions present.
	 * However consider only valid physical fcoe function numbers (0-15).
	 */
	drv_presence_mask = ~((1 << (ha->portnum)) |
			((fcoe_other_function == 0xffff) ?
			 0 : (1 << (fcoe_other_function))));

	/* We are the reset owner iff:
	 *    - No other protocol drivers present.
	 *    - This is the lowest among fcoe functions. */
	if (!(drv_presence & drv_presence_mask) &&
			(ha->portnum < fcoe_other_function)) {
		ql_dbg(ql_dbg_p3p, vha, 0xb07f,
		    "This host is Reset owner.\n");
		ha->flags.nic_core_reset_owner = 1;
	}
}

static int
__qla83xx_set_drv_ack(scsi_qla_host_t *vha)
{
	int rval = QLA_SUCCESS;
	struct qla_hw_data *ha = vha->hw;
	uint32_t drv_ack;

	rval = qla83xx_rd_reg(vha, QLA83XX_IDC_DRIVER_ACK, &drv_ack);
	if (rval == QLA_SUCCESS) {
		drv_ack |= (1 << ha->portnum);
		rval = qla83xx_wr_reg(vha, QLA83XX_IDC_DRIVER_ACK, drv_ack);
	}

	return rval;
}

static int
__qla83xx_clear_drv_ack(scsi_qla_host_t *vha)
{
	int rval = QLA_SUCCESS;
	struct qla_hw_data *ha = vha->hw;
	uint32_t drv_ack;

	rval = qla83xx_rd_reg(vha, QLA83XX_IDC_DRIVER_ACK, &drv_ack);
	if (rval == QLA_SUCCESS) {
		drv_ack &= ~(1 << ha->portnum);
		rval = qla83xx_wr_reg(vha, QLA83XX_IDC_DRIVER_ACK, drv_ack);
	}

	return rval;
}

static const char *
qla83xx_dev_state_to_string(uint32_t dev_state)
{
	switch (dev_state) {
	case QLA8XXX_DEV_COLD:
		return "COLD/RE-INIT";
	case QLA8XXX_DEV_INITIALIZING:
		return "INITIALIZING";
	case QLA8XXX_DEV_READY:
		return "READY";
	case QLA8XXX_DEV_NEED_RESET:
		return "NEED RESET";
	case QLA8XXX_DEV_NEED_QUIESCENT:
		return "NEED QUIESCENT";
	case QLA8XXX_DEV_FAILED:
		return "FAILED";
	case QLA8XXX_DEV_QUIESCENT:
		return "QUIESCENT";
	default:
		return "Unknown";
	}
}

/* Assumes idc-lock always held on entry */
void
qla83xx_idc_audit(scsi_qla_host_t *vha, int audit_type)
{
	struct qla_hw_data *ha = vha->hw;
	uint32_t idc_audit_reg = 0, duration_secs = 0;

	switch (audit_type) {
	case IDC_AUDIT_TIMESTAMP:
		ha->idc_audit_ts = (jiffies_to_msecs(jiffies) / 1000);
		idc_audit_reg = (ha->portnum) |
		    (IDC_AUDIT_TIMESTAMP << 7) | (ha->idc_audit_ts << 8);
		qla83xx_wr_reg(vha, QLA83XX_IDC_AUDIT, idc_audit_reg);
		break;

	case IDC_AUDIT_COMPLETION:
		duration_secs = ((jiffies_to_msecs(jiffies) -
		    jiffies_to_msecs(ha->idc_audit_ts)) / 1000);
		idc_audit_reg = (ha->portnum) |
		    (IDC_AUDIT_COMPLETION << 7) | (duration_secs << 8);
		qla83xx_wr_reg(vha, QLA83XX_IDC_AUDIT, idc_audit_reg);
		break;

	default:
		ql_log(ql_log_warn, vha, 0xb078,
		    "Invalid audit type specified.\n");
		break;
	}
}

/* Assumes idc_lock always held on entry */
static int
qla83xx_initiating_reset(scsi_qla_host_t *vha)
{
	struct qla_hw_data *ha = vha->hw;
	uint32_t  idc_control, dev_state;

	__qla83xx_get_idc_control(vha, &idc_control);
	if ((idc_control & QLA83XX_IDC_RESET_DISABLED)) {
		ql_log(ql_log_info, vha, 0xb080,
		    "NIC Core reset has been disabled. idc-control=0x%x\n",
		    idc_control);
		return QLA_FUNCTION_FAILED;
	}

	/* Set NEED-RESET iff in READY state and we are the reset-owner */
	qla83xx_rd_reg(vha, QLA83XX_IDC_DEV_STATE, &dev_state);
	if (ha->flags.nic_core_reset_owner && dev_state == QLA8XXX_DEV_READY) {
		qla83xx_wr_reg(vha, QLA83XX_IDC_DEV_STATE,
		    QLA8XXX_DEV_NEED_RESET);
		ql_log(ql_log_info, vha, 0xb056, "HW State: NEED RESET.\n");
		qla83xx_idc_audit(vha, IDC_AUDIT_TIMESTAMP);
	} else {
		const char *state = qla83xx_dev_state_to_string(dev_state);
		ql_log(ql_log_info, vha, 0xb057, "HW State: %s.\n", state);

		/* SV: XXX: Is timeout required here? */
		/* Wait for IDC state change READY -> NEED_RESET */
		while (dev_state == QLA8XXX_DEV_READY) {
			qla83xx_idc_unlock(vha, 0);
			msleep(200);
			qla83xx_idc_lock(vha, 0);
			qla83xx_rd_reg(vha, QLA83XX_IDC_DEV_STATE, &dev_state);
		}
	}

	/* Send IDC ack by writing to drv-ack register */
	__qla83xx_set_drv_ack(vha);

	return QLA_SUCCESS;
}

int
__qla83xx_set_idc_control(scsi_qla_host_t *vha, uint32_t idc_control)
{
	return qla83xx_wr_reg(vha, QLA83XX_IDC_CONTROL, idc_control);
}

int
__qla83xx_get_idc_control(scsi_qla_host_t *vha, uint32_t *idc_control)
{
	return qla83xx_rd_reg(vha, QLA83XX_IDC_CONTROL, idc_control);
}

static int
qla83xx_check_driver_presence(scsi_qla_host_t *vha)
{
	uint32_t drv_presence = 0;
	struct qla_hw_data *ha = vha->hw;

	qla83xx_rd_reg(vha, QLA83XX_IDC_DRV_PRESENCE, &drv_presence);
	if (drv_presence & (1 << ha->portnum))
		return QLA_SUCCESS;
	else
		return QLA_TEST_FAILED;
}

int
qla83xx_nic_core_reset(scsi_qla_host_t *vha)
{
	int rval = QLA_SUCCESS;
	struct qla_hw_data *ha = vha->hw;

	ql_dbg(ql_dbg_p3p, vha, 0xb058,
	    "Entered  %s().\n", __func__);

	if (vha->device_flags & DFLG_DEV_FAILED) {
		ql_log(ql_log_warn, vha, 0xb059,
		    "Device in unrecoverable FAILED state.\n");
		return QLA_FUNCTION_FAILED;
	}

	qla83xx_idc_lock(vha, 0);

	if (qla83xx_check_driver_presence(vha) != QLA_SUCCESS) {
		ql_log(ql_log_warn, vha, 0xb05a,
		    "Function=0x%x has been removed from IDC participation.\n",
		    ha->portnum);
		rval = QLA_FUNCTION_FAILED;
		goto exit;
	}

	qla83xx_reset_ownership(vha);

	rval = qla83xx_initiating_reset(vha);

	/*
	 * Perform reset if we are the reset-owner,
	 * else wait till IDC state changes to READY/FAILED.
	 */
	if (rval == QLA_SUCCESS) {
		rval = qla83xx_idc_state_handler(vha);

		if (rval == QLA_SUCCESS)
			ha->flags.nic_core_hung = 0;
		__qla83xx_clear_drv_ack(vha);
	}

exit:
	qla83xx_idc_unlock(vha, 0);

	ql_dbg(ql_dbg_p3p, vha, 0xb05b, "Exiting %s.\n", __func__);

	return rval;
}

int
qla2xxx_mctp_dump(scsi_qla_host_t *vha)
{
	struct qla_hw_data *ha = vha->hw;
	int rval = QLA_FUNCTION_FAILED;

	if (!IS_MCTP_CAPABLE(ha)) {
		/* This message can be removed from the final version */
		ql_log(ql_log_info, vha, 0x506d,
		    "This board is not MCTP capable\n");
		return rval;
	}

	if (!ha->mctp_dump) {
		ha->mctp_dump = dma_alloc_coherent(&ha->pdev->dev,
		    MCTP_DUMP_SIZE, &ha->mctp_dump_dma, GFP_KERNEL);

		if (!ha->mctp_dump) {
			ql_log(ql_log_warn, vha, 0x506e,
			    "Failed to allocate memory for mctp dump\n");
			return rval;
		}
	}

#define MCTP_DUMP_STR_ADDR	0x00000000
	rval = qla2x00_dump_mctp_data(vha, ha->mctp_dump_dma,
	    MCTP_DUMP_STR_ADDR, MCTP_DUMP_SIZE/4);
	if (rval != QLA_SUCCESS) {
		ql_log(ql_log_warn, vha, 0x506f,
		    "Failed to capture mctp dump\n");
	} else {
		ql_log(ql_log_info, vha, 0x5070,
		    "Mctp dump capture for host (%ld/%p).\n",
		    vha->host_no, ha->mctp_dump);
		ha->mctp_dumped = 1;
	}

	if (!ha->flags.nic_core_reset_hdlr_active && !ha->portnum) {
		ha->flags.nic_core_reset_hdlr_active = 1;
		rval = qla83xx_restart_nic_firmware(vha);
		if (rval)
			/* NIC Core reset failed. */
			ql_log(ql_log_warn, vha, 0x5071,
			    "Failed to restart nic firmware\n");
		else
			ql_dbg(ql_dbg_p3p, vha, 0xb084,
			    "Restarted NIC firmware successfully.\n");
		ha->flags.nic_core_reset_hdlr_active = 0;
	}

	return rval;

}

/*
* qla2x00_quiesce_io
* Description: This function will block the new I/Os
*              Its not aborting any I/Os as context
*              is not destroyed during quiescence
* Arguments: scsi_qla_host_t
* return   : void
*/
void
qla2x00_quiesce_io(scsi_qla_host_t *vha)
{
	struct qla_hw_data *ha = vha->hw;
	struct scsi_qla_host *vp;

	ql_dbg(ql_dbg_dpc, vha, 0x401d,
	    "Quiescing I/O - ha=%p.\n", ha);

	atomic_set(&ha->loop_down_timer, LOOP_DOWN_TIME);
	if (atomic_read(&vha->loop_state) != LOOP_DOWN) {
		atomic_set(&vha->loop_state, LOOP_DOWN);
		qla2x00_mark_all_devices_lost(vha, 0);
		list_for_each_entry(vp, &ha->vp_list, list)
			qla2x00_mark_all_devices_lost(vp, 0);
	} else {
		if (!atomic_read(&vha->loop_down_timer))
			atomic_set(&vha->loop_down_timer,
					LOOP_DOWN_TIME);
	}
	/* Wait for pending cmds to complete */
	qla2x00_eh_wait_for_pending_commands(vha, 0, 0, WAIT_HOST);
}

void
qla2x00_abort_isp_cleanup(scsi_qla_host_t *vha)
{
	struct qla_hw_data *ha = vha->hw;
	struct scsi_qla_host *vp;
	unsigned long flags;
	fc_port_t *fcport;
	u16 i;

	/* For ISP82XX, driver waits for completion of the commands.
	 * online flag should be set.
	 */
	if (!(IS_P3P_TYPE(ha)))
		vha->flags.online = 0;
	ha->flags.chip_reset_done = 0;
	clear_bit(ISP_ABORT_NEEDED, &vha->dpc_flags);
	vha->qla_stats.total_isp_aborts++;

	ql_log(ql_log_info, vha, 0x00af,
	    "Performing ISP error recovery - ha=%p.\n", ha);

	/* For ISP82XX, reset_chip is just disabling interrupts.
	 * Driver waits for the completion of the commands.
	 * the interrupts need to be enabled.
	 */
	if (!(IS_P3P_TYPE(ha)))
		ha->isp_ops->reset_chip(vha);

	ha->flags.n2n_ae = 0;
	ha->flags.lip_ae = 0;
	ha->current_topology = 0;
	ha->flags.fw_started = 0;
	ha->flags.fw_init_done = 0;
	ha->base_qpair->chip_reset++;
	for (i = 0; i < ha->max_qpairs; i++) {
		if (ha->queue_pair_map[i])
			ha->queue_pair_map[i]->chip_reset =
				ha->base_qpair->chip_reset;
	}

	atomic_set(&vha->loop_down_timer, LOOP_DOWN_TIME);
	if (atomic_read(&vha->loop_state) != LOOP_DOWN) {
		atomic_set(&vha->loop_state, LOOP_DOWN);
		qla2x00_mark_all_devices_lost(vha, 0);

		spin_lock_irqsave(&ha->vport_slock, flags);
		list_for_each_entry(vp, &ha->vp_list, list) {
			atomic_inc(&vp->vref_count);
			spin_unlock_irqrestore(&ha->vport_slock, flags);

			qla2x00_mark_all_devices_lost(vp, 0);

			spin_lock_irqsave(&ha->vport_slock, flags);
			atomic_dec(&vp->vref_count);
		}
		spin_unlock_irqrestore(&ha->vport_slock, flags);
	} else {
		if (!atomic_read(&vha->loop_down_timer))
			atomic_set(&vha->loop_down_timer,
			    LOOP_DOWN_TIME);
	}

	/* Clear all async request states across all VPs. */
	list_for_each_entry(fcport, &vha->vp_fcports, list)
		fcport->flags &= ~(FCF_LOGIN_NEEDED | FCF_ASYNC_SENT);
	spin_lock_irqsave(&ha->vport_slock, flags);
	list_for_each_entry(vp, &ha->vp_list, list) {
		atomic_inc(&vp->vref_count);
		spin_unlock_irqrestore(&ha->vport_slock, flags);

		list_for_each_entry(fcport, &vp->vp_fcports, list)
			fcport->flags &= ~(FCF_LOGIN_NEEDED | FCF_ASYNC_SENT);

		spin_lock_irqsave(&ha->vport_slock, flags);
		atomic_dec(&vp->vref_count);
	}
	spin_unlock_irqrestore(&ha->vport_slock, flags);

	if (!ha->flags.eeh_busy) {
		/* Make sure for ISP 82XX IO DMA is complete */
		if (IS_P3P_TYPE(ha)) {
			qla82xx_chip_reset_cleanup(vha);
			ql_log(ql_log_info, vha, 0x00b4,
			    "Done chip reset cleanup.\n");

			/* Done waiting for pending commands.
			 * Reset the online flag.
			 */
			vha->flags.online = 0;
		}

		/* Requeue all commands in outstanding command list. */
		qla2x00_abort_all_cmds(vha, DID_RESET << 16);
	}
	/* memory barrier */
	wmb();
}

/*
*  qla2x00_abort_isp
*      Resets ISP and aborts all outstanding commands.
*
* Input:
*      ha           = adapter block pointer.
*
* Returns:
*      0 = success
*/
int
qla2x00_abort_isp(scsi_qla_host_t *vha)
{
	int rval;
	uint8_t        status = 0;
	struct qla_hw_data *ha = vha->hw;
	struct scsi_qla_host *vp;
	struct req_que *req = ha->req_q_map[0];
	unsigned long flags;

	if (vha->flags.online) {
		qla2x00_abort_isp_cleanup(vha);

		if (IS_QLA8031(ha)) {
			ql_dbg(ql_dbg_p3p, vha, 0xb05c,
			    "Clearing fcoe driver presence.\n");
			if (qla83xx_clear_drv_presence(vha) != QLA_SUCCESS)
				ql_dbg(ql_dbg_p3p, vha, 0xb073,
				    "Error while clearing DRV-Presence.\n");
		}

		if (unlikely(pci_channel_offline(ha->pdev) &&
		    ha->flags.pci_channel_io_perm_failure)) {
			clear_bit(ISP_ABORT_RETRY, &vha->dpc_flags);
			status = 0;
			return status;
		}

		ha->isp_ops->get_flash_version(vha, req->ring);

		ha->isp_ops->nvram_config(vha);

		if (!qla2x00_restart_isp(vha)) {
			clear_bit(RESET_MARKER_NEEDED, &vha->dpc_flags);

			if (!atomic_read(&vha->loop_down_timer)) {
				/*
				 * Issue marker command only when we are going
				 * to start the I/O .
				 */
				vha->marker_needed = 1;
			}

			vha->flags.online = 1;

			ha->isp_ops->enable_intrs(ha);

			ha->isp_abort_cnt = 0;
			clear_bit(ISP_ABORT_RETRY, &vha->dpc_flags);

			if (IS_QLA81XX(ha) || IS_QLA8031(ha))
				qla2x00_get_fw_version(vha);
			if (ha->fce) {
				ha->flags.fce_enabled = 1;
				memset(ha->fce, 0,
				    fce_calc_size(ha->fce_bufs));
				rval = qla2x00_enable_fce_trace(vha,
				    ha->fce_dma, ha->fce_bufs, ha->fce_mb,
				    &ha->fce_bufs);
				if (rval) {
					ql_log(ql_log_warn, vha, 0x8033,
					    "Unable to reinitialize FCE "
					    "(%d).\n", rval);
					ha->flags.fce_enabled = 0;
				}
			}

			if (ha->eft) {
				memset(ha->eft, 0, EFT_SIZE);
				rval = qla2x00_enable_eft_trace(vha,
				    ha->eft_dma, EFT_NUM_BUFFERS);
				if (rval) {
					ql_log(ql_log_warn, vha, 0x8034,
					    "Unable to reinitialize EFT "
					    "(%d).\n", rval);
				}
			}
		} else {	/* failed the ISP abort */
			vha->flags.online = 1;
			if (test_bit(ISP_ABORT_RETRY, &vha->dpc_flags)) {
				if (ha->isp_abort_cnt == 0) {
					ql_log(ql_log_fatal, vha, 0x8035,
					    "ISP error recover failed - "
					    "board disabled.\n");
					/*
					 * The next call disables the board
					 * completely.
					 */
					qla2x00_abort_isp_cleanup(vha);
					vha->flags.online = 0;
					clear_bit(ISP_ABORT_RETRY,
					    &vha->dpc_flags);
					status = 0;
				} else { /* schedule another ISP abort */
					ha->isp_abort_cnt--;
					ql_dbg(ql_dbg_taskm, vha, 0x8020,
					    "ISP abort - retry remaining %d.\n",
					    ha->isp_abort_cnt);
					status = 1;
				}
			} else {
				ha->isp_abort_cnt = MAX_RETRIES_OF_ISP_ABORT;
				ql_dbg(ql_dbg_taskm, vha, 0x8021,
				    "ISP error recovery - retrying (%d) "
				    "more times.\n", ha->isp_abort_cnt);
				set_bit(ISP_ABORT_RETRY, &vha->dpc_flags);
				status = 1;
			}
		}

	}

	if (!status) {
		ql_dbg(ql_dbg_taskm, vha, 0x8022, "%s succeeded.\n", __func__);
		qla2x00_configure_hba(vha);
		spin_lock_irqsave(&ha->vport_slock, flags);
		list_for_each_entry(vp, &ha->vp_list, list) {
			if (vp->vp_idx) {
				atomic_inc(&vp->vref_count);
				spin_unlock_irqrestore(&ha->vport_slock, flags);

				qla2x00_vp_abort_isp(vp);

				spin_lock_irqsave(&ha->vport_slock, flags);
				atomic_dec(&vp->vref_count);
			}
		}
		spin_unlock_irqrestore(&ha->vport_slock, flags);

		if (IS_QLA8031(ha)) {
			ql_dbg(ql_dbg_p3p, vha, 0xb05d,
			    "Setting back fcoe driver presence.\n");
			if (qla83xx_set_drv_presence(vha) != QLA_SUCCESS)
				ql_dbg(ql_dbg_p3p, vha, 0xb074,
				    "Error while setting DRV-Presence.\n");
		}
	} else {
		ql_log(ql_log_warn, vha, 0x8023, "%s **** FAILED ****.\n",
		       __func__);
	}

	return(status);
}

/*
*  qla2x00_restart_isp
*      restarts the ISP after a reset
*
* Input:
*      ha = adapter block pointer.
*
* Returns:
*      0 = success
*/
static int
qla2x00_restart_isp(scsi_qla_host_t *vha)
{
	int status = 0;
	struct qla_hw_data *ha = vha->hw;
	struct req_que *req = ha->req_q_map[0];
	struct rsp_que *rsp = ha->rsp_q_map[0];

	/* If firmware needs to be loaded */
	if (qla2x00_isp_firmware(vha)) {
		vha->flags.online = 0;
		status = ha->isp_ops->chip_diag(vha);
		if (!status)
			status = qla2x00_setup_chip(vha);
	}

	if (!status && !(status = qla2x00_init_rings(vha))) {
		clear_bit(RESET_MARKER_NEEDED, &vha->dpc_flags);
		ha->flags.chip_reset_done = 1;

		/* Initialize the queues in use */
		qla25xx_init_queues(ha);

		status = qla2x00_fw_ready(vha);
		if (!status) {
			/* Issue a marker after FW becomes ready. */
			qla2x00_marker(vha, req, rsp, 0, 0, MK_SYNC_ALL);
			set_bit(LOOP_RESYNC_NEEDED, &vha->dpc_flags);
		}

		/* if no cable then assume it's good */
		if ((vha->device_flags & DFLG_NO_CABLE))
			status = 0;
	}
	return (status);
}

static int
qla25xx_init_queues(struct qla_hw_data *ha)
{
	struct rsp_que *rsp = NULL;
	struct req_que *req = NULL;
	struct scsi_qla_host *base_vha = pci_get_drvdata(ha->pdev);
	int ret = -1;
	int i;

	for (i = 1; i < ha->max_rsp_queues; i++) {
		rsp = ha->rsp_q_map[i];
		if (rsp && test_bit(i, ha->rsp_qid_map)) {
			rsp->options &= ~BIT_0;
			ret = qla25xx_init_rsp_que(base_vha, rsp);
			if (ret != QLA_SUCCESS)
				ql_dbg(ql_dbg_init, base_vha, 0x00ff,
				    "%s Rsp que: %d init failed.\n",
				    __func__, rsp->id);
			else
				ql_dbg(ql_dbg_init, base_vha, 0x0100,
				    "%s Rsp que: %d inited.\n",
				    __func__, rsp->id);
		}
	}
	for (i = 1; i < ha->max_req_queues; i++) {
		req = ha->req_q_map[i];
		if (req && test_bit(i, ha->req_qid_map)) {
			/* Clear outstanding commands array. */
			req->options &= ~BIT_0;
			ret = qla25xx_init_req_que(base_vha, req);
			if (ret != QLA_SUCCESS)
				ql_dbg(ql_dbg_init, base_vha, 0x0101,
				    "%s Req que: %d init failed.\n",
				    __func__, req->id);
			else
				ql_dbg(ql_dbg_init, base_vha, 0x0102,
				    "%s Req que: %d inited.\n",
				    __func__, req->id);
		}
	}
	return ret;
}

/*
* qla2x00_reset_adapter
*      Reset adapter.
*
* Input:
*      ha = adapter block pointer.
*/
void
qla2x00_reset_adapter(scsi_qla_host_t *vha)
{
	unsigned long flags = 0;
	struct qla_hw_data *ha = vha->hw;
	struct device_reg_2xxx __iomem *reg = &ha->iobase->isp;

	vha->flags.online = 0;
	ha->isp_ops->disable_intrs(ha);

	spin_lock_irqsave(&ha->hardware_lock, flags);
	WRT_REG_WORD(&reg->hccr, HCCR_RESET_RISC);
	RD_REG_WORD(&reg->hccr);			/* PCI Posting. */
	WRT_REG_WORD(&reg->hccr, HCCR_RELEASE_RISC);
	RD_REG_WORD(&reg->hccr);			/* PCI Posting. */
	spin_unlock_irqrestore(&ha->hardware_lock, flags);
}

void
qla24xx_reset_adapter(scsi_qla_host_t *vha)
{
	unsigned long flags = 0;
	struct qla_hw_data *ha = vha->hw;
	struct device_reg_24xx __iomem *reg = &ha->iobase->isp24;

	if (IS_P3P_TYPE(ha))
		return;

	vha->flags.online = 0;
	ha->isp_ops->disable_intrs(ha);

	spin_lock_irqsave(&ha->hardware_lock, flags);
	WRT_REG_DWORD(&reg->hccr, HCCRX_SET_RISC_RESET);
	RD_REG_DWORD(&reg->hccr);
	WRT_REG_DWORD(&reg->hccr, HCCRX_REL_RISC_PAUSE);
	RD_REG_DWORD(&reg->hccr);
	spin_unlock_irqrestore(&ha->hardware_lock, flags);

	if (IS_NOPOLLING_TYPE(ha))
		ha->isp_ops->enable_intrs(ha);
}

/* On sparc systems, obtain port and node WWN from firmware
 * properties.
 */
static void qla24xx_nvram_wwn_from_ofw(scsi_qla_host_t *vha,
	struct nvram_24xx *nv)
{
#ifdef CONFIG_SPARC
	struct qla_hw_data *ha = vha->hw;
	struct pci_dev *pdev = ha->pdev;
	struct device_node *dp = pci_device_to_OF_node(pdev);
	const u8 *val;
	int len;

	val = of_get_property(dp, "port-wwn", &len);
	if (val && len >= WWN_SIZE)
		memcpy(nv->port_name, val, WWN_SIZE);

	val = of_get_property(dp, "node-wwn", &len);
	if (val && len >= WWN_SIZE)
		memcpy(nv->node_name, val, WWN_SIZE);
#endif
}

int
qla24xx_nvram_config(scsi_qla_host_t *vha)
{
	int   rval;
	struct init_cb_24xx *icb;
	struct nvram_24xx *nv;
	uint32_t *dptr;
	uint8_t  *dptr1, *dptr2;
	uint32_t chksum;
	uint16_t cnt;
	struct qla_hw_data *ha = vha->hw;

	rval = QLA_SUCCESS;
	icb = (struct init_cb_24xx *)ha->init_cb;
	nv = ha->nvram;

	/* Determine NVRAM starting address. */
	if (ha->port_no == 0) {
		ha->nvram_base = FA_NVRAM_FUNC0_ADDR;
		ha->vpd_base = FA_NVRAM_VPD0_ADDR;
	} else {
		ha->nvram_base = FA_NVRAM_FUNC1_ADDR;
		ha->vpd_base = FA_NVRAM_VPD1_ADDR;
	}

	ha->nvram_size = sizeof(struct nvram_24xx);
	ha->vpd_size = FA_NVRAM_VPD_SIZE;

	/* Get VPD data into cache */
	ha->vpd = ha->nvram + VPD_OFFSET;
	ha->isp_ops->read_nvram(vha, (uint8_t *)ha->vpd,
	    ha->nvram_base - FA_NVRAM_FUNC0_ADDR, FA_NVRAM_VPD_SIZE * 4);

	/* Get NVRAM data into cache and calculate checksum. */
	dptr = (uint32_t *)nv;
	ha->isp_ops->read_nvram(vha, (uint8_t *)dptr, ha->nvram_base,
	    ha->nvram_size);
	for (cnt = 0, chksum = 0; cnt < ha->nvram_size >> 2; cnt++, dptr++)
		chksum += le32_to_cpu(*dptr);

	ql_dbg(ql_dbg_init + ql_dbg_buffer, vha, 0x006a,
	    "Contents of NVRAM\n");
	ql_dump_buffer(ql_dbg_init + ql_dbg_buffer, vha, 0x010d,
	    (uint8_t *)nv, ha->nvram_size);

	/* Bad NVRAM data, set defaults parameters. */
	if (chksum || nv->id[0] != 'I' || nv->id[1] != 'S' || nv->id[2] != 'P'
	    || nv->id[3] != ' ' ||
	    nv->nvram_version < cpu_to_le16(ICB_VERSION)) {
		/* Reset NVRAM data. */
		ql_log(ql_log_warn, vha, 0x006b,
		    "Inconsistent NVRAM detected: checksum=0x%x id=%c "
		    "version=0x%x.\n", chksum, nv->id[0], nv->nvram_version);
		ql_log(ql_log_warn, vha, 0x006c,
		    "Falling back to functioning (yet invalid -- WWPN) "
		    "defaults.\n");

		/*
		 * Set default initialization control block.
		 */
		memset(nv, 0, ha->nvram_size);
		nv->nvram_version = cpu_to_le16(ICB_VERSION);
		nv->version = cpu_to_le16(ICB_VERSION);
		nv->frame_payload_size = 2048;
		nv->execution_throttle = cpu_to_le16(0xFFFF);
		nv->exchange_count = cpu_to_le16(0);
		nv->hard_address = cpu_to_le16(124);
		nv->port_name[0] = 0x21;
		nv->port_name[1] = 0x00 + ha->port_no + 1;
		nv->port_name[2] = 0x00;
		nv->port_name[3] = 0xe0;
		nv->port_name[4] = 0x8b;
		nv->port_name[5] = 0x1c;
		nv->port_name[6] = 0x55;
		nv->port_name[7] = 0x86;
		nv->node_name[0] = 0x20;
		nv->node_name[1] = 0x00;
		nv->node_name[2] = 0x00;
		nv->node_name[3] = 0xe0;
		nv->node_name[4] = 0x8b;
		nv->node_name[5] = 0x1c;
		nv->node_name[6] = 0x55;
		nv->node_name[7] = 0x86;
		qla24xx_nvram_wwn_from_ofw(vha, nv);
		nv->login_retry_count = cpu_to_le16(8);
		nv->interrupt_delay_timer = cpu_to_le16(0);
		nv->login_timeout = cpu_to_le16(0);
		nv->firmware_options_1 =
		    cpu_to_le32(BIT_14|BIT_13|BIT_2|BIT_1);
		nv->firmware_options_2 = cpu_to_le32(2 << 4);
		nv->firmware_options_2 |= cpu_to_le32(BIT_12);
		nv->firmware_options_3 = cpu_to_le32(2 << 13);
		nv->host_p = cpu_to_le32(BIT_11|BIT_10);
		nv->efi_parameters = cpu_to_le32(0);
		nv->reset_delay = 5;
		nv->max_luns_per_target = cpu_to_le16(128);
		nv->port_down_retry_count = cpu_to_le16(30);
		nv->link_down_timeout = cpu_to_le16(30);

		rval = 1;
	}

	if (qla_tgt_mode_enabled(vha)) {
		/* Don't enable full login after initial LIP */
		nv->firmware_options_1 &= cpu_to_le32(~BIT_13);
		/* Don't enable LIP full login for initiator */
		nv->host_p &= cpu_to_le32(~BIT_10);
	}

	qlt_24xx_config_nvram_stage1(vha, nv);

	/* Reset Initialization control block */
	memset(icb, 0, ha->init_cb_size);

	/* Copy 1st segment. */
	dptr1 = (uint8_t *)icb;
	dptr2 = (uint8_t *)&nv->version;
	cnt = (uint8_t *)&icb->response_q_inpointer - (uint8_t *)&icb->version;
	while (cnt--)
		*dptr1++ = *dptr2++;

	icb->login_retry_count = nv->login_retry_count;
	icb->link_down_on_nos = nv->link_down_on_nos;

	/* Copy 2nd segment. */
	dptr1 = (uint8_t *)&icb->interrupt_delay_timer;
	dptr2 = (uint8_t *)&nv->interrupt_delay_timer;
	cnt = (uint8_t *)&icb->reserved_3 -
	    (uint8_t *)&icb->interrupt_delay_timer;
	while (cnt--)
		*dptr1++ = *dptr2++;

	/*
	 * Setup driver NVRAM options.
	 */
	qla2x00_set_model_info(vha, nv->model_name, sizeof(nv->model_name),
	    "QLA2462");

	qlt_24xx_config_nvram_stage2(vha, icb);

	if (nv->host_p & cpu_to_le32(BIT_15)) {
		/* Use alternate WWN? */
		memcpy(icb->node_name, nv->alternate_node_name, WWN_SIZE);
		memcpy(icb->port_name, nv->alternate_port_name, WWN_SIZE);
	}

	/* Prepare nodename */
	if ((icb->firmware_options_1 & cpu_to_le32(BIT_14)) == 0) {
		/*
		 * Firmware will apply the following mask if the nodename was
		 * not provided.
		 */
		memcpy(icb->node_name, icb->port_name, WWN_SIZE);
		icb->node_name[0] &= 0xF0;
	}

	/* Set host adapter parameters. */
	ha->flags.disable_risc_code_load = 0;
	ha->flags.enable_lip_reset = 0;
	ha->flags.enable_lip_full_login =
	    le32_to_cpu(nv->host_p) & BIT_10 ? 1: 0;
	ha->flags.enable_target_reset =
	    le32_to_cpu(nv->host_p) & BIT_11 ? 1: 0;
	ha->flags.enable_led_scheme = 0;
	ha->flags.disable_serdes = le32_to_cpu(nv->host_p) & BIT_5 ? 1: 0;

	ha->operating_mode = (le32_to_cpu(icb->firmware_options_2) &
	    (BIT_6 | BIT_5 | BIT_4)) >> 4;

	memcpy(ha->fw_seriallink_options24, nv->seriallink_options,
	    sizeof(ha->fw_seriallink_options24));

	/* save HBA serial number */
	ha->serial0 = icb->port_name[5];
	ha->serial1 = icb->port_name[6];
	ha->serial2 = icb->port_name[7];
	memcpy(vha->node_name, icb->node_name, WWN_SIZE);
	memcpy(vha->port_name, icb->port_name, WWN_SIZE);

	icb->execution_throttle = cpu_to_le16(0xFFFF);

	ha->retry_count = le16_to_cpu(nv->login_retry_count);

	/* Set minimum login_timeout to 4 seconds. */
	if (le16_to_cpu(nv->login_timeout) < ql2xlogintimeout)
		nv->login_timeout = cpu_to_le16(ql2xlogintimeout);
	if (le16_to_cpu(nv->login_timeout) < 4)
		nv->login_timeout = cpu_to_le16(4);
	ha->login_timeout = le16_to_cpu(nv->login_timeout);

	/* Set minimum RATOV to 100 tenths of a second. */
	ha->r_a_tov = 100;

	ha->loop_reset_delay = nv->reset_delay;

	/* Link Down Timeout = 0:
	 *
	 * 	When Port Down timer expires we will start returning
	 *	I/O's to OS with "DID_NO_CONNECT".
	 *
	 * Link Down Timeout != 0:
	 *
	 *	 The driver waits for the link to come up after link down
	 *	 before returning I/Os to OS with "DID_NO_CONNECT".
	 */
	if (le16_to_cpu(nv->link_down_timeout) == 0) {
		ha->loop_down_abort_time =
		    (LOOP_DOWN_TIME - LOOP_DOWN_TIMEOUT);
	} else {
		ha->link_down_timeout =	le16_to_cpu(nv->link_down_timeout);
		ha->loop_down_abort_time =
		    (LOOP_DOWN_TIME - ha->link_down_timeout);
	}

	/* Need enough time to try and get the port back. */
	ha->port_down_retry_count = le16_to_cpu(nv->port_down_retry_count);
	if (qlport_down_retry)
		ha->port_down_retry_count = qlport_down_retry;

	/* Set login_retry_count */
	ha->login_retry_count  = le16_to_cpu(nv->login_retry_count);
	if (ha->port_down_retry_count ==
	    le16_to_cpu(nv->port_down_retry_count) &&
	    ha->port_down_retry_count > 3)
		ha->login_retry_count = ha->port_down_retry_count;
	else if (ha->port_down_retry_count > (int)ha->login_retry_count)
		ha->login_retry_count = ha->port_down_retry_count;
	if (ql2xloginretrycount)
		ha->login_retry_count = ql2xloginretrycount;

	/* Enable ZIO. */
	if (!vha->flags.init_done) {
		ha->zio_mode = le32_to_cpu(icb->firmware_options_2) &
		    (BIT_3 | BIT_2 | BIT_1 | BIT_0);
		ha->zio_timer = le16_to_cpu(icb->interrupt_delay_timer) ?
		    le16_to_cpu(icb->interrupt_delay_timer): 2;
	}
	icb->firmware_options_2 &= cpu_to_le32(
	    ~(BIT_3 | BIT_2 | BIT_1 | BIT_0));
	vha->flags.process_response_queue = 0;
	if (ha->zio_mode != QLA_ZIO_DISABLED) {
		ha->zio_mode = QLA_ZIO_MODE_6;

		ql_log(ql_log_info, vha, 0x006f,
		    "ZIO mode %d enabled; timer delay (%d us).\n",
		    ha->zio_mode, ha->zio_timer * 100);

		icb->firmware_options_2 |= cpu_to_le32(
		    (uint32_t)ha->zio_mode);
		icb->interrupt_delay_timer = cpu_to_le16(ha->zio_timer);
		vha->flags.process_response_queue = 1;
	}

	if (rval) {
		ql_log(ql_log_warn, vha, 0x0070,
		    "NVRAM configuration failed.\n");
	}
	return (rval);
}

uint8_t qla27xx_find_valid_image(struct scsi_qla_host *vha)
{
	struct qla27xx_image_status pri_image_status, sec_image_status;
	uint8_t valid_pri_image, valid_sec_image;
	uint32_t *wptr;
	uint32_t cnt, chksum, size;
	struct qla_hw_data *ha = vha->hw;

	valid_pri_image = valid_sec_image = 1;
	ha->active_image = 0;
	size = sizeof(struct qla27xx_image_status) / sizeof(uint32_t);

	if (!ha->flt_region_img_status_pri) {
		valid_pri_image = 0;
		goto check_sec_image;
	}

	qla24xx_read_flash_data(vha, (uint32_t *)(&pri_image_status),
	    ha->flt_region_img_status_pri, size);

	if (pri_image_status.signature != QLA27XX_IMG_STATUS_SIGN) {
		ql_dbg(ql_dbg_init, vha, 0x018b,
		    "Primary image signature (0x%x) not valid\n",
		    pri_image_status.signature);
		valid_pri_image = 0;
		goto check_sec_image;
	}

	wptr = (uint32_t *)(&pri_image_status);
	cnt = size;

	for (chksum = 0; cnt--; wptr++)
		chksum += le32_to_cpu(*wptr);

	if (chksum) {
		ql_dbg(ql_dbg_init, vha, 0x018c,
		    "Checksum validation failed for primary image (0x%x)\n",
		    chksum);
		valid_pri_image = 0;
	}

check_sec_image:
	if (!ha->flt_region_img_status_sec) {
		valid_sec_image = 0;
		goto check_valid_image;
	}

	qla24xx_read_flash_data(vha, (uint32_t *)(&sec_image_status),
	    ha->flt_region_img_status_sec, size);

	if (sec_image_status.signature != QLA27XX_IMG_STATUS_SIGN) {
		ql_dbg(ql_dbg_init, vha, 0x018d,
		    "Secondary image signature(0x%x) not valid\n",
		    sec_image_status.signature);
		valid_sec_image = 0;
		goto check_valid_image;
	}

	wptr = (uint32_t *)(&sec_image_status);
	cnt = size;
	for (chksum = 0; cnt--; wptr++)
		chksum += le32_to_cpu(*wptr);
	if (chksum) {
		ql_dbg(ql_dbg_init, vha, 0x018e,
		    "Checksum validation failed for secondary image (0x%x)\n",
		    chksum);
		valid_sec_image = 0;
	}

check_valid_image:
	if (valid_pri_image && (pri_image_status.image_status_mask & 0x1))
		ha->active_image = QLA27XX_PRIMARY_IMAGE;
	if (valid_sec_image && (sec_image_status.image_status_mask & 0x1)) {
		if (!ha->active_image ||
		    pri_image_status.generation_number <
		    sec_image_status.generation_number)
			ha->active_image = QLA27XX_SECONDARY_IMAGE;
	}

	ql_dbg(ql_dbg_init, vha, 0x018f, "%s image\n",
	    ha->active_image == 0 ? "default bootld and fw" :
	    ha->active_image == 1 ? "primary" :
	    ha->active_image == 2 ? "secondary" :
	    "Invalid");

	return ha->active_image;
}

static int
qla24xx_load_risc_flash(scsi_qla_host_t *vha, uint32_t *srisc_addr,
    uint32_t faddr)
{
	int	rval = QLA_SUCCESS;
	int	segments, fragment;
	uint32_t *dcode, dlen;
	uint32_t risc_addr;
	uint32_t risc_size;
	uint32_t i;
	struct qla_hw_data *ha = vha->hw;
	struct req_que *req = ha->req_q_map[0];

	ql_dbg(ql_dbg_init, vha, 0x008b,
	    "FW: Loading firmware from flash (%x).\n", faddr);

	rval = QLA_SUCCESS;

	segments = FA_RISC_CODE_SEGMENTS;
	dcode = (uint32_t *)req->ring;
	*srisc_addr = 0;

	if (IS_QLA27XX(ha) &&
	    qla27xx_find_valid_image(vha) == QLA27XX_SECONDARY_IMAGE)
		faddr = ha->flt_region_fw_sec;

	/* Validate firmware image by checking version. */
	qla24xx_read_flash_data(vha, dcode, faddr + 4, 4);
	for (i = 0; i < 4; i++)
		dcode[i] = be32_to_cpu(dcode[i]);
	if ((dcode[0] == 0xffffffff && dcode[1] == 0xffffffff &&
	    dcode[2] == 0xffffffff && dcode[3] == 0xffffffff) ||
	    (dcode[0] == 0 && dcode[1] == 0 && dcode[2] == 0 &&
		dcode[3] == 0)) {
		ql_log(ql_log_fatal, vha, 0x008c,
		    "Unable to verify the integrity of flash firmware "
		    "image.\n");
		ql_log(ql_log_fatal, vha, 0x008d,
		    "Firmware data: %08x %08x %08x %08x.\n",
		    dcode[0], dcode[1], dcode[2], dcode[3]);

		return QLA_FUNCTION_FAILED;
	}

	while (segments && rval == QLA_SUCCESS) {
		/* Read segment's load information. */
		qla24xx_read_flash_data(vha, dcode, faddr, 4);

		risc_addr = be32_to_cpu(dcode[2]);
		*srisc_addr = *srisc_addr == 0 ? risc_addr : *srisc_addr;
		risc_size = be32_to_cpu(dcode[3]);

		fragment = 0;
		while (risc_size > 0 && rval == QLA_SUCCESS) {
			dlen = (uint32_t)(ha->fw_transfer_size >> 2);
			if (dlen > risc_size)
				dlen = risc_size;

			ql_dbg(ql_dbg_init, vha, 0x008e,
			    "Loading risc segment@ risc addr %x "
			    "number of dwords 0x%x offset 0x%x.\n",
			    risc_addr, dlen, faddr);

			qla24xx_read_flash_data(vha, dcode, faddr, dlen);
			for (i = 0; i < dlen; i++)
				dcode[i] = swab32(dcode[i]);

			rval = qla2x00_load_ram(vha, req->dma, risc_addr,
			    dlen);
			if (rval) {
				ql_log(ql_log_fatal, vha, 0x008f,
				    "Failed to load segment %d of firmware.\n",
				    fragment);
				return QLA_FUNCTION_FAILED;
			}

			faddr += dlen;
			risc_addr += dlen;
			risc_size -= dlen;
			fragment++;
		}

		/* Next segment. */
		segments--;
	}

	if (!IS_QLA27XX(ha))
		return rval;

	if (ha->fw_dump_template)
		vfree(ha->fw_dump_template);
	ha->fw_dump_template = NULL;
	ha->fw_dump_template_len = 0;

	ql_dbg(ql_dbg_init, vha, 0x0161,
	    "Loading fwdump template from %x\n", faddr);
	qla24xx_read_flash_data(vha, dcode, faddr, 7);
	risc_size = be32_to_cpu(dcode[2]);
	ql_dbg(ql_dbg_init, vha, 0x0162,
	    "-> array size %x dwords\n", risc_size);
	if (risc_size == 0 || risc_size == ~0)
		goto default_template;

	dlen = (risc_size - 8) * sizeof(*dcode);
	ql_dbg(ql_dbg_init, vha, 0x0163,
	    "-> template allocating %x bytes...\n", dlen);
	ha->fw_dump_template = vmalloc(dlen);
	if (!ha->fw_dump_template) {
		ql_log(ql_log_warn, vha, 0x0164,
		    "Failed fwdump template allocate %x bytes.\n", risc_size);
		goto default_template;
	}

	faddr += 7;
	risc_size -= 8;
	dcode = ha->fw_dump_template;
	qla24xx_read_flash_data(vha, dcode, faddr, risc_size);
	for (i = 0; i < risc_size; i++)
		dcode[i] = le32_to_cpu(dcode[i]);

	if (!qla27xx_fwdt_template_valid(dcode)) {
		ql_log(ql_log_warn, vha, 0x0165,
		    "Failed fwdump template validate\n");
		goto default_template;
	}

	dlen = qla27xx_fwdt_template_size(dcode);
	ql_dbg(ql_dbg_init, vha, 0x0166,
	    "-> template size %x bytes\n", dlen);
	if (dlen > risc_size * sizeof(*dcode)) {
		ql_log(ql_log_warn, vha, 0x0167,
		    "Failed fwdump template exceeds array by %zx bytes\n",
		    (size_t)(dlen - risc_size * sizeof(*dcode)));
		goto default_template;
	}
	ha->fw_dump_template_len = dlen;
	return rval;

default_template:
	ql_log(ql_log_warn, vha, 0x0168, "Using default fwdump template\n");
	if (ha->fw_dump_template)
		vfree(ha->fw_dump_template);
	ha->fw_dump_template = NULL;
	ha->fw_dump_template_len = 0;

	dlen = qla27xx_fwdt_template_default_size();
	ql_dbg(ql_dbg_init, vha, 0x0169,
	    "-> template allocating %x bytes...\n", dlen);
	ha->fw_dump_template = vmalloc(dlen);
	if (!ha->fw_dump_template) {
		ql_log(ql_log_warn, vha, 0x016a,
		    "Failed fwdump template allocate %x bytes.\n", risc_size);
		goto failed_template;
	}

	dcode = ha->fw_dump_template;
	risc_size = dlen / sizeof(*dcode);
	memcpy(dcode, qla27xx_fwdt_template_default(), dlen);
	for (i = 0; i < risc_size; i++)
		dcode[i] = be32_to_cpu(dcode[i]);

	if (!qla27xx_fwdt_template_valid(ha->fw_dump_template)) {
		ql_log(ql_log_warn, vha, 0x016b,
		    "Failed fwdump template validate\n");
		goto failed_template;
	}

	dlen = qla27xx_fwdt_template_size(ha->fw_dump_template);
	ql_dbg(ql_dbg_init, vha, 0x016c,
	    "-> template size %x bytes\n", dlen);
	ha->fw_dump_template_len = dlen;
	return rval;

failed_template:
	ql_log(ql_log_warn, vha, 0x016d, "Failed default fwdump template\n");
	if (ha->fw_dump_template)
		vfree(ha->fw_dump_template);
	ha->fw_dump_template = NULL;
	ha->fw_dump_template_len = 0;
	return rval;
}

#define QLA_FW_URL "http://ldriver.qlogic.com/firmware/"

int
qla2x00_load_risc(scsi_qla_host_t *vha, uint32_t *srisc_addr)
{
	int	rval;
	int	i, fragment;
	uint16_t *wcode, *fwcode;
	uint32_t risc_addr, risc_size, fwclen, wlen, *seg;
	struct fw_blob *blob;
	struct qla_hw_data *ha = vha->hw;
	struct req_que *req = ha->req_q_map[0];

	/* Load firmware blob. */
	blob = qla2x00_request_firmware(vha);
	if (!blob) {
		ql_log(ql_log_info, vha, 0x0083,
		    "Firmware image unavailable.\n");
		ql_log(ql_log_info, vha, 0x0084,
		    "Firmware images can be retrieved from: "QLA_FW_URL ".\n");
		return QLA_FUNCTION_FAILED;
	}

	rval = QLA_SUCCESS;

	wcode = (uint16_t *)req->ring;
	*srisc_addr = 0;
	fwcode = (uint16_t *)blob->fw->data;
	fwclen = 0;

	/* Validate firmware image by checking version. */
	if (blob->fw->size < 8 * sizeof(uint16_t)) {
		ql_log(ql_log_fatal, vha, 0x0085,
		    "Unable to verify integrity of firmware image (%zd).\n",
		    blob->fw->size);
		goto fail_fw_integrity;
	}
	for (i = 0; i < 4; i++)
		wcode[i] = be16_to_cpu(fwcode[i + 4]);
	if ((wcode[0] == 0xffff && wcode[1] == 0xffff && wcode[2] == 0xffff &&
	    wcode[3] == 0xffff) || (wcode[0] == 0 && wcode[1] == 0 &&
		wcode[2] == 0 && wcode[3] == 0)) {
		ql_log(ql_log_fatal, vha, 0x0086,
		    "Unable to verify integrity of firmware image.\n");
		ql_log(ql_log_fatal, vha, 0x0087,
		    "Firmware data: %04x %04x %04x %04x.\n",
		    wcode[0], wcode[1], wcode[2], wcode[3]);
		goto fail_fw_integrity;
	}

	seg = blob->segs;
	while (*seg && rval == QLA_SUCCESS) {
		risc_addr = *seg;
		*srisc_addr = *srisc_addr == 0 ? *seg : *srisc_addr;
		risc_size = be16_to_cpu(fwcode[3]);

		/* Validate firmware image size. */
		fwclen += risc_size * sizeof(uint16_t);
		if (blob->fw->size < fwclen) {
			ql_log(ql_log_fatal, vha, 0x0088,
			    "Unable to verify integrity of firmware image "
			    "(%zd).\n", blob->fw->size);
			goto fail_fw_integrity;
		}

		fragment = 0;
		while (risc_size > 0 && rval == QLA_SUCCESS) {
			wlen = (uint16_t)(ha->fw_transfer_size >> 1);
			if (wlen > risc_size)
				wlen = risc_size;
			ql_dbg(ql_dbg_init, vha, 0x0089,
			    "Loading risc segment@ risc addr %x number of "
			    "words 0x%x.\n", risc_addr, wlen);

			for (i = 0; i < wlen; i++)
				wcode[i] = swab16(fwcode[i]);

			rval = qla2x00_load_ram(vha, req->dma, risc_addr,
			    wlen);
			if (rval) {
				ql_log(ql_log_fatal, vha, 0x008a,
				    "Failed to load segment %d of firmware.\n",
				    fragment);
				break;
			}

			fwcode += wlen;
			risc_addr += wlen;
			risc_size -= wlen;
			fragment++;
		}

		/* Next segment. */
		seg++;
	}
	return rval;

fail_fw_integrity:
	return QLA_FUNCTION_FAILED;
}

static int
qla24xx_load_risc_blob(scsi_qla_host_t *vha, uint32_t *srisc_addr)
{
	int	rval;
	int	segments, fragment;
	uint32_t *dcode, dlen;
	uint32_t risc_addr;
	uint32_t risc_size;
	uint32_t i;
	struct fw_blob *blob;
	const uint32_t *fwcode;
	uint32_t fwclen;
	struct qla_hw_data *ha = vha->hw;
	struct req_que *req = ha->req_q_map[0];

	/* Load firmware blob. */
	blob = qla2x00_request_firmware(vha);
	if (!blob) {
		ql_log(ql_log_warn, vha, 0x0090,
		    "Firmware image unavailable.\n");
		ql_log(ql_log_warn, vha, 0x0091,
		    "Firmware images can be retrieved from: "
		    QLA_FW_URL ".\n");

		return QLA_FUNCTION_FAILED;
	}

	ql_dbg(ql_dbg_init, vha, 0x0092,
	    "FW: Loading via request-firmware.\n");

	rval = QLA_SUCCESS;

	segments = FA_RISC_CODE_SEGMENTS;
	dcode = (uint32_t *)req->ring;
	*srisc_addr = 0;
	fwcode = (uint32_t *)blob->fw->data;
	fwclen = 0;

	/* Validate firmware image by checking version. */
	if (blob->fw->size < 8 * sizeof(uint32_t)) {
		ql_log(ql_log_fatal, vha, 0x0093,
		    "Unable to verify integrity of firmware image (%zd).\n",
		    blob->fw->size);
		return QLA_FUNCTION_FAILED;
	}
	for (i = 0; i < 4; i++)
		dcode[i] = be32_to_cpu(fwcode[i + 4]);
	if ((dcode[0] == 0xffffffff && dcode[1] == 0xffffffff &&
	    dcode[2] == 0xffffffff && dcode[3] == 0xffffffff) ||
	    (dcode[0] == 0 && dcode[1] == 0 && dcode[2] == 0 &&
		dcode[3] == 0)) {
		ql_log(ql_log_fatal, vha, 0x0094,
		    "Unable to verify integrity of firmware image (%zd).\n",
		    blob->fw->size);
		ql_log(ql_log_fatal, vha, 0x0095,
		    "Firmware data: %08x %08x %08x %08x.\n",
		    dcode[0], dcode[1], dcode[2], dcode[3]);
		return QLA_FUNCTION_FAILED;
	}

	while (segments && rval == QLA_SUCCESS) {
		risc_addr = be32_to_cpu(fwcode[2]);
		*srisc_addr = *srisc_addr == 0 ? risc_addr : *srisc_addr;
		risc_size = be32_to_cpu(fwcode[3]);

		/* Validate firmware image size. */
		fwclen += risc_size * sizeof(uint32_t);
		if (blob->fw->size < fwclen) {
			ql_log(ql_log_fatal, vha, 0x0096,
			    "Unable to verify integrity of firmware image "
			    "(%zd).\n", blob->fw->size);
			return QLA_FUNCTION_FAILED;
		}

		fragment = 0;
		while (risc_size > 0 && rval == QLA_SUCCESS) {
			dlen = (uint32_t)(ha->fw_transfer_size >> 2);
			if (dlen > risc_size)
				dlen = risc_size;

			ql_dbg(ql_dbg_init, vha, 0x0097,
			    "Loading risc segment@ risc addr %x "
			    "number of dwords 0x%x.\n", risc_addr, dlen);

			for (i = 0; i < dlen; i++)
				dcode[i] = swab32(fwcode[i]);

			rval = qla2x00_load_ram(vha, req->dma, risc_addr,
			    dlen);
			if (rval) {
				ql_log(ql_log_fatal, vha, 0x0098,
				    "Failed to load segment %d of firmware.\n",
				    fragment);
				return QLA_FUNCTION_FAILED;
			}

			fwcode += dlen;
			risc_addr += dlen;
			risc_size -= dlen;
			fragment++;
		}

		/* Next segment. */
		segments--;
	}

	if (!IS_QLA27XX(ha))
		return rval;

	if (ha->fw_dump_template)
		vfree(ha->fw_dump_template);
	ha->fw_dump_template = NULL;
	ha->fw_dump_template_len = 0;

	ql_dbg(ql_dbg_init, vha, 0x171,
	    "Loading fwdump template from %x\n",
	    (uint32_t)((void *)fwcode - (void *)blob->fw->data));
	risc_size = be32_to_cpu(fwcode[2]);
	ql_dbg(ql_dbg_init, vha, 0x172,
	    "-> array size %x dwords\n", risc_size);
	if (risc_size == 0 || risc_size == ~0)
		goto default_template;

	dlen = (risc_size - 8) * sizeof(*fwcode);
	ql_dbg(ql_dbg_init, vha, 0x0173,
	    "-> template allocating %x bytes...\n", dlen);
	ha->fw_dump_template = vmalloc(dlen);
	if (!ha->fw_dump_template) {
		ql_log(ql_log_warn, vha, 0x0174,
		    "Failed fwdump template allocate %x bytes.\n", risc_size);
		goto default_template;
	}

	fwcode += 7;
	risc_size -= 8;
	dcode = ha->fw_dump_template;
	for (i = 0; i < risc_size; i++)
		dcode[i] = le32_to_cpu(fwcode[i]);

	if (!qla27xx_fwdt_template_valid(dcode)) {
		ql_log(ql_log_warn, vha, 0x0175,
		    "Failed fwdump template validate\n");
		goto default_template;
	}

	dlen = qla27xx_fwdt_template_size(dcode);
	ql_dbg(ql_dbg_init, vha, 0x0176,
	    "-> template size %x bytes\n", dlen);
	if (dlen > risc_size * sizeof(*fwcode)) {
		ql_log(ql_log_warn, vha, 0x0177,
		    "Failed fwdump template exceeds array by %zx bytes\n",
		    (size_t)(dlen - risc_size * sizeof(*fwcode)));
		goto default_template;
	}
	ha->fw_dump_template_len = dlen;
	return rval;

default_template:
	ql_log(ql_log_warn, vha, 0x0178, "Using default fwdump template\n");
	if (ha->fw_dump_template)
		vfree(ha->fw_dump_template);
	ha->fw_dump_template = NULL;
	ha->fw_dump_template_len = 0;

	dlen = qla27xx_fwdt_template_default_size();
	ql_dbg(ql_dbg_init, vha, 0x0179,
	    "-> template allocating %x bytes...\n", dlen);
	ha->fw_dump_template = vmalloc(dlen);
	if (!ha->fw_dump_template) {
		ql_log(ql_log_warn, vha, 0x017a,
		    "Failed fwdump template allocate %x bytes.\n", risc_size);
		goto failed_template;
	}

	dcode = ha->fw_dump_template;
	risc_size = dlen / sizeof(*fwcode);
	fwcode = qla27xx_fwdt_template_default();
	for (i = 0; i < risc_size; i++)
		dcode[i] = be32_to_cpu(fwcode[i]);

	if (!qla27xx_fwdt_template_valid(ha->fw_dump_template)) {
		ql_log(ql_log_warn, vha, 0x017b,
		    "Failed fwdump template validate\n");
		goto failed_template;
	}

	dlen = qla27xx_fwdt_template_size(ha->fw_dump_template);
	ql_dbg(ql_dbg_init, vha, 0x017c,
	    "-> template size %x bytes\n", dlen);
	ha->fw_dump_template_len = dlen;
	return rval;

failed_template:
	ql_log(ql_log_warn, vha, 0x017d, "Failed default fwdump template\n");
	if (ha->fw_dump_template)
		vfree(ha->fw_dump_template);
	ha->fw_dump_template = NULL;
	ha->fw_dump_template_len = 0;
	return rval;
}

int
qla24xx_load_risc(scsi_qla_host_t *vha, uint32_t *srisc_addr)
{
	int rval;

	if (ql2xfwloadbin == 1)
		return qla81xx_load_risc(vha, srisc_addr);

	/*
	 * FW Load priority:
	 * 1) Firmware via request-firmware interface (.bin file).
	 * 2) Firmware residing in flash.
	 */
	rval = qla24xx_load_risc_blob(vha, srisc_addr);
	if (rval == QLA_SUCCESS)
		return rval;

	return qla24xx_load_risc_flash(vha, srisc_addr,
	    vha->hw->flt_region_fw);
}

int
qla81xx_load_risc(scsi_qla_host_t *vha, uint32_t *srisc_addr)
{
	int rval;
	struct qla_hw_data *ha = vha->hw;

	if (ql2xfwloadbin == 2)
		goto try_blob_fw;

	/*
	 * FW Load priority:
	 * 1) Firmware residing in flash.
	 * 2) Firmware via request-firmware interface (.bin file).
	 * 3) Golden-Firmware residing in flash -- limited operation.
	 */
	rval = qla24xx_load_risc_flash(vha, srisc_addr, ha->flt_region_fw);
	if (rval == QLA_SUCCESS)
		return rval;

try_blob_fw:
	rval = qla24xx_load_risc_blob(vha, srisc_addr);
	if (rval == QLA_SUCCESS || !ha->flt_region_gold_fw)
		return rval;

	ql_log(ql_log_info, vha, 0x0099,
	    "Attempting to fallback to golden firmware.\n");
	rval = qla24xx_load_risc_flash(vha, srisc_addr, ha->flt_region_gold_fw);
	if (rval != QLA_SUCCESS)
		return rval;

	ql_log(ql_log_info, vha, 0x009a, "Update operational firmware.\n");
	ha->flags.running_gold_fw = 1;
	return rval;
}

void
qla2x00_try_to_stop_firmware(scsi_qla_host_t *vha)
{
	int ret, retries;
	struct qla_hw_data *ha = vha->hw;

	if (ha->flags.pci_channel_io_perm_failure)
		return;
	if (!IS_FWI2_CAPABLE(ha))
		return;
	if (!ha->fw_major_version)
		return;
	if (!ha->flags.fw_started)
		return;

	ret = qla2x00_stop_firmware(vha);
	for (retries = 5; ret != QLA_SUCCESS && ret != QLA_FUNCTION_TIMEOUT &&
	    ret != QLA_INVALID_COMMAND && retries ; retries--) {
		ha->isp_ops->reset_chip(vha);
		if (ha->isp_ops->chip_diag(vha) != QLA_SUCCESS)
			continue;
		if (qla2x00_setup_chip(vha) != QLA_SUCCESS)
			continue;
		ql_log(ql_log_info, vha, 0x8015,
		    "Attempting retry of stop-firmware command.\n");
		ret = qla2x00_stop_firmware(vha);
	}

	QLA_FW_STOPPED(ha);
	ha->flags.fw_init_done = 0;
}

int
qla24xx_configure_vhba(scsi_qla_host_t *vha)
{
	int rval = QLA_SUCCESS;
	int rval2;
	uint16_t mb[MAILBOX_REGISTER_COUNT];
	struct qla_hw_data *ha = vha->hw;
	struct scsi_qla_host *base_vha = pci_get_drvdata(ha->pdev);
	struct req_que *req;
	struct rsp_que *rsp;

	if (!vha->vp_idx)
		return -EINVAL;

	rval = qla2x00_fw_ready(base_vha);
	if (vha->qpair)
		req = vha->qpair->req;
	else
		req = ha->req_q_map[0];
	rsp = req->rsp;

	if (rval == QLA_SUCCESS) {
		clear_bit(RESET_MARKER_NEEDED, &vha->dpc_flags);
		qla2x00_marker(vha, req, rsp, 0, 0, MK_SYNC_ALL);
	}

	vha->flags.management_server_logged_in = 0;

	/* Login to SNS first */
	rval2 = ha->isp_ops->fabric_login(vha, NPH_SNS, 0xff, 0xff, 0xfc, mb,
	    BIT_1);
	if (rval2 != QLA_SUCCESS || mb[0] != MBS_COMMAND_COMPLETE) {
		if (rval2 == QLA_MEMORY_ALLOC_FAILED)
			ql_dbg(ql_dbg_init, vha, 0x0120,
			    "Failed SNS login: loop_id=%x, rval2=%d\n",
			    NPH_SNS, rval2);
		else
			ql_dbg(ql_dbg_init, vha, 0x0103,
			    "Failed SNS login: loop_id=%x mb[0]=%x mb[1]=%x "
			    "mb[2]=%x mb[6]=%x mb[7]=%x.\n",
			    NPH_SNS, mb[0], mb[1], mb[2], mb[6], mb[7]);
		return (QLA_FUNCTION_FAILED);
	}

	atomic_set(&vha->loop_down_timer, 0);
	atomic_set(&vha->loop_state, LOOP_UP);
	set_bit(LOOP_RESYNC_NEEDED, &vha->dpc_flags);
	set_bit(LOCAL_LOOP_UPDATE, &vha->dpc_flags);
	rval = qla2x00_loop_resync(base_vha);

	return rval;
}

/* 84XX Support **************************************************************/

static LIST_HEAD(qla_cs84xx_list);
static DEFINE_MUTEX(qla_cs84xx_mutex);

static struct qla_chip_state_84xx *
qla84xx_get_chip(struct scsi_qla_host *vha)
{
	struct qla_chip_state_84xx *cs84xx;
	struct qla_hw_data *ha = vha->hw;

	mutex_lock(&qla_cs84xx_mutex);

	/* Find any shared 84xx chip. */
	list_for_each_entry(cs84xx, &qla_cs84xx_list, list) {
		if (cs84xx->bus == ha->pdev->bus) {
			kref_get(&cs84xx->kref);
			goto done;
		}
	}

	cs84xx = kzalloc(sizeof(*cs84xx), GFP_KERNEL);
	if (!cs84xx)
		goto done;

	kref_init(&cs84xx->kref);
	spin_lock_init(&cs84xx->access_lock);
	mutex_init(&cs84xx->fw_update_mutex);
	cs84xx->bus = ha->pdev->bus;

	list_add_tail(&cs84xx->list, &qla_cs84xx_list);
done:
	mutex_unlock(&qla_cs84xx_mutex);
	return cs84xx;
}

static void
__qla84xx_chip_release(struct kref *kref)
{
	struct qla_chip_state_84xx *cs84xx =
	    container_of(kref, struct qla_chip_state_84xx, kref);

	mutex_lock(&qla_cs84xx_mutex);
	list_del(&cs84xx->list);
	mutex_unlock(&qla_cs84xx_mutex);
	kfree(cs84xx);
}

void
qla84xx_put_chip(struct scsi_qla_host *vha)
{
	struct qla_hw_data *ha = vha->hw;
	if (ha->cs84xx)
		kref_put(&ha->cs84xx->kref, __qla84xx_chip_release);
}

static int
qla84xx_init_chip(scsi_qla_host_t *vha)
{
	int rval;
	uint16_t status[2];
	struct qla_hw_data *ha = vha->hw;

	mutex_lock(&ha->cs84xx->fw_update_mutex);

	rval = qla84xx_verify_chip(vha, status);

	mutex_unlock(&ha->cs84xx->fw_update_mutex);

	return rval != QLA_SUCCESS || status[0] ? QLA_FUNCTION_FAILED:
	    QLA_SUCCESS;
}

/* 81XX Support **************************************************************/

int
qla81xx_nvram_config(scsi_qla_host_t *vha)
{
	int   rval;
	struct init_cb_81xx *icb;
	struct nvram_81xx *nv;
	uint32_t *dptr;
	uint8_t  *dptr1, *dptr2;
	uint32_t chksum;
	uint16_t cnt;
	struct qla_hw_data *ha = vha->hw;

	rval = QLA_SUCCESS;
	icb = (struct init_cb_81xx *)ha->init_cb;
	nv = ha->nvram;

	/* Determine NVRAM starting address. */
	ha->nvram_size = sizeof(struct nvram_81xx);
	ha->vpd_size = FA_NVRAM_VPD_SIZE;
	if (IS_P3P_TYPE(ha) || IS_QLA8031(ha))
		ha->vpd_size = FA_VPD_SIZE_82XX;

	/* Get VPD data into cache */
	ha->vpd = ha->nvram + VPD_OFFSET;
	ha->isp_ops->read_optrom(vha, ha->vpd, ha->flt_region_vpd << 2,
	    ha->vpd_size);

	/* Get NVRAM data into cache and calculate checksum. */
	ha->isp_ops->read_optrom(vha, ha->nvram, ha->flt_region_nvram << 2,
	    ha->nvram_size);
	dptr = (uint32_t *)nv;
	for (cnt = 0, chksum = 0; cnt < ha->nvram_size >> 2; cnt++, dptr++)
		chksum += le32_to_cpu(*dptr);

	ql_dbg(ql_dbg_init + ql_dbg_buffer, vha, 0x0111,
	    "Contents of NVRAM:\n");
	ql_dump_buffer(ql_dbg_init + ql_dbg_buffer, vha, 0x0112,
	    (uint8_t *)nv, ha->nvram_size);

	/* Bad NVRAM data, set defaults parameters. */
	if (chksum || nv->id[0] != 'I' || nv->id[1] != 'S' || nv->id[2] != 'P'
	    || nv->id[3] != ' ' ||
	    nv->nvram_version < cpu_to_le16(ICB_VERSION)) {
		/* Reset NVRAM data. */
		ql_log(ql_log_info, vha, 0x0073,
		    "Inconsistent NVRAM detected: checksum=0x%x id=%c "
		    "version=0x%x.\n", chksum, nv->id[0],
		    le16_to_cpu(nv->nvram_version));
		ql_log(ql_log_info, vha, 0x0074,
		    "Falling back to functioning (yet invalid -- WWPN) "
		    "defaults.\n");

		/*
		 * Set default initialization control block.
		 */
		memset(nv, 0, ha->nvram_size);
		nv->nvram_version = cpu_to_le16(ICB_VERSION);
		nv->version = cpu_to_le16(ICB_VERSION);
		nv->frame_payload_size = 2048;
		nv->execution_throttle = cpu_to_le16(0xFFFF);
		nv->exchange_count = cpu_to_le16(0);
		nv->port_name[0] = 0x21;
		nv->port_name[1] = 0x00 + ha->port_no + 1;
		nv->port_name[2] = 0x00;
		nv->port_name[3] = 0xe0;
		nv->port_name[4] = 0x8b;
		nv->port_name[5] = 0x1c;
		nv->port_name[6] = 0x55;
		nv->port_name[7] = 0x86;
		nv->node_name[0] = 0x20;
		nv->node_name[1] = 0x00;
		nv->node_name[2] = 0x00;
		nv->node_name[3] = 0xe0;
		nv->node_name[4] = 0x8b;
		nv->node_name[5] = 0x1c;
		nv->node_name[6] = 0x55;
		nv->node_name[7] = 0x86;
		nv->login_retry_count = cpu_to_le16(8);
		nv->interrupt_delay_timer = cpu_to_le16(0);
		nv->login_timeout = cpu_to_le16(0);
		nv->firmware_options_1 =
		    cpu_to_le32(BIT_14|BIT_13|BIT_2|BIT_1);
		nv->firmware_options_2 = cpu_to_le32(2 << 4);
		nv->firmware_options_2 |= cpu_to_le32(BIT_12);
		nv->firmware_options_3 = cpu_to_le32(2 << 13);
		nv->host_p = cpu_to_le32(BIT_11|BIT_10);
		nv->efi_parameters = cpu_to_le32(0);
		nv->reset_delay = 5;
		nv->max_luns_per_target = cpu_to_le16(128);
		nv->port_down_retry_count = cpu_to_le16(30);
		nv->link_down_timeout = cpu_to_le16(180);
		nv->enode_mac[0] = 0x00;
		nv->enode_mac[1] = 0xC0;
		nv->enode_mac[2] = 0xDD;
		nv->enode_mac[3] = 0x04;
		nv->enode_mac[4] = 0x05;
		nv->enode_mac[5] = 0x06 + ha->port_no + 1;

		rval = 1;
	}

	if (IS_T10_PI_CAPABLE(ha))
		nv->frame_payload_size &= ~7;

	qlt_81xx_config_nvram_stage1(vha, nv);

	/* Reset Initialization control block */
	memset(icb, 0, ha->init_cb_size);

	/* Copy 1st segment. */
	dptr1 = (uint8_t *)icb;
	dptr2 = (uint8_t *)&nv->version;
	cnt = (uint8_t *)&icb->response_q_inpointer - (uint8_t *)&icb->version;
	while (cnt--)
		*dptr1++ = *dptr2++;

	icb->login_retry_count = nv->login_retry_count;

	/* Copy 2nd segment. */
	dptr1 = (uint8_t *)&icb->interrupt_delay_timer;
	dptr2 = (uint8_t *)&nv->interrupt_delay_timer;
	cnt = (uint8_t *)&icb->reserved_5 -
	    (uint8_t *)&icb->interrupt_delay_timer;
	while (cnt--)
		*dptr1++ = *dptr2++;

	memcpy(icb->enode_mac, nv->enode_mac, sizeof(icb->enode_mac));
	/* Some boards (with valid NVRAMs) still have NULL enode_mac!! */
	if (!memcmp(icb->enode_mac, "\0\0\0\0\0\0", sizeof(icb->enode_mac))) {
		icb->enode_mac[0] = 0x00;
		icb->enode_mac[1] = 0xC0;
		icb->enode_mac[2] = 0xDD;
		icb->enode_mac[3] = 0x04;
		icb->enode_mac[4] = 0x05;
		icb->enode_mac[5] = 0x06 + ha->port_no + 1;
	}

	/* Use extended-initialization control block. */
	memcpy(ha->ex_init_cb, &nv->ex_version, sizeof(*ha->ex_init_cb));

	/*
	 * Setup driver NVRAM options.
	 */
	qla2x00_set_model_info(vha, nv->model_name, sizeof(nv->model_name),
	    "QLE8XXX");

	qlt_81xx_config_nvram_stage2(vha, icb);

	/* Use alternate WWN? */
	if (nv->host_p & cpu_to_le32(BIT_15)) {
		memcpy(icb->node_name, nv->alternate_node_name, WWN_SIZE);
		memcpy(icb->port_name, nv->alternate_port_name, WWN_SIZE);
	}

	/* Prepare nodename */
	if ((icb->firmware_options_1 & cpu_to_le32(BIT_14)) == 0) {
		/*
		 * Firmware will apply the following mask if the nodename was
		 * not provided.
		 */
		memcpy(icb->node_name, icb->port_name, WWN_SIZE);
		icb->node_name[0] &= 0xF0;
	}

	/* Set host adapter parameters. */
	ha->flags.disable_risc_code_load = 0;
	ha->flags.enable_lip_reset = 0;
	ha->flags.enable_lip_full_login =
	    le32_to_cpu(nv->host_p) & BIT_10 ? 1: 0;
	ha->flags.enable_target_reset =
	    le32_to_cpu(nv->host_p) & BIT_11 ? 1: 0;
	ha->flags.enable_led_scheme = 0;
	ha->flags.disable_serdes = le32_to_cpu(nv->host_p) & BIT_5 ? 1: 0;

	ha->operating_mode = (le32_to_cpu(icb->firmware_options_2) &
	    (BIT_6 | BIT_5 | BIT_4)) >> 4;

	/* save HBA serial number */
	ha->serial0 = icb->port_name[5];
	ha->serial1 = icb->port_name[6];
	ha->serial2 = icb->port_name[7];
	memcpy(vha->node_name, icb->node_name, WWN_SIZE);
	memcpy(vha->port_name, icb->port_name, WWN_SIZE);

	icb->execution_throttle = cpu_to_le16(0xFFFF);

	ha->retry_count = le16_to_cpu(nv->login_retry_count);

	/* Set minimum login_timeout to 4 seconds. */
	if (le16_to_cpu(nv->login_timeout) < ql2xlogintimeout)
		nv->login_timeout = cpu_to_le16(ql2xlogintimeout);
	if (le16_to_cpu(nv->login_timeout) < 4)
		nv->login_timeout = cpu_to_le16(4);
	ha->login_timeout = le16_to_cpu(nv->login_timeout);

	/* Set minimum RATOV to 100 tenths of a second. */
	ha->r_a_tov = 100;

	ha->loop_reset_delay = nv->reset_delay;

	/* Link Down Timeout = 0:
	 *
	 *	When Port Down timer expires we will start returning
	 *	I/O's to OS with "DID_NO_CONNECT".
	 *
	 * Link Down Timeout != 0:
	 *
	 *	 The driver waits for the link to come up after link down
	 *	 before returning I/Os to OS with "DID_NO_CONNECT".
	 */
	if (le16_to_cpu(nv->link_down_timeout) == 0) {
		ha->loop_down_abort_time =
		    (LOOP_DOWN_TIME - LOOP_DOWN_TIMEOUT);
	} else {
		ha->link_down_timeout =	le16_to_cpu(nv->link_down_timeout);
		ha->loop_down_abort_time =
		    (LOOP_DOWN_TIME - ha->link_down_timeout);
	}

	/* Need enough time to try and get the port back. */
	ha->port_down_retry_count = le16_to_cpu(nv->port_down_retry_count);
	if (qlport_down_retry)
		ha->port_down_retry_count = qlport_down_retry;

	/* Set login_retry_count */
	ha->login_retry_count  = le16_to_cpu(nv->login_retry_count);
	if (ha->port_down_retry_count ==
	    le16_to_cpu(nv->port_down_retry_count) &&
	    ha->port_down_retry_count > 3)
		ha->login_retry_count = ha->port_down_retry_count;
	else if (ha->port_down_retry_count > (int)ha->login_retry_count)
		ha->login_retry_count = ha->port_down_retry_count;
	if (ql2xloginretrycount)
		ha->login_retry_count = ql2xloginretrycount;

	/* if not running MSI-X we need handshaking on interrupts */
	if (!vha->hw->flags.msix_enabled && (IS_QLA83XX(ha) || IS_QLA27XX(ha)))
		icb->firmware_options_2 |= cpu_to_le32(BIT_22);

	/* Enable ZIO. */
	if (!vha->flags.init_done) {
		ha->zio_mode = le32_to_cpu(icb->firmware_options_2) &
		    (BIT_3 | BIT_2 | BIT_1 | BIT_0);
		ha->zio_timer = le16_to_cpu(icb->interrupt_delay_timer) ?
		    le16_to_cpu(icb->interrupt_delay_timer): 2;
	}
	icb->firmware_options_2 &= cpu_to_le32(
	    ~(BIT_3 | BIT_2 | BIT_1 | BIT_0));
	if (ha->zio_mode != QLA_ZIO_DISABLED) {
		ha->zio_mode = QLA_ZIO_MODE_6;

		ql_log(ql_log_info, vha, 0x0075,
		    "ZIO mode %d enabled; timer delay (%d us).\n",
		    ha->zio_mode,
		    ha->zio_timer * 100);

		icb->firmware_options_2 |= cpu_to_le32(
		    (uint32_t)ha->zio_mode);
		icb->interrupt_delay_timer = cpu_to_le16(ha->zio_timer);
	}

	 /* enable RIDA Format2 */
	if (qla_tgt_mode_enabled(vha) || qla_dual_mode_enabled(vha))
		icb->firmware_options_3 |= BIT_0;

	if (rval) {
		ql_log(ql_log_warn, vha, 0x0076,
		    "NVRAM configuration failed.\n");
	}
	return (rval);
}

int
qla82xx_restart_isp(scsi_qla_host_t *vha)
{
	int status, rval;
	struct qla_hw_data *ha = vha->hw;
	struct req_que *req = ha->req_q_map[0];
	struct rsp_que *rsp = ha->rsp_q_map[0];
	struct scsi_qla_host *vp;
	unsigned long flags;

	status = qla2x00_init_rings(vha);
	if (!status) {
		clear_bit(RESET_MARKER_NEEDED, &vha->dpc_flags);
		ha->flags.chip_reset_done = 1;

		status = qla2x00_fw_ready(vha);
		if (!status) {
			/* Issue a marker after FW becomes ready. */
			qla2x00_marker(vha, req, rsp, 0, 0, MK_SYNC_ALL);
			vha->flags.online = 1;
			set_bit(LOOP_RESYNC_NEEDED, &vha->dpc_flags);
		}

		/* if no cable then assume it's good */
		if ((vha->device_flags & DFLG_NO_CABLE))
			status = 0;
	}

	if (!status) {
		clear_bit(RESET_MARKER_NEEDED, &vha->dpc_flags);

		if (!atomic_read(&vha->loop_down_timer)) {
			/*
			 * Issue marker command only when we are going
			 * to start the I/O .
			 */
			vha->marker_needed = 1;
		}

		ha->isp_ops->enable_intrs(ha);

		ha->isp_abort_cnt = 0;
		clear_bit(ISP_ABORT_RETRY, &vha->dpc_flags);

		/* Update the firmware version */
		status = qla82xx_check_md_needed(vha);

		if (ha->fce) {
			ha->flags.fce_enabled = 1;
			memset(ha->fce, 0,
			    fce_calc_size(ha->fce_bufs));
			rval = qla2x00_enable_fce_trace(vha,
			    ha->fce_dma, ha->fce_bufs, ha->fce_mb,
			    &ha->fce_bufs);
			if (rval) {
				ql_log(ql_log_warn, vha, 0x8001,
				    "Unable to reinitialize FCE (%d).\n",
				    rval);
				ha->flags.fce_enabled = 0;
			}
		}

		if (ha->eft) {
			memset(ha->eft, 0, EFT_SIZE);
			rval = qla2x00_enable_eft_trace(vha,
			    ha->eft_dma, EFT_NUM_BUFFERS);
			if (rval) {
				ql_log(ql_log_warn, vha, 0x8010,
				    "Unable to reinitialize EFT (%d).\n",
				    rval);
			}
		}
	}

	if (!status) {
		ql_dbg(ql_dbg_taskm, vha, 0x8011,
		    "qla82xx_restart_isp succeeded.\n");

		spin_lock_irqsave(&ha->vport_slock, flags);
		list_for_each_entry(vp, &ha->vp_list, list) {
			if (vp->vp_idx) {
				atomic_inc(&vp->vref_count);
				spin_unlock_irqrestore(&ha->vport_slock, flags);

				qla2x00_vp_abort_isp(vp);

				spin_lock_irqsave(&ha->vport_slock, flags);
				atomic_dec(&vp->vref_count);
			}
		}
		spin_unlock_irqrestore(&ha->vport_slock, flags);

	} else {
		ql_log(ql_log_warn, vha, 0x8016,
		    "qla82xx_restart_isp **** FAILED ****.\n");
	}

	return status;
}

void
qla81xx_update_fw_options(scsi_qla_host_t *vha)
{
	struct qla_hw_data *ha = vha->hw;

	/*  Hold status IOCBs until ABTS response received. */
	if (ql2xfwholdabts)
		ha->fw_options[3] |= BIT_12;

	/* Set Retry FLOGI in case of P2P connection */
	if (ha->operating_mode == P2P) {
		ha->fw_options[2] |= BIT_3;
		ql_dbg(ql_dbg_disc, vha, 0x2103,
		    "(%s): Setting FLOGI retry BIT in fw_options[2]: 0x%x\n",
			__func__, ha->fw_options[2]);
	}

	/* Move PUREX, ABTS RX & RIDA to ATIOQ */
	if (ql2xmvasynctoatio) {
		if (qla_tgt_mode_enabled(vha) ||
		    qla_dual_mode_enabled(vha))
			ha->fw_options[2] |= BIT_11;
		else
			ha->fw_options[2] &= ~BIT_11;
	}

	if (qla_tgt_mode_enabled(vha) ||
	    qla_dual_mode_enabled(vha)) {
		/* FW auto send SCSI status during */
		ha->fw_options[1] |= BIT_8;
		ha->fw_options[10] |= (u16)SAM_STAT_BUSY << 8;

		/* FW perform Exchange validation */
		ha->fw_options[2] |= BIT_4;
	} else {
		ha->fw_options[1]  &= ~BIT_8;
		ha->fw_options[10] &= 0x00ff;

		ha->fw_options[2] &= ~BIT_4;
	}

	if (ql2xetsenable) {
		/* Enable ETS Burst. */
		memset(ha->fw_options, 0, sizeof(ha->fw_options));
		ha->fw_options[2] |= BIT_9;
	}

	ql_dbg(ql_dbg_init, vha, 0x00e9,
	    "%s, add FW options 1-3 = 0x%04x 0x%04x 0x%04x mode %x\n",
	    __func__, ha->fw_options[1], ha->fw_options[2],
	    ha->fw_options[3], vha->host->active_mode);

	qla2x00_set_fw_options(vha, ha->fw_options);
}

/*
 * qla24xx_get_fcp_prio
 *	Gets the fcp cmd priority value for the logged in port.
 *	Looks for a match of the port descriptors within
 *	each of the fcp prio config entries. If a match is found,
 *	the tag (priority) value is returned.
 *
 * Input:
 *	vha = scsi host structure pointer.
 *	fcport = port structure pointer.
 *
 * Return:
 *	non-zero (if found)
 *	-1 (if not found)
 *
 * Context:
 * 	Kernel context
 */
static int
qla24xx_get_fcp_prio(scsi_qla_host_t *vha, fc_port_t *fcport)
{
	int i, entries;
	uint8_t pid_match, wwn_match;
	int priority;
	uint32_t pid1, pid2;
	uint64_t wwn1, wwn2;
	struct qla_fcp_prio_entry *pri_entry;
	struct qla_hw_data *ha = vha->hw;

	if (!ha->fcp_prio_cfg || !ha->flags.fcp_prio_enabled)
		return -1;

	priority = -1;
	entries = ha->fcp_prio_cfg->num_entries;
	pri_entry = &ha->fcp_prio_cfg->entry[0];

	for (i = 0; i < entries; i++) {
		pid_match = wwn_match = 0;

		if (!(pri_entry->flags & FCP_PRIO_ENTRY_VALID)) {
			pri_entry++;
			continue;
		}

		/* check source pid for a match */
		if (pri_entry->flags & FCP_PRIO_ENTRY_SPID_VALID) {
			pid1 = pri_entry->src_pid & INVALID_PORT_ID;
			pid2 = vha->d_id.b24 & INVALID_PORT_ID;
			if (pid1 == INVALID_PORT_ID)
				pid_match++;
			else if (pid1 == pid2)
				pid_match++;
		}

		/* check destination pid for a match */
		if (pri_entry->flags & FCP_PRIO_ENTRY_DPID_VALID) {
			pid1 = pri_entry->dst_pid & INVALID_PORT_ID;
			pid2 = fcport->d_id.b24 & INVALID_PORT_ID;
			if (pid1 == INVALID_PORT_ID)
				pid_match++;
			else if (pid1 == pid2)
				pid_match++;
		}

		/* check source WWN for a match */
		if (pri_entry->flags & FCP_PRIO_ENTRY_SWWN_VALID) {
			wwn1 = wwn_to_u64(vha->port_name);
			wwn2 = wwn_to_u64(pri_entry->src_wwpn);
			if (wwn2 == (uint64_t)-1)
				wwn_match++;
			else if (wwn1 == wwn2)
				wwn_match++;
		}

		/* check destination WWN for a match */
		if (pri_entry->flags & FCP_PRIO_ENTRY_DWWN_VALID) {
			wwn1 = wwn_to_u64(fcport->port_name);
			wwn2 = wwn_to_u64(pri_entry->dst_wwpn);
			if (wwn2 == (uint64_t)-1)
				wwn_match++;
			else if (wwn1 == wwn2)
				wwn_match++;
		}

		if (pid_match == 2 || wwn_match == 2) {
			/* Found a matching entry */
			if (pri_entry->flags & FCP_PRIO_ENTRY_TAG_VALID)
				priority = pri_entry->tag;
			break;
		}

		pri_entry++;
	}

	return priority;
}

/*
 * qla24xx_update_fcport_fcp_prio
 *	Activates fcp priority for the logged in fc port
 *
 * Input:
 *	vha = scsi host structure pointer.
 *	fcp = port structure pointer.
 *
 * Return:
 *	QLA_SUCCESS or QLA_FUNCTION_FAILED
 *
 * Context:
 *	Kernel context.
 */
int
qla24xx_update_fcport_fcp_prio(scsi_qla_host_t *vha, fc_port_t *fcport)
{
	int ret;
	int priority;
	uint16_t mb[5];

	if (fcport->port_type != FCT_TARGET ||
	    fcport->loop_id == FC_NO_LOOP_ID)
		return QLA_FUNCTION_FAILED;

	priority = qla24xx_get_fcp_prio(vha, fcport);
	if (priority < 0)
		return QLA_FUNCTION_FAILED;

	if (IS_P3P_TYPE(vha->hw)) {
		fcport->fcp_prio = priority & 0xf;
		return QLA_SUCCESS;
	}

	ret = qla24xx_set_fcp_prio(vha, fcport->loop_id, priority, mb);
	if (ret == QLA_SUCCESS) {
		if (fcport->fcp_prio != priority)
			ql_dbg(ql_dbg_user, vha, 0x709e,
			    "Updated FCP_CMND priority - value=%d loop_id=%d "
			    "port_id=%02x%02x%02x.\n", priority,
			    fcport->loop_id, fcport->d_id.b.domain,
			    fcport->d_id.b.area, fcport->d_id.b.al_pa);
		fcport->fcp_prio = priority & 0xf;
	} else
		ql_dbg(ql_dbg_user, vha, 0x704f,
		    "Unable to update FCP_CMND priority - ret=0x%x for "
		    "loop_id=%d port_id=%02x%02x%02x.\n", ret, fcport->loop_id,
		    fcport->d_id.b.domain, fcport->d_id.b.area,
		    fcport->d_id.b.al_pa);
	return  ret;
}

/*
 * qla24xx_update_all_fcp_prio
 *	Activates fcp priority for all the logged in ports
 *
 * Input:
 *	ha = adapter block pointer.
 *
 * Return:
 *	QLA_SUCCESS or QLA_FUNCTION_FAILED
 *
 * Context:
 *	Kernel context.
 */
int
qla24xx_update_all_fcp_prio(scsi_qla_host_t *vha)
{
	int ret;
	fc_port_t *fcport;

	ret = QLA_FUNCTION_FAILED;
	/* We need to set priority for all logged in ports */
	list_for_each_entry(fcport, &vha->vp_fcports, list)
		ret = qla24xx_update_fcport_fcp_prio(vha, fcport);

	return ret;
}

struct qla_qpair *qla2xxx_create_qpair(struct scsi_qla_host *vha, int qos,
	int vp_idx, bool startqp)
{
	int rsp_id = 0;
	int  req_id = 0;
	int i;
	struct qla_hw_data *ha = vha->hw;
	uint16_t qpair_id = 0;
	struct qla_qpair *qpair = NULL;
	struct qla_msix_entry *msix;

	if (!(ha->fw_attributes & BIT_6) || !ha->flags.msix_enabled) {
		ql_log(ql_log_warn, vha, 0x00181,
		    "FW/Driver is not multi-queue capable.\n");
		return NULL;
	}

	if (ql2xmqsupport) {
		qpair = kzalloc(sizeof(struct qla_qpair), GFP_KERNEL);
		if (qpair == NULL) {
			ql_log(ql_log_warn, vha, 0x0182,
			    "Failed to allocate memory for queue pair.\n");
			return NULL;
		}
		memset(qpair, 0, sizeof(struct qla_qpair));

		qpair->hw = vha->hw;
		qpair->vha = vha;
		qpair->qp_lock_ptr = &qpair->qp_lock;
		spin_lock_init(&qpair->qp_lock);
		qpair->use_shadow_reg = IS_SHADOW_REG_CAPABLE(ha) ? 1 : 0;

		/* Assign available que pair id */
		mutex_lock(&ha->mq_lock);
		qpair_id = find_first_zero_bit(ha->qpair_qid_map, ha->max_qpairs);
		if (ha->num_qpairs >= ha->max_qpairs) {
			mutex_unlock(&ha->mq_lock);
			ql_log(ql_log_warn, vha, 0x0183,
			    "No resources to create additional q pair.\n");
			goto fail_qid_map;
		}
		ha->num_qpairs++;
		set_bit(qpair_id, ha->qpair_qid_map);
		ha->queue_pair_map[qpair_id] = qpair;
		qpair->id = qpair_id;
		qpair->vp_idx = vp_idx;
		qpair->fw_started = ha->flags.fw_started;
		INIT_LIST_HEAD(&qpair->hints_list);
		INIT_LIST_HEAD(&qpair->nvme_done_list);
		qpair->chip_reset = ha->base_qpair->chip_reset;
		qpair->enable_class_2 = ha->base_qpair->enable_class_2;
		qpair->enable_explicit_conf =
		    ha->base_qpair->enable_explicit_conf;

		for (i = 0; i < ha->msix_count; i++) {
			msix = &ha->msix_entries[i];
			if (msix->in_use)
				continue;
			qpair->msix = msix;
			ql_dbg(ql_dbg_multiq, vha, 0xc00f,
			    "Vector %x selected for qpair\n", msix->vector);
			break;
		}
		if (!qpair->msix) {
			ql_log(ql_log_warn, vha, 0x0184,
			    "Out of MSI-X vectors!.\n");
			goto fail_msix;
		}

		qpair->msix->in_use = 1;
		list_add_tail(&qpair->qp_list_elem, &vha->qp_list);
		qpair->pdev = ha->pdev;
		if (IS_QLA27XX(ha) || IS_QLA83XX(ha))
			qpair->reqq_start_iocbs = qla_83xx_start_iocbs;

		mutex_unlock(&ha->mq_lock);

		/* Create response queue first */
		rsp_id = qla25xx_create_rsp_que(ha, 0, 0, 0, qpair, startqp);
		if (!rsp_id) {
			ql_log(ql_log_warn, vha, 0x0185,
			    "Failed to create response queue.\n");
			goto fail_rsp;
		}

		qpair->rsp = ha->rsp_q_map[rsp_id];

		/* Create request queue */
		req_id = qla25xx_create_req_que(ha, 0, vp_idx, 0, rsp_id, qos,
		    startqp);
		if (!req_id) {
			ql_log(ql_log_warn, vha, 0x0186,
			    "Failed to create request queue.\n");
			goto fail_req;
		}

		qpair->req = ha->req_q_map[req_id];
		qpair->rsp->req = qpair->req;
		qpair->rsp->qpair = qpair;
		/* init qpair to this cpu. Will adjust at run time. */
		qla_cpu_update(qpair, smp_processor_id());

		if (IS_T10_PI_CAPABLE(ha) && ql2xenabledif) {
			if (ha->fw_attributes & BIT_4)
				qpair->difdix_supported = 1;
		}

		qpair->srb_mempool = mempool_create_slab_pool(SRB_MIN_REQ, srb_cachep);
		if (!qpair->srb_mempool) {
			ql_log(ql_log_warn, vha, 0xd036,
			    "Failed to create srb mempool for qpair %d\n",
			    qpair->id);
			goto fail_mempool;
		}

		/* Mark as online */
		qpair->online = 1;

		if (!vha->flags.qpairs_available)
			vha->flags.qpairs_available = 1;

		ql_dbg(ql_dbg_multiq, vha, 0xc00d,
		    "Request/Response queue pair created, id %d\n",
		    qpair->id);
		ql_dbg(ql_dbg_init, vha, 0x0187,
		    "Request/Response queue pair created, id %d\n",
		    qpair->id);
	}
	return qpair;

fail_mempool:
fail_req:
	qla25xx_delete_rsp_que(vha, qpair->rsp);
fail_rsp:
	mutex_lock(&ha->mq_lock);
	qpair->msix->in_use = 0;
	list_del(&qpair->qp_list_elem);
	if (list_empty(&vha->qp_list))
		vha->flags.qpairs_available = 0;
fail_msix:
	ha->queue_pair_map[qpair_id] = NULL;
	clear_bit(qpair_id, ha->qpair_qid_map);
	ha->num_qpairs--;
	mutex_unlock(&ha->mq_lock);
fail_qid_map:
	kfree(qpair);
	return NULL;
}

int qla2xxx_delete_qpair(struct scsi_qla_host *vha, struct qla_qpair *qpair)
{
	int ret = QLA_FUNCTION_FAILED;
	struct qla_hw_data *ha = qpair->hw;

	qpair->delete_in_progress = 1;
	while (atomic_read(&qpair->ref_count))
		msleep(500);

	ret = qla25xx_delete_req_que(vha, qpair->req);
	if (ret != QLA_SUCCESS)
		goto fail;

	ret = qla25xx_delete_rsp_que(vha, qpair->rsp);
	if (ret != QLA_SUCCESS)
		goto fail;

	mutex_lock(&ha->mq_lock);
	ha->queue_pair_map[qpair->id] = NULL;
	clear_bit(qpair->id, ha->qpair_qid_map);
	ha->num_qpairs--;
	list_del(&qpair->qp_list_elem);
	if (list_empty(&vha->qp_list)) {
		vha->flags.qpairs_available = 0;
		vha->flags.qpairs_req_created = 0;
		vha->flags.qpairs_rsp_created = 0;
	}
	mempool_destroy(qpair->srb_mempool);
	kfree(qpair);
	mutex_unlock(&ha->mq_lock);

	return QLA_SUCCESS;
fail:
	return ret;
}<|MERGE_RESOLUTION|>--- conflicted
+++ resolved
@@ -1365,13 +1365,8 @@
 	srb_t *sp = ptr;
 	struct srb_iocb *abt = &sp->u.iocb_cmd;
 
-<<<<<<< HEAD
-	del_timer(&sp->u.iocb_cmd.timer);
-	complete(&abt->u.abt.comp);
-=======
 	if (del_timer(&sp->u.iocb_cmd.timer))
 		complete(&abt->u.abt.comp);
->>>>>>> 1ec8f1f0
 }
 
 int
@@ -1551,35 +1546,6 @@
 			    __func__, __LINE__, ea->fcport->port_name,
 			    ea->fcport->d_id.b24, lid);
 
-<<<<<<< HEAD
-		lid = ea->iop[1] & 0xffff;
-		qlt_find_sess_invalidate_other(vha,
-		    wwn_to_u64(ea->fcport->port_name),
-		    ea->fcport->d_id, lid, &conflict_fcport);
-
-		if (conflict_fcport) {
-			/*
-			 * Another fcport share the same loop_id/nport id.
-			 * Conflict fcport needs to finish cleanup before this
-			 * fcport can proceed to login.
-			 */
-			conflict_fcport->conflict = ea->fcport;
-			ea->fcport->login_pause = 1;
-
-			ql_dbg(ql_dbg_disc, vha, 0x20ed,
-			    "%s %d %8phC NPortId %06x inuse with loopid 0x%x. post gidpn\n",
-			    __func__, __LINE__, ea->fcport->port_name,
-			    ea->fcport->d_id.b24, lid);
-			qla2x00_clear_loop_id(ea->fcport);
-			qla24xx_post_gidpn_work(vha, ea->fcport);
-		} else {
-			ql_dbg(ql_dbg_disc, vha, 0x20ed,
-			    "%s %d %8phC NPortId %06x inuse with loopid 0x%x. sched delete\n",
-			    __func__, __LINE__, ea->fcport->port_name,
-			    ea->fcport->d_id.b24, lid);
-
-=======
->>>>>>> 1ec8f1f0
 			qla2x00_clear_loop_id(ea->fcport);
 			set_bit(lid, vha->hw->loop_id_map);
 			ea->fcport->loop_id = lid;
