--- conflicted
+++ resolved
@@ -430,12 +430,8 @@
  * Check that all zones of the device are equal. The last zone can however
  * be smaller. The zone size must also be a power of two number of LBAs.
  *
-<<<<<<< HEAD
- * Returns the zone size in bytes upon success or an error code upon failure.
-=======
  * Returns the zone size in number of blocks upon success or an error code
  * upon failure.
->>>>>>> 1ec8f1f0
  */
 static s64 sd_zbc_check_zone_size(struct scsi_disk *sdkp)
 {
