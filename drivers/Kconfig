--- conflicted
+++ resolved
@@ -198,14 +198,12 @@
 
 source "drivers/fpga/Kconfig"
 
-<<<<<<< HEAD
 source "drivers/gator/Kconfig"
 
 source "drivers/gud/Kconfig"
 
 source "drivers/switch/Kconfig"
-=======
+
 source "drivers/tee/Kconfig"
->>>>>>> 0c50cd92
 
 endmenu