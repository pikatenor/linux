#
# USB Gadget support on a system involves
#    (a) a peripheral controller, and
#    (b) the gadget driver using it.
#
# NOTE:  Gadget support ** DOES NOT ** depend on host-side CONFIG_USB !!
#
#  - Host systems (like PCs) need CONFIG_USB (with "A" jacks).
#  - Peripherals (like PDAs) need CONFIG_USB_GADGET (with "B" jacks).
#  - Some systems have both kinds of controllers.
#
# With help from a special transceiver and a "Mini-AB" jack, systems with
# both kinds of controller can also support "USB On-the-Go" (CONFIG_USB_OTG).
#

menuconfig USB_GADGET
	tristate "USB Gadget Support"
	select NLS
	help
	   USB is a master/slave protocol, organized with one master
	   host (such as a PC) controlling up to 127 peripheral devices.
	   The USB hardware is asymmetric, which makes it easier to set up:
	   you can't connect a "to-the-host" connector to a peripheral.

	   Linux can run in the host, or in the peripheral.  In both cases
	   you need a low level bus controller driver, and some software
	   talking to it.  Peripheral controllers are often discrete silicon,
	   or are integrated with the CPU in a microcontroller.  The more
	   familiar host side controllers have names like "EHCI", "OHCI",
	   or "UHCI", and are usually integrated into southbridges on PC
	   motherboards.

	   Enable this configuration option if you want to run Linux inside
	   a USB peripheral device.  Configure one hardware driver for your
	   peripheral/device side bus controller, and a "gadget driver" for
	   your peripheral protocol.  (If you use modular gadget drivers,
	   you may configure more than one.)

	   If in doubt, say "N" and don't enable these drivers; most people
	   don't have this kind of hardware (except maybe inside Linux PDAs).

	   For more information, see <http://www.linux-usb.org/gadget> and
	   the kernel DocBook documentation for this API.

if USB_GADGET

config USB_GADGET_DEBUG
	bool "Debugging messages (DEVELOPMENT)"
	depends on DEBUG_KERNEL
	help
	   Many controller and gadget drivers will print some debugging
	   messages if you use this option to ask for those messages.

	   Avoid enabling these messages, even if you're actively
	   debugging such a driver.  Many drivers will emit so many
	   messages that the driver timings are affected, which will
	   either create new failure modes or remove the one you're
	   trying to track down.  Never enable these messages for a
	   production build.

config USB_GADGET_VERBOSE
	bool "Verbose debugging Messages (DEVELOPMENT)"
	depends on USB_GADGET_DEBUG
	help
	   Many controller and gadget drivers will print verbose debugging
	   messages if you use this option to ask for those messages.

	   Avoid enabling these messages, even if you're actively
	   debugging such a driver.  Many drivers will emit so many
	   messages that the driver timings are affected, which will
	   either create new failure modes or remove the one you're
	   trying to track down.  Never enable these messages for a
	   production build.

config USB_GADGET_DEBUG_FILES
	bool "Debugging information files (DEVELOPMENT)"
	depends on PROC_FS
	help
	   Some of the drivers in the "gadget" framework can expose
	   debugging information in files such as /proc/driver/udc
	   (for a peripheral controller).  The information in these
	   files may help when you're troubleshooting or bringing up a
	   driver on a new board.   Enable these files by choosing "Y"
	   here.  If in doubt, or to conserve kernel memory, say "N".

config USB_GADGET_DEBUG_FS
	bool "Debugging information files in debugfs (DEVELOPMENT)"
	depends on DEBUG_FS
	help
	   Some of the drivers in the "gadget" framework can expose
	   debugging information in files under /sys/kernel/debug/.
	   The information in these files may help when you're
	   troubleshooting or bringing up a driver on a new board.
	   Enable these files by choosing "Y" here.  If in doubt, or
	   to conserve kernel memory, say "N".

config USB_GADGET_VBUS_DRAW
	int "Maximum VBUS Power usage (2-500 mA)"
	range 2 500
	default 2
	help
	   Some devices need to draw power from USB when they are
	   configured, perhaps to operate circuitry or to recharge
	   batteries.  This is in addition to any local power supply,
	   such as an AC adapter or batteries.

	   Enter the maximum power your device draws through USB, in
	   milliAmperes.  The permitted range of values is 2 - 500 mA;
	   0 mA would be legal, but can make some hosts misbehave.

	   This value will be used except for system-specific gadget
	   drivers that have more specific information.

config USB_GADGET_STORAGE_NUM_BUFFERS
	int "Number of storage pipeline buffers"
	range 2 32
	default 2
	help
	   Usually 2 buffers are enough to establish a good buffering
	   pipeline. The number may be increased in order to compensate
	   for a bursty VFS behaviour. For instance there may be CPU wake up
	   latencies that makes the VFS to appear bursty in a system with
	   an CPU on-demand governor. Especially if DMA is doing IO to
	   offload the CPU. In this case the CPU will go into power
	   save often and spin up occasionally to move data within VFS.
	   If selecting USB_GADGET_DEBUG_FILES this value may be set by
	   a module parameter as well.
	   If unsure, say 2.

source "drivers/usb/gadget/udc/Kconfig"

#
# USB Gadget Drivers
#

# composite based drivers
config USB_LIBCOMPOSITE
	tristate
	select CONFIGFS_FS
	depends on USB_GADGET

config USB_F_ACM
	tristate

config USB_F_SS_LB
	tristate

config USB_U_SERIAL
	tristate

config USB_U_ETHER
	tristate

config USB_F_SERIAL
	tristate

config USB_F_OBEX
	tristate

config USB_F_NCM
	tristate

config USB_F_ECM
	tristate

config USB_F_PHONET
	tristate

config USB_F_EEM
	tristate

config USB_F_SUBSET
	tristate

config USB_F_RNDIS
	tristate

config USB_F_MASS_STORAGE
	tristate

config USB_F_FS
	tristate

config USB_F_UAC1
	tristate

config USB_F_UAC2
	tristate

config USB_F_UVC
	tristate

config USB_F_MIDI
	tristate

config USB_F_HID
	tristate

config USB_F_PRINTER
	tristate

<<<<<<< HEAD
config USB_F_MTP
	tristate

config USB_F_PTP
        tristate

config USB_F_AUDIO_SRC
	tristate

config USB_F_ACC
=======
config USB_F_CARPLAY
>>>>>>> 49ae4c73
	tristate

choice
	tristate "USB Gadget Drivers"
	default USB_ETH
	help
	  A Linux "Gadget Driver" talks to the USB Peripheral Controller
	  driver through the abstract "gadget" API.  Some other operating
	  systems call these "client" drivers, of which "class drivers"
	  are a subset (implementing a USB device class specification).
	  A gadget driver implements one or more USB functions using
	  the peripheral hardware.

	  Gadget drivers are hardware-neutral, or "platform independent",
	  except that they sometimes must understand quirks or limitations
	  of the particular controllers they work with.  For example, when
	  a controller doesn't support alternate configurations or provide
	  enough of the right types of endpoints, the gadget driver might
	  not be able work with that controller, or might need to implement
	  a less common variant of a device class protocol.

# this first set of drivers all depend on bulk-capable hardware.

config USB_CONFIGFS
	tristate "USB functions configurable through configfs"
	select USB_LIBCOMPOSITE
	help
	  A Linux USB "gadget" can be set up through configfs.
	  If this is the case, the USB functions (which from the host's
	  perspective are seen as interfaces) and configurations are
	  specified simply by creating appropriate directories in configfs.
	  Associating functions with configurations is done by creating
	  appropriate symbolic links.
	  For more information see Documentation/usb/gadget_configfs.txt.

config USB_CONFIGFS_SERIAL
	bool "Generic serial bulk in/out"
	depends on USB_CONFIGFS
	depends on TTY
	select USB_U_SERIAL
	select USB_F_SERIAL
	help
	  The function talks to the Linux-USB generic serial driver.

config USB_CONFIGFS_ACM
	bool "Abstract Control Model (CDC ACM)"
	depends on USB_CONFIGFS
	depends on TTY
	select USB_U_SERIAL
	select USB_F_ACM
	help
	  ACM serial link.  This function can be used to interoperate with
	  MS-Windows hosts or with the Linux-USB "cdc-acm" driver.

config USB_CONFIGFS_OBEX
	bool "Object Exchange Model (CDC OBEX)"
	depends on USB_CONFIGFS
	depends on TTY
	select USB_U_SERIAL
	select USB_F_OBEX
	help
	  You will need a user space OBEX server talking to /dev/ttyGS*,
	  since the kernel itself doesn't implement the OBEX protocol.

config USB_CONFIGFS_NCM
	bool "Network Control Model (CDC NCM)"
	depends on USB_CONFIGFS
	depends on NET
	select USB_U_ETHER
	select USB_F_NCM
	help
	  NCM is an advanced protocol for Ethernet encapsulation, allows
	  grouping of several ethernet frames into one USB transfer and
	  different alignment possibilities.

config USB_CONFIGFS_ECM
	bool "Ethernet Control Model (CDC ECM)"
	depends on USB_CONFIGFS
	depends on NET
	select USB_U_ETHER
	select USB_F_ECM
	help
	  The "Communication Device Class" (CDC) Ethernet Control Model.
	  That protocol is often avoided with pure Ethernet adapters, in
	  favor of simpler vendor-specific hardware, but is widely
	  supported by firmware for smart network devices.

config USB_CONFIGFS_ECM_SUBSET
	bool "Ethernet Control Model (CDC ECM) subset"
	depends on USB_CONFIGFS
	depends on NET
	select USB_U_ETHER
	select USB_F_SUBSET
	help
	  On hardware that can't implement the full protocol,
	  a simple CDC subset is used, placing fewer demands on USB.

config USB_CONFIGFS_RNDIS
	bool "RNDIS"
	depends on USB_CONFIGFS
	depends on NET
	select USB_U_ETHER
	select USB_F_RNDIS
	help
	   Microsoft Windows XP bundles the "Remote NDIS" (RNDIS) protocol,
	   and Microsoft provides redistributable binary RNDIS drivers for
	   older versions of Windows.

	   To make MS-Windows work with this, use Documentation/usb/linux.inf
	   as the "driver info file".  For versions of MS-Windows older than
	   XP, you'll need to download drivers from Microsoft's website; a URL
	   is given in comments found in that info file.

config USB_CONFIGFS_EEM
	bool "Ethernet Emulation Model (EEM)"
	depends on USB_CONFIGFS
	depends on NET
	select USB_U_ETHER
	select USB_F_EEM
	help
	  CDC EEM is a newer USB standard that is somewhat simpler than CDC ECM
	  and therefore can be supported by more hardware.  Technically ECM and
	  EEM are designed for different applications.  The ECM model extends
	  the network interface to the target (e.g. a USB cable modem), and the
	  EEM model is for mobile devices to communicate with hosts using
	  ethernet over USB.  For Linux gadgets, however, the interface with
	  the host is the same (a usbX device), so the differences are minimal.

config USB_CONFIGFS_PHONET
	bool "Phonet protocol"
	depends on USB_CONFIGFS
	depends on NET
	depends on PHONET
	select USB_U_ETHER
	select USB_F_PHONET
	help
	  The Phonet protocol implementation for USB device.

config USB_CONFIGFS_MASS_STORAGE
	bool "Mass storage"
	depends on USB_CONFIGFS
	depends on BLOCK
	select USB_F_MASS_STORAGE
	help
	  The Mass Storage Gadget acts as a USB Mass Storage disk drive.
	  As its storage repository it can use a regular file or a block
	  device (in much the same way as the "loop" device driver),
	  specified as a module parameter or sysfs option.

config USB_CONFIGFS_F_LB_SS
	bool "Loopback and sourcesink function (for testing)"
	depends on USB_CONFIGFS
	select USB_F_SS_LB
	help
	  Loopback function loops back a configurable number of transfers.
	  Sourcesink function either sinks and sources bulk data.
	  It also implements control requests, for "chapter 9" conformance.
	  Make this be the first driver you try using on top of any new
	  USB peripheral controller driver.  Then you can use host-side
	  test software, like the "usbtest" driver, to put your hardware
	  and its driver through a basic set of functional tests.

config USB_CONFIGFS_F_FS
	bool "Function filesystem (FunctionFS)"
	depends on USB_CONFIGFS
	select USB_F_FS
	help
	  The Function Filesystem (FunctionFS) lets one create USB
	  composite functions in user space in the same way GadgetFS
	  lets one create USB gadgets in user space.  This allows creation
	  of composite gadgets such that some of the functions are
	  implemented in kernel space (for instance Ethernet, serial or
	  mass storage) and other are implemented in user space.

config USB_CONFIGFS_F_MTP
	boolean "MTP gadget"
	depends on USB_CONFIGFS
	select USB_F_MTP
	help
	  USB gadget MTP support

config USB_CONFIGFS_F_PTP
	boolean "PTP gadget"
	depends on USB_CONFIGFS && USB_CONFIGFS_F_MTP
	select USB_F_PTP
	help
	  USB gadget PTP support

config USB_CONFIGFS_F_ACC
	boolean "Accessory gadget"
	depends on USB_CONFIGFS
	select USB_F_ACC
	help
	  USB gadget Accessory support

config USB_CONFIGFS_F_AUDIO_SRC
	boolean "Audio Source gadget"
	depends on USB_CONFIGFS && USB_CONFIGFS_F_ACC
	depends on SND
	select SND_PCM
	select USB_F_AUDIO_SRC
	help
	  USB gadget Audio Source support

config USB_CONFIGFS_UEVENT
	boolean "Uevent notification of Gadget state"
	depends on USB_CONFIGFS
	help
	  Enable uevent notifications to userspace when the gadget
	  state changes. The gadget can be in any of the following
	  three states: "CONNECTED/DISCONNECTED/CONFIGURED"

config USB_CONFIGFS_F_UAC1
	bool "Audio Class 1.0"
	depends on USB_CONFIGFS
	depends on SND
	select USB_LIBCOMPOSITE
	select SND_PCM
	select USB_F_UAC1
	help
	  This Audio function implements 1 AudioControl interface,
	  1 AudioStreaming Interface each for USB-OUT and USB-IN.
	  This driver requires a real Audio codec to be present
	  on the device.

config USB_CONFIGFS_F_UAC2
	bool "Audio Class 2.0"
	depends on USB_CONFIGFS
	depends on SND
	select USB_LIBCOMPOSITE
	select SND_PCM
	select USB_F_UAC2
	help
	  This Audio function is compatible with USB Audio Class
	  specification 2.0. It implements 1 AudioControl interface,
	  1 AudioStreaming Interface each for USB-OUT and USB-IN.
	  This driver doesn't expect any real Audio codec to be present
	  on the device - the audio streams are simply sinked to and
	  sourced from a virtual ALSA sound card created. The user-space
	  application may choose to do whatever it wants with the data
	  received from the USB Host and choose to provide whatever it
	  wants as audio data to the USB Host.

config USB_CONFIGFS_F_MIDI
	bool "MIDI function"
	depends on USB_CONFIGFS
	depends on SND
	select USB_LIBCOMPOSITE
	select SND_RAWMIDI
	select USB_F_MIDI
	help
	  The MIDI Function acts as a USB Audio device, with one MIDI
	  input and one MIDI output. These MIDI jacks appear as
	  a sound "card" in the ALSA sound system. Other MIDI
	  connections can then be made on the gadget system, using
	  ALSA's aconnect utility etc.

config USB_CONFIGFS_F_HID
	bool "HID function"
	depends on USB_CONFIGFS
	select USB_F_HID
	help
	  The HID function driver provides generic emulation of USB
	  Human Interface Devices (HID).

	  For more information, see Documentation/usb/gadget_hid.txt.

config USB_CONFIGFS_F_UVC
	bool "USB Webcam function"
	depends on USB_CONFIGFS
	depends on VIDEO_DEV
	select VIDEOBUF2_VMALLOC
	select USB_F_UVC
	help
	  The Webcam function acts as a composite USB Audio and Video Class
	  device. It provides a userspace API to process UVC control requests
	  and stream video data to the host.

config USB_CONFIGFS_F_PRINTER
	bool "Printer function"
	select USB_F_PRINTER
	depends on USB_CONFIGFS
	help
	  The Printer function channels data between the USB host and a
	  userspace program driving the print engine. The user space
	  program reads and writes the device file /dev/g_printer<X> to
	  receive or send printer data. It can use ioctl calls to
	  the device file to get or set printer status.

	  For more information, see Documentation/usb/gadget_printer.txt
	  which includes sample code for accessing the device file.

config USB_CONFIGFS_CARPLAY
	bool "Apple Carplay (IAP+NCM)"
	depends on USB_CONFIGFS
	depends on NET
	select USB_U_ETHER
	select USB_F_CARPLAY
	help
	  NCM is an advanced protocol for Ethernet encapsulation, allows
	  grouping of several ethernet frames into one USB transfer and
	  different alignment possibilities.

source "drivers/usb/gadget/legacy/Kconfig"

endchoice

endif # USB_GADGET<|MERGE_RESOLUTION|>--- conflicted
+++ resolved
@@ -199,7 +199,6 @@
 config USB_F_PRINTER
 	tristate
 
-<<<<<<< HEAD
 config USB_F_MTP
 	tristate
 
@@ -210,9 +209,9 @@
 	tristate
 
 config USB_F_ACC
-=======
+	tristate
+
 config USB_F_CARPLAY
->>>>>>> 49ae4c73
 	tristate
 
 choice
