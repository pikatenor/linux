--- conflicted
+++ resolved
@@ -906,8 +906,6 @@
 	dev->interrupt_in_interval = interrupt_in_interval ? interrupt_in_interval : dev->interrupt_in_endpoint->bInterval;
 	dev->interrupt_out_interval = interrupt_out_interval ? interrupt_out_interval : dev->interrupt_out_endpoint->bInterval;
 
-<<<<<<< HEAD
-=======
 	get_version_reply = kmalloc(sizeof(*get_version_reply), GFP_KERNEL);
 
 	if (!get_version_reply) {
@@ -915,7 +913,6 @@
 		goto error;
 	}
 
->>>>>>> 83fbd12c
 	/* get the firmware version and log it */
 	result = usb_control_msg (udev,
 				  usb_rcvctrlpipe(udev, 0),
