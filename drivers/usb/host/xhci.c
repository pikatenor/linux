--- conflicted
+++ resolved
@@ -3636,10 +3636,7 @@
 		del_timer_sync(&virt_dev->eps[i].stop_cmd_timer);
 	}
 
-<<<<<<< HEAD
-=======
 	virt_dev->udev = NULL;
->>>>>>> 1ec8f1f0
 	xhci_disable_slot(xhci, udev->slot_id);
 	/*
 	 * Event command completion handler will free any data structures
