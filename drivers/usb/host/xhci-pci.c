/*
 * xHCI host controller driver PCI Bus Glue.
 *
 * Copyright (C) 2008 Intel Corp.
 *
 * Author: Sarah Sharp
 * Some code borrowed from the Linux EHCI driver.
 *
 * This program is free software; you can redistribute it and/or modify
 * it under the terms of the GNU General Public License version 2 as
 * published by the Free Software Foundation.
 *
 * This program is distributed in the hope that it will be useful, but
 * WITHOUT ANY WARRANTY; without even the implied warranty of MERCHANTABILITY
 * or FITNESS FOR A PARTICULAR PURPOSE.  See the GNU General Public License
 * for more details.
 *
 * You should have received a copy of the GNU General Public License
 * along with this program; if not, write to the Free Software Foundation,
 * Inc., 675 Mass Ave, Cambridge, MA 02139, USA.
 */

#include <linux/pci.h>
#include <linux/slab.h>
#include <linux/module.h>
#include <linux/acpi.h>

#include "xhci.h"
#include "xhci-trace.h"

#define SSIC_PORT_NUM		2
#define SSIC_PORT_CFG2		0x880c
#define SSIC_PORT_CFG2_OFFSET	0x30
#define PROG_DONE		(1 << 30)
#define SSIC_PORT_UNUSED	(1 << 31)

/* Device for a quirk */
#define PCI_VENDOR_ID_FRESCO_LOGIC	0x1b73
#define PCI_DEVICE_ID_FRESCO_LOGIC_PDK	0x1000
#define PCI_DEVICE_ID_FRESCO_LOGIC_FL1009	0x1009
#define PCI_DEVICE_ID_FRESCO_LOGIC_FL1400	0x1400

#define PCI_VENDOR_ID_ETRON		0x1b6f
#define PCI_DEVICE_ID_EJ168		0x7023

#define PCI_DEVICE_ID_INTEL_LYNXPOINT_XHCI	0x8c31
#define PCI_DEVICE_ID_INTEL_LYNXPOINT_LP_XHCI	0x9c31
#define PCI_DEVICE_ID_INTEL_WILDCATPOINT_LP_XHCI	0x9cb1
#define PCI_DEVICE_ID_INTEL_CHERRYVIEW_XHCI		0x22b5
#define PCI_DEVICE_ID_INTEL_SUNRISEPOINT_H_XHCI		0xa12f
#define PCI_DEVICE_ID_INTEL_SUNRISEPOINT_LP_XHCI	0x9d2f
#define PCI_DEVICE_ID_INTEL_BROXTON_M_XHCI		0x0aa8
#define PCI_DEVICE_ID_INTEL_BROXTON_B_XHCI		0x1aa8
#define PCI_DEVICE_ID_INTEL_APL_XHCI			0x5aa8
#define PCI_DEVICE_ID_INTEL_DNV_XHCI			0x19d0

#define PCI_DEVICE_ID_AMD_PROMONTORYA_4			0x43b9
#define PCI_DEVICE_ID_AMD_PROMONTORYA_3			0x43ba
#define PCI_DEVICE_ID_AMD_PROMONTORYA_2			0x43bb
#define PCI_DEVICE_ID_AMD_PROMONTORYA_1			0x43bc
#define PCI_DEVICE_ID_ASMEDIA_1042A_XHCI		0x1142

static const char hcd_name[] = "xhci_hcd";

static struct hc_driver __read_mostly xhci_pci_hc_driver;

static int xhci_pci_setup(struct usb_hcd *hcd);

static const struct xhci_driver_overrides xhci_pci_overrides __initconst = {
	.reset = xhci_pci_setup,
};

/* called after powerup, by probe or system-pm "wakeup" */
static int xhci_pci_reinit(struct xhci_hcd *xhci, struct pci_dev *pdev)
{
	/*
	 * TODO: Implement finding debug ports later.
	 * TODO: see if there are any quirks that need to be added to handle
	 * new extended capabilities.
	 */

	/* PCI Memory-Write-Invalidate cycle support is optional (uncommon) */
	if (!pci_set_mwi(pdev))
		xhci_dbg(xhci, "MWI active\n");

	xhci_dbg(xhci, "Finished xhci_pci_reinit\n");
	return 0;
}

static void xhci_pci_quirks(struct device *dev, struct xhci_hcd *xhci)
{
	struct pci_dev		*pdev = to_pci_dev(dev);

	/* Look for vendor-specific quirks */
	if (pdev->vendor == PCI_VENDOR_ID_FRESCO_LOGIC &&
			(pdev->device == PCI_DEVICE_ID_FRESCO_LOGIC_PDK ||
			 pdev->device == PCI_DEVICE_ID_FRESCO_LOGIC_FL1400)) {
		if (pdev->device == PCI_DEVICE_ID_FRESCO_LOGIC_PDK &&
				pdev->revision == 0x0) {
			xhci->quirks |= XHCI_RESET_EP_QUIRK;
			xhci_dbg_trace(xhci, trace_xhci_dbg_quirks,
				"QUIRK: Fresco Logic xHC needs configure"
				" endpoint cmd after reset endpoint");
		}
		if (pdev->device == PCI_DEVICE_ID_FRESCO_LOGIC_PDK &&
				pdev->revision == 0x4) {
			xhci->quirks |= XHCI_SLOW_SUSPEND;
			xhci_dbg_trace(xhci, trace_xhci_dbg_quirks,
				"QUIRK: Fresco Logic xHC revision %u"
				"must be suspended extra slowly",
				pdev->revision);
		}
		if (pdev->device == PCI_DEVICE_ID_FRESCO_LOGIC_PDK)
			xhci->quirks |= XHCI_BROKEN_STREAMS;
		/* Fresco Logic confirms: all revisions of this chip do not
		 * support MSI, even though some of them claim to in their PCI
		 * capabilities.
		 */
		xhci->quirks |= XHCI_BROKEN_MSI;
		xhci_dbg_trace(xhci, trace_xhci_dbg_quirks,
				"QUIRK: Fresco Logic revision %u "
				"has broken MSI implementation",
				pdev->revision);
		xhci->quirks |= XHCI_TRUST_TX_LENGTH;
	}

	if (pdev->vendor == PCI_VENDOR_ID_FRESCO_LOGIC &&
			pdev->device == PCI_DEVICE_ID_FRESCO_LOGIC_FL1009)
		xhci->quirks |= XHCI_BROKEN_STREAMS;

	if (pdev->vendor == PCI_VENDOR_ID_NEC)
		xhci->quirks |= XHCI_NEC_HOST;

	if (pdev->vendor == PCI_VENDOR_ID_AMD && xhci->hci_version == 0x96)
		xhci->quirks |= XHCI_AMD_0x96_HOST;

	/* AMD PLL quirk */
	if (pdev->vendor == PCI_VENDOR_ID_AMD && usb_amd_find_chipset_info())
		xhci->quirks |= XHCI_AMD_PLL_FIX;

	if (pdev->vendor == PCI_VENDOR_ID_AMD &&
		(pdev->device == 0x15e0 ||
		 pdev->device == 0x15e1 ||
		 pdev->device == 0x43bb))
		xhci->quirks |= XHCI_SUSPEND_DELAY;

<<<<<<< HEAD
=======
	if (pdev->vendor == PCI_VENDOR_ID_AMD &&
	    (pdev->device == 0x15e0 || pdev->device == 0x15e1))
		xhci->quirks |= XHCI_SNPS_BROKEN_SUSPEND;

>>>>>>> 1ec8f1f0
	if (pdev->vendor == PCI_VENDOR_ID_AMD)
		xhci->quirks |= XHCI_TRUST_TX_LENGTH;

	if ((pdev->vendor == PCI_VENDOR_ID_AMD) &&
		((pdev->device == PCI_DEVICE_ID_AMD_PROMONTORYA_4) ||
		(pdev->device == PCI_DEVICE_ID_AMD_PROMONTORYA_3) ||
		(pdev->device == PCI_DEVICE_ID_AMD_PROMONTORYA_2) ||
		(pdev->device == PCI_DEVICE_ID_AMD_PROMONTORYA_1)))
		xhci->quirks |= XHCI_U2_DISABLE_WAKE;

	if (pdev->vendor == PCI_VENDOR_ID_INTEL) {
		xhci->quirks |= XHCI_LPM_SUPPORT;
		xhci->quirks |= XHCI_INTEL_HOST;
		xhci->quirks |= XHCI_AVOID_BEI;
	}
	if (pdev->vendor == PCI_VENDOR_ID_INTEL &&
			pdev->device == PCI_DEVICE_ID_INTEL_PANTHERPOINT_XHCI) {
		xhci->quirks |= XHCI_EP_LIMIT_QUIRK;
		xhci->limit_active_eps = 64;
		xhci->quirks |= XHCI_SW_BW_CHECKING;
		/*
		 * PPT desktop boards DH77EB and DH77DF will power back on after
		 * a few seconds of being shutdown.  The fix for this is to
		 * switch the ports from xHCI to EHCI on shutdown.  We can't use
		 * DMI information to find those particular boards (since each
		 * vendor will change the board name), so we have to key off all
		 * PPT chipsets.
		 */
		xhci->quirks |= XHCI_SPURIOUS_REBOOT;
	}
	if (pdev->vendor == PCI_VENDOR_ID_INTEL &&
		(pdev->device == PCI_DEVICE_ID_INTEL_LYNXPOINT_LP_XHCI ||
		 pdev->device == PCI_DEVICE_ID_INTEL_WILDCATPOINT_LP_XHCI)) {
		xhci->quirks |= XHCI_SPURIOUS_REBOOT;
		xhci->quirks |= XHCI_SPURIOUS_WAKEUP;
	}
	if (pdev->vendor == PCI_VENDOR_ID_INTEL &&
		(pdev->device == PCI_DEVICE_ID_INTEL_SUNRISEPOINT_LP_XHCI ||
		 pdev->device == PCI_DEVICE_ID_INTEL_SUNRISEPOINT_H_XHCI ||
		 pdev->device == PCI_DEVICE_ID_INTEL_CHERRYVIEW_XHCI ||
		 pdev->device == PCI_DEVICE_ID_INTEL_BROXTON_M_XHCI ||
		 pdev->device == PCI_DEVICE_ID_INTEL_BROXTON_B_XHCI ||
		 pdev->device == PCI_DEVICE_ID_INTEL_APL_XHCI ||
		 pdev->device == PCI_DEVICE_ID_INTEL_DNV_XHCI)) {
		xhci->quirks |= XHCI_PME_STUCK_QUIRK;
	}
	if (pdev->vendor == PCI_VENDOR_ID_INTEL &&
		 pdev->device == PCI_DEVICE_ID_INTEL_CHERRYVIEW_XHCI) {
		xhci->quirks |= XHCI_SSIC_PORT_UNUSED;
	}
	if (pdev->vendor == PCI_VENDOR_ID_INTEL &&
	    (pdev->device == PCI_DEVICE_ID_INTEL_CHERRYVIEW_XHCI ||
	     pdev->device == PCI_DEVICE_ID_INTEL_SUNRISEPOINT_LP_XHCI ||
	     pdev->device == PCI_DEVICE_ID_INTEL_SUNRISEPOINT_H_XHCI ||
	     pdev->device == PCI_DEVICE_ID_INTEL_APL_XHCI ||
	     pdev->device == PCI_DEVICE_ID_INTEL_DNV_XHCI))
		xhci->quirks |= XHCI_MISSING_CAS;

	if (pdev->vendor == PCI_VENDOR_ID_ETRON &&
			pdev->device == PCI_DEVICE_ID_EJ168) {
		xhci->quirks |= XHCI_RESET_ON_RESUME;
		xhci->quirks |= XHCI_TRUST_TX_LENGTH;
		xhci->quirks |= XHCI_BROKEN_STREAMS;
	}
	if (pdev->vendor == PCI_VENDOR_ID_RENESAS &&
			pdev->device == 0x0014)
		xhci->quirks |= XHCI_TRUST_TX_LENGTH;
	if (pdev->vendor == PCI_VENDOR_ID_RENESAS &&
			pdev->device == 0x0015)
		xhci->quirks |= XHCI_RESET_ON_RESUME;
	if (pdev->vendor == PCI_VENDOR_ID_VIA)
		xhci->quirks |= XHCI_RESET_ON_RESUME;

	/* See https://bugzilla.kernel.org/show_bug.cgi?id=79511 */
	if (pdev->vendor == PCI_VENDOR_ID_VIA &&
			pdev->device == 0x3432)
		xhci->quirks |= XHCI_BROKEN_STREAMS;

	if (pdev->vendor == PCI_VENDOR_ID_ASMEDIA &&
			pdev->device == 0x1042)
		xhci->quirks |= XHCI_BROKEN_STREAMS;
	if (pdev->vendor == PCI_VENDOR_ID_ASMEDIA &&
			pdev->device == 0x1142)
		xhci->quirks |= XHCI_TRUST_TX_LENGTH;

	if (pdev->vendor == PCI_VENDOR_ID_ASMEDIA &&
		pdev->device == PCI_DEVICE_ID_ASMEDIA_1042A_XHCI)
		xhci->quirks |= XHCI_ASMEDIA_MODIFY_FLOWCONTROL;

	if (pdev->vendor == PCI_VENDOR_ID_TI && pdev->device == 0x8241)
		xhci->quirks |= XHCI_LIMIT_ENDPOINT_INTERVAL_7;

<<<<<<< HEAD
	if (pdev->vendor == PCI_VENDOR_ID_TI && pdev->device == 0x8241)
		xhci->quirks |= XHCI_LIMIT_ENDPOINT_INTERVAL_7;
=======
	if ((pdev->vendor == PCI_VENDOR_ID_BROADCOM ||
	     pdev->vendor == PCI_VENDOR_ID_CAVIUM) &&
	     pdev->device == 0x9026)
		xhci->quirks |= XHCI_RESET_PLL_ON_DISCONNECT;
>>>>>>> 1ec8f1f0

	if (xhci->quirks & XHCI_RESET_ON_RESUME)
		xhci_dbg_trace(xhci, trace_xhci_dbg_quirks,
				"QUIRK: Resetting on resume");
}

#ifdef CONFIG_ACPI
static void xhci_pme_acpi_rtd3_enable(struct pci_dev *dev)
{
	static const guid_t intel_dsm_guid =
		GUID_INIT(0xac340cb7, 0xe901, 0x45bf,
			  0xb7, 0xe6, 0x2b, 0x34, 0xec, 0x93, 0x1e, 0x23);
	union acpi_object *obj;

	obj = acpi_evaluate_dsm(ACPI_HANDLE(&dev->dev), &intel_dsm_guid, 3, 1,
				NULL);
	ACPI_FREE(obj);
}
#else
static void xhci_pme_acpi_rtd3_enable(struct pci_dev *dev) { }
#endif /* CONFIG_ACPI */

/* called during probe() after chip reset completes */
static int xhci_pci_setup(struct usb_hcd *hcd)
{
	struct xhci_hcd		*xhci;
	struct pci_dev		*pdev = to_pci_dev(hcd->self.controller);
	int			retval;

	xhci = hcd_to_xhci(hcd);
	if (!xhci->sbrn)
		pci_read_config_byte(pdev, XHCI_SBRN_OFFSET, &xhci->sbrn);

	retval = xhci_gen_setup(hcd, xhci_pci_quirks);
	if (retval)
		return retval;

	if (!usb_hcd_is_primary_hcd(hcd))
		return 0;

	xhci_dbg(xhci, "Got SBRN %u\n", (unsigned int) xhci->sbrn);

	/* Find any debug ports */
	return xhci_pci_reinit(xhci, pdev);
}

/*
 * We need to register our own PCI probe function (instead of the USB core's
 * function) in order to create a second roothub under xHCI.
 */
static int xhci_pci_probe(struct pci_dev *dev, const struct pci_device_id *id)
{
	int retval;
	struct xhci_hcd *xhci;
	struct hc_driver *driver;
	struct usb_hcd *hcd;

	driver = (struct hc_driver *)id->driver_data;

	/* For some HW implementation, a XHCI reset is just not enough... */
	if (usb_xhci_needs_pci_reset(dev)) {
		dev_info(&dev->dev, "Resetting\n");
		if (pci_reset_function_locked(dev))
			dev_warn(&dev->dev, "Reset failed");
	}

	/* Prevent runtime suspending between USB-2 and USB-3 initialization */
	pm_runtime_get_noresume(&dev->dev);

	/* Register the USB 2.0 roothub.
	 * FIXME: USB core must know to register the USB 2.0 roothub first.
	 * This is sort of silly, because we could just set the HCD driver flags
	 * to say USB 2.0, but I'm not sure what the implications would be in
	 * the other parts of the HCD code.
	 */
	retval = usb_hcd_pci_probe(dev, id);

	if (retval)
		goto put_runtime_pm;

	/* USB 2.0 roothub is stored in the PCI device now. */
	hcd = dev_get_drvdata(&dev->dev);
	xhci = hcd_to_xhci(hcd);
	xhci->shared_hcd = usb_create_shared_hcd(driver, &dev->dev,
				pci_name(dev), hcd);
	if (!xhci->shared_hcd) {
		retval = -ENOMEM;
		goto dealloc_usb2_hcd;
	}

	retval = usb_add_hcd(xhci->shared_hcd, dev->irq,
			IRQF_SHARED);
	if (retval)
		goto put_usb3_hcd;
	/* Roothub already marked as USB 3.0 speed */

	if (!(xhci->quirks & XHCI_BROKEN_STREAMS) &&
			HCC_MAX_PSA(xhci->hcc_params) >= 4)
		xhci->shared_hcd->can_do_streams = 1;

	if (xhci->quirks & XHCI_PME_STUCK_QUIRK)
		xhci_pme_acpi_rtd3_enable(dev);

	/* USB-2 and USB-3 roothubs initialized, allow runtime pm suspend */
	pm_runtime_put_noidle(&dev->dev);

	return 0;

put_usb3_hcd:
	usb_put_hcd(xhci->shared_hcd);
dealloc_usb2_hcd:
	usb_hcd_pci_remove(dev);
put_runtime_pm:
	pm_runtime_put_noidle(&dev->dev);
	return retval;
}

static void xhci_pci_remove(struct pci_dev *dev)
{
	struct xhci_hcd *xhci;

	xhci = hcd_to_xhci(pci_get_drvdata(dev));
	xhci->xhc_state |= XHCI_STATE_REMOVING;
	if (xhci->shared_hcd) {
		usb_remove_hcd(xhci->shared_hcd);
		usb_put_hcd(xhci->shared_hcd);
		xhci->shared_hcd = NULL;
	}

	/* Workaround for spurious wakeups at shutdown with HSW */
	if (xhci->quirks & XHCI_SPURIOUS_WAKEUP)
		pci_set_power_state(dev, PCI_D3hot);

	usb_hcd_pci_remove(dev);
}

#ifdef CONFIG_PM
/*
 * In some Intel xHCI controllers, in order to get D3 working,
 * through a vendor specific SSIC CONFIG register at offset 0x883c,
 * SSIC PORT need to be marked as "unused" before putting xHCI
 * into D3. After D3 exit, the SSIC port need to be marked as "used".
 * Without this change, xHCI might not enter D3 state.
 */
static void xhci_ssic_port_unused_quirk(struct usb_hcd *hcd, bool suspend)
{
	struct xhci_hcd	*xhci = hcd_to_xhci(hcd);
	u32 val;
	void __iomem *reg;
	int i;

	for (i = 0; i < SSIC_PORT_NUM; i++) {
		reg = (void __iomem *) xhci->cap_regs +
				SSIC_PORT_CFG2 +
				i * SSIC_PORT_CFG2_OFFSET;

		/* Notify SSIC that SSIC profile programming is not done. */
		val = readl(reg) & ~PROG_DONE;
		writel(val, reg);

		/* Mark SSIC port as unused(suspend) or used(resume) */
		val = readl(reg);
		if (suspend)
			val |= SSIC_PORT_UNUSED;
		else
			val &= ~SSIC_PORT_UNUSED;
		writel(val, reg);

		/* Notify SSIC that SSIC profile programming is done */
		val = readl(reg) | PROG_DONE;
		writel(val, reg);
		readl(reg);
	}
}

/*
 * Make sure PME works on some Intel xHCI controllers by writing 1 to clear
 * the Internal PME flag bit in vendor specific PMCTRL register at offset 0x80a4
 */
static void xhci_pme_quirk(struct usb_hcd *hcd)
{
	struct xhci_hcd	*xhci = hcd_to_xhci(hcd);
	void __iomem *reg;
	u32 val;

	reg = (void __iomem *) xhci->cap_regs + 0x80a4;
	val = readl(reg);
	writel(val | BIT(28), reg);
	readl(reg);
}

static int xhci_pci_suspend(struct usb_hcd *hcd, bool do_wakeup)
{
	struct xhci_hcd	*xhci = hcd_to_xhci(hcd);
	struct pci_dev		*pdev = to_pci_dev(hcd->self.controller);
	int			ret;

	/*
	 * Systems with the TI redriver that loses port status change events
	 * need to have the registers polled during D3, so avoid D3cold.
	 */
	if (xhci->quirks & XHCI_COMP_MODE_QUIRK)
		pci_d3cold_disable(pdev);

	if (xhci->quirks & XHCI_PME_STUCK_QUIRK)
		xhci_pme_quirk(hcd);

	if (xhci->quirks & XHCI_SSIC_PORT_UNUSED)
		xhci_ssic_port_unused_quirk(hcd, true);

	ret = xhci_suspend(xhci, do_wakeup);
	if (ret && (xhci->quirks & XHCI_SSIC_PORT_UNUSED))
		xhci_ssic_port_unused_quirk(hcd, false);

	return ret;
}

static int xhci_pci_resume(struct usb_hcd *hcd, bool hibernated)
{
	struct xhci_hcd		*xhci = hcd_to_xhci(hcd);
	struct pci_dev		*pdev = to_pci_dev(hcd->self.controller);
	int			retval = 0;

	/* The BIOS on systems with the Intel Panther Point chipset may or may
	 * not support xHCI natively.  That means that during system resume, it
	 * may switch the ports back to EHCI so that users can use their
	 * keyboard to select a kernel from GRUB after resume from hibernate.
	 *
	 * The BIOS is supposed to remember whether the OS had xHCI ports
	 * enabled before resume, and switch the ports back to xHCI when the
	 * BIOS/OS semaphore is written, but we all know we can't trust BIOS
	 * writers.
	 *
	 * Unconditionally switch the ports back to xHCI after a system resume.
	 * It should not matter whether the EHCI or xHCI controller is
	 * resumed first. It's enough to do the switchover in xHCI because
	 * USB core won't notice anything as the hub driver doesn't start
	 * running again until after all the devices (including both EHCI and
	 * xHCI host controllers) have been resumed.
	 */

	if (pdev->vendor == PCI_VENDOR_ID_INTEL)
		usb_enable_intel_xhci_ports(pdev);

	if (xhci->quirks & XHCI_SSIC_PORT_UNUSED)
		xhci_ssic_port_unused_quirk(hcd, false);

	if (xhci->quirks & XHCI_PME_STUCK_QUIRK)
		xhci_pme_quirk(hcd);

	retval = xhci_resume(xhci, hibernated);
	return retval;
}
#endif /* CONFIG_PM */

/*-------------------------------------------------------------------------*/

/* PCI driver selection metadata; PCI hotplugging uses this */
static const struct pci_device_id pci_ids[] = { {
	/* handle any USB 3.0 xHCI controller */
	PCI_DEVICE_CLASS(PCI_CLASS_SERIAL_USB_XHCI, ~0),
	.driver_data =	(unsigned long) &xhci_pci_hc_driver,
	},
	{ /* end: all zeroes */ }
};
MODULE_DEVICE_TABLE(pci, pci_ids);

/* pci driver glue; this is a "new style" PCI driver module */
static struct pci_driver xhci_pci_driver = {
	.name =		(char *) hcd_name,
	.id_table =	pci_ids,

	.probe =	xhci_pci_probe,
	.remove =	xhci_pci_remove,
	/* suspend and resume implemented later */

	.shutdown = 	usb_hcd_pci_shutdown,
#ifdef CONFIG_PM
	.driver = {
		.pm = &usb_hcd_pci_pm_ops
	},
#endif
};

static int __init xhci_pci_init(void)
{
	xhci_init_driver(&xhci_pci_hc_driver, &xhci_pci_overrides);
#ifdef CONFIG_PM
	xhci_pci_hc_driver.pci_suspend = xhci_pci_suspend;
	xhci_pci_hc_driver.pci_resume = xhci_pci_resume;
#endif
	return pci_register_driver(&xhci_pci_driver);
}
module_init(xhci_pci_init);

static void __exit xhci_pci_exit(void)
{
	pci_unregister_driver(&xhci_pci_driver);
}
module_exit(xhci_pci_exit);

MODULE_DESCRIPTION("xHCI PCI Host Controller Driver");
MODULE_LICENSE("GPL");<|MERGE_RESOLUTION|>--- conflicted
+++ resolved
@@ -144,13 +144,10 @@
 		 pdev->device == 0x43bb))
 		xhci->quirks |= XHCI_SUSPEND_DELAY;
 
-<<<<<<< HEAD
-=======
 	if (pdev->vendor == PCI_VENDOR_ID_AMD &&
 	    (pdev->device == 0x15e0 || pdev->device == 0x15e1))
 		xhci->quirks |= XHCI_SNPS_BROKEN_SUSPEND;
 
->>>>>>> 1ec8f1f0
 	if (pdev->vendor == PCI_VENDOR_ID_AMD)
 		xhci->quirks |= XHCI_TRUST_TX_LENGTH;
 
@@ -243,15 +240,10 @@
 	if (pdev->vendor == PCI_VENDOR_ID_TI && pdev->device == 0x8241)
 		xhci->quirks |= XHCI_LIMIT_ENDPOINT_INTERVAL_7;
 
-<<<<<<< HEAD
-	if (pdev->vendor == PCI_VENDOR_ID_TI && pdev->device == 0x8241)
-		xhci->quirks |= XHCI_LIMIT_ENDPOINT_INTERVAL_7;
-=======
 	if ((pdev->vendor == PCI_VENDOR_ID_BROADCOM ||
 	     pdev->vendor == PCI_VENDOR_ID_CAVIUM) &&
 	     pdev->device == 0x9026)
 		xhci->quirks |= XHCI_RESET_PLL_ON_DISCONNECT;
->>>>>>> 1ec8f1f0
 
 	if (xhci->quirks & XHCI_RESET_ON_RESUME)
 		xhci_dbg_trace(xhci, trace_xhci_dbg_quirks,
