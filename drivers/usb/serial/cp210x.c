--- conflicted
+++ resolved
@@ -173,11 +173,8 @@
 	{ USB_DEVICE(0x1901, 0x0190) }, /* GE B850 CP2105 Recorder interface */
 	{ USB_DEVICE(0x1901, 0x0193) }, /* GE B650 CP2104 PMC interface */
 	{ USB_DEVICE(0x1901, 0x0194) },	/* GE Healthcare Remote Alarm Box */
-<<<<<<< HEAD
-=======
 	{ USB_DEVICE(0x1901, 0x0195) },	/* GE B850/B650/B450 CP2104 DP UART interface */
 	{ USB_DEVICE(0x1901, 0x0196) },	/* GE B850 CP2105 DP UART interface */
->>>>>>> 83fbd12c
 	{ USB_DEVICE(0x19CF, 0x3000) }, /* Parrot NMEA GPS Flight Recorder */
 	{ USB_DEVICE(0x1ADB, 0x0001) }, /* Schweitzer Engineering C662 Cable */
 	{ USB_DEVICE(0x1B1C, 0x1C00) }, /* Corsair USB Dongle */
