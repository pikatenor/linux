--- conflicted
+++ resolved
@@ -1192,11 +1192,7 @@
 
 	/* Scan all ports that need attention */
 	kick_hub_wq(hub);
-<<<<<<< HEAD
-
-=======
  abort:
->>>>>>> 83fbd12c
 	if (type == HUB_INIT2 || type == HUB_INIT3) {
 		/* Allow autosuspend if it was suppressed */
  disconnected:
