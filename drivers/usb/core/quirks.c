--- conflicted
+++ resolved
@@ -64,12 +64,9 @@
 	/* Microsoft LifeCam-VX700 v2.0 */
 	{ USB_DEVICE(0x045e, 0x0770), .driver_info = USB_QUIRK_RESET_RESUME },
 
-<<<<<<< HEAD
-=======
 	/* Cherry Stream G230 2.0 (G85-231) and 3.0 (G85-232) */
 	{ USB_DEVICE(0x046a, 0x0023), .driver_info = USB_QUIRK_RESET_RESUME },
 
->>>>>>> 1ec8f1f0
 	/* Logitech HD Pro Webcams C920, C920-C, C925e and C930e */
 	{ USB_DEVICE(0x046d, 0x082d), .driver_info = USB_QUIRK_DELAY_INIT },
 	{ USB_DEVICE(0x046d, 0x0841), .driver_info = USB_QUIRK_DELAY_INIT },
@@ -243,27 +240,20 @@
 			USB_QUIRK_LINEAR_UFRAME_INTR_BINTERVAL },
 
 	/* Corsair K70 RGB */
-<<<<<<< HEAD
-	{ USB_DEVICE(0x1b1c, 0x1b13), .driver_info = USB_QUIRK_DELAY_INIT },
-=======
 	{ USB_DEVICE(0x1b1c, 0x1b13), .driver_info = USB_QUIRK_DELAY_INIT |
 	  USB_QUIRK_DELAY_CTRL_MSG },
 
 	/* Corsair Strafe */
 	{ USB_DEVICE(0x1b1c, 0x1b15), .driver_info = USB_QUIRK_DELAY_INIT |
 	  USB_QUIRK_DELAY_CTRL_MSG },
->>>>>>> 1ec8f1f0
 
 	/* Corsair Strafe RGB */
 	{ USB_DEVICE(0x1b1c, 0x1b20), .driver_info = USB_QUIRK_DELAY_INIT |
 	  USB_QUIRK_DELAY_CTRL_MSG },
 
-<<<<<<< HEAD
-=======
 	/* Corsair K70 LUX RGB */
 	{ USB_DEVICE(0x1b1c, 0x1b33), .driver_info = USB_QUIRK_DELAY_INIT },
 
->>>>>>> 1ec8f1f0
 	/* Corsair K70 LUX */
 	{ USB_DEVICE(0x1b1c, 0x1b36), .driver_info = USB_QUIRK_DELAY_INIT },
 
