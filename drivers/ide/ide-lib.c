--- conflicted
+++ resolved
@@ -72,15 +72,6 @@
 	u8 lba48 = !!(drive->dev_flags & IDE_DFLAG_LBA48);
 
 	memset(&cmd, 0, sizeof(cmd));
-<<<<<<< HEAD
-	if (lba48)
-		cmd.tf_flags = IDE_TFLAG_IN_LBA | IDE_TFLAG_IN_HOB_LBA |
-				IDE_TFLAG_LBA48;
-	else
-		cmd.tf_flags = IDE_TFLAG_IN_LBA | IDE_TFLAG_IN_DEVICE;
-
-	drive->hwif->tp_ops->tf_read(drive, &cmd);
-=======
 	if (lba48) {
 		cmd.valid.in.tf  = IDE_VALID_LBA;
 		cmd.valid.in.hob = IDE_VALID_LBA;
@@ -89,7 +80,6 @@
 		cmd.valid.in.tf  = IDE_VALID_LBA | IDE_VALID_DEVICE;
 
 	ide_tf_readback(drive, &cmd);
->>>>>>> 6574612f
 
 	if (lba48 || (tf->device & ATA_LBA))
 		printk(KERN_CONT ", LBAsect=%llu",
