--- conflicted
+++ resolved
@@ -33,11 +33,7 @@
 	for (_k = nkmp->min_k; _k <= nkmp->max_k; _k++) {
 		for (_n = nkmp->min_n; _n <= nkmp->max_n; _n++) {
 			for (_m = nkmp->min_m; _m <= nkmp->max_m; _m++) {
-<<<<<<< HEAD
-				for (_p = nkmp->min_p; _p <= (rate <= 288000000 ? nkmp->max_p : nkmp->min_p); _p <<= 1) {
-=======
 				for (_p = nkmp->min_p; _p <= _max_p; _p <<= 1) {
->>>>>>> cb313370
 					unsigned long tmp_rate;
 
 					tmp_rate = parent * _n * _k / (_m * _p);
