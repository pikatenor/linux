--- conflicted
+++ resolved
@@ -29,7 +29,6 @@
 
 #include "ccu-sun8i-h3.h"
 
-<<<<<<< HEAD
 static struct ccu_nkmp pll_cpux_clk = {
 	.enable		= BIT(31),
 	.lock		= BIT(28),
@@ -43,20 +42,9 @@
 		.hw.init	= CLK_HW_INIT("pll-cpux",
 					      "osc24M",
 					      &ccu_nkmp_ops,
-					      0),
+					      CLK_SET_RATE_UNGATE),
 	},
 };
-=======
-static SUNXI_CCU_NKMP_WITH_GATE_LOCK(pll_cpux_clk, "pll-cpux",
-				     "osc24M", 0x000,
-				     8, 5,	/* N */
-				     4, 2,	/* K */
-				     0, 2,	/* M */
-				     16, 2,	/* P */
-				     BIT(31),	/* gate */
-				     BIT(28),	/* lock */
-				     CLK_SET_RATE_UNGATE);
->>>>>>> f0648146
 
 /*
  * The Audio PLL is supposed to have 4 outputs: 3 fixed factors from
