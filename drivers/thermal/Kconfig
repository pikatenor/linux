#
# Generic thermal sysfs drivers configuration
#

menuconfig THERMAL
	tristate "Generic Thermal sysfs driver"
	help
	  Generic Thermal Sysfs driver offers a generic mechanism for
	  thermal management. Usually it's made up of one or more thermal
	  zone and cooling device.
	  Each thermal zone contains its own temperature, trip points,
	  cooling devices.
	  All platforms with ACPI thermal support can use this driver.
	  If you want this support, you should say Y or M here.

if THERMAL

config THERMAL_EMERGENCY_POWEROFF_DELAY_MS
	int "Emergency poweroff delay in milli-seconds"
	depends on THERMAL
	default 0
	help
	  Thermal subsystem will issue a graceful shutdown when
	  critical temperatures are reached using orderly_poweroff(). In
	  case of failure of an orderly_poweroff(), the thermal emergency
	  poweroff kicks in after a delay has elapsed and shuts down the system.
	  This config is number of milliseconds to delay before emergency
	  poweroff kicks in. Similarly to the critical trip point,
	  the delay should be carefully profiled so as to give adequate
	  time for orderly_poweroff() to finish on regular execution.
	  If set to 0 emergency poweroff will not be supported.

	  In doubt, leave as 0.

config THERMAL_HWMON
	bool
	prompt "Expose thermal sensors as hwmon device"
	depends on HWMON=y || HWMON=THERMAL
	default y
	help
	  In case a sensor is registered with the thermal
	  framework, this option will also register it
	  as a hwmon. The sensor will then have the common
	  hwmon sysfs interface.

	  Say 'Y' here if you want all thermal sensors to
	  have hwmon sysfs interface too.

config THERMAL_OF
	bool
	prompt "APIs to parse thermal data out of device tree"
	depends on OF
	default y
	help
	  This options provides helpers to add the support to
	  read and parse thermal data definitions out of the
	  device tree blob.

	  Say 'Y' here if you need to build thermal infrastructure
	  based on device tree.

config THERMAL_WRITABLE_TRIPS
	bool "Enable writable trip points"
	help
	  This option allows the system integrator to choose whether
	  trip temperatures can be changed from userspace. The
	  writable trips need to be specified when setting up the
	  thermal zone but the choice here takes precedence.

	  Say 'Y' here if you would like to allow userspace tools to
	  change trip temperatures.

choice
	prompt "Default Thermal governor"
	default THERMAL_DEFAULT_GOV_STEP_WISE
	help
	  This option sets which thermal governor shall be loaded at
	  startup. If in doubt, select 'step_wise'.

config THERMAL_DEFAULT_GOV_STEP_WISE
	bool "step_wise"
	select THERMAL_GOV_STEP_WISE
	help
	  Use the step_wise governor as default. This throttles the
	  devices one step at a time.

config THERMAL_DEFAULT_GOV_FAIR_SHARE
	bool "fair_share"
	select THERMAL_GOV_FAIR_SHARE
	help
	  Use the fair_share governor as default. This throttles the
	  devices based on their 'contribution' to a zone. The
	  contribution should be provided through platform data.

config THERMAL_DEFAULT_GOV_USER_SPACE
	bool "user_space"
	select THERMAL_GOV_USER_SPACE
	help
	  Select this if you want to let the user space manage the
	  platform thermals.

config THERMAL_DEFAULT_GOV_POWER_ALLOCATOR
	bool "power_allocator"
	select THERMAL_GOV_POWER_ALLOCATOR
	help
	  Select this if you want to control temperature based on
	  system and device power allocation. This governor can only
	  operate on cooling devices that implement the power API.

endchoice

config THERMAL_GOV_FAIR_SHARE
	bool "Fair-share thermal governor"
	help
	  Enable this to manage platform thermals using fair-share governor.

config THERMAL_GOV_STEP_WISE
	bool "Step_wise thermal governor"
	help
	  Enable this to manage platform thermals using a simple linear
	  governor.

config THERMAL_GOV_BANG_BANG
	bool "Bang Bang thermal governor"
	default n
	help
	  Enable this to manage platform thermals using bang bang governor.

	  Say 'Y' here if you want to use two point temperature regulation
	  used for fans without throttling.  Some fan drivers depend on this
	  governor to be enabled (e.g. acerhdf).

config THERMAL_GOV_USER_SPACE
	bool "User_space thermal governor"
	help
	  Enable this to let the user space manage the platform thermals.

config THERMAL_GOV_POWER_ALLOCATOR
	bool "Power allocator thermal governor"
	help
	  Enable this to manage platform thermals by dynamically
	  allocating and limiting power to devices.

config CPU_THERMAL
	bool "generic cpu cooling support"
	depends on CPU_FREQ
	depends on THERMAL_OF
	help
	  This implements the generic cpu cooling mechanism through frequency
	  reduction. An ACPI version of this already exists
	  (drivers/acpi/processor_thermal.c).
	  This will be useful for platforms using the generic thermal interface
	  and not the ACPI interface.

	  If you want this support, you should say Y here.

config CLOCK_THERMAL
	bool "Generic clock cooling support"
	depends on COMMON_CLK
	depends on PM_OPP
	help
	  This entry implements the generic clock cooling mechanism through
	  frequency clipping. Typically used to cool off co-processors. The
	  device that is configured to use this cooling mechanism will be
	  controlled to reduce clock frequency whenever temperature is high.

config DEVFREQ_THERMAL
	bool "Generic device cooling support"
	depends on PM_DEVFREQ
	depends on PM_OPP
	help
	  This implements the generic devfreq cooling mechanism through
	  frequency reduction for devices using devfreq.

	  This will throttle the device by limiting the maximum allowed DVFS
	  frequency corresponding to the cooling level.

	  In order to use the power extensions of the cooling device,
	  devfreq should use the simple_ondemand governor.

	  If you want this support, you should say Y here.

config THERMAL_EMULATION
	bool "Thermal emulation mode support"
	help
	  Enable this option to make a emul_temp sysfs node in thermal zone
	  directory to support temperature emulation. With emulation sysfs node,
	  user can manually input temperature and test the different trip
	  threshold behaviour for simulation purpose.

	  WARNING: Be careful while enabling this option on production systems,
	  because userland can easily disable the thermal policy by simply
	  flooding this sysfs node with low temperature values.

config HISI_THERMAL
	tristate "Hisilicon thermal driver"
	depends on ARCH_HISI || COMPILE_TEST
	depends on HAS_IOMEM
	depends on OF
	default y
	help
	  Enable this to plug hisilicon's thermal sensor driver into the Linux
	  thermal framework. cpufreq is used as the cooling device to throttle
	  CPUs when the passive trip is crossed.

config IMX_THERMAL
	tristate "Temperature sensor driver for Freescale i.MX SoCs"
	depends on (ARCH_MXC && CPU_THERMAL) || COMPILE_TEST
	depends on MFD_SYSCON
	depends on OF
	help
	  Support for Temperature Monitor (TEMPMON) found on Freescale i.MX SoCs.
	  It supports one critical trip point and one passive trip point.  The
	  cpufreq is used as the cooling device to throttle CPUs when the
	  passive trip is crossed.

config MAX77620_THERMAL
	tristate "Temperature sensor driver for Maxim MAX77620 PMIC"
	depends on MFD_MAX77620
	depends on OF
	help
	  Support for die junction temperature warning alarm for Maxim
	  Semiconductor PMIC MAX77620 device. Device generates two alarm
	  interrupts when PMIC die temperature cross the threshold of
	  120 degC and 140 degC.

config QORIQ_THERMAL
	tristate "QorIQ Thermal Monitoring Unit"
	depends on THERMAL_OF
	depends on HAS_IOMEM
	help
	  Support for Thermal Monitoring Unit (TMU) found on QorIQ platforms.
	  It supports one critical trip point and one passive trip point. The
	  cpufreq is used as the cooling device to throttle CPUs when the
	  passive trip is crossed.

config SPEAR_THERMAL
	tristate "SPEAr thermal sensor driver"
	depends on PLAT_SPEAR || COMPILE_TEST
	depends on HAS_IOMEM
	depends on OF
	help
	  Enable this to plug the SPEAr thermal sensor driver into the Linux
	  thermal framework.

config ROCKCHIP_THERMAL
	tristate "Rockchip thermal driver"
	depends on ARCH_ROCKCHIP || COMPILE_TEST
	depends on RESET_CONTROLLER
	depends on HAS_IOMEM
	help
	  Rockchip thermal driver provides support for Temperature sensor
	  ADC (TS-ADC) found on Rockchip SoCs. It supports one critical
	  trip point. Cpufreq is used as the cooling device and will throttle
	  CPUs when the Temperature crosses the passive trip point.

config RCAR_THERMAL
	tristate "Renesas R-Car thermal driver"
	depends on ARCH_RENESAS || COMPILE_TEST
	depends on HAS_IOMEM
	help
	  Enable this to plug the R-Car thermal sensor driver into the Linux
	  thermal framework.

config RCAR_GEN3_THERMAL
	tristate "Renesas R-Car Gen3 thermal driver"
	depends on ARCH_RENESAS || COMPILE_TEST
	depends on HAS_IOMEM
	depends on OF
	help
	  Enable this to plug the R-Car Gen3 thermal sensor driver into the Linux
	  thermal framework.

config KIRKWOOD_THERMAL
	tristate "Temperature sensor on Marvell Kirkwood SoCs"
	depends on MACH_KIRKWOOD || COMPILE_TEST
	depends on HAS_IOMEM
	depends on OF
	help
	  Support for the Kirkwood thermal sensor driver into the Linux thermal
	  framework. Only kirkwood 88F6282 and 88F6283 have this sensor.

config DOVE_THERMAL
	tristate "Temperature sensor on Marvell Dove SoCs"
	depends on ARCH_DOVE || MACH_DOVE || COMPILE_TEST
	depends on HAS_IOMEM
	depends on OF
	help
	  Support for the Dove thermal sensor driver in the Linux thermal
	  framework.

config DB8500_THERMAL
	tristate "DB8500 thermal management"
	depends on MFD_DB8500_PRCMU
	default y
	help
	  Adds DB8500 thermal management implementation according to the thermal
	  management framework. A thermal zone with several trip points will be
	  created. Cooling devices can be bound to the trip points to cool this
	  thermal zone if trip points reached.

config ARMADA_THERMAL
	tristate "Armada 370/XP thermal management"
	depends on ARCH_MVEBU || COMPILE_TEST
	depends on HAS_IOMEM
	depends on OF
	help
	  Enable this option if you want to have support for thermal management
	  controller present in Armada 370 and Armada XP SoC.

config DA9062_THERMAL
	tristate "DA9062/DA9061 Dialog Semiconductor thermal driver"
	depends on MFD_DA9062 || COMPILE_TEST
	depends on OF
	help
	  Enable this for the Dialog Semiconductor thermal sensor driver.
	  This will report PMIC junction over-temperature for one thermal trip
	  zone.
	  Compatible with the DA9062 and DA9061 PMICs.

config INTEL_POWERCLAMP
	tristate "Intel PowerClamp idle injection driver"
	depends on THERMAL
	depends on X86
	depends on CPU_SUP_INTEL
	help
	  Enable this to enable Intel PowerClamp idle injection driver. This
	  enforce idle time which results in more package C-state residency. The
	  user interface is exposed via generic thermal framework.

config X86_PKG_TEMP_THERMAL
	tristate "X86 package temperature thermal driver"
	depends on X86_THERMAL_VECTOR
	select THERMAL_GOV_USER_SPACE
	select THERMAL_WRITABLE_TRIPS
	default m
	help
	  Enable this to register CPU digital sensor for package temperature as
	  thermal zone. Each package will have its own thermal zone. There are
	  two trip points which can be set by user to get notifications via thermal
	  notification methods.

config INTEL_SOC_DTS_IOSF_CORE
	tristate
	depends on X86 && PCI
	select IOSF_MBI
	help
	  This is becoming a common feature for Intel SoCs to expose the additional
	  digital temperature sensors (DTSs) using side band interface (IOSF). This
	  implements the common set of helper functions to register, get temperature
	  and get/set thresholds on DTSs.

config INTEL_SOC_DTS_THERMAL
	tristate "Intel SoCs DTS thermal driver"
	depends on X86 && PCI
	select INTEL_SOC_DTS_IOSF_CORE
	select THERMAL_WRITABLE_TRIPS
	help
	  Enable this to register Intel SoCs (e.g. Bay Trail) platform digital
	  temperature sensor (DTS). These SoCs have two additional DTSs in
	  addition to DTSs on CPU cores. Each DTS will be registered as a
	  thermal zone. There are two trip points. One of the trip point can
	  be set by user mode programs to get notifications via Linux thermal
	  notification methods.The other trip is a critical trip point, which
	  was set by the driver based on the TJ MAX temperature.

config INTEL_QUARK_DTS_THERMAL
	tristate "Intel Quark DTS thermal driver"
	depends on X86_INTEL_QUARK
	help
	  Enable this to register Intel Quark SoC (e.g. X1000) platform digital
	  temperature sensor (DTS). For X1000 SoC, it has one on-die DTS.
	  The DTS will be registered as a thermal zone. There are two trip points:
	  hot & critical. The critical trip point default value is set by
	  underlying BIOS/Firmware.

menu "ACPI INT340X thermal drivers"
source drivers/thermal/int340x_thermal/Kconfig
endmenu

config INTEL_BXT_PMIC_THERMAL
	tristate "Intel Broxton PMIC thermal driver"
	depends on X86 && INTEL_SOC_PMIC_BXTWC && REGMAP
	help
	  Select this driver for Intel Broxton PMIC with ADC channels monitoring
	  system temperature measurements and alerts.
	  This driver is used for monitoring the ADC channels of PMIC and handles
	  the alert trip point interrupts and notifies the thermal framework with
	  the trip point and temperature details of the zone.

config INTEL_PCH_THERMAL
	tristate "Intel PCH Thermal Reporting Driver"
	depends on X86 && PCI
	help
	  Enable this to support thermal reporting on certain intel PCHs.
	  Thermal reporting device will provide temperature reading,
	  programmable trip points and other information.

config MTK_THERMAL
	tristate "Temperature sensor driver for mediatek SoCs"
	depends on ARCH_MEDIATEK || COMPILE_TEST
	depends on HAS_IOMEM
	depends on NVMEM || NVMEM=n
	depends on RESET_CONTROLLER
	default y
	help
	  Enable this option if you want to have support for thermal management
	  controller present in Mediatek SoCs

<<<<<<< HEAD
=======
menu "Broadcom thermal drivers"
depends on ARCH_BCM || COMPILE_TEST
source "drivers/thermal/broadcom/Kconfig"
endmenu

>>>>>>> cb313370
config SUN8I_THS
	tristate "Thermal sensor driver for Allwinner H3"
	depends on MACH_SUN8I || (ARM64 && ARCH_SUNXI)
	depends on OF
	help
	  Enable this to support thermal reporting on some newer Allwinner SoCs.

menu "Texas Instruments thermal drivers"
depends on ARCH_HAS_BANDGAP || COMPILE_TEST
depends on HAS_IOMEM
source "drivers/thermal/ti-soc-thermal/Kconfig"
endmenu

menu "Samsung thermal drivers"
depends on ARCH_EXYNOS || COMPILE_TEST
source "drivers/thermal/samsung/Kconfig"
endmenu

menu "STMicroelectronics thermal drivers"
depends on ARCH_STI && OF
source "drivers/thermal/st/Kconfig"
endmenu

config TANGO_THERMAL
	tristate "Tango thermal management"
	depends on ARCH_TANGO || COMPILE_TEST
	help
	  Enable the Tango thermal driver, which supports the primitive
	  temperature sensor embedded in Tango chips since the SMP8758.
	  This sensor only generates a 1-bit signal to indicate whether
	  the die temperature exceeds a programmable threshold.

source "drivers/thermal/tegra/Kconfig"

config QCOM_SPMI_TEMP_ALARM
	tristate "Qualcomm SPMI PMIC Temperature Alarm"
	depends on OF && SPMI && IIO
	select REGMAP_SPMI
	help
	  This enables a thermal sysfs driver for Qualcomm plug-and-play (QPNP)
	  PMIC devices. It shows up in sysfs as a thermal sensor with multiple
	  trip points. The temperature reported by the thermal sensor reflects the
	  real time die temperature if an ADC is present or an estimate of the
	  temperature based upon the over temperature stage value.

config GENERIC_ADC_THERMAL
	tristate "Generic ADC based thermal sensor"
	depends on IIO
	help
	  This enabled a thermal sysfs driver for the temperature sensor
	  which is connected to the General Purpose ADC. The ADC channel
	  is read via IIO framework and the channel information is provided
	  to this driver. This driver reports the temperature by reading ADC
	  channel and converts it to temperature based on lookup table.

menu "Qualcomm thermal drivers"
depends on (ARCH_QCOM && OF) || COMPILE_TEST
source "drivers/thermal/qcom/Kconfig"
endmenu

config ZX2967_THERMAL
	tristate "Thermal sensors on zx2967 SoC"
	depends on ARCH_ZX || COMPILE_TEST
	help
	  Enable the zx2967 thermal sensors driver, which supports
	  the primitive temperature sensor embedded in zx2967 SoCs.
	  This sensor generates the real time die temperature.

config UNIPHIER_THERMAL
	tristate "Socionext UniPhier thermal driver"
	depends on ARCH_UNIPHIER || COMPILE_TEST
	depends on THERMAL_OF && MFD_SYSCON
	help
	  Enable this to plug in UniPhier on-chip PVT thermal driver into the
	  thermal framework. The driver supports CPU thermal zone temperature
	  reporting and a couple of trip points.
endif<|MERGE_RESOLUTION|>--- conflicted
+++ resolved
@@ -407,14 +407,11 @@
 	  Enable this option if you want to have support for thermal management
 	  controller present in Mediatek SoCs
 
-<<<<<<< HEAD
-=======
 menu "Broadcom thermal drivers"
 depends on ARCH_BCM || COMPILE_TEST
 source "drivers/thermal/broadcom/Kconfig"
 endmenu
 
->>>>>>> cb313370
 config SUN8I_THS
 	tristate "Thermal sensor driver for Allwinner H3"
 	depends on MACH_SUN8I || (ARM64 && ARCH_SUNXI)
