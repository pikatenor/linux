/*
 * Hisilicon thermal sensor driver
 *
 * Copyright (c) 2014-2015 Hisilicon Limited.
 * Copyright (c) 2014-2015 Linaro Limited.
 *
 * Xinwei Kong <kong.kongxinwei@hisilicon.com>
 * Leo Yan <leo.yan@linaro.org>
 *
 * This program is free software; you can redistribute it and/or modify
 * it under the terms of the GNU General Public License version 2 as
 * published by the Free Software Foundation.
 *
 * This program is distributed "as is" WITHOUT ANY WARRANTY of any
 * kind, whether express or implied; without even the implied warranty
 * of MERCHANTABILITY or FITNESS FOR A PARTICULAR PURPOSE. See the
 * GNU General Public License for more details.
 */

#include <linux/cpufreq.h>
#include <linux/delay.h>
#include <linux/interrupt.h>
#include <linux/module.h>
#include <linux/platform_device.h>
#include <linux/io.h>

#include "thermal_core.h"

#define TEMP0_LAG			(0x0)
#define TEMP0_TH			(0x4)
#define TEMP0_RST_TH			(0x8)
#define TEMP0_CFG			(0xC)
#define TEMP0_CFG_SS_MSK		(0xF000)
#define TEMP0_CFG_HDAK_MSK		(0x30)
#define TEMP0_EN			(0x10)
#define TEMP0_INT_EN			(0x14)
#define TEMP0_INT_CLR			(0x18)
#define TEMP0_RST_MSK			(0x1C)
#define TEMP0_VALUE			(0x28)

#define HISI_TEMP_BASE			(-60000)
#define HISI_TEMP_RESET			(100000)
#define HISI_TEMP_STEP			(784)
<<<<<<< HEAD
=======
#define HISI_TEMP_LAG			(3500)
>>>>>>> 1ec8f1f0

#define HISI_MAX_SENSORS		4
#define HISI_DEFAULT_SENSOR		2

struct hisi_thermal_sensor {
	struct hisi_thermal_data *thermal;
	struct thermal_zone_device *tzd;

	long sensor_temp;
	uint32_t id;
	uint32_t thres_temp;
};

struct hisi_thermal_data {
	struct mutex thermal_lock;    /* protects register data */
	struct platform_device *pdev;
	struct clk *clk;
	struct hisi_thermal_sensor sensors;
	int irq;
	void __iomem *regs;
};

/*
 * The temperature computation on the tsensor is as follow:
 *	Unit: millidegree Celsius
 *	Step: 255/200 (0.7843)
 *	Temperature base: -60°C
 *
 * The register is programmed in temperature steps, every step is 784
 * millidegree and begins at -60 000 m°C
 *
 * The temperature from the steps:
 *
 *	Temp = TempBase + (steps x 784)
 *
 * and the steps from the temperature:
 *
 *	steps = (Temp - TempBase) / 784
 *
 */
static inline int hisi_thermal_step_to_temp(int step)
{
	return HISI_TEMP_BASE + (step * HISI_TEMP_STEP);
<<<<<<< HEAD
}

static inline long hisi_thermal_temp_to_step(long temp)
{
	return (temp - HISI_TEMP_BASE) / HISI_TEMP_STEP;
}

static inline long hisi_thermal_round_temp(int temp)
{
	return hisi_thermal_step_to_temp(
		hisi_thermal_temp_to_step(temp));
=======
}

static inline long hisi_thermal_temp_to_step(long temp)
{
	return (temp - HISI_TEMP_BASE) / HISI_TEMP_STEP;
>>>>>>> 1ec8f1f0
}

static inline long hisi_thermal_round_temp(int temp)
{
<<<<<<< HEAD
	long val;

	mutex_lock(&data->thermal_lock);

	/* disable interrupt */
	writel(0x0, data->regs + TEMP0_INT_EN);
	writel(0x1, data->regs + TEMP0_INT_CLR);

	/* disable module firstly */
	writel(0x0, data->regs + TEMP0_EN);

	/* select sensor id */
	writel((sensor->id << 12), data->regs + TEMP0_CFG);

	/* enable module */
	writel(0x1, data->regs + TEMP0_EN);

	usleep_range(3000, 5000);

	val = readl(data->regs + TEMP0_VALUE);
	val = hisi_thermal_step_to_temp(val);

	mutex_unlock(&data->thermal_lock);

	return val;
=======
	return hisi_thermal_step_to_temp(
		hisi_thermal_temp_to_step(temp));
>>>>>>> 1ec8f1f0
}

/*
 * The lag register contains 5 bits encoding the temperature in steps.
 *
 * Each time the temperature crosses the threshold boundary, an
 * interrupt is raised. It could be when the temperature is going
 * above the threshold or below. However, if the temperature is
 * fluctuating around this value due to the load, we can receive
 * several interrupts which may not desired.
 *
 * We can setup a temperature representing the delta between the
 * threshold and the current temperature when the temperature is
 * decreasing.
 *
 * For instance: the lag register is 5°C, the threshold is 65°C, when
 * the temperature reaches 65°C an interrupt is raised and when the
 * temperature decrease to 65°C - 5°C another interrupt is raised.
 *
 * A very short lag can lead to an interrupt storm, a long lag
 * increase the latency to react to the temperature changes.  In our
 * case, that is not really a problem as we are polling the
 * temperature.
 *
 * [0:4] : lag register
 *
 * The temperature is coded in steps, cf. HISI_TEMP_STEP.
 *
 * Min : 0x00 :  0.0 °C
 * Max : 0x1F : 24.3 °C
 *
 * The 'value' parameter is in milliCelsius.
 */
static inline void hisi_thermal_set_lag(void __iomem *addr, int value)
{
	writel((value / HISI_TEMP_STEP) & 0x1F, addr + TEMP0_LAG);
}

static inline void hisi_thermal_alarm_clear(void __iomem *addr, int value)
{
	writel(value, addr + TEMP0_INT_CLR);
}

static inline void hisi_thermal_alarm_enable(void __iomem *addr, int value)
{
	writel(value, addr + TEMP0_INT_EN);
}

static inline void hisi_thermal_alarm_set(void __iomem *addr, int temp)
{
	writel(hisi_thermal_temp_to_step(temp) | 0x0FFFFFF00, addr + TEMP0_TH);
}

<<<<<<< HEAD
	/* enable for interrupt */
	writel(hisi_thermal_temp_to_step(sensor->thres_temp) | 0x0FFFFFF00,
	       data->regs + TEMP0_TH);

	writel(hisi_thermal_temp_to_step(HISI_TEMP_RESET),
	       data->regs + TEMP0_RST_TH);
=======
static inline void hisi_thermal_reset_set(void __iomem *addr, int temp)
{
	writel(hisi_thermal_temp_to_step(temp), addr + TEMP0_RST_TH);
}

static inline void hisi_thermal_reset_enable(void __iomem *addr, int value)
{
	writel(value, addr + TEMP0_RST_MSK);
}
>>>>>>> 1ec8f1f0

static inline void hisi_thermal_enable(void __iomem *addr, int value)
{
	writel(value, addr + TEMP0_EN);
}

static inline int hisi_thermal_get_temperature(void __iomem *addr)
{
	return hisi_thermal_step_to_temp(readl(addr + TEMP0_VALUE));
}

/*
 * Temperature configuration register - Sensor selection
 *
 * Bits [19:12]
 *
 * 0x0: local sensor (default)
 * 0x1: remote sensor 1 (ACPU cluster 1)
 * 0x2: remote sensor 2 (ACPU cluster 0)
 * 0x3: remote sensor 3 (G3D)
 */
static inline void hisi_thermal_sensor_select(void __iomem *addr, int sensor)
{
	writel((readl(addr + TEMP0_CFG) & ~TEMP0_CFG_SS_MSK) |
	       (sensor << 12), addr + TEMP0_CFG);
}

/*
 * Temperature configuration register - Hdak conversion polling interval
 *
 * Bits [5:4]
 *
 * 0x0 :   0.768 ms
 * 0x1 :   6.144 ms
 * 0x2 :  49.152 ms
 * 0x3 : 393.216 ms
 */
static inline void hisi_thermal_hdak_set(void __iomem *addr, int value)
{
	writel((readl(addr + TEMP0_CFG) & ~TEMP0_CFG_HDAK_MSK) |
	       (value << 4), addr + TEMP0_CFG);
}

static void hisi_thermal_disable_sensor(struct hisi_thermal_data *data)
{
	mutex_lock(&data->thermal_lock);

	/* disable sensor module */
	hisi_thermal_enable(data->regs, 0);
	hisi_thermal_alarm_enable(data->regs, 0);
	hisi_thermal_reset_enable(data->regs, 0);

	mutex_unlock(&data->thermal_lock);
}

static int hisi_thermal_get_temp(void *_sensor, int *temp)
{
	struct hisi_thermal_sensor *sensor = _sensor;
	struct hisi_thermal_data *data = sensor->thermal;

	*temp = hisi_thermal_get_temperature(data->regs);

	dev_dbg(&data->pdev->dev, "id=%d, temp=%d, thres=%d\n",
		sensor->id, *temp, sensor->thres_temp);

	return 0;
}

static const struct thermal_zone_of_device_ops hisi_of_thermal_ops = {
	.get_temp = hisi_thermal_get_temp,
};

static irqreturn_t hisi_thermal_alarm_irq_thread(int irq, void *dev)
{
	struct hisi_thermal_data *data = dev;
	struct hisi_thermal_sensor *sensor = &data->sensors;
	int temp;

	hisi_thermal_alarm_clear(data->regs, 1);

<<<<<<< HEAD
	dev_crit(&data->pdev->dev, "THERMAL ALARM: T > %d\n",
		 sensor->thres_temp);
	mutex_unlock(&data->thermal_lock);
=======
	temp = hisi_thermal_get_temperature(data->regs);
>>>>>>> 1ec8f1f0

	if (temp >= sensor->thres_temp) {
		dev_crit(&data->pdev->dev, "THERMAL ALARM: %d > %d\n",
			 temp, sensor->thres_temp);

		thermal_zone_device_update(data->sensors.tzd,
					   THERMAL_EVENT_UNSPECIFIED);

	} else if (temp < sensor->thres_temp) {
		dev_crit(&data->pdev->dev, "THERMAL ALARM stopped: %d < %d\n",
			 temp, sensor->thres_temp);
	}

	return IRQ_HANDLED;
}

static int hisi_thermal_register_sensor(struct platform_device *pdev,
					struct hisi_thermal_data *data,
					struct hisi_thermal_sensor *sensor,
					int index)
{
	int ret, i;
	const struct thermal_trip *trip;

	sensor->id = index;
	sensor->thermal = data;

	sensor->tzd = devm_thermal_zone_of_sensor_register(&pdev->dev,
				sensor->id, sensor, &hisi_of_thermal_ops);
	if (IS_ERR(sensor->tzd)) {
		ret = PTR_ERR(sensor->tzd);
		sensor->tzd = NULL;
		dev_err(&pdev->dev, "failed to register sensor id %d: %d\n",
			sensor->id, ret);
		return ret;
	}

	trip = of_thermal_get_trip_points(sensor->tzd);

	for (i = 0; i < of_thermal_get_ntrips(sensor->tzd); i++) {
		if (trip[i].type == THERMAL_TRIP_PASSIVE) {
			sensor->thres_temp = hisi_thermal_round_temp(trip[i].temperature);
			break;
		}
	}

	return 0;
}

static const struct of_device_id of_hisi_thermal_match[] = {
	{ .compatible = "hisilicon,tsensor" },
	{ /* end */ }
};
MODULE_DEVICE_TABLE(of, of_hisi_thermal_match);

static void hisi_thermal_toggle_sensor(struct hisi_thermal_sensor *sensor,
				       bool on)
{
	struct thermal_zone_device *tzd = sensor->tzd;

	tzd->ops->set_mode(tzd,
		on ? THERMAL_DEVICE_ENABLED : THERMAL_DEVICE_DISABLED);
}

static int hisi_thermal_setup(struct hisi_thermal_data *data)
{
	struct hisi_thermal_sensor *sensor;

	sensor = &data->sensors;

	/* disable module firstly */
	hisi_thermal_reset_enable(data->regs, 0);
	hisi_thermal_enable(data->regs, 0);

	/* select sensor id */
	hisi_thermal_sensor_select(data->regs, sensor->id);

	/* setting the hdak time */
	hisi_thermal_hdak_set(data->regs, 0);

	/* setting lag value between current temp and the threshold */
	hisi_thermal_set_lag(data->regs, HISI_TEMP_LAG);

	/* enable for interrupt */
	hisi_thermal_alarm_set(data->regs, sensor->thres_temp);

	hisi_thermal_reset_set(data->regs, HISI_TEMP_RESET);

	/* enable module */
	hisi_thermal_reset_enable(data->regs, 1);
	hisi_thermal_enable(data->regs, 1);

	hisi_thermal_alarm_clear(data->regs, 0);
	hisi_thermal_alarm_enable(data->regs, 1);

	return 0;
}

static int hisi_thermal_probe(struct platform_device *pdev)
{
	struct hisi_thermal_data *data;
	struct resource *res;
	int ret;

	data = devm_kzalloc(&pdev->dev, sizeof(*data), GFP_KERNEL);
	if (!data)
		return -ENOMEM;

	mutex_init(&data->thermal_lock);
	data->pdev = pdev;

	res = platform_get_resource(pdev, IORESOURCE_MEM, 0);
	data->regs = devm_ioremap_resource(&pdev->dev, res);
	if (IS_ERR(data->regs)) {
		dev_err(&pdev->dev, "failed to get io address\n");
		return PTR_ERR(data->regs);
	}

	data->irq = platform_get_irq(pdev, 0);
	if (data->irq < 0)
		return data->irq;

	platform_set_drvdata(pdev, data);

	data->clk = devm_clk_get(&pdev->dev, "thermal_clk");
	if (IS_ERR(data->clk)) {
		ret = PTR_ERR(data->clk);
		if (ret != -EPROBE_DEFER)
			dev_err(&pdev->dev,
				"failed to get thermal clk: %d\n", ret);
		return ret;
	}

	/* enable clock for thermal */
	ret = clk_prepare_enable(data->clk);
	if (ret) {
		dev_err(&pdev->dev, "failed to enable thermal clk: %d\n", ret);
		return ret;
	}

<<<<<<< HEAD
	hisi_thermal_enable_bind_irq_sensor(data);
	data->irq_enabled = true;
=======
	ret = hisi_thermal_register_sensor(pdev, data,
					   &data->sensors,
					   HISI_DEFAULT_SENSOR);
	if (ret) {
		dev_err(&pdev->dev, "failed to register thermal sensor: %d\n",
			ret);
		return ret;
	}
>>>>>>> 1ec8f1f0

	ret = hisi_thermal_setup(data);
	if (ret) {
		dev_err(&pdev->dev, "Failed to setup the sensor: %d\n", ret);
		return ret;
	}

<<<<<<< HEAD
	ret = devm_request_threaded_irq(&pdev->dev, data->irq,
					hisi_thermal_alarm_irq,
					hisi_thermal_alarm_irq_thread,
					0, "hisi_thermal", data);
=======
	ret = devm_request_threaded_irq(&pdev->dev, data->irq, NULL,
					hisi_thermal_alarm_irq_thread,
					IRQF_ONESHOT, "hisi_thermal", data);
>>>>>>> 1ec8f1f0
	if (ret < 0) {
		dev_err(&pdev->dev, "failed to request alarm irq: %d\n", ret);
		return ret;
	}

<<<<<<< HEAD
	enable_irq(data->irq);
=======
	hisi_thermal_toggle_sensor(&data->sensors, true);
>>>>>>> 1ec8f1f0

	return 0;
}

static int hisi_thermal_remove(struct platform_device *pdev)
{
	struct hisi_thermal_data *data = platform_get_drvdata(pdev);
	struct hisi_thermal_sensor *sensor = &data->sensors;

	hisi_thermal_toggle_sensor(sensor, false);
	hisi_thermal_disable_sensor(data);
	clk_disable_unprepare(data->clk);

	return 0;
}

#ifdef CONFIG_PM_SLEEP
static int hisi_thermal_suspend(struct device *dev)
{
	struct hisi_thermal_data *data = dev_get_drvdata(dev);

	hisi_thermal_disable_sensor(data);

	clk_disable_unprepare(data->clk);

	return 0;
}

static int hisi_thermal_resume(struct device *dev)
{
	struct hisi_thermal_data *data = dev_get_drvdata(dev);
	int ret;

	ret = clk_prepare_enable(data->clk);
	if (ret)
		return ret;

	hisi_thermal_setup(data);

	return 0;
}
#endif

static SIMPLE_DEV_PM_OPS(hisi_thermal_pm_ops,
			 hisi_thermal_suspend, hisi_thermal_resume);

static struct platform_driver hisi_thermal_driver = {
	.driver = {
		.name		= "hisi_thermal",
		.pm		= &hisi_thermal_pm_ops,
		.of_match_table = of_hisi_thermal_match,
	},
	.probe	= hisi_thermal_probe,
	.remove	= hisi_thermal_remove,
};

module_platform_driver(hisi_thermal_driver);

MODULE_AUTHOR("Xinwei Kong <kong.kongxinwei@hisilicon.com>");
MODULE_AUTHOR("Leo Yan <leo.yan@linaro.org>");
MODULE_DESCRIPTION("Hisilicon thermal driver");
MODULE_LICENSE("GPL v2");<|MERGE_RESOLUTION|>--- conflicted
+++ resolved
@@ -41,10 +41,7 @@
 #define HISI_TEMP_BASE			(-60000)
 #define HISI_TEMP_RESET			(100000)
 #define HISI_TEMP_STEP			(784)
-<<<<<<< HEAD
-=======
 #define HISI_TEMP_LAG			(3500)
->>>>>>> 1ec8f1f0
 
 #define HISI_MAX_SENSORS		4
 #define HISI_DEFAULT_SENSOR		2
@@ -88,7 +85,6 @@
 static inline int hisi_thermal_step_to_temp(int step)
 {
 	return HISI_TEMP_BASE + (step * HISI_TEMP_STEP);
-<<<<<<< HEAD
 }
 
 static inline long hisi_thermal_temp_to_step(long temp)
@@ -100,47 +96,6 @@
 {
 	return hisi_thermal_step_to_temp(
 		hisi_thermal_temp_to_step(temp));
-=======
-}
-
-static inline long hisi_thermal_temp_to_step(long temp)
-{
-	return (temp - HISI_TEMP_BASE) / HISI_TEMP_STEP;
->>>>>>> 1ec8f1f0
-}
-
-static inline long hisi_thermal_round_temp(int temp)
-{
-<<<<<<< HEAD
-	long val;
-
-	mutex_lock(&data->thermal_lock);
-
-	/* disable interrupt */
-	writel(0x0, data->regs + TEMP0_INT_EN);
-	writel(0x1, data->regs + TEMP0_INT_CLR);
-
-	/* disable module firstly */
-	writel(0x0, data->regs + TEMP0_EN);
-
-	/* select sensor id */
-	writel((sensor->id << 12), data->regs + TEMP0_CFG);
-
-	/* enable module */
-	writel(0x1, data->regs + TEMP0_EN);
-
-	usleep_range(3000, 5000);
-
-	val = readl(data->regs + TEMP0_VALUE);
-	val = hisi_thermal_step_to_temp(val);
-
-	mutex_unlock(&data->thermal_lock);
-
-	return val;
-=======
-	return hisi_thermal_step_to_temp(
-		hisi_thermal_temp_to_step(temp));
->>>>>>> 1ec8f1f0
 }
 
 /*
@@ -194,14 +149,6 @@
 	writel(hisi_thermal_temp_to_step(temp) | 0x0FFFFFF00, addr + TEMP0_TH);
 }
 
-<<<<<<< HEAD
-	/* enable for interrupt */
-	writel(hisi_thermal_temp_to_step(sensor->thres_temp) | 0x0FFFFFF00,
-	       data->regs + TEMP0_TH);
-
-	writel(hisi_thermal_temp_to_step(HISI_TEMP_RESET),
-	       data->regs + TEMP0_RST_TH);
-=======
 static inline void hisi_thermal_reset_set(void __iomem *addr, int temp)
 {
 	writel(hisi_thermal_temp_to_step(temp), addr + TEMP0_RST_TH);
@@ -211,7 +158,6 @@
 {
 	writel(value, addr + TEMP0_RST_MSK);
 }
->>>>>>> 1ec8f1f0
 
 static inline void hisi_thermal_enable(void __iomem *addr, int value)
 {
@@ -292,13 +238,7 @@
 
 	hisi_thermal_alarm_clear(data->regs, 1);
 
-<<<<<<< HEAD
-	dev_crit(&data->pdev->dev, "THERMAL ALARM: T > %d\n",
-		 sensor->thres_temp);
-	mutex_unlock(&data->thermal_lock);
-=======
 	temp = hisi_thermal_get_temperature(data->regs);
->>>>>>> 1ec8f1f0
 
 	if (temp >= sensor->thres_temp) {
 		dev_crit(&data->pdev->dev, "THERMAL ALARM: %d > %d\n",
@@ -439,10 +379,6 @@
 		return ret;
 	}
 
-<<<<<<< HEAD
-	hisi_thermal_enable_bind_irq_sensor(data);
-	data->irq_enabled = true;
-=======
 	ret = hisi_thermal_register_sensor(pdev, data,
 					   &data->sensors,
 					   HISI_DEFAULT_SENSOR);
@@ -451,7 +387,6 @@
 			ret);
 		return ret;
 	}
->>>>>>> 1ec8f1f0
 
 	ret = hisi_thermal_setup(data);
 	if (ret) {
@@ -459,26 +394,15 @@
 		return ret;
 	}
 
-<<<<<<< HEAD
-	ret = devm_request_threaded_irq(&pdev->dev, data->irq,
-					hisi_thermal_alarm_irq,
-					hisi_thermal_alarm_irq_thread,
-					0, "hisi_thermal", data);
-=======
 	ret = devm_request_threaded_irq(&pdev->dev, data->irq, NULL,
 					hisi_thermal_alarm_irq_thread,
 					IRQF_ONESHOT, "hisi_thermal", data);
->>>>>>> 1ec8f1f0
 	if (ret < 0) {
 		dev_err(&pdev->dev, "failed to request alarm irq: %d\n", ret);
 		return ret;
 	}
 
-<<<<<<< HEAD
-	enable_irq(data->irq);
-=======
 	hisi_thermal_toggle_sensor(&data->sensors, true);
->>>>>>> 1ec8f1f0
 
 	return 0;
 }
