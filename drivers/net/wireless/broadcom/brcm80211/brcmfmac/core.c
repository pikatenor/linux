--- conflicted
+++ resolved
@@ -199,10 +199,7 @@
 	struct brcmf_if *ifp = netdev_priv(ndev);
 	struct brcmf_pub *drvr = ifp->drvr;
 	struct ethhdr *eh;
-<<<<<<< HEAD
-=======
 	int head_delta;
->>>>>>> cb313370
 
 	brcmf_dbg(DATA, "Enter, bsscfgidx=%d\n", ifp->bsscfgidx);
 
@@ -215,15 +212,6 @@
 		goto done;
 	}
 
-<<<<<<< HEAD
-	/* Make sure there's enough writable headroom*/
-	ret = skb_cow_head(skb, drvr->hdrlen);
-	if (ret < 0) {
-		brcmf_err("%s: skb_cow_head failed\n",
-			  brcmf_ifname(ifp));
-		dev_kfree_skb(skb);
-		goto done;
-=======
 	/* Make sure there's enough writeable headroom */
 	if (skb_headroom(skb) < drvr->hdrlen || skb_header_cloned(skb)) {
 		head_delta = max_t(int, drvr->hdrlen - skb_headroom(skb), 0);
@@ -239,7 +227,6 @@
 			atomic_inc(&drvr->bus_if->stats.pktcow_failed);
 			goto done;
 		}
->>>>>>> cb313370
 	}
 
 	/* validate length for ether packet */
