/** @file mlan_ioctl.h
 *
 *  @brief This file declares the IOCTL data structures and APIs.
 *
 *  Copyright (C) 2008-2016, Marvell International Ltd.
 *
 *  This software file (the "File") is distributed by Marvell International
 *  Ltd. under the terms of the GNU General Public License Version 2, June 1991
 *  (the "License").  You may use, redistribute and/or modify this File in
 *  accordance with the terms and conditions of the License, a copy of which
 *  is available by writing to the Free Software Foundation, Inc.,
 *  51 Franklin Street, Fifth Floor, Boston, MA 02110-1301 USA or on the
 *  worldwide web at http://www.gnu.org/licenses/old-licenses/gpl-2.0.txt.
 *
 *  THE FILE IS DISTRIBUTED AS-IS, WITHOUT WARRANTY OF ANY KIND, AND THE
 *  IMPLIED WARRANTIES OF MERCHANTABILITY OR FITNESS FOR A PARTICULAR PURPOSE
 *  ARE EXPRESSLY DISCLAIMED.  The License provides additional details about
 *  this warranty disclaimer.
 */

/******************************************************
Change log:
    11/07/2008: initial version
******************************************************/

#ifndef _MLAN_IOCTL_H_
#define _MLAN_IOCTL_H_

/** Enumeration for IOCTL request ID */
enum _mlan_ioctl_req_id {
	/* Scan Group */
	MLAN_IOCTL_SCAN = 0x00010000,
	MLAN_OID_SCAN_NORMAL = 0x00010001,
	MLAN_OID_SCAN_SPECIFIC_SSID = 0x00010002,
	MLAN_OID_SCAN_USER_CONFIG = 0x00010003,
	MLAN_OID_SCAN_CONFIG = 0x00010004,
	MLAN_OID_SCAN_GET_CURRENT_BSS = 0x00010005,
	MLAN_OID_SCAN_CANCEL = 0x00010006,
	MLAN_OID_SCAN_TABLE_FLUSH = 0x0001000A,
	MLAN_OID_SCAN_BGSCAN_CONFIG = 0x0001000B,
	/* BSS Configuration Group */
	MLAN_IOCTL_BSS = 0x00020000,
	MLAN_OID_BSS_START = 0x00020001,
	MLAN_OID_BSS_STOP = 0x00020002,
	MLAN_OID_BSS_MODE = 0x00020003,
	MLAN_OID_BSS_CHANNEL = 0x00020004,
	MLAN_OID_BSS_CHANNEL_LIST = 0x00020005,
	MLAN_OID_BSS_MAC_ADDR = 0x00020006,
	MLAN_OID_BSS_MULTICAST_LIST = 0x00020007,
	MLAN_OID_BSS_FIND_BSS = 0x00020008,
	MLAN_OID_IBSS_BCN_INTERVAL = 0x00020009,
	MLAN_OID_IBSS_ATIM_WINDOW = 0x0002000A,
	MLAN_OID_IBSS_CHANNEL = 0x0002000B,
#ifdef UAP_SUPPORT
	MLAN_OID_UAP_BSS_CONFIG = 0x0002000C,
	MLAN_OID_UAP_DEAUTH_STA = 0x0002000D,
	MLAN_OID_UAP_BSS_RESET = 0x0002000E,
#endif
#if defined(STA_SUPPORT) && defined(UAP_SUPPORT)
	MLAN_OID_BSS_ROLE = 0x0002000F,
#endif
#ifdef WIFI_DIRECT_SUPPORT
	MLAN_OID_WIFI_DIRECT_MODE = 0x00020010,
#endif
#ifdef STA_SUPPORT
	MLAN_OID_BSS_LISTEN_INTERVAL = 0x00020011,
#endif
	MLAN_OID_BSS_REMOVE = 0x00020014,
#ifdef UAP_SUPPORT
	MLAN_OID_UAP_CFG_WMM_PARAM = 0x00020015,
#endif
	MLAN_OID_BSS_11D_CHECK_CHANNEL = 0x00020016,
#ifdef UAP_SUPPORT
	MLAN_OID_UAP_ACS_SCAN = 0x00020017,
	MLAN_OID_UAP_SCAN_CHANNELS = 0x00020018,
	MLAN_OID_UAP_CHANNEL = 0x00020019,
	MLAN_OID_UAP_OPER_CTRL = 0x0002001A,
#endif
#ifdef STA_SUPPORT
	MLAN_OID_BSS_CHAN_INFO = 0x0002001B,
#endif

	/* Radio Configuration Group */
	MLAN_IOCTL_RADIO_CFG = 0x00030000,
	MLAN_OID_RADIO_CTRL = 0x00030001,
	MLAN_OID_BAND_CFG = 0x00030002,
	MLAN_OID_ANT_CFG = 0x00030003,
#ifdef WIFI_DIRECT_SUPPORT
	MLAN_OID_REMAIN_CHAN_CFG = 0x00030004,
#endif

	/* SNMP MIB Group */
	MLAN_IOCTL_SNMP_MIB = 0x00040000,
	MLAN_OID_SNMP_MIB_RTS_THRESHOLD = 0x00040001,
	MLAN_OID_SNMP_MIB_FRAG_THRESHOLD = 0x00040002,
	MLAN_OID_SNMP_MIB_RETRY_COUNT = 0x00040003,
#if defined(UAP_SUPPORT)
	MLAN_OID_SNMP_MIB_DOT11D = 0x00040004,
	MLAN_OID_SNMP_MIB_DOT11H = 0x00040005,
#endif
	MLAN_OID_SNMP_MIB_DTIM_PERIOD = 0x00040006,
	MLAN_OID_SNMP_MIB_SIGNALEXT_ENABLE = 0x00040007,

	/* Status Information Group */
	MLAN_IOCTL_GET_INFO = 0x00050000,
	MLAN_OID_GET_STATS = 0x00050001,
	MLAN_OID_GET_SIGNAL = 0x00050002,
	MLAN_OID_GET_FW_INFO = 0x00050003,
	MLAN_OID_GET_VER_EXT = 0x00050004,
	MLAN_OID_GET_BSS_INFO = 0x00050005,
	MLAN_OID_GET_DEBUG_INFO = 0x00050006,
#ifdef UAP_SUPPORT
	MLAN_OID_UAP_STA_LIST = 0x00050007,
#endif
	MLAN_OID_GET_SIGNAL_EXT = 0x00050008,
	MLAN_OID_GET_UAP_STATS_LOG = 0x0005000A,
	/* Security Configuration Group */
	MLAN_IOCTL_SEC_CFG = 0x00060000,
	MLAN_OID_SEC_CFG_AUTH_MODE = 0x00060001,
	MLAN_OID_SEC_CFG_ENCRYPT_MODE = 0x00060002,
	MLAN_OID_SEC_CFG_WPA_ENABLED = 0x00060003,
	MLAN_OID_SEC_CFG_ENCRYPT_KEY = 0x00060004,
	MLAN_OID_SEC_CFG_PASSPHRASE = 0x00060005,
	MLAN_OID_SEC_CFG_EWPA_ENABLED = 0x00060006,
	MLAN_OID_SEC_CFG_ESUPP_MODE = 0x00060007,
	MLAN_OID_SEC_CFG_WAPI_ENABLED = 0x00060009,
	MLAN_OID_SEC_CFG_PORT_CTRL_ENABLED = 0x0006000A,
#ifdef UAP_SUPPORT
	MLAN_OID_SEC_CFG_REPORT_MIC_ERR = 0x0006000B,
#endif
	MLAN_OID_SEC_QUERY_KEY = 0x0006000C,

	/* Rate Group */
	MLAN_IOCTL_RATE = 0x00070000,
	MLAN_OID_RATE_CFG = 0x00070001,
	MLAN_OID_GET_DATA_RATE = 0x00070002,
	MLAN_OID_SUPPORTED_RATES = 0x00070003,

	/* Power Configuration Group */
	MLAN_IOCTL_POWER_CFG = 0x00080000,
	MLAN_OID_POWER_CFG = 0x00080001,
	MLAN_OID_POWER_CFG_EXT = 0x00080002,

	/* Power Management Configuration Group */
	MLAN_IOCTL_PM_CFG = 0x00090000,
	MLAN_OID_PM_CFG_IEEE_PS = 0x00090001,
	MLAN_OID_PM_CFG_HS_CFG = 0x00090002,
	MLAN_OID_PM_CFG_INACTIVITY_TO = 0x00090003,
	MLAN_OID_PM_CFG_DEEP_SLEEP = 0x00090004,
	MLAN_OID_PM_CFG_SLEEP_PD = 0x00090005,
	MLAN_OID_PM_CFG_PS_CFG = 0x00090006,
	MLAN_OID_PM_CFG_SLEEP_PARAMS = 0x00090008,
#ifdef UAP_SUPPORT
	MLAN_OID_PM_CFG_PS_MODE = 0x00090009,
#endif /* UAP_SUPPORT */
	MLAN_OID_PM_INFO = 0x0009000A,
	MLAN_OID_PM_HS_WAKEUP_REASON = 0x0009000B,
	MLAN_OID_PM_MGMT_FILTER = 0x0009000C,

	/* WMM Configuration Group */
	MLAN_IOCTL_WMM_CFG = 0x000A0000,
	MLAN_OID_WMM_CFG_ENABLE = 0x000A0001,
	MLAN_OID_WMM_CFG_QOS = 0x000A0002,
	MLAN_OID_WMM_CFG_ADDTS = 0x000A0003,
	MLAN_OID_WMM_CFG_DELTS = 0x000A0004,
	MLAN_OID_WMM_CFG_QUEUE_CONFIG = 0x000A0005,
	MLAN_OID_WMM_CFG_QUEUE_STATS = 0x000A0006,
	MLAN_OID_WMM_CFG_QUEUE_STATUS = 0x000A0007,
	MLAN_OID_WMM_CFG_TS_STATUS = 0x000A0008,

	/* WPS Configuration Group */
	MLAN_IOCTL_WPS_CFG = 0x000B0000,
	MLAN_OID_WPS_CFG_SESSION = 0x000B0001,

	/* 802.11n Configuration Group */
	MLAN_IOCTL_11N_CFG = 0x000C0000,
	MLAN_OID_11N_CFG_TX = 0x000C0001,
	MLAN_OID_11N_HTCAP_CFG = 0x000C0002,
	MLAN_OID_11N_CFG_ADDBA_REJECT = 0x000C0003,
	MLAN_OID_11N_CFG_AGGR_PRIO_TBL = 0x000C0004,
	MLAN_OID_11N_CFG_ADDBA_PARAM = 0x000C0005,
	MLAN_OID_11N_CFG_MAX_TX_BUF_SIZE = 0x000C0006,
	MLAN_OID_11N_CFG_AMSDU_AGGR_CTRL = 0x000C0007,
	MLAN_OID_11N_CFG_SUPPORTED_MCS_SET = 0x000C0008,
	MLAN_OID_11N_CFG_TX_BF_CAP = 0x000C0009,
	MLAN_OID_11N_CFG_TX_BF_CFG = 0x000C000A,
	MLAN_OID_11N_CFG_STREAM_CFG = 0x000C000B,
	MLAN_OID_11N_CFG_DELBA = 0x000C000C,
	MLAN_OID_11N_CFG_REJECT_ADDBA_REQ = 0x000C000D,
	MLAN_OID_11N_CFG_COEX_RX_WINSIZE = 0x000C000E,
	MLAN_OID_11N_CFG_TX_AGGR_CTRL = 0x000C000F,
	MLAN_OID_11N_CFG_IBSS_AMPDU_PARAM = 0x000C0010,

	/* 802.11d Configuration Group */
	MLAN_IOCTL_11D_CFG = 0x000D0000,
#ifdef STA_SUPPORT
	MLAN_OID_11D_CFG_ENABLE = 0x000D0001,
	MLAN_OID_11D_CLR_CHAN_TABLE = 0x000D0002,
#endif /* STA_SUPPORT */
	MLAN_OID_11D_DOMAIN_INFO = 0x000D0003,

	/* Register Memory Access Group */
	MLAN_IOCTL_REG_MEM = 0x000E0000,
	MLAN_OID_REG_RW = 0x000E0001,
	MLAN_OID_EEPROM_RD = 0x000E0002,
	MLAN_OID_MEM_RW = 0x000E0003,

	/* Multi-Radio Configuration Group */
	MLAN_IOCTL_MFR_CFG = 0x00100000,

	/* 802.11h Configuration Group */
	MLAN_IOCTL_11H_CFG = 0x00110000,
	MLAN_OID_11H_CHANNEL_CHECK = 0x00110001,
	MLAN_OID_11H_LOCAL_POWER_CONSTRAINT = 0x00110002,
#if defined(DFS_TESTING_SUPPORT)
	MLAN_OID_11H_DFS_TESTING = 0x00110003,
#endif
	MLAN_OID_11H_CHAN_REPORT_REQUEST = 0x00110004,
	MLAN_OID_11H_CHAN_SWITCH_COUNT = 0x00110005,

	/* 802.11n Configuration Group RANDYTODO for value assign */
	MLAN_IOCTL_11AC_CFG = 0x00120000,
	MLAN_OID_11AC_VHT_CFG = 0x00120001,
	MLAN_OID_11AC_CFG_SUPPORTED_MCS_SET = 0x00120002,

	MLAN_IOCTL_11K_CFG = 0x00130000,
	MLAN_OID_11K_CFG_ENABLE = 0x00130001,
	MLAN_OID_11K_GET_NLIST = 0x00130002,

	/* Miscellaneous Configuration Group */
	MLAN_IOCTL_MISC_CFG = 0x00200000,
	MLAN_OID_MISC_GEN_IE = 0x00200001,
	MLAN_OID_MISC_REGION = 0x00200002,
	MLAN_OID_MISC_WARM_RESET = 0x00200003,
#if defined(SDIO_MULTI_PORT_TX_AGGR) || defined(SDIO_MULTI_PORT_RX_AGGR)
	MLAN_OID_MISC_SDIO_MPA_CTRL = 0x00200006,
#endif
	MLAN_OID_MISC_HOST_CMD = 0x00200007,
	MLAN_OID_MISC_SYS_CLOCK = 0x00200009,
	MLAN_OID_MISC_SOFT_RESET = 0x0020000A,
	MLAN_OID_MISC_WWS = 0x0020000B,
	MLAN_OID_MISC_ASSOC_RSP = 0x0020000C,
	MLAN_OID_MISC_INIT_SHUTDOWN = 0x0020000D,
	MLAN_OID_MISC_COALESCING_STATUS = 0x0020000E,
	MLAN_OID_MISC_CUSTOM_IE = 0x0020000F,
	MLAN_OID_MISC_TDLS_CONFIG = 0x00200010,
	MLAN_OID_MISC_NET_MONITOR = 0x00200011,
	MLAN_OID_MISC_TX_DATAPAUSE = 0x00200012,
	MLAN_OID_MISC_IP_ADDR = 0x00200013,
	MLAN_OID_MISC_MAC_CONTROL = 0x00200014,
	MLAN_OID_MISC_MEF_CFG = 0x00200015,
	MLAN_OID_MISC_CFP_CODE = 0x00200016,
	MLAN_OID_MISC_COUNTRY_CODE = 0x00200017,
	MLAN_OID_MISC_THERMAL = 0x00200018,
	MLAN_OID_MISC_RX_MGMT_IND = 0x00200019,
	MLAN_OID_MISC_SUBSCRIBE_EVENT = 0x0020001A,
#ifdef DEBUG_LEVEL1
	MLAN_OID_MISC_DRVDBG = 0x0020001B,
#endif
	MLAN_OID_MISC_HOTSPOT_CFG = 0x0020001C,
	MLAN_OID_MISC_OTP_USER_DATA = 0x0020001D,
	MLAN_OID_MISC_TXCONTROL = 0x00200020,
#ifdef STA_SUPPORT
	MLAN_OID_MISC_EXT_CAP_CFG = 0x00200021,
#endif
#if defined(STA_SUPPORT)
	MLAN_OID_MISC_PMFCFG = 0x00200022,
#endif
	MLAN_OID_MISC_MULTI_CHAN_CFG = 0x00200023,
	MLAN_OID_MISC_MULTI_CHAN_POLICY = 0x00200024,
#ifdef WIFI_DIRECT_SUPPORT
	MLAN_OID_MISC_WIFI_DIRECT_CONFIG = 0x00200025,
#endif
	MLAN_OID_MISC_TDLS_OPER = 0x00200026,
	MLAN_OID_MISC_GET_TDLS_IES = 0x00200027,
	MLAN_OID_MISC_LOW_PWR_MODE = 0x00200029,
	MLAN_OID_MISC_DFS_REAPTER_MODE = 0x0020002B,
#ifdef RX_PACKET_COALESCE
	MLAN_OID_MISC_RX_PACKET_COALESCE = 0x0020002C,
#endif
	MLAN_OID_MISC_TDLS_CS_CHANNEL = 0x0020002D,
	MLAN_OID_MISC_COALESCE_CFG = 0x0020002E,
	MLAN_OID_MISC_TDLS_IDLE_TIME = 0x0020002F,
	MLAN_OID_MISC_GET_SENSOR_TEMP = 0x00200030,
	MLAN_OID_MISC_GTK_REKEY_OFFLOAD = 0x00200037,
	MLAN_OID_MISC_OPER_CLASS = 0x00200038,
	MLAN_OID_MISC_PMIC_CFG = 0x00200039,
	MLAN_OID_MISC_IND_RST_CFG = 0x00200040,
	MLAN_OID_MISC_GET_TSF = 0x00200045,
	MLAN_OID_MISC_GET_CHAN_REGION_CFG = 0x00200046,
	MLAN_OID_MISC_OPER_CLASS_CHECK = 0x00200049,
	MLAN_OID_MISC_DRCS_CFG = 0x00200050,
<<<<<<< HEAD

	MLAN_OID_MISC_CWMODE_CTRL = 0x00200051,
=======
>>>>>>> dc20d2ef

};

/** Sub command size */
#define MLAN_SUB_COMMAND_SIZE	4

/** Enumeration for the action of IOCTL request */
enum _mlan_act_ioctl {
	MLAN_ACT_SET = 1,
	MLAN_ACT_GET,
	MLAN_ACT_CANCEL,
	MLAN_ACT_CLEAR
};

/** Enumeration for generic enable/disable */
enum _mlan_act_generic {
	MLAN_ACT_DISABLE = 0,
	MLAN_ACT_ENABLE = 1
};

/** Enumeration for scan mode */
enum _mlan_scan_mode {
	MLAN_SCAN_MODE_UNCHANGED = 0,
	MLAN_SCAN_MODE_BSS,
	MLAN_SCAN_MODE_IBSS,
	MLAN_SCAN_MODE_ANY
};

/** Enumeration for scan type */
enum _mlan_scan_type {
	MLAN_SCAN_TYPE_UNCHANGED = 0,
	MLAN_SCAN_TYPE_ACTIVE,
	MLAN_SCAN_TYPE_PASSIVE
};

/** Max number of supported rates */
#define MLAN_SUPPORTED_RATES	32

/** RSSI scan */
#define SCAN_RSSI(RSSI)			(0x100 - ((t_u8)(RSSI)))

/** Max passive scan time for each channel in milliseconds */
#define MRVDRV_MAX_PASSIVE_SCAN_CHAN_TIME   2000

/** Max active scan time for each channel in milliseconds  */
#define MRVDRV_MAX_ACTIVE_SCAN_CHAN_TIME    500

/** Maximum number of probes to send on each channel */
#define MAX_PROBES      4

/** Default number of probes to send on each channel */
#define DEFAULT_PROBES  4

/**
 *  @brief Sub-structure passed in wlan_ioctl_get_scan_table_entry for each BSS
 *
 *  Fixed field information returned for the scan response in the IOCTL
 *    response.
 */
typedef struct _wlan_get_scan_table_fixed {
    /** BSSID of this network */
	t_u8 bssid[MLAN_MAC_ADDR_LENGTH];
    /** Channel this beacon/probe response was detected */
	t_u8 channel;
    /** RSSI for the received packet */
	t_u8 rssi;
    /** TSF value in microseconds from the firmware at packet reception */
	t_u64 network_tsf;
} wlan_get_scan_table_fixed;

/** mlan_802_11_ssid data structure */
typedef struct _mlan_802_11_ssid {
    /** SSID Length */
	t_u32 ssid_len;
    /** SSID information field */
	t_u8 ssid[MLAN_MAX_SSID_LENGTH];
} mlan_802_11_ssid, *pmlan_802_11_ssid;

typedef MLAN_PACK_START struct _tx_status_event {
    /** packet type */
	t_u8 packet_type;
    /** tx_token_id */
	t_u8 tx_token_id;
    /** 0--success, 1--fail, 2--watchdogtimeout */
	t_u8 status;
} MLAN_PACK_END tx_status_event;

/**
 *  Sructure to retrieve the scan table
 */
typedef struct {
    /**
     *  - Zero based scan entry to start retrieval in command request
     *  - Number of scans entries returned in command response
     */
	t_u32 scan_number;
    /**
     * Buffer marker for multiple wlan_ioctl_get_scan_table_entry structures.
     *   Each struct is padded to the nearest 32 bit boundary.
     */
	t_u8 scan_table_entry_buf[1];
} wlan_ioctl_get_scan_table_info;

/**
 *  Structure passed in the wlan_ioctl_get_scan_table_info for each
 *    BSS returned in the WLAN_GET_SCAN_RESP IOCTL
 */
typedef struct _wlan_ioctl_get_scan_table_entry {
    /**
     *  Fixed field length included in the response.
     *
     *  Length value is included so future fixed fields can be added to the
     *   response without breaking backwards compatibility.  Use the length
     *   to find the offset for the bssInfoLength field, not a sizeof() calc.
     */
	t_u32 fixed_field_length;

    /**
     *  Length of the BSS Information (probe resp or beacon) that
     *    follows after the fixed_field_length
     */
	t_u32 bss_info_length;

    /**
     *  Always present, fixed length data fields for the BSS
     */
	wlan_get_scan_table_fixed fixed_fields;

	/*
	 * Probe response or beacon scanned for the BSS.
	 *
	 * Field layout:
	 *  - TSF              8 octets
	 *  - Beacon Interval  2 octets
	 *  - Capability Info  2 octets
	 *
	 *  - IEEE Infomation Elements; variable number & length per 802.11 spec
	 */
	/* t_u8 bss_info_buffer[0]; */
} wlan_ioctl_get_scan_table_entry;

/** Type definition of mlan_scan_time_params */
typedef struct _mlan_scan_time_params {
    /** Scan channel time for specific scan in milliseconds */
	t_u32 specific_scan_time;
    /** Scan channel time for active scan in milliseconds */
	t_u32 active_scan_time;
    /** Scan channel time for passive scan in milliseconds */
	t_u32 passive_scan_time;
} mlan_scan_time_params, *pmlan_scan_time_params;

/** Type definition of mlan_user_scan */
typedef struct _mlan_user_scan {
    /** Length of scan_cfg_buf */
	t_u32 scan_cfg_len;
    /** Buffer of scan config */
	t_u8 scan_cfg_buf[1];
} mlan_user_scan, *pmlan_user_scan;

/** Type definition of mlan_scan_req */
typedef struct _mlan_scan_req {
    /** BSS mode for scanning */
	t_u32 scan_mode;
    /** Scan type */
	t_u32 scan_type;
    /** SSID */
	mlan_802_11_ssid scan_ssid;
    /** Scan time parameters */
	mlan_scan_time_params scan_time;
    /** Scan config parameters in user scan */
	mlan_user_scan user_scan;
} mlan_scan_req, *pmlan_scan_req;

/** Type defnition of mlan_scan_resp */
typedef struct _mlan_scan_resp {
    /** Number of scan result */
	t_u32 num_in_scan_table;
    /** Scan table */
	t_u8 *pscan_table;
	/* Age in seconds */
	t_u32 age_in_secs;
    /** channel statstics */
	t_u8 *pchan_stats;
    /** Number of records in the chan_stats */
	t_u32 num_in_chan_stats;
} mlan_scan_resp, *pmlan_scan_resp;

#define EXT_SCAN_TYPE_ENH   2
/** Type definition of mlan_scan_cfg */
typedef struct _mlan_scan_cfg {
    /** Scan type */
	t_u32 scan_type;
    /** BSS mode for scanning */
	t_u32 scan_mode;
    /** Scan probe */
	t_u32 scan_probe;
    /** Scan time parameters */
	mlan_scan_time_params scan_time;
    /** Ext_scan:  0 disable, 1: enable, 2: enhance scan*/
	t_u32 ext_scan;
} mlan_scan_cfg, *pmlan_scan_cfg;

/** Type defnition of mlan_ds_scan for MLAN_IOCTL_SCAN */
typedef struct _mlan_ds_scan {
    /** Sub-command */
	t_u32 sub_command;
    /** Scan request/response */
	union {
	/** Scan request */
		mlan_scan_req scan_req;
	/** Scan response */
		mlan_scan_resp scan_resp;
	/** Scan config parameters in user scan */
		mlan_user_scan user_scan;
	/** Scan config parameters */
		mlan_scan_cfg scan_cfg;
	} param;
} mlan_ds_scan, *pmlan_ds_scan;

/*-----------------------------------------------------------------*/
/** BSS Configuration Group */
/*-----------------------------------------------------------------*/
/** Enumeration for BSS mode */
enum _mlan_bss_mode {
	MLAN_BSS_MODE_INFRA = 1,
	MLAN_BSS_MODE_IBSS,
	MLAN_BSS_MODE_AUTO
};

/** Maximum key length */
#define MLAN_MAX_KEY_LENGTH             32
/** Maximum PMK R0 NAME key length */
#define MLAN_MAX_PMKR0_NAME_LENGTH      16

/** max Wmm AC queues */
#define MAX_AC_QUEUES                   4

/** Maximum atim window in milliseconds */
#define MLAN_MAX_ATIM_WINDOW		50

/** Minimum beacon interval */
#define MLAN_MIN_BEACON_INTERVAL        20
/** Maximum beacon interval */
#define MLAN_MAX_BEACON_INTERVAL        1000
/** Default beacon interval */
#define MLAN_BEACON_INTERVAL            100

/** Receive all packets */
#define MLAN_PROMISC_MODE       1
/** Receive multicast packets in multicast list */
#define MLAN_MULTICAST_MODE		2
/** Receive all multicast packets */
#define MLAN_ALL_MULTI_MODE		4

/** Maximum size of multicast list */
#define MLAN_MAX_MULTICAST_LIST_SIZE	32

/** mlan_multicast_list data structure for MLAN_OID_BSS_MULTICAST_LIST */
typedef struct _mlan_multicast_list {
    /** Multicast mode */
	t_u32 mode;
    /** Number of multicast addresses in the list */
	t_u32 num_multicast_addr;
    /** Multicast address list */
	mlan_802_11_mac_addr mac_list[MLAN_MAX_MULTICAST_LIST_SIZE];
} mlan_multicast_list, *pmlan_multicast_list;

/** Max channel */
#define MLAN_MAX_CHANNEL    165

/** Maximum number of channels in table */
#define MLAN_MAX_CHANNEL_NUM	128

/** Channel/frequence for MLAN_OID_BSS_CHANNEL */
typedef struct _chan_freq {
    /** Channel Number */
	t_u32 channel;
    /** Frequency of this Channel */
	t_u32 freq;
} chan_freq;

/** mlan_chan_list data structure for MLAN_OID_BSS_CHANNEL_LIST */
typedef struct _mlan_chan_list {
    /** Number of channel */
	t_u32 num_of_chan;
    /** Channel-Frequency table */
	chan_freq cf[MLAN_MAX_CHANNEL_NUM];
} mlan_chan_list;

/* This channel is disabled.*/
#define CHAN_FLAGS_DISABLED         MBIT(0)
/* do not initiate radiation, this includes sending probe requests or beaconing */
#define CHAN_FLAGS_NO_IR            MBIT(1)
/* Radar detection is required on this channel */
#define CHAN_FLAGS_RADAR            MBIT(3)
/* extension channel above this channel is not permitted */
#define CHAN_FLAGS_NO_HT40PLUS      MBIT(4)
/* extension channel below this channel is not permitted */
#define CHAN_FLAGS_NO_HT40MINUS     MBIT(5)
/* OFDM is not allowed on this channel */
#define CHAN_FLAGS_NO_OFDM          MBIT(6)
/** 80Mhz can not used on this channel */
#define CHAN_FLAGS_NO_80MHZ         MBIT(7)
/** 180Mhz can not used on this channel */
#define CHAN_FLAGS_NO_160MHZ        MBIT(8)
/* Only indoor use is permitted on this channel */
#define CHAN_FLAGS_INDOOR_ONLY      MBIT(9)
/* IR operation is allowed on this channel if it's
 * connected concurrently to a BSS on the same channel on
 * the 2 GHz band or to a channel in the same UNII band (on the 5 GHz
 * band), and IEEE80211_CHAN_RADAR is not set */
#define CHAN_FLAGS_IR_CONCURRENT    MBIT(10)
/* 20 MHz operation is not allowed on this channel */
#define CHAN_FLAGS_20MHZ            MBIT(11)
/* 10 MHz operation is not allowed on this channel */
#define CHAN_FLAGS_NO_10MHZ         MBIT(12)

/** mlan_ssid_bssid  data structure for
 *  MLAN_OID_BSS_START and MLAN_OID_BSS_FIND_BSS
 */
typedef struct _mlan_ssid_bssid {
    /** SSID */
	mlan_802_11_ssid ssid;
    /** BSSID */
	mlan_802_11_mac_addr bssid;
    /** index in BSSID list, start from 1 */
	t_u32 idx;
    /** Receive signal strength in dBm */
	t_s32 rssi;
    /**channel*/
	t_u16 channel;
    /**mobility domain value*/
	t_u16 ft_md;
    /**ft capability*/
	t_u8 ft_cap;
    /**band*/
	t_u16 bss_band;
	t_u32 channel_flags;
} mlan_ssid_bssid;

/** Data structure of WMM ECW */
typedef struct _wmm_ecw_t {
#ifdef BIG_ENDIAN_SUPPORT
    /** Maximum Ecw */
	t_u8 ecw_max:4;
    /** Minimum Ecw */
	t_u8 ecw_min:4;
#else
    /** Minimum Ecw */
	t_u8 ecw_min:4;
    /** Maximum Ecw */
	t_u8 ecw_max:4;
#endif				/* BIG_ENDIAN_SUPPORT */
} wmm_ecw_t, *pwmm_ecw_t;

/** Data structure of WMM Aci/Aifsn */
typedef struct _wmm_aci_aifsn_t {
#ifdef BIG_ENDIAN_SUPPORT
    /** Reserved */
	t_u8 reserved:1;
    /** Aci */
	t_u8 aci:2;
    /** Acm */
	t_u8 acm:1;
    /** Aifsn */
	t_u8 aifsn:4;
#else
    /** Aifsn */
	t_u8 aifsn:4;
    /** Acm */
	t_u8 acm:1;
    /** Aci */
	t_u8 aci:2;
    /** Reserved */
	t_u8 reserved:1;
#endif				/* BIG_ENDIAN_SUPPORT */
} wmm_aci_aifsn_t, *pwmm_aci_aifsn_t;

/** Data structure of WMM AC parameters  */
typedef struct _wmm_ac_parameters_t {
	wmm_aci_aifsn_t aci_aifsn;   /**< AciAifSn */
	wmm_ecw_t ecw;		   /**< Ecw */
	t_u16 tx_op_limit;		      /**< Tx op limit */
} wmm_ac_parameters_t, *pwmm_ac_parameters_t;

#ifdef UAP_SUPPORT
/** Maximum packet forward control value */
#define MAX_PKT_FWD_CTRL 15
/** Maximum BEACON period */
#define MAX_BEACON_PERIOD 4000
/** Minimum BEACON period */
#define MIN_BEACON_PERIOD 50
/** Maximum DTIM period */
#define MAX_DTIM_PERIOD 100
/** Minimum DTIM period */
#define MIN_DTIM_PERIOD 1
/** Maximum TX Power Limit */
#define MAX_TX_POWER    20
/** Minimum TX Power Limit */
#define MIN_TX_POWER    0
/** MAX station count */
#define MAX_STA_COUNT   10
/** Maximum RTS threshold */
#define MAX_RTS_THRESHOLD   2347
/** Maximum fragmentation threshold */
#define MAX_FRAG_THRESHOLD 2346
/** Minimum fragmentation threshold */
#define MIN_FRAG_THRESHOLD 256
/** data rate 54 M */
#define DATA_RATE_54M   108
/** antenna A */
#define ANTENNA_MODE_A      0
/** antenna B */
#define ANTENNA_MODE_B      1
/** transmit antenna */
#define TX_ANTENNA          1
/** receive antenna */
#define RX_ANTENNA          0
/** Maximum stage out time */
#define MAX_STAGE_OUT_TIME  864000
/** Minimum stage out time */
#define MIN_STAGE_OUT_TIME  300
/** Maximum Retry Limit */
#define MAX_RETRY_LIMIT         14

/** Maximum group key timer in seconds */
#define MAX_GRP_TIMER           86400

/** Maximum value of 4 byte configuration */
#define MAX_VALID_DWORD         0x7FFFFFFF	/* (1 << 31) - 1 */

/** setting for band_config - band=5GHZ */
#define BAND_CONFIG_5GHZ        0x01
/** default UAP BAND 2.4G */
#define DEFAULT_UAP_BAND		0
/** default UAP channel 6 */
#define DEFAULT_UAP_CHANNEL		6
/** Band config ACS mode */
#define BAND_CONFIG_ACS_MODE    0x40
/** Band config manual */
#define BAND_CONFIG_MANUAL      0x00

/** Maximum data rates */
#define MAX_DATA_RATES          14

/** auto data rate */
#define DATA_RATE_AUTO       0

/**filter mode: disable */
#define MAC_FILTER_MODE_DISABLE         0
/**filter mode: block mac address */
#define MAC_FILTER_MODE_ALLOW_MAC       1
/**filter mode: block mac address */
#define MAC_FILTER_MODE_BLOCK_MAC       2
/** Maximum mac filter num */
#define MAX_MAC_FILTER_NUM           16

/* Bitmap for protocol to use */
/** No security */
#define PROTOCOL_NO_SECURITY        0x01
/** Static WEP */
#define PROTOCOL_STATIC_WEP         0x02
/** WPA */
#define PROTOCOL_WPA                0x08
/** WPA2 */
#define PROTOCOL_WPA2               0x20
/** WP2 Mixed */
#define PROTOCOL_WPA2_MIXED         0x28
/** EAP */
#define PROTOCOL_EAP                0x40
/** WAPI */
#define PROTOCOL_WAPI               0x80

/** Key_mgmt_psk */
#define KEY_MGMT_NONE   0x04
/** Key_mgmt_none */
#define KEY_MGMT_PSK    0x02
/** Key_mgmt_eap  */
#define KEY_MGMT_EAP    0x01
/** Key_mgmt_psk_sha256 */
#define KEY_MGMT_PSK_SHA256     0x100

/** TKIP */
#define CIPHER_TKIP                 0x04
/** AES CCMP */
#define CIPHER_AES_CCMP             0x08

/** Valid cipher bitmap */
#define VALID_CIPHER_BITMAP         0x0c

/** Packet forwarding to be done by FW or host */
#define PKT_FWD_FW_BIT  0x01
/** Intra-BSS broadcast packet forwarding allow bit */
#define PKT_FWD_INTRA_BCAST 0x02
/** Intra-BSS unicast packet forwarding allow bit */
#define PKT_FWD_INTRA_UCAST 0x04
/** Inter-BSS unicast packet forwarding allow bit */
#define PKT_FWD_INTER_UCAST 0x08
/** Intra-BSS unicast packet */
#define PKT_INTRA_UCAST     0x01
/** Inter-BSS unicast packet */
#define PKT_INTER_UCAST     0x02
/** Enable Host PKT forwarding */
#define PKT_FWD_ENABLE_BIT  0x01

/** Channel List Entry */
typedef struct _channel_list {
    /** Channel Number */
	t_u8 chan_number;
    /** Band Config */
	t_u8 band_config_type;
} scan_chan_list;

/** mac_filter data structure */
typedef struct _mac_filter {
    /** mac filter mode */
	t_u16 filter_mode;
    /** mac adress count */
	t_u16 mac_count;
    /** mac address list */
	mlan_802_11_mac_addr mac_list[MAX_MAC_FILTER_NUM];
} mac_filter;

/** wpa parameter */
typedef struct _wpa_param {
    /** Pairwise cipher WPA */
	t_u8 pairwise_cipher_wpa;
    /** Pairwise cipher WPA2 */
	t_u8 pairwise_cipher_wpa2;
    /** group cipher */
	t_u8 group_cipher;
    /** RSN replay protection */
	t_u8 rsn_protection;
    /** passphrase length */
	t_u32 length;
    /** passphrase */
	t_u8 passphrase[64];
    /**group key rekey time in seconds */
	t_u32 gk_rekey_time;
} wpa_param;

/** wep key */
typedef struct _wep_key {
    /** key index 0-3 */
	t_u8 key_index;
    /** is default */
	t_u8 is_default;
    /** length */
	t_u16 length;
    /** key data */
	t_u8 key[26];
} wep_key;

/** wep param */
typedef struct _wep_param {
    /** key 0 */
	wep_key key0;
    /** key 1 */
	wep_key key1;
    /** key 2 */
	wep_key key2;
    /** key 3 */
	wep_key key3;
} wep_param;

/** Data structure of WMM QoS information */
typedef struct _wmm_qos_info_t {
#ifdef BIG_ENDIAN_SUPPORT
    /** QoS UAPSD */
	t_u8 qos_uapsd:1;
    /** Reserved */
	t_u8 reserved:3;
    /** Parameter set count */
	t_u8 para_set_count:4;
#else
    /** Parameter set count */
	t_u8 para_set_count:4;
    /** Reserved */
	t_u8 reserved:3;
    /** QoS UAPSD */
	t_u8 qos_uapsd:1;
#endif				/* BIG_ENDIAN_SUPPORT */
} wmm_qos_info_t, *pwmm_qos_info_t;

/** Data structure of WMM parameter IE  */
typedef struct _wmm_parameter_t {
    /** OuiType:  00:50:f2:02 */
	t_u8 ouitype[4];
    /** Oui subtype: 01 */
	t_u8 ouisubtype;
    /** version: 01 */
	t_u8 version;
    /** QoS information */
	t_u8 qos_info;
    /** Reserved */
	t_u8 reserved;
    /** AC Parameters Record WMM_AC_BE, WMM_AC_BK, WMM_AC_VI, WMM_AC_VO */
	wmm_ac_parameters_t ac_params[MAX_AC_QUEUES];
} wmm_parameter_t, *pwmm_parameter_t;

/** 5G band */
#define BAND_CONFIG_5G        0x01
/** 2.4 G band */
#define BAND_CONFIG_2G        0x00
/** MAX BG channel */
#define MAX_BG_CHANNEL 14
/** mlan_bss_param
 * Note: For each entry you must enter an invalid value
 * in the MOAL function woal_set_sys_config_invalid_data().
 * Otherwise for a valid data an unwanted TLV will be
 * added to that command.
 */
typedef struct _mlan_uap_bss_param {
    /** AP mac addr */
	mlan_802_11_mac_addr mac_addr;
    /** SSID */
	mlan_802_11_ssid ssid;
    /** Broadcast ssid control */
	t_u8 bcast_ssid_ctl;
    /** Radio control: on/off */
	t_u8 radio_ctl;
    /** dtim period */
	t_u8 dtim_period;
    /** beacon period */
	t_u16 beacon_period;
    /** rates */
	t_u8 rates[MAX_DATA_RATES];
    /** Tx data rate */
	t_u16 tx_data_rate;
    /** multicast/broadcast data rate */
	t_u16 mcbc_data_rate;
    /** Tx power level in dBm */
	t_u8 tx_power_level;
    /** Tx antenna */
	t_u8 tx_antenna;
    /** Rx antenna */
	t_u8 rx_antenna;
    /** packet forward control */
	t_u8 pkt_forward_ctl;
    /** max station count */
	t_u16 max_sta_count;
    /** mac filter */
	mac_filter filter;
    /** station ageout timer in unit of 100ms  */
	t_u32 sta_ageout_timer;
    /** PS station ageout timer in unit of 100ms  */
	t_u32 ps_sta_ageout_timer;
    /** RTS threshold */
	t_u16 rts_threshold;
    /** fragmentation threshold */
	t_u16 frag_threshold;
    /**  retry_limit */
	t_u16 retry_limit;
    /**  pairwise update timeout in milliseconds */
	t_u32 pairwise_update_timeout;
    /** pairwise handshake retries */
	t_u32 pwk_retries;
    /**  groupwise update timeout in milliseconds */
	t_u32 groupwise_update_timeout;
    /** groupwise handshake retries */
	t_u32 gwk_retries;
    /** preamble type */
	t_u8 preamble_type;
    /** band cfg */
	t_u8 band_cfg;
    /** channel */
	t_u8 channel;
    /** auth mode */
	t_u16 auth_mode;
    /** encryption protocol */
	t_u16 protocol;
    /** key managment type */
	t_u16 key_mgmt;
    /** wep param */
	wep_param wep_cfg;
    /** wpa param */
	wpa_param wpa_cfg;
    /** Mgmt IE passthru mask */
	t_u32 mgmt_ie_passthru_mask;
	/*
	 * 11n HT Cap  HTCap_t  ht_cap
	 */
    /** HT Capabilities Info field */
	t_u16 ht_cap_info;
    /** A-MPDU Parameters field */
	t_u8 ampdu_param;
    /** Supported MCS Set field */
	t_u8 supported_mcs_set[16];
    /** HT Extended Capabilities field */
	t_u16 ht_ext_cap;
    /** Transmit Beamforming Capabilities field */
	t_u32 tx_bf_cap;
    /** Antenna Selection Capability field */
	t_u8 asel;
    /** Enable 2040 Coex */
	t_u8 enable_2040coex;
    /** key management operation */
	t_u16 key_mgmt_operation;
    /** BSS status */
	t_u16 bss_status;
#ifdef WIFI_DIRECT_SUPPORT
	/* pre shared key */
	t_u8 psk[MLAN_MAX_KEY_LENGTH];
#endif				/* WIFI_DIRECT_SUPPORT */
    /** Number of channels in scan_channel_list */
	t_u32 num_of_chan;
    /** scan channel list in ACS mode */
	scan_chan_list chan_list[MLAN_MAX_CHANNEL];
    /** Wmm parameters */
	wmm_parameter_t wmm_para;
} mlan_uap_bss_param;

/** mlan_deauth_param */
typedef struct _mlan_deauth_param {
    /** STA mac addr */
	t_u8 mac_addr[MLAN_MAC_ADDR_LENGTH];
    /** deauth reason */
	t_u16 reason_code;
} mlan_deauth_param;

/** mlan_uap_scan_channels */
typedef struct _mlan_uap_scan_channels {
    /** flag for remove nop channel*/
	t_u8 remove_nop_channel;
	/** num of removed channel */
	t_u8 num_remvoed_channel;
    /** Number of channels in scan_channel_list */
	t_u32 num_of_chan;
    /** scan channel list in ACS mode */
	scan_chan_list chan_list[MLAN_MAX_CHANNEL];
} mlan_uap_scan_channels;

/** mlan_uap_oper_ctrl */
typedef struct _mlan_uap_oper_ctrl {
    /** control value
      *  0: do nothing,
      *  2: uap stops and restarts automaticaly
     */
	t_u16 ctrl_value;
    /** channel opt
      *  1: uap restart on default 2.4G/channel 6
      *  2: uap restart on the band/channel configured by driver previously
      *  3: uap restart on the band/channel specified by band_cfg and channel
	*/
	t_u16 chan_opt;
    /** band cfg   0
      *  0: 20Mhz  2: 40 Mhz  3: 80Mhz
     */
	t_u8 band_cfg;
    /** channel */
	t_u8 channel;
} mlan_uap_oper_ctrl;

/** mlan_uap_acs_scan */
typedef struct _mlan_uap_acs_scan {
	/** band */
	t_u8 band;
	/** channel */
	t_u8 chan;
} mlan_uap_acs_scan;
#endif

#ifdef WIFI_DIRECT_SUPPORT
/** mode: disable wifi direct */
#define WIFI_DIRECT_MODE_DISABLE		0
/** mode: listen */
#define WIFI_DIRECT_MODE_LISTEN			1
/** mode: GO */
#define WIFI_DIRECT_MODE_GO             2
/** mode: client */
#define WIFI_DIRECT_MODE_CLIENT			3
/** mode: find */
#define WIFI_DIRECT_MODE_FIND			4
/** mode: stop find */
#define WIFI_DIRECT_MODE_STOP_FIND		5
#endif

#if defined(UAP_SUPPORT) || defined(STA_SUPPORT)
/** mlan_chan_info structure for MLAN_OID_UAP_CHANNEL or MLAN_OID_BSS_CHAN_INFO */
typedef struct _mlan_chan_info {
    /** Band Config Type */
	t_u8 band_cfg;
    /** Channel Number */
	t_u8 channel;
    /** 11n flag */
	t_u8 is_11n_enabled;
    /** center channel */
	t_u8 center_chan;
} mlan_chan_info, *pmlan_chan_info;
#endif

/** Type definition of mlan_ds_bss for MLAN_IOCTL_BSS */
typedef struct _mlan_ds_bss {
    /** Sub-command */
	t_u32 sub_command;
    /** BSS parameter */
	union {
	/** SSID-BSSID for MLAN_OID_BSS_START */
		mlan_ssid_bssid ssid_bssid;
	/** BSSID for MLAN_OID_BSS_STOP */
		mlan_802_11_mac_addr bssid;
	/** BSS mode for MLAN_OID_BSS_MODE */
		t_u32 bss_mode;
	/** BSS channel/frequency for MLAN_OID_BSS_CHANNEL */
		chan_freq bss_chan;
	/** BSS channel list for MLAN_OID_BSS_CHANNEL_LIST */
		mlan_chan_list chanlist;
	/** MAC address for MLAN_OID_BSS_MAC_ADDR */
		mlan_802_11_mac_addr mac_addr;
	/** Multicast list for MLAN_OID_BSS_MULTICAST_LIST */
		mlan_multicast_list multicast_list;
	/** Beacon interval for MLAN_OID_IBSS_BCN_INTERVAL */
		t_u32 bcn_interval;
	/** ATIM window for MLAN_OID_IBSS_ATIM_WINDOW */
		t_u32 atim_window;
#ifdef UAP_SUPPORT
	/** host based uap flag for MLAN_OID_BSS_START */
		t_u8 host_based;
	/** BSS param for AP mode for MLAN_OID_UAP_BSS_CONFIG */
		mlan_uap_bss_param bss_config;
	/** deauth param for MLAN_OID_UAP_DEAUTH_STA */
		mlan_deauth_param deauth_param;
	/** AP Wmm parameters for MLAN_OID_UAP_CFG_WMM_PARAM */
		wmm_parameter_t ap_wmm_para;
	/** ap scan channels for MLAN_OID_UAP_SCAN_CHANNELS*/
		mlan_uap_scan_channels ap_scan_channels;
	/** ap channel for MLAN_OID_UAP_CHANNEL*/
		mlan_chan_info ap_channel;
	/** ap operation control for MLAN_OID_UAP_OPER_CTRL*/
		mlan_uap_oper_ctrl ap_oper_ctrl;
	/** AP acs scan 	    MLAN_OID_UAP_ACS_SCAN */
		mlan_uap_acs_scan ap_acs_scan;
#endif
#if defined(STA_SUPPORT) && defined(UAP_SUPPORT)
	/** BSS role for MLAN_OID_BSS_ROLE */
		t_u8 bss_role;
#endif
#ifdef WIFI_DIRECT_SUPPORT
	/** wifi direct mode for MLAN_OID_WIFI_DIRECT_MODE */
		t_u16 wfd_mode;
#endif
#ifdef STA_SUPPORT
	/** Listen interval for MLAN_OID_BSS_LISTEN_INTERVAL */
		t_u16 listen_interval;
	/** STA channel info for MLAN_OID_BSS_CHAN_INFO */
		mlan_chan_info sta_channel;
#endif
	} param;
} mlan_ds_bss, *pmlan_ds_bss;

/** Type definition of mlan_ds_custom_reg_domain */
typedef struct _mlan_ds_custom_reg_domain {
	t_u8 cfg_len;
	t_u8 cfg_buf[0];
} mlan_ds_custom_reg_domain;
/*-----------------------------------------------------------------*/
/** Radio Control Group */
/*-----------------------------------------------------------------*/
/** Enumeration for band */
enum _mlan_band_def {
	BAND_B = 1,
	BAND_G = 2,
	BAND_A = 4,
	BAND_GN = 8,
	BAND_AN = 16,
	BAND_GAC = 32,
	BAND_AAC = 64,
};

/** NO secondary channel */
#define NO_SEC_CHANNEL               0
/** secondary channel is above primary channel */
#define SEC_CHANNEL_ABOVE            1
/** secondary channel is below primary channel */
#define SEC_CHANNEL_BELOW            3
/** Channel bandwidth */
#define CHANNEL_BW_20MHZ             0
#define CHANNEL_BW_40MHZ_ABOVE       1
#define CHANNEL_BW_40MHZ_BELOW       3
/** secondary channel is 80Mhz bandwidth for 11ac */
#define CHANNEL_BW_80MHZ             4
#define CHANNEL_BW_160MHZ            5

/** RF antenna selection */
#define RF_ANTENNA_MASK(n)	((1<<(n))-1)
/** RF antenna auto select */
#define RF_ANTENNA_AUTO		0xFFFF

/** Type definition of mlan_ds_band_cfg for MLAN_OID_BAND_CFG */
typedef struct _mlan_ds_band_cfg {
    /** Infra band */
	t_u32 config_bands;
    /** Ad-hoc start band */
	t_u32 adhoc_start_band;
    /** Ad-hoc start channel */
	t_u32 adhoc_channel;
    /** Ad-hoc channel bandwidth */
	t_u32 adhoc_chan_bandwidth;
    /** fw supported band */
	t_u32 fw_bands;
} mlan_ds_band_cfg;

/** Type definition of mlan_ds_ant_cfg for MLAN_OID_ANT_CFG */
typedef struct _mlan_ds_ant_cfg {
    /** Tx antenna mode */
	t_u32 tx_antenna;
    /** Rx antenna mode */
	t_u32 rx_antenna;
} mlan_ds_ant_cfg, *pmlan_ds_ant_cfg;
/** Type definition of mlan_ds_ant_cfg_1x1 for MLAN_OID_ANT_CFG */
typedef struct _mlan_ds_ant_cfg_1x1 {
    /** Antenna mode */
	t_u32 antenna;
    /** Evaluate time */
	t_u16 evaluate_time;
    /** Current antenna */
	t_u16 current_antenna;
} mlan_ds_ant_cfg_1x1, *pmlan_ds_ant_cfg_1x1;

#ifdef WIFI_DIRECT_SUPPORT
/** Type definition of mlan_ds_remain_chan for MLAN_OID_REMAIN_CHAN_CFG */
typedef struct _mlan_ds_remain_chan {
    /** remove flag */
	t_u16 remove;
    /** status */
	t_u8 status;
    /** Band cfg */
	t_u8 bandcfg;
    /** channel */
	t_u8 channel;
    /** remain time: Unit ms*/
	t_u32 remain_period;
} mlan_ds_remain_chan, *pmlan_ds_remain_chan;
#endif

/** Type definition of mlan_ds_radio_cfg for MLAN_IOCTL_RADIO_CFG */
typedef struct _mlan_ds_radio_cfg {
    /** Sub-command */
	t_u32 sub_command;
    /** Radio control parameter */
	union {
	/** Radio on/off for MLAN_OID_RADIO_CTRL */
		t_u32 radio_on_off;
	/** Band info for MLAN_OID_BAND_CFG */
		mlan_ds_band_cfg band_cfg;
	/** Antenna info for MLAN_OID_ANT_CFG */
		mlan_ds_ant_cfg ant_cfg;
	/** Antenna info for MLAN_OID_ANT_CFG */
		mlan_ds_ant_cfg_1x1 ant_cfg_1x1;
#ifdef WIFI_DIRECT_SUPPORT
	/** remain on channel for MLAN_OID_REMAIN_CHAN_CFG */
		mlan_ds_remain_chan remain_chan;
#endif
	} param;
} mlan_ds_radio_cfg, *pmlan_ds_radio_cfg;

enum COALESCE_OPERATION {
	RECV_FILTER_MATCH_TYPE_EQ = 0x80,
	RECV_FILTER_MATCH_TYPE_NE,
};

enum COALESCE_PACKET_TYPE {
	PACKET_TYPE_UNICAST = 1,
	PACKET_TYPE_MULTICAST = 2,
	PACKET_TYPE_BROADCAST = 3
};

#define COALESCE_MAX_RULES	8
#define COALESCE_MAX_BYTESEQ	4	/* non-adjustable */
#define COALESCE_MAX_FILTERS	4
#define MAX_COALESCING_DELAY	100	/* in msecs */
#define MAX_PATTERN_LEN         20
#define MAX_OFFSET_LEN          100

struct filt_field_param {
	t_u8 operation;
	t_u8 operand_len;
	t_u16 offset;
	t_u8 operand_byte_stream[COALESCE_MAX_BYTESEQ];
};

struct coalesce_rule {
	t_u16 max_coalescing_delay;
	t_u8 num_of_fields;
	t_u8 pkt_type;
	struct filt_field_param params[COALESCE_MAX_FILTERS];
};

typedef struct _mlan_ds_coalesce_cfg {
	t_u16 num_of_rules;
	struct coalesce_rule rule[COALESCE_MAX_RULES];
} mlan_ds_coalesce_cfg;

/*-----------------------------------------------------------------*/
/** SNMP MIB Group */
/*-----------------------------------------------------------------*/
/** Type definition of mlan_ds_snmp_mib for MLAN_IOCTL_SNMP_MIB */
typedef struct _mlan_ds_snmp_mib {
    /** Sub-command */
	t_u32 sub_command;
    /** SNMP MIB parameter */
	union {
	/** RTS threshold for MLAN_OID_SNMP_MIB_RTS_THRESHOLD */
		t_u32 rts_threshold;
	/** Fragment threshold for MLAN_OID_SNMP_MIB_FRAG_THRESHOLD */
		t_u32 frag_threshold;
	/** Retry count for MLAN_OID_SNMP_MIB_RETRY_COUNT */
		t_u32 retry_count;
#if defined(UAP_SUPPORT)
	/** OID value for MLAN_OID_SNMP_MIB_DOT11D/H */
		t_u32 oid_value;
#endif
	/** DTIM period for MLAN_OID_SNMP_MIB_DTIM_PERIOD */
		t_u32 dtim_period;
	/** Singal_ext Enable for MLAN_OID_SNMP_MIB_SIGNALEXT_ENABLE */
		t_u8 signalext_enable;
	} param;
} mlan_ds_snmp_mib, *pmlan_ds_snmp_mib;

/*-----------------------------------------------------------------*/
/** Status Information Group */
/*-----------------------------------------------------------------*/
/** Enumeration for ad-hoc status */
enum _mlan_adhoc_status {
	ADHOC_IDLE,
	ADHOC_STARTED,
	ADHOC_JOINED,
	ADHOC_COALESCED, ADHOC_STARTING
};

typedef struct _mlan_ds_get_stats_org {
    /** Statistics counter */
    /** Multicast transmitted frame count */
	t_u32 mcast_tx_frame;
    /** Failure count */
	t_u32 failed;
    /** Retry count */
	t_u32 retry;
    /** Multi entry count */
	t_u32 multi_retry;
    /** Duplicate frame count */
	t_u32 frame_dup;
    /** RTS success count */
	t_u32 rts_success;
    /** RTS failure count */
	t_u32 rts_failure;
    /** Ack failure count */
	t_u32 ack_failure;
    /** Rx fragmentation count */
	t_u32 rx_frag;
    /** Multicast Tx frame count */
	t_u32 mcast_rx_frame;
    /** FCS error count */
	t_u32 fcs_error;
    /** Tx frame count */
	t_u32 tx_frame;
    /** WEP ICV error count */
	t_u32 wep_icv_error[4];
    /** beacon recv count */
	t_u32 bcn_rcv_cnt;
    /** beacon miss count */
	t_u32 bcn_miss_cnt;
} mlan_ds_get_stats_org;

/** Type definition of mlan_ds_get_stats for MLAN_OID_GET_STATS */
typedef struct _mlan_ds_get_stats {
    /** Statistics counter */
    /** Multicast transmitted frame count */
	t_u32 mcast_tx_frame;
    /** Failure count */
	t_u32 failed;
    /** Retry count */
	t_u32 retry;
    /** Multi entry count */
	t_u32 multi_retry;
    /** Duplicate frame count */
	t_u32 frame_dup;
    /** RTS success count */
	t_u32 rts_success;
    /** RTS failure count */
	t_u32 rts_failure;
    /** Ack failure count */
	t_u32 ack_failure;
    /** Rx fragmentation count */
	t_u32 rx_frag;
    /** Multicast Tx frame count */
	t_u32 mcast_rx_frame;
    /** FCS error count */
	t_u32 fcs_error;
    /** Tx frame count */
	t_u32 tx_frame;
    /** WEP ICV error count */
	t_u32 wep_icv_error[4];
    /** beacon recv count */
	t_u32 bcn_rcv_cnt;
    /** beacon miss count */
	t_u32 bcn_miss_cnt;
    /** Tx frag count */
	t_u32 tx_frag_cnt;
    /** Qos Tx frag count */
	t_u32 qos_tx_frag_cnt[8];
    /** Qos failed count */
	t_u32 qos_failed_cnt[8];
    /** Qos retry count */
	t_u32 qos_retry_cnt[8];
    /** Qos multi retry count */
	t_u32 qos_multi_retry_cnt[8];
    /** Qos frame dup count */
	t_u32 qos_frm_dup_cnt[8];
    /** Qos rts success count */
	t_u32 qos_rts_suc_cnt[8];
    /** Qos rts failure count */
	t_u32 qos_rts_failure_cnt[8];
    /** Qos ack failure count */
	t_u32 qos_ack_failure_cnt[8];
    /** Qos Rx frag count */
	t_u32 qos_rx_frag_cnt[8];
    /** Qos Tx frame count */
	t_u32 qos_tx_frm_cnt[8];
    /** Qos discarded frame count */
	t_u32 qos_discarded_frm_cnt[8];
    /** Qos mpdus Rx count */
	t_u32 qos_mpdus_rx_cnt[8];
    /** Qos retry rx count */
	t_u32 qos_retries_rx_cnt[8];
    /** CMAC ICV errors count */
	t_u32 cmacicv_errors;
    /** CMAC replays count */
	t_u32 cmac_replays;
    /** mgmt CCMP replays count */
	t_u32 mgmt_ccmp_replays;
    /** TKIP ICV errors count */
	t_u32 tkipicv_errors;
    /** TKIP replays count */
	t_u32 tkip_replays;
    /** CCMP decrypt errors count */
	t_u32 ccmp_decrypt_errors;
    /** CCMP replays count */
	t_u32 ccmp_replays;
    /** Tx amsdu count */
	t_u32 tx_amsdu_cnt;
    /** failed amsdu count */
	t_u32 failed_amsdu_cnt;
    /** retry amsdu count */
	t_u32 retry_amsdu_cnt;
    /** multi-retry amsdu count */
	t_u32 multi_retry_amsdu_cnt;
    /** Tx octets in amsdu count */
	t_u64 tx_octets_in_amsdu_cnt;
    /** amsdu ack failure count */
	t_u32 amsdu_ack_failure_cnt;
    /** Rx amsdu count */
	t_u32 rx_amsdu_cnt;
    /** Rx octets in amsdu count */
	t_u64 rx_octets_in_amsdu_cnt;
    /** Tx ampdu count */
	t_u32 tx_ampdu_cnt;
    /** tx mpdus in ampdu count */
	t_u32 tx_mpdus_in_ampdu_cnt;
    /** tx octets in ampdu count */
	t_u64 tx_octets_in_ampdu_cnt;
    /** ampdu Rx count */
	t_u32 ampdu_rx_cnt;
    /** mpdu in Rx ampdu count */
	t_u32 mpdu_in_rx_ampdu_cnt;
    /** Rx octets ampdu count */
	t_u64 rx_octets_in_ampdu_cnt;
    /** ampdu delimiter CRC error count */
	t_u32 ampdu_delimiter_crc_error_cnt;
} mlan_ds_get_stats, *pmlan_ds_get_stats;

/** Type definition of mlan_ds_uap_stats for MLAN_OID_GET_STATS */
typedef struct _mlan_ds_uap_stats {
    /** tkip mic failures */
	t_u32 tkip_mic_failures;
    /** ccmp decrypt errors */
	t_u32 ccmp_decrypt_errors;
    /** wep undecryptable count */
	t_u32 wep_undecryptable_count;
    /** wep icv error count */
	t_u32 wep_icv_error_count;
    /** decrypt failure count */
	t_u32 decrypt_failure_count;
    /** dot11 multicast tx count */
	t_u32 mcast_tx_count;
    /** dot11 failed count */
	t_u32 failed_count;
    /** dot11 retry count */
	t_u32 retry_count;
    /** dot11 multi retry count */
	t_u32 multi_retry_count;
    /** dot11 frame duplicate count */
	t_u32 frame_dup_count;
    /** dot11 rts success count */
	t_u32 rts_success_count;
    /** dot11 rts failure count */
	t_u32 rts_failure_count;
    /** dot11 ack failure count */
	t_u32 ack_failure_count;
    /** dot11 rx ragment count */
	t_u32 rx_fragment_count;
    /** dot11 mcast rx frame count */
	t_u32 mcast_rx_frame_count;
    /** dot11 fcs error count */
	t_u32 fcs_error_count;
    /** dot11 tx frame count */
	t_u32 tx_frame_count;
    /** dot11 rsna tkip cm invoked */
	t_u32 rsna_tkip_cm_invoked;
    /** dot11 rsna 4way handshake failures */
	t_u32 rsna_4way_hshk_failures;
} mlan_ds_uap_stats, *pmlan_ds_uap_stats;

/** Mask of last beacon RSSI */
#define BCN_RSSI_LAST_MASK              0x00000001
/** Mask of average beacon RSSI */
#define BCN_RSSI_AVG_MASK               0x00000002
/** Mask of last data RSSI */
#define DATA_RSSI_LAST_MASK             0x00000004
/** Mask of average data RSSI */
#define DATA_RSSI_AVG_MASK              0x00000008
/** Mask of last beacon SNR */
#define BCN_SNR_LAST_MASK               0x00000010
/** Mask of average beacon SNR */
#define BCN_SNR_AVG_MASK                0x00000020
/** Mask of last data SNR */
#define DATA_SNR_LAST_MASK              0x00000040
/** Mask of average data SNR */
#define DATA_SNR_AVG_MASK               0x00000080
/** Mask of last beacon NF */
#define BCN_NF_LAST_MASK                0x00000100
/** Mask of average beacon NF */
#define BCN_NF_AVG_MASK                 0x00000200
/** Mask of last data NF */
#define DATA_NF_LAST_MASK               0x00000400
/** Mask of average data NF */
#define DATA_NF_AVG_MASK                0x00000800
/** Mask of all RSSI_INFO */
#define ALL_RSSI_INFO_MASK              0x00000fff
#define MAX_PATH_NUM                    3
/** path A */
#define PATH_A							0x01
/** path B */
#define PATH_B							0x02
/** path AB */
#define PATH_AB							0x03
/** ALL the path */
#define PATH_ALL						0
/** Type definition of mlan_ds_get_signal for MLAN_OID_GET_SIGNAL */
typedef struct _mlan_ds_get_signal {
    /** Selector of get operation */
	/*
	 * Bit0:  Last Beacon RSSI,  Bit1:  Average Beacon RSSI,
	 * Bit2:  Last Data RSSI,    Bit3:  Average Data RSSI,
	 * Bit4:  Last Beacon SNR,   Bit5:  Average Beacon SNR,
	 * Bit6:  Last Data SNR,     Bit7:  Average Data SNR,
	 * Bit8:  Last Beacon NF,    Bit9:  Average Beacon NF,
	 * Bit10: Last Data NF,      Bit11: Average Data NF
	 *
	 * Bit0: PATH A
	 * Bit1: PATH B
	 */
	t_u16 selector;

    /** RSSI */
    /** RSSI of last beacon */
	t_s16 bcn_rssi_last;
    /** RSSI of beacon average */
	t_s16 bcn_rssi_avg;
    /** RSSI of last data packet */
	t_s16 data_rssi_last;
    /** RSSI of data packet average */
	t_s16 data_rssi_avg;

    /** SNR */
    /** SNR of last beacon */
	t_s16 bcn_snr_last;
    /** SNR of beacon average */
	t_s16 bcn_snr_avg;
    /** SNR of last data packet */
	t_s16 data_snr_last;
    /** SNR of data packet average */
	t_s16 data_snr_avg;

    /** NF */
    /** NF of last beacon */
	t_s16 bcn_nf_last;
    /** NF of beacon average */
	t_s16 bcn_nf_avg;
    /** NF of last data packet */
	t_s16 data_nf_last;
    /** NF of data packet average */
	t_s16 data_nf_avg;
} mlan_ds_get_signal, *pmlan_ds_get_signal;

/** bit for 2.4 G antenna diversity */
#define ANT_DIVERSITY_2G   MBIT(3)
/** bit for 5 G antenna diversity */
#define ANT_DIVERSITY_5G   MBIT(7)

/** mlan_fw_info data structure for MLAN_OID_GET_FW_INFO */
typedef struct _mlan_fw_info {
    /** Firmware version */
	t_u32 fw_ver;
    /** MAC address */
	mlan_802_11_mac_addr mac_addr;
    /** 802.11n device capabilities */
	t_u32 hw_dot_11n_dev_cap;
    /** Device support for MIMO abstraction of MCSs */
	t_u8 hw_dev_mcs_support;
    /** 802.11ac device capabilities */
	t_u32 hw_dot_11ac_dev_cap;
    /** 802.11ac device support for MIMO abstraction of MCSs */
	t_u32 hw_dot_11ac_mcs_support;
	/** fw supported band */
	t_u8 fw_bands;
	/** region code */
	t_u16 region_code;
    /** ECSA support */
	t_u8 ecsa_enable;
    /** Get log support */
	t_u8 getlog_enable;
    /** FW support for embedded supplicant */
	t_u8 fw_supplicant_support;
    /** ant info */
	t_u8 antinfo;
    /** FW support max P2P connection */
	t_u8 max_p2p_conn;
} mlan_fw_info, *pmlan_fw_info;

/** Version string buffer length */
#define MLAN_MAX_VER_STR_LEN    128

/** mlan_ver_ext data structure for MLAN_OID_GET_VER_EXT */
typedef struct _mlan_ver_ext {
    /** Selected version string */
	t_u32 version_str_sel;
    /** Version string */
	char version_str[MLAN_MAX_VER_STR_LEN];
} mlan_ver_ext, *pmlan_ver_ext;

#ifdef BIG_ENDIAN_SUPPORT
/** Extended Capabilities Data */
typedef struct MLAN_PACK_START _ExtCap_t {
    /** Extended Capabilities value */
	t_u8 FTMI:1;		/* bit 71 */
	t_u8 FTMR:1;		/* bit 70 */
	t_u8 CAQ:1;		/* bit 69 */
	t_u8 rsvdBit68:1;	/* bit 68 */
	t_u8 NCC:1;		/* bit 67 */
	t_u8 rsvdBit66:1;	/* bit 66 */
	t_u8 chanSchedMgnt:1;	/* bit 65 */
	t_u8 MaxAMSDU:2;	/* bit 63-bit 64 */
	t_u8 OperModeNtf:1;	/* bit 62 */
	t_u8 TDLSWildBandwidth:1;	/* bit 61 */
	t_u8 rsvdBit60:1;	/* bit 60 */
	t_u8 rsvdBit59:1;	/* bit 59 */
	t_u8 rsvdBit58:1;	/* bit 58 */
	t_u8 rsvdBit57:1;	/* bit 57 */
	t_u8 rsvdBit56:1;	/* bit 56 */
	t_u8 rsvdBit55:1;	/* bit 55 */
	t_u8 rsvdBit54:1;	/* bit 54 */
	t_u8 rsvdBit53:1;	/* bit 53 */
	t_u8 rsvdBit52:1;	/* bit 52 */
	t_u8 rsvdBit51:1;	/* bit 51 */
	t_u8 rsvdBit50:1;	/* bit 50 */
	t_u8 rsvdBit49:1;	/* bit 49 */
	t_u8 rsvdBit48:1;	/* bit 48 */
	t_u8 rsvdBit47:1;	/* bit 47 */
	t_u8 rsvdBit46:1;	/* bit 46 */
	t_u8 rsvdBit45:1;	/* bit 45 */
	t_u8 rsvdBit44:1;	/* bit 44 */
	t_u8 rsvdBit43:1;	/* bit 43 */
	t_u8 rsvdBit42:1;	/* bit 42 */
	t_u8 rsvdBit41:1;	/* bit 41 */
	t_u8 rsvdBit40:1;	/* bit 40 */
	t_u8 TDLSChlSwitchProhib:1;	/* bit 39 */
	t_u8 TDLSProhibited:1;	/* bit 38 */
	t_u8 TDLSSupport:1;	/* bit 37 */
	t_u8 MSGCF_Capa:1;	/* bit 36 */
	t_u8 Reserved35:1;	/* bit 35 */
	t_u8 SSPN_Interface:1;	/* bit 34 */
	t_u8 EBR:1;		/* bit 33 */
	t_u8 Qos_Map:1;		/* bit 32 */
	t_u8 Interworking:1;	/* bit 31 */
	t_u8 TDLSChannelSwitching:1;	/* bit 30 */
	t_u8 TDLSPeerPSMSupport:1;	/* bit 29 */
	t_u8 TDLSPeerUAPSDSupport:1;	/* bit 28 */
	t_u8 UTC:1;		/* bit 27 */
	t_u8 DMS:1;		/* bit 26 */
	t_u8 SSID_List:1;	/* bit 25 */
	t_u8 ChannelUsage:1;	/* bit 24 */
	t_u8 TimingMeasurement:1;	/* bit 23 */
	t_u8 MultipleBSSID:1;	/* bit 22 */
	t_u8 AC_StationCount:1;	/* bit 21 */
	t_u8 QoSTrafficCap:1;	/* bit 20 */
	t_u8 BSS_Transition:1;	/* bit 19 */
	t_u8 TIM_Broadcast:1;	/* bit 18 */
	t_u8 WNM_Sleep:1;	/* bit 17 */
	t_u8 TFS:1;		/* bit 16 */
	t_u8 GeospatialLocation:1;	/* bit 15 */
	t_u8 CivicLocation:1;	/* bit 14 */
	t_u8 CollocatedIntf:1;	/* bit 13 */
	t_u8 ProxyARPService:1;	/* bit 12 */
	t_u8 FMS:1;		/* bit 11 */
	t_u8 LocationTracking:1;	/* bit 10 */
	t_u8 MulticastDiagnostics:1;	/* bit 9 */
	t_u8 Diagnostics:1;	/* bit 8 */
	t_u8 Event:1;		/* bit 7 */
	t_u8 SPSMP_Support:1;	/* bit 6 */
	t_u8 Reserved5:1;	/* bit 5 */
	t_u8 PSMP_Capable:1;	/* bit 4 */
	t_u8 RejectUnadmFrame:1;	/* bit 3 */
	t_u8 ExtChanSwitching:1;	/* bit 2 */
	t_u8 Reserved1:1;	/* bit 1 */
	t_u8 BSS_CoexistSupport:1;	/* bit 0 */
} MLAN_PACK_END ExtCap_t, *pExtCap_t;
#else
/** Extended Capabilities Data */
typedef struct MLAN_PACK_START _ExtCap_t {
    /** Extended Capabilities value */
	t_u8 BSS_CoexistSupport:1;	/* bit 0 */
	t_u8 Reserved1:1;	/* bit 1 */
	t_u8 ExtChanSwitching:1;	/* bit 2 */
	t_u8 RejectUnadmFrame:1;	/* bit 3 */
	t_u8 PSMP_Capable:1;	/* bit 4 */
	t_u8 Reserved5:1;	/* bit 5 */
	t_u8 SPSMP_Support:1;	/* bit 6 */
	t_u8 Event:1;		/* bit 7 */
	t_u8 Diagnostics:1;	/* bit 8 */
	t_u8 MulticastDiagnostics:1;	/* bit 9 */
	t_u8 LocationTracking:1;	/* bit 10 */
	t_u8 FMS:1;		/* bit 11 */
	t_u8 ProxyARPService:1;	/* bit 12 */
	t_u8 CollocatedIntf:1;	/* bit 13 */
	t_u8 CivicLocation:1;	/* bit 14 */
	t_u8 GeospatialLocation:1;	/* bit 15 */
	t_u8 TFS:1;		/* bit 16 */
	t_u8 WNM_Sleep:1;	/* bit 17 */
	t_u8 TIM_Broadcast:1;	/* bit 18 */
	t_u8 BSS_Transition:1;	/* bit 19 */
	t_u8 QoSTrafficCap:1;	/* bit 20 */
	t_u8 AC_StationCount:1;	/* bit 21 */
	t_u8 MultipleBSSID:1;	/* bit 22 */
	t_u8 TimingMeasurement:1;	/* bit 23 */
	t_u8 ChannelUsage:1;	/* bit 24 */
	t_u8 SSID_List:1;	/* bit 25 */
	t_u8 DMS:1;		/* bit 26 */
	t_u8 UTC:1;		/* bit 27 */
	t_u8 TDLSPeerUAPSDSupport:1;	/* bit 28 */
	t_u8 TDLSPeerPSMSupport:1;	/* bit 29 */
	t_u8 TDLSChannelSwitching:1;	/* bit 30 */
	t_u8 Interworking:1;	/* bit 31 */
	t_u8 Qos_Map:1;		/* bit 32 */
	t_u8 EBR:1;		/* bit 33 */
	t_u8 SSPN_Interface:1;	/* bit 34 */
	t_u8 Reserved35:1;	/* bit 35 */
	t_u8 MSGCF_Capa:1;	/* bit 36 */
	t_u8 TDLSSupport:1;	/* bit 37 */
	t_u8 TDLSProhibited:1;	/* bit 38 */
	t_u8 TDLSChlSwitchProhib:1;	/* bit 39 */
	t_u8 rsvdBit40:1;	/* bit 40 */
	t_u8 rsvdBit41:1;	/* bit 41 */
	t_u8 rsvdBit42:1;	/* bit 42 */
	t_u8 rsvdBit43:1;	/* bit 43 */
	t_u8 rsvdBit44:1;	/* bit 44 */
	t_u8 rsvdBit45:1;	/* bit 45 */
	t_u8 rsvdBit46:1;	/* bit 46 */
	t_u8 rsvdBit47:1;	/* bit 47 */
	t_u8 rsvdBit48:1;	/* bit 48 */
	t_u8 rsvdBit49:1;	/* bit 49 */
	t_u8 rsvdBit50:1;	/* bit 50 */
	t_u8 rsvdBit51:1;	/* bit 51 */
	t_u8 rsvdBit52:1;	/* bit 52 */
	t_u8 rsvdBit53:1;	/* bit 53 */
	t_u8 rsvdBit54:1;	/* bit 54 */
	t_u8 rsvdBit55:1;	/* bit 55 */
	t_u8 rsvdBit56:1;	/* bit 56 */
	t_u8 rsvdBit57:1;	/* bit 57 */
	t_u8 rsvdBit58:1;	/* bit 58 */
	t_u8 rsvdBit59:1;	/* bit 59 */
	t_u8 rsvdBit60:1;	/* bit 60 */
	t_u8 TDLSWildBandwidth:1;	/* bit 61 */
	t_u8 OperModeNtf:1;	/* bit 62 */
	t_u8 MaxAMSDU:2;	/* bit 63-bit 64 */
	t_u8 chanSchedMgnt:1;	/* bit 65 */
	t_u8 rsvdBit66:1;	/* bit 66 */
	t_u8 NCC:1;		/* bit 67 */
	t_u8 rsvdBit68:1;	/* bit 68 */
	t_u8 CAQ:1;		/* bit 69 */
	t_u8 FTMR:1;		/* bit 70 */
	t_u8 FTMI:1;		/* bit 71 */
} MLAN_PACK_END ExtCap_t, *pExtCap_t;
#endif

/** ExtCap : TDLS prohibited */
#define IS_EXTCAP_TDLS_PROHIBITED(ext_cap) (ext_cap.TDLSProhibited)
/** ExtCap : TDLS channel switch prohibited */
#define IS_EXTCAP_TDLS_CHLSWITCHPROHIB(ext_cap) (ext_cap.TDLSChlSwitchProhib)

/** mlan_bss_info data structure for MLAN_OID_GET_BSS_INFO */
typedef struct _mlan_bss_info {
    /** BSS mode */
	t_u32 bss_mode;
    /** SSID */
	mlan_802_11_ssid ssid;
    /** Table index */
	t_u32 scan_table_idx;
    /** Channel */
	t_u32 bss_chan;
    /** Band */
	t_u8 bss_band;
    /** Region code */
	t_u32 region_code;
    /** Connection status */
	t_u32 media_connected;
    /** Radio on */
	t_u32 radio_on;
    /** Max power level in dBm */
	t_s32 max_power_level;
    /** Min power level in dBm */
	t_s32 min_power_level;
    /** Adhoc state */
	t_u32 adhoc_state;
    /** NF of last beacon */
	t_s32 bcn_nf_last;
    /** wep status */
	t_u32 wep_status;
    /** scan block status */
	t_u8 scan_block;
     /** Host Sleep configured flag */
	t_u32 is_hs_configured;
    /** Deep Sleep flag */
	t_u32 is_deep_sleep;
    /** BSSID */
	mlan_802_11_mac_addr bssid;
#ifdef STA_SUPPORT
    /** Capability Info */
	t_u16 capability_info;
    /** Beacon Interval */
	t_u16 beacon_interval;
    /** Listen Interval */
	t_u16 listen_interval;
    /** Association Id  */
	t_u16 assoc_id;
    /** AP/Peer supported rates */
	t_u8 peer_supp_rates[MLAN_SUPPORTED_RATES];
    /** extend capability for AP */
	ExtCap_t ext_cap;
#endif				/* STA_SUPPORT */
    /** Mobility Domain ID */
	t_u16 mdid;
    /** FT Capability policy */
	t_u8 ft_cap;
} mlan_bss_info, *pmlan_bss_info;

/** MAXIMUM number of TID */
#define MAX_NUM_TID     8

/** Max RX Win size */
#define MAX_RX_WINSIZE  64

/** rx_reorder_tbl */
typedef struct {
    /** TID */
	t_u16 tid;
    /** TA */
	t_u8 ta[MLAN_MAC_ADDR_LENGTH];
    /** Start window */
	t_u32 start_win;
    /** Window size */
	t_u32 win_size;
    /** amsdu flag */
	t_u8 amsdu;
    /** buffer status */
	t_u32 buffer[MAX_RX_WINSIZE];
} rx_reorder_tbl;

/** tx_ba_stream_tbl */
typedef struct {
    /** TID */
	t_u16 tid;
    /** RA */
	t_u8 ra[MLAN_MAC_ADDR_LENGTH];
    /** amsdu flag */
	t_u8 amsdu;
} tx_ba_stream_tbl;

/** Debug command number */
#define DBG_CMD_NUM	10

#ifdef SDIO_MULTI_PORT_TX_AGGR
/** sdio mp debug number */
#define SDIO_MP_DBG_NUM                  10
#endif

/** Maximum size of IEEE Information Elements */
#define IEEE_MAX_IE_SIZE      256

/** support up to 8 TDLS peer */
#define MLAN_MAX_TDLS_PEER_SUPPORTED     8
/** TDLS peer info */
typedef struct _tdls_peer_info {
    /** station mac address */
	t_u8 mac_addr[MLAN_MAC_ADDR_LENGTH];
    /** SNR */
	t_s8 snr;
    /** Noise Floor */
	t_s8 nf;
	/** Extended Capabilities IE */
	t_u8 ext_cap[IEEE_MAX_IE_SIZE];
    /** HT Capabilities IE */
	t_u8 ht_cap[IEEE_MAX_IE_SIZE];
    /** VHT Capabilities IE */
	t_u8 vht_cap[IEEE_MAX_IE_SIZE];
} tdls_peer_info;

/** max ralist num */
#define MLAN_MAX_RALIST_NUM  8
/** ralist info */
typedef struct _ralist_info {
    /** RA list buffer */
	t_u8 ra[MLAN_MAC_ADDR_LENGTH];
    /** total packets in RA list */
	t_u16 total_pkts;
    /** tid num */
	t_u8 tid;
	/** tx_pause flag */
	t_u8 tx_pause;
} ralist_info;

/** mlan_debug_info data structure for MLAN_OID_GET_DEBUG_INFO */
typedef struct _mlan_debug_info {
	/* WMM AC_BK count */
	t_u32 wmm_ac_bk;
	/* WMM AC_BE count */
	t_u32 wmm_ac_be;
	/* WMM AC_VI count */
	t_u32 wmm_ac_vi;
	/* WMM AC_VO count */
	t_u32 wmm_ac_vo;
    /** Corresponds to max_tx_buf_size member of mlan_adapter*/
	t_u32 max_tx_buf_size;
     /** Corresponds to tx_buf_size member of mlan_adapter*/
	t_u32 tx_buf_size;
    /** Corresponds to curr_tx_buf_size member of mlan_adapter*/
	t_u32 curr_tx_buf_size;
    /** Tx table num */
	t_u32 tx_tbl_num;
    /** Tx ba stream table */
	tx_ba_stream_tbl tx_tbl[MLAN_MAX_TX_BASTREAM_SUPPORTED];
    /** Rx table num */
	t_u32 rx_tbl_num;
    /** Rx reorder table*/
	rx_reorder_tbl rx_tbl[MLAN_MAX_RX_BASTREAM_SUPPORTED];
    /** TDLS peer number */
	t_u32 tdls_peer_num;
    /** TDLS peer list*/
	tdls_peer_info tdls_peer_list[MLAN_MAX_TDLS_PEER_SUPPORTED];
    /** ralist num */
	t_u32 ralist_num;
    /** ralist info */
	ralist_info ralist[MLAN_MAX_RALIST_NUM];
    /** Corresponds to ps_mode member of mlan_adapter */
	t_u16 ps_mode;
    /** Corresponds to ps_state member of mlan_adapter */
	t_u32 ps_state;
#ifdef STA_SUPPORT
    /** Corresponds to is_deep_sleep member of mlan_adapter */
	t_u8 is_deep_sleep;
#endif /** STA_SUPPORT */
    /** Corresponds to pm_wakeup_card_req member of mlan_adapter */
	t_u8 pm_wakeup_card_req;
    /** Corresponds to pm_wakeup_fw_try member of mlan_adapter */
	t_u32 pm_wakeup_fw_try;
    /** time stamp when host try to wake up firmware */
	t_u32 pm_wakeup_in_secs;
    /** Corresponds to is_hs_configured member of mlan_adapter */
	t_u8 is_hs_configured;
    /** Corresponds to hs_activated member of mlan_adapter */
	t_u8 hs_activated;
    /** Corresponds to pps_uapsd_mode member of mlan_adapter */
	t_u16 pps_uapsd_mode;
    /** Corresponds to sleep_period.period member of mlan_adapter */
	t_u16 sleep_pd;
    /** Corresponds to wmm_qosinfo member of mlan_private */
	t_u8 qos_cfg;
    /** Corresponds to tx_lock_flag member of mlan_adapter */
	t_u8 tx_lock_flag;
    /** Corresponds to port_open member of mlan_private */
	t_u8 port_open;
    /** bypass pkt count */
	t_u16 bypass_pkt_count;
    /** Corresponds to scan_processing member of mlan_adapter */
	t_u32 scan_processing;
    /** Corresponds to mlan_processing member of mlan_adapter */
	t_u32 mlan_processing;
    /** Corresponds to main_lock_flag member of mlan_adapter */
	t_u32 main_lock_flag;
    /** Corresponds to main_process_cnt member of mlan_adapter */
	t_u32 main_process_cnt;
	/** Corresponds to delay_task_flag member of mlan_adapter */
	t_u32 delay_task_flag;
    /** mlan_rx_processing */
	t_u32 mlan_rx_processing;
    /** rx pkts queued */
	t_u32 rx_pkts_queued;
    /** Number of host to card command failures */
	t_u32 num_cmd_host_to_card_failure;
    /** Number of host to card sleep confirm failures */
	t_u32 num_cmd_sleep_cfm_host_to_card_failure;
    /** Number of host to card Tx failures */
	t_u32 num_tx_host_to_card_failure;
    /** Number of allocate buffer failure */
	t_u32 num_alloc_buffer_failure;
	/** Number of pkt dropped */
	t_u32 num_pkt_dropped;
    /** Number of card to host command/event failures */
	t_u32 num_cmdevt_card_to_host_failure;
    /** Number of card to host Rx failures */
	t_u32 num_rx_card_to_host_failure;
    /** Number of interrupt read failures */
	t_u32 num_int_read_failure;
    /** Last interrupt status */
	t_u32 last_int_status;
    /** number of interrupt receive */
	t_u32 num_of_irq;
    /** flag for sdio rx aggr */
	t_u8 sdio_rx_aggr;
    /** FW update port number */
	t_u32 mp_update[SDIO_MP_AGGR_DEF_PKT_LIMIT_MAX * 2];
	/** Invalid port update count */
	t_u32 mp_invalid_update;
#ifdef SDIO_MULTI_PORT_TX_AGGR
    /** Number of packets tx aggr */
	t_u32 mpa_tx_count[SDIO_MP_AGGR_DEF_PKT_LIMIT_MAX];
    /** no more packets count*/
	t_u32 mpa_sent_last_pkt;
    /** no write_ports count */
	t_u32 mpa_sent_no_ports;
	/** last recv wr_bitmap */
	t_u32 last_recv_wr_bitmap;
    /** last mp_wr_bitmap */
	t_u32 last_mp_wr_bitmap[SDIO_MP_DBG_NUM];
    /** last ports for cmd53 write data */
	t_u32 last_mp_wr_ports[SDIO_MP_DBG_NUM];
	/** last len for cmd53 write data */
	t_u32 last_mp_wr_len[SDIO_MP_DBG_NUM];
    /** last curr_wr_port */
	t_u8 last_curr_wr_port[SDIO_MP_DBG_NUM];
    /** length info for cmd53 write data */
	t_u16 last_mp_wr_info[SDIO_MP_DBG_NUM * SDIO_MP_AGGR_DEF_PKT_LIMIT_MAX];
    /** last mp_index */
	t_u8 last_mp_index;
    /** buffer for mp debug */
	t_u8 *mpa_buf;
    /** length info for mp buf size */
	t_u32 mpa_buf_size;
#endif
#ifdef SDIO_MULTI_PORT_RX_AGGR
    /** Number of packets rx aggr */
	t_u32 mpa_rx_count[SDIO_MP_AGGR_DEF_PKT_LIMIT_MAX];
#endif
#if defined(SDIO_MULTI_PORT_TX_AGGR) || defined(SDIO_MULTI_PORT_RX_AGGR)
	/** mp aggr_pkt limit */
	t_u8 mp_aggr_pkt_limit;
#endif
    /** Number of deauthentication events */
	t_u32 num_event_deauth;
    /** Number of disassosiation events */
	t_u32 num_event_disassoc;
    /** Number of link lost events */
	t_u32 num_event_link_lost;
    /** Number of deauthentication commands */
	t_u32 num_cmd_deauth;
    /** Number of association comamnd successes */
	t_u32 num_cmd_assoc_success;
    /** Number of association command failures */
	t_u32 num_cmd_assoc_failure;
    /** Number of Tx timeouts */
	t_u32 num_tx_timeout;
    /** Number of command timeouts */
	t_u32 num_cmd_timeout;
    /** Number of command timeouts */
	t_u32 dbg_num_cmd_timeout;
    /** Timeout command ID */
	t_u16 timeout_cmd_id;
    /** Timeout command action */
	t_u16 timeout_cmd_act;
    /** List of last command IDs */
	t_u16 last_cmd_id[DBG_CMD_NUM];
    /** List of last command actions */
	t_u16 last_cmd_act[DBG_CMD_NUM];
    /** Last command index */
	t_u16 last_cmd_index;
    /** List of last command response IDs */
	t_u16 last_cmd_resp_id[DBG_CMD_NUM];
    /** Last command response index */
	t_u16 last_cmd_resp_index;
    /** List of last events */
	t_u16 last_event[DBG_CMD_NUM];
    /** Last event index */
	t_u16 last_event_index;
    /** Number of no free command node */
	t_u16 num_no_cmd_node;
    /** pending command id */
	t_u16 pending_cmd;
    /** time stamp for dnld last cmd */
	t_u32 dnld_cmd_in_secs;
    /** Corresponds to data_sent member of mlan_adapter */
	t_u8 data_sent;
    /** Corresponds to cmd_sent member of mlan_adapter */
	t_u8 cmd_sent;
    /** SDIO multiple port read bitmap */
	t_u32 mp_rd_bitmap;
    /** SDIO multiple port write bitmap */
	t_u32 mp_wr_bitmap;
    /** Current available port for read */
	t_u8 curr_rd_port;
    /** Current available port for write */
	t_u8 curr_wr_port;
    /** Corresponds to cmdresp_received member of mlan_adapter */
	t_u8 cmd_resp_received;
    /** Corresponds to event_received member of mlan_adapter */
	t_u8 event_received;
    /**  pendig tx pkts */
	t_u32 tx_pkts_queued;
#ifdef UAP_SUPPORT
    /**  pending bridge pkts */
	t_u16 num_bridge_pkts;
    /**  dropped pkts */
	t_u32 num_drop_pkts;
#endif
    /** mlan_adapter pointer */
	t_void *mlan_adapter;
    /** mlan_adapter_size */
	t_u32 mlan_adapter_size;
    /** mlan_priv vector */
	t_void *mlan_priv[MLAN_MAX_BSS_NUM];
    /** mlan_priv_size */
	t_u32 mlan_priv_size[MLAN_MAX_BSS_NUM];
    /** mlan_priv_num */
	t_u8 mlan_priv_num;
} mlan_debug_info, *pmlan_debug_info;

#ifdef UAP_SUPPORT
/** Maximum number of clients supported by AP */
#define MAX_NUM_CLIENTS         MAX_STA_COUNT

/** station info */
typedef struct _sta_info {
    /** STA MAC address */
	t_u8 mac_address[MLAN_MAC_ADDR_LENGTH];
    /** Power mfg status */
	t_u8 power_mfg_status;
    /** RSSI */
	t_s8 rssi;
} sta_info;

/** mlan_ds_sta_list structure for MLAN_OID_UAP_STA_LIST */
typedef struct _mlan_ds_sta_list {
    /** station count */
	t_u16 sta_count;
    /** station list */
	sta_info info[MAX_NUM_CLIENTS];
} mlan_ds_sta_list, *pmlan_ds_sta_list;
#endif

/** Type definition of mlan_ds_get_info for MLAN_IOCTL_GET_INFO */
typedef struct _mlan_ds_get_info {
    /** Sub-command */
	t_u32 sub_command;

    /** Status information parameter */
	union {
	/** Signal information for MLAN_OID_GET_SIGNAL */
		mlan_ds_get_signal signal;
		/** Signal path id for MLAN_OID_GET_SIGNAL_EXT */
		t_u16 path_id;
	/** Signal information for MLAN_OID_GET_SIGNAL_EXT */
		mlan_ds_get_signal signal_ext[MAX_PATH_NUM];
	/** Statistics information for MLAN_OID_GET_STATS */
		mlan_ds_get_stats stats;
	/** Firmware information for MLAN_OID_GET_FW_INFO */
		mlan_fw_info fw_info;
	/** Extended version information for MLAN_OID_GET_VER_EXT */
		mlan_ver_ext ver_ext;
	/** BSS information for MLAN_OID_GET_BSS_INFO */
		mlan_bss_info bss_info;
	/** Debug information for MLAN_OID_GET_DEBUG_INFO */
		t_u8 debug_info[1];
#ifdef UAP_SUPPORT
	/** UAP Statistics information for MLAN_OID_GET_STATS */
		mlan_ds_uap_stats ustats;
	/** UAP station list for MLAN_OID_UAP_STA_LIST */
		mlan_ds_sta_list sta_list;
#endif
	} param;
} mlan_ds_get_info, *pmlan_ds_get_info;

/*-----------------------------------------------------------------*/
/** Security Configuration Group */
/*-----------------------------------------------------------------*/
/** Enumeration for authentication mode */
enum _mlan_auth_mode {
	MLAN_AUTH_MODE_OPEN = 0x00,
	MLAN_AUTH_MODE_SHARED = 0x01,
	MLAN_AUTH_MODE_FT = 0x02,
	MLAN_AUTH_MODE_NETWORKEAP = 0x80,
	MLAN_AUTH_MODE_AUTO = 0xFF,
};

/**Enumeration for AssocAgent authentication mode, sync from FW.*/
typedef enum {
	AssocAgentAuth_Open,
	AssocAgentAuth_Shared,
	AssocAgentAuth_FastBss,
	AssocAgentAuth_FastBss_Skip,
	AssocAgentAuth_Network_EAP,
	AssocAgentAuth_Auto,
} AssocAgentAuthType_e;

/** Enumeration for encryption mode */
enum _mlan_encryption_mode {
	MLAN_ENCRYPTION_MODE_NONE = 0,
	MLAN_ENCRYPTION_MODE_WEP40 = 1,
	MLAN_ENCRYPTION_MODE_TKIP = 2,
	MLAN_ENCRYPTION_MODE_CCMP = 3,
	MLAN_ENCRYPTION_MODE_WEP104 = 4,
};

/** Enumeration for PSK */
enum _mlan_psk_type {
	MLAN_PSK_PASSPHRASE = 1,
	MLAN_PSK_PMK,
	MLAN_PSK_CLEAR,
	MLAN_PSK_QUERY,
};

/** The bit to indicate the key is for unicast */
#define MLAN_KEY_INDEX_UNICAST        0x40000000
/** The key index to indicate default key */
#define MLAN_KEY_INDEX_DEFAULT        0x000000ff
/** Maximum key length */
/* #define MLAN_MAX_KEY_LENGTH        32 */
/** Minimum passphrase length */
#define MLAN_MIN_PASSPHRASE_LENGTH    8
/** Maximum passphrase length */
#define MLAN_MAX_PASSPHRASE_LENGTH    63
/** PMK length */
#define MLAN_PMK_HEXSTR_LENGTH        64
/* A few details needed for WEP (Wireless Equivalent Privacy) */
/** 104 bits */
#define MAX_WEP_KEY_SIZE	13
/** 40 bits RC4 - WEP */
#define MIN_WEP_KEY_SIZE	5
/** packet number size */
#define PN_SIZE			16
/** max seq size of wpa/wpa2 key */
#define SEQ_MAX_SIZE        8

/** key flag for tx_seq */
#define KEY_FLAG_TX_SEQ_VALID	0x00000001
/** key flag for rx_seq */
#define KEY_FLAG_RX_SEQ_VALID	0x00000002
/** key flag for group key */
#define KEY_FLAG_GROUP_KEY      0x00000004
/** key flag for tx */
#define KEY_FLAG_SET_TX_KEY     0x00000008
/** key flag for mcast IGTK */
#define KEY_FLAG_AES_MCAST_IGTK 0x00000010
/** key flag for remove key */
#define KEY_FLAG_REMOVE_KEY     0x80000000

/** Type definition of mlan_ds_encrypt_key for MLAN_OID_SEC_CFG_ENCRYPT_KEY */
typedef struct _mlan_ds_encrypt_key {
    /** Key disabled, all other fields will be
     *  ignore when this flag set to MTRUE
     */
	t_u32 key_disable;
    /** key removed flag, when this flag is set
     *  to MTRUE, only key_index will be check
     */
	t_u32 key_remove;
    /** Key index, used as current tx key index
     *  when is_current_wep_key is set to MTRUE
     */
	t_u32 key_index;
    /** Current Tx key flag */
	t_u32 is_current_wep_key;
    /** Key length */
	t_u32 key_len;
    /** Key */
	t_u8 key_material[MLAN_MAX_KEY_LENGTH];
    /** mac address */
	t_u8 mac_addr[MLAN_MAC_ADDR_LENGTH];
    /** wapi key flag */
	t_u32 is_wapi_key;
    /** Initial packet number */
	t_u8 pn[PN_SIZE];
    /** key flags */
	t_u32 key_flags;
} mlan_ds_encrypt_key, *pmlan_ds_encrypt_key;

/** Type definition of mlan_passphrase_t */
typedef struct _mlan_passphrase_t {
    /** Length of passphrase */
	t_u32 passphrase_len;
    /** Passphrase */
	t_u8 passphrase[MLAN_MAX_PASSPHRASE_LENGTH];
} mlan_passphrase_t;

/** Type defnition of mlan_pmk_t */
typedef struct _mlan_pmk_t {
    /** PMK */
	t_u8 pmk[MLAN_MAX_KEY_LENGTH];
	t_u8 pmk_r0[MLAN_MAX_KEY_LENGTH];
	t_u8 pmk_r0_name[MLAN_MAX_PMKR0_NAME_LENGTH];
} mlan_pmk_t;

/** Embedded supplicant RSN type: No RSN */
#define RSN_TYPE_NO_RSN     MBIT(0)
/** Embedded supplicant RSN type: WPA */
#define RSN_TYPE_WPA        MBIT(3)
/** Embedded supplicant RSN type: WPA-NONE */
#define RSN_TYPE_WPANONE    MBIT(4)
/** Embedded supplicant RSN type: WPA2 */
#define RSN_TYPE_WPA2       MBIT(5)
/** Embedded supplicant RSN type: RFU */
#define RSN_TYPE_VALID_BITS (RSN_TYPE_NO_RSN | RSN_TYPE_WPA | RSN_TYPE_WPANONE | RSN_TYPE_WPA2)

/** Embedded supplicant cipher type: TKIP */
#define EMBED_CIPHER_TKIP       MBIT(2)
/** Embedded supplicant cipher type: AES */
#define EMBED_CIPHER_AES        MBIT(3)
/** Embedded supplicant cipher type: RFU */
#define EMBED_CIPHER_VALID_BITS (EMBED_CIPHER_TKIP | EMBED_CIPHER_AES)

/** Type definition of mlan_ds_passphrase for MLAN_OID_SEC_CFG_PASSPHRASE */
typedef struct _mlan_ds_passphrase {
    /** SSID may be used */
	mlan_802_11_ssid ssid;
    /** BSSID may be used */
	mlan_802_11_mac_addr bssid;
    /** Flag for passphrase or pmk used */
	t_u16 psk_type;
    /** Passphrase or PMK */
	union {
	/** Passphrase */
		mlan_passphrase_t passphrase;
	/** PMK */
		mlan_pmk_t pmk;
	} psk;
} mlan_ds_passphrase, *pmlan_ds_passphrase;

/** Type definition of mlan_ds_esupp_mode for MLAN_OID_SEC_CFG_ESUPP_MODE */
typedef struct _mlan_ds_ewpa_mode {
    /** RSN mode */
	t_u32 rsn_mode;
    /** Active pairwise cipher */
	t_u32 act_paircipher;
    /** Active pairwise cipher */
	t_u32 act_groupcipher;
} mlan_ds_esupp_mode, *pmlan_ds_esupp_mode;

/** Type definition of mlan_ds_sec_cfg for MLAN_IOCTL_SEC_CFG */
typedef struct _mlan_ds_sec_cfg {
    /** Sub-command */
	t_u32 sub_command;
    /** Security configuration parameter */
	union {
	/** Authentication mode for MLAN_OID_SEC_CFG_AUTH_MODE */
		t_u32 auth_mode;
	/** Encryption mode for MLAN_OID_SEC_CFG_ENCRYPT_MODE */
		t_u32 encrypt_mode;
	/** WPA enabled flag for MLAN_OID_SEC_CFG_WPA_ENABLED */
		t_u32 wpa_enabled;
	/** WAPI enabled flag for MLAN_OID_SEC_CFG_WAPI_ENABLED */
		t_u32 wapi_enabled;
	/** Port Control enabled flag for MLAN_OID_SEC_CFG_PORT_CTRL */
		t_u32 port_ctrl_enabled;
	/** Encryption key for MLAN_OID_SEC_CFG_ENCRYPT_KEY */
		mlan_ds_encrypt_key encrypt_key;
	/** Passphrase for MLAN_OID_SEC_CFG_PASSPHRASE */
		mlan_ds_passphrase passphrase;
		/** Embedded supplicant WPA enabled flag for
		 *  MLAN_OID_SEC_CFG_EWPA_ENABLED
		 */
		t_u32 ewpa_enabled;
	/** Embedded supplicant mode for MLAN_OID_SEC_CFG_ESUPP_MODE */
		mlan_ds_esupp_mode esupp_mode;
#ifdef UAP_SUPPORT
		t_u8 sta_mac[MLAN_MAC_ADDR_LENGTH];
#endif
	} param;
} mlan_ds_sec_cfg, *pmlan_ds_sec_cfg;

/*-----------------------------------------------------------------*/
/** Rate Configuration Group */
/*-----------------------------------------------------------------*/
/** Enumeration for rate type */
enum _mlan_rate_type {
	MLAN_RATE_INDEX,
	MLAN_RATE_VALUE,
	MLAN_RATE_BITMAP
};

/** Enumeration for rate format */
enum _mlan_rate_format {
	MLAN_RATE_FORMAT_LG = 0,
	MLAN_RATE_FORMAT_HT,
	MLAN_RATE_FORMAT_VHT,
	MLAN_RATE_FORMAT_AUTO = 0xFF,
};
/** Max bitmap rates size */
#define MAX_BITMAP_RATES_SIZE   18

/** Type definition of mlan_rate_cfg_t for MLAN_OID_RATE_CFG */
typedef struct _mlan_rate_cfg_t {
    /** Fixed rate: 0, auto rate: 1 */
	t_u32 is_rate_auto;
    /** Rate type. 0: index; 1: value; 2: bitmap */
	t_u32 rate_type;
    /** Rate/MCS index or rate value if fixed rate */
	t_u32 rate;
    /** Rate Bitmap */
	t_u16 bitmap_rates[MAX_BITMAP_RATES_SIZE];
    /** NSS */
	t_u32 nss;
	/* LG rate: 0, HT rate: 1, VHT rate: 2 */
	t_u32 rate_format;
} mlan_rate_cfg_t;

/** HT channel bandwidth */
typedef enum _mlan_ht_bw {
	MLAN_HT_BW20,
	MLAN_HT_BW40,
/** VHT channel bandwidth */
	MLAN_VHT_BW80,
	MLAN_VHT_BW160,
} mlan_ht_bw;

/** HT guard interval */
typedef enum _mlan_ht_gi {
	MLAN_HT_LGI,
	MLAN_HT_SGI,
} mlan_ht_gi;

typedef enum _mlan_vht_stbc {
	MLAN_VHT_STBC,
	MLAN_VHT_NO_STBC,
} mlan_vht_stbc;

typedef enum _mlan_vht_ldpc {
	MLAN_VHT_LDPC,
	MLAN_VHT_NO_LDPC,
} mlan_vht_ldpc;

/** Band and BSS mode */
typedef struct _mlan_band_data_rate {
    /** Band configuration */
	t_u8 config_bands;
    /** BSS mode (Infra or IBSS) */
	t_u8 bss_mode;
} mlan_band_data_rate;

/** Type definition of mlan_data_rate for MLAN_OID_GET_DATA_RATE */
typedef struct _mlan_data_rate {
    /** Tx data rate */
	t_u32 tx_data_rate;
    /** Rx data rate */
	t_u32 rx_data_rate;

    /** Tx channel bandwidth */
	t_u32 tx_ht_bw;
    /** Tx guard interval */
	t_u32 tx_ht_gi;
    /** Rx channel bandwidth */
	t_u32 rx_ht_bw;
    /** Rx guard interval */
	t_u32 rx_ht_gi;
    /** MCS index */
	t_u32 tx_mcs_index;
	t_u32 rx_mcs_index;
    /** NSS */
	t_u32 tx_nss;
	t_u32 rx_nss;
	/* LG rate: 0, HT rate: 1, VHT rate: 2 */
	t_u32 tx_rate_format;
	t_u32 rx_rate_format;
} mlan_data_rate;

/** Type definition of mlan_ds_rate for MLAN_IOCTL_RATE */
typedef struct _mlan_ds_rate {
    /** Sub-command */
	t_u32 sub_command;
    /** Rate configuration parameter */
	union {
	/** Rate configuration for MLAN_OID_RATE_CFG */
		mlan_rate_cfg_t rate_cfg;
	/** Data rate for MLAN_OID_GET_DATA_RATE */
		mlan_data_rate data_rate;
	/** Supported rates for MLAN_OID_SUPPORTED_RATES */
		t_u8 rates[MLAN_SUPPORTED_RATES];
	/** Band/BSS mode for getting supported rates */
		mlan_band_data_rate rate_band_cfg;
	} param;
} mlan_ds_rate, *pmlan_ds_rate;

/*-----------------------------------------------------------------*/
/** Power Configuration Group */
/*-----------------------------------------------------------------*/

/** Type definition of mlan_power_cfg_t for MLAN_OID_POWER_CFG */
typedef struct _mlan_power_cfg_t {
    /** Is power auto */
	t_u32 is_power_auto;
    /** Power level in dBm */
	t_s32 power_level;
} mlan_power_cfg_t;

/** max power table size */
#define MAX_POWER_TABLE_SIZE    128
#define TX_PWR_CFG_AUTO_CTRL_OFF    0xFF
#define MAX_POWER_GROUP     64
/** Type definition of mlan_power group info */
typedef struct mlan_power_group {

    /** rate format (LG: 0, HT: 1, VHT: 2, no auto ctrl: 0xFF) */
	t_u32 rate_format;
    /** bandwidth (LG: 20 MHz, HT: 20/40 MHz, VHT: 80/160/80+80 MHz) */
	t_u8 bandwidth;
    /** NSS */
	t_u32 nss;
    /** LG: first rate index, HT/VHT: first MCS */
	t_u8 first_rate_ind;
    /** LG: last rate index, HT/VHT: last MCS */
	t_u8 last_rate_ind;
    /** minmum tx power (dBm) */
	t_s8 power_min;
    /** maximum tx power (dBm) */
	t_s8 power_max;
    /** tx power step (dB) */
	t_s8 power_step;
} mlan_power_group;

/** Type definition of mlan_power_cfg_ext for MLAN_OID_POWER_CFG_EXT */
typedef struct _mlan_power_cfg_ext {
    /** number of power_groups */
	t_u32 num_pwr_grp;
    /** array of power groups */
	mlan_power_group power_group[MAX_POWER_GROUP];
} mlan_power_cfg_ext;

/** Type definition of mlan_ds_power_cfg for MLAN_IOCTL_POWER_CFG */
typedef struct _mlan_ds_power_cfg {
    /** Sub-command */
	t_u32 sub_command;
    /** Power configuration parameter */
	union {
	/** Power configuration for MLAN_OID_POWER_CFG */
		mlan_power_cfg_t power_cfg;
	/** Extended power configuration for MLAN_OID_POWER_CFG_EXT */
		mlan_power_cfg_ext power_ext;
	} param;
} mlan_ds_power_cfg, *pmlan_ds_power_cfg;

/*-----------------------------------------------------------------*/
/** Power Management Configuration Group */
/*-----------------------------------------------------------------*/
/** Host sleep config conditions : Cancel */
#define HOST_SLEEP_CFG_CANCEL   0xffffffff

/** Host sleep config condition: broadcast data */
#define HOST_SLEEP_COND_BROADCAST_DATA  MBIT(0)
/** Host sleep config condition: unicast data */
#define HOST_SLEEP_COND_UNICAST_DATA    MBIT(1)
/** Host sleep config condition: mac event */
#define HOST_SLEEP_COND_MAC_EVENT       MBIT(2)
/** Host sleep config condition: multicast data */
#define HOST_SLEEP_COND_MULTICAST_DATA  MBIT(3)
/** Host sleep config condition: IPV6 packet */
#define HOST_SLEEP_COND_IPV6_PACKET     MBIT(31)

/** Host sleep config conditions: Default */
#define HOST_SLEEP_DEF_COND     (HOST_SLEEP_COND_BROADCAST_DATA | HOST_SLEEP_COND_UNICAST_DATA | HOST_SLEEP_COND_MAC_EVENT | HOST_SLEEP_COND_MULTICAST_DATA)

/** Host sleep config GPIO : Default */
#define HOST_SLEEP_DEF_GPIO     0xff
/** Host sleep config gap : Default */
#define HOST_SLEEP_DEF_GAP      200
/** Host sleep config min wake holdoff */
#define HOST_SLEEP_DEF_WAKE_HOLDOFF 0;
/** Host sleep config inactivity timeout */
#define HOST_SLEEP_DEF_INACTIVITY_TIMEOUT 10;

/** Type definition of mlan_ds_hs_cfg for MLAN_OID_PM_CFG_HS_CFG */
typedef struct _mlan_ds_hs_cfg {
    /** MTRUE to invoke the HostCmd, MFALSE otherwise */
	t_u32 is_invoke_hostcmd;
    /** Host sleep config condition */
    /** Bit0: broadcast data
     *  Bit1: unicast data
     *  Bit2: mac event
     *  Bit3: multicast data
     */
	t_u32 conditions;
    /** GPIO pin or 0xff for interface */
	t_u32 gpio;
    /** Gap in milliseconds or or 0xff for special
     *  setting when GPIO is used to wakeup host
     */
	t_u32 gap;
    /** Host sleep wake interval */
	t_u32 hs_wake_interval;
    /** GPIO pin for indication wakeup source */
	t_u32 ind_gpio;
    /** Level on ind_gpio pin for indication normal wakeup source */
	t_u32 level;
} mlan_ds_hs_cfg, *pmlan_ds_hs_cfg;

#define MAX_MGMT_FRAME_FILTER 2
typedef struct _mlan_mgmt_frame_wakeup {
    /** action - bitmap
     ** On matching rx'd pkt and filter during NON_HOSTSLEEP mode:
     **   Action[1]=0  Discard
     **   Action[1]=1  Allow
     ** Note that default action on non-match is "Allow".
     **
     ** On matching rx'd pkt and filter during HOSTSLEEP mode:
     **   Action[1:0]=00  Discard and Not Wake host
     **   Action[1:0]=01  Discard and Wake host
     **   Action[1:0]=10  Invalid
     ** Note that default action on non-match is "Discard and Not Wake host".
     **/
	t_u32 action;
    /** Frame type(p2p, tdls...)
     ** type=0: invalid
     ** type=1: p2p
     ** type=others: reserved
     **/
	t_u32 type;
    /** Frame mask according to each type
     ** When type=1 for p2p, frame-mask have following define:
     **    Bit      Frame
     **     0       GO Negotiation Request
     **     1       GO Negotiation Response
     **     2       GO Negotiation Confirmation
     **     3       P2P Invitation Request
     **     4       P2P Invitation Response
     **     5       Device Discoverability Request
     **     6       Device Discoverability Response
     **     7       Provision Discovery Request
     **     8       Provision Discovery Response
     **     9       Notice of Absence
     **     10      P2P Presence Request
     **     11      P2P Presence Response
     **     12      GO Discoverability Request
     **     13-31   Reserved
     **
     ** When type=others, frame-mask is reserved.
     **/
	t_u32 frame_mask;
} mlan_mgmt_frame_wakeup, *pmlan_mgmt_frame_wakeup;

/** Enable deep sleep mode */
#define DEEP_SLEEP_ON  1
/** Disable deep sleep mode */
#define DEEP_SLEEP_OFF 0

/** Default idle time in milliseconds for auto deep sleep */
#define DEEP_SLEEP_IDLE_TIME	100

typedef struct _mlan_ds_auto_ds {
    /** auto ds mode, 0 - disable, 1 - enable */
	t_u16 auto_ds;
    /** auto ds idle time in milliseconds */
	t_u16 idletime;
} mlan_ds_auto_ds;

/** Type definition of mlan_ds_inactivity_to
 *  for MLAN_OID_PM_CFG_INACTIVITY_TO
 */
typedef struct _mlan_ds_inactivity_to {
    /** Timeout unit in microsecond, 0 means 1000us (1ms) */
	t_u32 timeout_unit;
    /** Inactivity timeout for unicast data */
	t_u32 unicast_timeout;
    /** Inactivity timeout for multicast data */
	t_u32 mcast_timeout;
    /** Timeout for additional Rx traffic after Null PM1 packet exchange */
	t_u32 ps_entry_timeout;
} mlan_ds_inactivity_to, *pmlan_ds_inactivity_to;

/** Minimum sleep period in milliseconds */
#define MIN_SLEEP_PERIOD    10
/** Maximum sleep period in milliseconds */
#define MAX_SLEEP_PERIOD    60
/** Special setting for UPSD certification tests */
#define SLEEP_PERIOD_RESERVED_FF    0xFF

/** PS null interval disable */
#define PS_NULL_DISABLE         (-1)

/** Local listen interval disable */
#define MRVDRV_LISTEN_INTERVAL_DISABLE   (-1)
/** Minimum listen interval */
#define MRVDRV_MIN_LISTEN_INTERVAL       0

/** Minimum multiple DTIM */
#define MRVDRV_MIN_MULTIPLE_DTIM                0
/** Maximum multiple DTIM */
#define MRVDRV_MAX_MULTIPLE_DTIM                5
/** Ignore multiple DTIM */
#define MRVDRV_IGNORE_MULTIPLE_DTIM             0xfffe
/** Match listen interval to closest DTIM */
#define MRVDRV_MATCH_CLOSEST_DTIM               0xfffd

/** Minimum adhoc awake period */
#define MIN_ADHOC_AWAKE_PD      0
/** Maximum adhoc awake period */
#define MAX_ADHOC_AWAKE_PD      31
/** Special adhoc awake period */
#define SPECIAL_ADHOC_AWAKE_PD  255

/** Minimum beacon miss timeout in milliseconds */
#define MIN_BCN_MISS_TO         0
/** Maximum beacon miss timeout in milliseconds */
#define MAX_BCN_MISS_TO         50
/** Disable beacon miss timeout */
#define DISABLE_BCN_MISS_TO     65535

/** Minimum delay to PS in milliseconds */
#define MIN_DELAY_TO_PS         0
/** Maximum delay to PS in milliseconds */
#define MAX_DELAY_TO_PS         65535
/** Delay to PS unchanged */
#define DELAY_TO_PS_UNCHANGED   (-1)
/** Default delay to PS in milliseconds */
#define DELAY_TO_PS_DEFAULT     1000

/** PS mode: Unchanged */
#define PS_MODE_UNCHANGED       0
/** PS mode: Auto */
#define PS_MODE_AUTO            1
/** PS mode: Poll */
#define PS_MODE_POLL            2
/** PS mode: Null */
#define PS_MODE_NULL            3

/** Type definition of mlan_ds_ps_cfg for MLAN_OID_PM_CFG_PS_CFG */
typedef struct _mlan_ds_ps_cfg {
    /** PS null interval in seconds */
	t_u32 ps_null_interval;
    /** Multiple DTIM interval */
	t_u32 multiple_dtim_interval;
    /** Listen interval */
	t_u32 listen_interval;
    /** Adhoc awake period */
	t_u32 adhoc_awake_period;
    /** Beacon miss timeout in milliseconds */
	t_u32 bcn_miss_timeout;
    /** Delay to PS in milliseconds */
	t_s32 delay_to_ps;
    /** PS mode */
	t_u32 ps_mode;
} mlan_ds_ps_cfg, *pmlan_ds_ps_cfg;

/** Type definition of mlan_ds_sleep_params for MLAN_OID_PM_CFG_SLEEP_PARAMS */
typedef struct _mlan_ds_sleep_params {
    /** Error */
	t_u32 error;
    /** Offset in microseconds */
	t_u32 offset;
    /** Stable time in microseconds */
	t_u32 stable_time;
    /** Calibration control */
	t_u32 cal_control;
    /** External sleep clock */
	t_u32 ext_sleep_clk;
    /** Reserved */
	t_u32 reserved;
} mlan_ds_sleep_params, *pmlan_ds_sleep_params;

/** sleep_param */
typedef struct _ps_sleep_param {
    /** control bitmap */
	t_u32 ctrl_bitmap;
    /** minimum sleep period (micro second) */
	t_u32 min_sleep;
    /** maximum sleep period (micro second) */
	t_u32 max_sleep;
} ps_sleep_param;

/** inactivity sleep_param */
typedef struct _inact_sleep_param {
    /** inactivity timeout (micro second) */
	t_u32 inactivity_to;
    /** miniumu awake period (micro second) */
	t_u32 min_awake;
    /** maximum awake period (micro second) */
	t_u32 max_awake;
} inact_sleep_param;

/** flag for ps mode */
#define PS_FLAG_PS_MODE                 1
/** flag for sleep param */
#define PS_FLAG_SLEEP_PARAM             2
/** flag for inactivity sleep param */
#define PS_FLAG_INACT_SLEEP_PARAM       4

/** Disable power mode */
#define PS_MODE_DISABLE                      0
/** Enable periodic dtim ps */
#define PS_MODE_PERIODIC_DTIM                1
/** Enable inactivity ps */
#define PS_MODE_INACTIVITY                   2

/** mlan_ds_ps_mgmt */
typedef struct _mlan_ds_ps_mgmt {
    /** flags for valid field */
	t_u16 flags;
    /** power mode */
	t_u16 ps_mode;
    /** sleep param */
	ps_sleep_param sleep_param;
    /** inactivity sleep param */
	inact_sleep_param inact_param;
} mlan_ds_ps_mgmt;

/** mlan_ds_ps_info */
typedef struct _mlan_ds_ps_info {
    /** suspend allowed flag */
	t_u32 is_suspend_allowed;
} mlan_ds_ps_info;

/** Type definition of mlan_ds_wakeup_reason for MLAN_OID_PM_HS_WAKEUP_REASON */
typedef struct _mlan_ds_hs_wakeup_reason {
	t_u16 hs_wakeup_reason;
} mlan_ds_hs_wakeup_reason;

/** Type definition of mlan_ds_pm_cfg for MLAN_IOCTL_PM_CFG */
typedef struct _mlan_ds_pm_cfg {
    /** Sub-command */
	t_u32 sub_command;
    /** Power management parameter */
	union {
	/** Power saving mode for MLAN_OID_PM_CFG_IEEE_PS */
		t_u32 ps_mode;
	/** Host Sleep configuration for MLAN_OID_PM_CFG_HS_CFG */
		mlan_ds_hs_cfg hs_cfg;
	/** Deep sleep mode for MLAN_OID_PM_CFG_DEEP_SLEEP */
		mlan_ds_auto_ds auto_deep_sleep;
	/** Inactivity timeout for MLAN_OID_PM_CFG_INACTIVITY_TO */
		mlan_ds_inactivity_to inactivity_to;
	/** Sleep period for MLAN_OID_PM_CFG_SLEEP_PD */
		t_u32 sleep_period;
	/** PS configuration parameters for MLAN_OID_PM_CFG_PS_CFG */
		mlan_ds_ps_cfg ps_cfg;
	/** PS configuration parameters for MLAN_OID_PM_CFG_SLEEP_PARAMS */
		mlan_ds_sleep_params sleep_params;
	/** PS configuration parameters for MLAN_OID_PM_CFG_PS_MODE */
		mlan_ds_ps_mgmt ps_mgmt;
	/** power info for MLAN_OID_PM_INFO */
		mlan_ds_ps_info ps_info;
	/** hs wakeup reason for MLAN_OID_PM_HS_WAKEUP_REASON */
		mlan_ds_hs_wakeup_reason wakeup_reason;
	/** config manamgement frame for hs wakeup */
		mlan_mgmt_frame_wakeup mgmt_filter[MAX_MGMT_FRAME_FILTER];
	} param;
} mlan_ds_pm_cfg, *pmlan_ds_pm_cfg;

#ifdef RX_PACKET_COALESCE
typedef struct {
	mlan_cmd_result_e cmd_result; /**< Firmware execution result */

	t_u32 pkt_threshold;
			 /** Packet threshold */
	t_u16 delay;
		  /** Timeout value in milliseconds */
} wlan_ioctl_rx_pkt_coalesce_config_t;
#endif

/*-----------------------------------------------------------------*/
/** WMM Configuration Group */
/*-----------------------------------------------------------------*/

/** WMM TSpec size */
#define MLAN_WMM_TSPEC_SIZE             63
/** WMM Add TS extra IE bytes */
#define MLAN_WMM_ADDTS_EXTRA_IE_BYTES   256
/** WMM statistics for packets hist bins */
#define MLAN_WMM_STATS_PKTS_HIST_BINS   7
/** Maximum number of AC QOS queues available */
#define MLAN_WMM_MAX_AC_QUEUES          4

/**
 *  @brief IOCTL structure to send an ADDTS request and retrieve the response.
 *
 *  IOCTL structure from the application layer relayed to firmware to
 *    instigate an ADDTS management frame with an appropriate TSPEC IE as well
 *    as any additional IEs appended in the ADDTS Action frame.
 *
 *  @sa woal_wmm_addts_req_ioctl
 */
typedef struct {
	mlan_cmd_result_e cmd_result; /**< Firmware execution result */

	t_u32 timeout_ms;	      /**< Timeout value in milliseconds */
	t_u8 ieee_status_code;	      /**< IEEE status code */

	t_u32 ie_data_len;	      /**< Length of ie block in ie_data */
	t_u8 ie_data[MLAN_WMM_TSPEC_SIZE
				      /**< TSPEC to send in the ADDTS */
		     + MLAN_WMM_ADDTS_EXTRA_IE_BYTES];
						    /**< Extra IE buf*/
} wlan_ioctl_wmm_addts_req_t;

/**
 *  @brief IOCTL structure to send a DELTS request.
 *
 *  IOCTL structure from the application layer relayed to firmware to
 *    instigate an DELTS management frame with an appropriate TSPEC IE.
 *
 *  @sa woal_wmm_delts_req_ioctl
 */
typedef struct {
	mlan_cmd_result_e cmd_result;
				  /**< Firmware execution result */
	t_u8 ieee_reason_code;	  /**< IEEE reason code sent, unused for WMM */
	t_u32 ie_data_len;	  /**< Length of ie block in ie_data */
	t_u8 ie_data[MLAN_WMM_TSPEC_SIZE];
				       /**< TSPEC to send in the DELTS */
} wlan_ioctl_wmm_delts_req_t;

/**
 *  @brief IOCTL structure to configure a specific AC Queue's parameters
 *
 *  IOCTL structure from the application layer relayed to firmware to
 *    get, set, or default the WMM AC queue parameters.
 *
 *  - msdu_lifetime_expiry is ignored if set to 0 on a set command
 *
 *  @sa woal_wmm_queue_config_ioctl
 */
typedef struct {
	mlan_wmm_queue_config_action_e action;/**< Set, Get, or Default */
	mlan_wmm_ac_e access_category;	      /**< WMM_AC_BK(0) to WMM_AC_VO(3) */
	t_u16 msdu_lifetime_expiry;	      /**< lifetime expiry in TUs */
	t_u8 supported_rates[10];	      /**< Not supported yet */
} wlan_ioctl_wmm_queue_config_t;

/**
 *  @brief IOCTL structure to start, stop, and get statistics for a WMM AC
 *
 *  IOCTL structure from the application layer relayed to firmware to
 *    start or stop statistical collection for a given AC.  Also used to
 *    retrieve and clear the collected stats on a given AC.
 *
 *  @sa woal_wmm_queue_stats_ioctl
 */
typedef struct {
    /** Action of Queue Config : Start, Stop, or Get */
	mlan_wmm_queue_stats_action_e action;
    /** User Priority */
	t_u8 user_priority;
    /** Number of successful packets transmitted */
	t_u16 pkt_count;
    /** Packets lost; not included in pkt_count */
	t_u16 pkt_loss;
    /** Average Queue delay in microseconds */
	t_u32 avg_queue_delay;
    /** Average Transmission delay in microseconds */
	t_u32 avg_tx_delay;
    /** Calculated used time in units of 32 microseconds */
	t_u16 used_time;
    /** Calculated policed time in units of 32 microseconds */
	t_u16 policed_time;
    /** Queue Delay Histogram; number of packets per queue delay range
     *
     *  [0] -  0ms <= delay < 5ms
     *  [1] -  5ms <= delay < 10ms
     *  [2] - 10ms <= delay < 20ms
     *  [3] - 20ms <= delay < 30ms
     *  [4] - 30ms <= delay < 40ms
     *  [5] - 40ms <= delay < 50ms
     *  [6] - 50ms <= delay < msduLifetime (TUs)
     */
	t_u16 delay_histogram[MLAN_WMM_STATS_PKTS_HIST_BINS];
} wlan_ioctl_wmm_queue_stats_t,
/** Type definition of mlan_ds_wmm_queue_stats
 *  for MLAN_OID_WMM_CFG_QUEUE_STATS
 */
mlan_ds_wmm_queue_stats, *pmlan_ds_wmm_queue_stats;

/**
 *  @brief IOCTL sub structure for a specific WMM AC Status
 */
typedef struct {
    /** WMM Acm */
	t_u8 wmm_acm;
    /** Flow required flag */
	t_u8 flow_required;
    /** Flow created flag */
	t_u8 flow_created;
    /** Disabled flag */
	t_u8 disabled;
} wlan_ioctl_wmm_queue_status_ac_t;

/**
 *  @brief IOCTL structure to retrieve the WMM AC Queue status
 *
 *  IOCTL structure from the application layer to retrieve:
 *     - ACM bit setting for the AC
 *     - Firmware status (flow required, flow created, flow disabled)
 *
 *  @sa woal_wmm_queue_status_ioctl
 */
typedef struct {
    /** WMM AC queue status */
	wlan_ioctl_wmm_queue_status_ac_t ac_status[MLAN_WMM_MAX_AC_QUEUES];
} wlan_ioctl_wmm_queue_status_t,
/** Type definition of mlan_ds_wmm_queue_status
 *  for MLAN_OID_WMM_CFG_QUEUE_STATUS
 */
mlan_ds_wmm_queue_status, *pmlan_ds_wmm_queue_status;

/** Type definition of mlan_ds_wmm_addts for MLAN_OID_WMM_CFG_ADDTS */
typedef struct _mlan_ds_wmm_addts {
    /** Result of ADDTS request */
	mlan_cmd_result_e result;
    /** Timeout value in milliseconds */
	t_u32 timeout;
    /** IEEE status code */
	t_u32 status_code;
    /** Dialog token */
	t_u8 dialog_tok;
    /** TSPEC data length */
	t_u32 ie_data_len;
    /** TSPEC to send in the ADDTS + buffering for any extra IEs */
	t_u8 ie_data[MLAN_WMM_TSPEC_SIZE + MLAN_WMM_ADDTS_EXTRA_IE_BYTES];
} mlan_ds_wmm_addts, *pmlan_ds_wmm_addts;

/** Type definition of mlan_ds_wmm_delts for MLAN_OID_WMM_CFG_DELTS */
typedef struct _mlan_ds_wmm_delts {
    /** Result of DELTS request */
	mlan_cmd_result_e result;
    /** IEEE status code */
	t_u32 status_code;
    /** TSPEC data length */
	t_u8 ie_data_len;
    /** TSPEC to send in the DELTS */
	t_u8 ie_data[MLAN_WMM_TSPEC_SIZE];
} mlan_ds_wmm_delts, *pmlan_ds_wmm_delts;

/** Type definition of mlan_ds_wmm_queue_config
 *  for MLAN_OID_WMM_CFG_QUEUE_CONFIG
 */
typedef struct _mlan_ds_wmm_queue_config {
    /** Action of Queue Config : Set, Get, or Default */
	mlan_wmm_queue_config_action_e action;
    /** WMM Access Category: WMM_AC_BK(0) to WMM_AC_VO(3) */
	mlan_wmm_ac_e access_category;
    /** Lifetime expiry in TUs */
	t_u16 msdu_lifetime_expiry;
    /** Reserve for future use */
	t_u8 reserved[10];
} mlan_ds_wmm_queue_config, *pmlan_ds_wmm_queue_config;

/** Type definition of mlan_ds_wmm_cfg for MLAN_IOCTL_WMM_CFG */
typedef struct _mlan_ds_wmm_cfg {
    /** Sub-command */
	t_u32 sub_command;
    /** WMM configuration parameter */
	union {
	/** WMM enable for MLAN_OID_WMM_CFG_ENABLE */
		t_u32 wmm_enable;
	/** QoS configuration for MLAN_OID_WMM_CFG_QOS */
		t_u8 qos_cfg;
	/** WMM add TS for MLAN_OID_WMM_CFG_ADDTS */
		mlan_ds_wmm_addts addts;
	/** WMM delete TS for MLAN_OID_WMM_CFG_DELTS */
		mlan_ds_wmm_delts delts;
	/** WMM queue configuration for MLAN_OID_WMM_CFG_QUEUE_CONFIG */
		mlan_ds_wmm_queue_config q_cfg;
	/** AC Parameters Record WMM_AC_BE, WMM_AC_BK, WMM_AC_VI, WMM_AC_VO */
		wmm_ac_parameters_t ac_params[MAX_AC_QUEUES];
	/** WMM queue status for MLAN_OID_WMM_CFG_QUEUE_STATS */
		mlan_ds_wmm_queue_stats q_stats;
	/** WMM queue status for MLAN_OID_WMM_CFG_QUEUE_STATUS */
		mlan_ds_wmm_queue_status q_status;
	/** WMM TS status for MLAN_OID_WMM_CFG_TS_STATUS */
		mlan_ds_wmm_ts_status ts_status;
	} param;
} mlan_ds_wmm_cfg, *pmlan_ds_wmm_cfg;

/*-----------------------------------------------------------------*/
/** WPS Configuration Group */
/*-----------------------------------------------------------------*/
/** Enumeration for WPS session */
enum _mlan_wps_status {
	MLAN_WPS_CFG_SESSION_START = 1,
	MLAN_WPS_CFG_SESSION_END = 0
};

/** Type definition of mlan_ds_wps_cfg for MLAN_IOCTL_WPS_CFG */
typedef struct _mlan_ds_wps_cfg {
    /** Sub-command */
	t_u32 sub_command;
    /** WPS configuration parameter */
	union {
	/** WPS session for MLAN_OID_WPS_CFG_SESSION */
		t_u32 wps_session;
	} param;
} mlan_ds_wps_cfg, *pmlan_ds_wps_cfg;

/*-----------------------------------------------------------------*/
/** 802.11n Configuration Group */
/*-----------------------------------------------------------------*/
/** Maximum MCS */
#define NUM_MCS_FIELD      16

/** Supported stream modes */
#define HT_STREAM_MODE_1X1   0x11
#define HT_STREAM_MODE_2X2   0x22

/* Both 2.4G and 5G band selected */
#define BAND_SELECT_BOTH    0
/* Band 2.4G selected */
#define BAND_SELECT_BG      1
/* Band 5G selected */
#define BAND_SELECT_A       2

/** Type definition of mlan_ds_11n_htcap_cfg for MLAN_OID_11N_HTCAP_CFG */
typedef struct _mlan_ds_11n_htcap_cfg {
    /** HT Capability information */
	t_u32 htcap;
    /** Band selection */
	t_u32 misc_cfg;
    /** Hardware HT cap information required */
	t_u32 hw_cap_req;
} mlan_ds_11n_htcap_cfg, *pmlan_ds_11n_htcap_cfg;

/** Type definition of mlan_ds_11n_addba_param
 * for MLAN_OID_11N_CFG_ADDBA_PARAM
 */
typedef struct _mlan_ds_11n_addba_param {
    /** Timeout */
	t_u32 timeout;
    /** Buffer size for ADDBA request */
	t_u32 txwinsize;
    /** Buffer size for ADDBA response */
	t_u32 rxwinsize;
    /** amsdu for ADDBA request */
	t_u8 txamsdu;
    /** amsdu for ADDBA response */
	t_u8 rxamsdu;
} mlan_ds_11n_addba_param, *pmlan_ds_11n_addba_param;

/** Type definition of mlan_ds_11n_tx_cfg for MLAN_OID_11N_CFG_TX */
typedef struct _mlan_ds_11n_tx_cfg {
    /** HTTxCap */
	t_u16 httxcap;
    /** HTTxInfo */
	t_u16 httxinfo;
    /** Band selection */
	t_u32 misc_cfg;
} mlan_ds_11n_tx_cfg, *pmlan_ds_11n_tx_cfg;

/** BF Global Configuration */
#define BF_GLOBAL_CONFIGURATION     0x00
/** Performs NDP sounding for PEER specified */
#define TRIGGER_SOUNDING_FOR_PEER   0x01
/** TX BF interval for channel sounding */
#define SET_GET_BF_PERIODICITY      0x02
/** Tell FW not to perform any sounding for peer */
#define TX_BF_FOR_PEER_ENBL         0x03
/** TX BF SNR threshold for peer */
#define SET_SNR_THR_PEER            0x04

/* Maximum number of peer MAC and status/SNR tuples */
#define MAX_PEER_MAC_TUPLES         10

/** Any new subcommand structure should be declare here */

/** bf global cfg args */
typedef struct _mlan_bf_global_cfg_args {
    /** Global enable/disable bf */
	t_u8 bf_enbl;
    /** Global enable/disable sounding */
	t_u8 sounding_enbl;
    /** FB Type */
	t_u8 fb_type;
    /** SNR Threshold */
	t_u8 snr_threshold;
    /** Sounding interval in milliseconds */
	t_u16 sounding_interval;
    /** BF mode */
	t_u8 bf_mode;
    /** Reserved */
	t_u8 reserved;
} mlan_bf_global_cfg_args;

/** trigger sounding args */
typedef struct _mlan_trigger_sound_args {
    /** Peer MAC address */
	t_u8 peer_mac[MLAN_MAC_ADDR_LENGTH];
    /** Status */
	t_u8 status;
} mlan_trigger_sound_args;

/** bf periodicity args */
typedef struct _mlan_bf_periodicity_args {
    /** Peer MAC address */
	t_u8 peer_mac[MLAN_MAC_ADDR_LENGTH];
    /** Current Tx BF Interval in milliseconds */
	t_u16 interval;
    /** Status */
	t_u8 status;
} mlan_bf_periodicity_args;

/** tx bf peer args */
typedef struct _mlan_tx_bf_peer_args {
    /** Peer MAC address */
	t_u8 peer_mac[MLAN_MAC_ADDR_LENGTH];
    /** Reserved */
	t_u16 reserved;
    /** Enable/Disable Beamforming */
	t_u8 bf_enbl;
    /** Enable/Disable sounding */
	t_u8 sounding_enbl;
    /** FB Type */
	t_u8 fb_type;
} mlan_tx_bf_peer_args;

/** SNR threshold args */
typedef struct _mlan_snr_thr_args {
    /** Peer MAC address */
	t_u8 peer_mac[MLAN_MAC_ADDR_LENGTH];
    /** SNR for peer */
	t_u8 snr;
} mlan_snr_thr_args;

/** Type definition of mlan_ds_11n_tx_bf_cfg for MLAN_OID_11N_CFG_TX_BF_CFG */
typedef struct _mlan_ds_11n_tx_bf_cfg {
    /** BF Action */
	t_u16 bf_action;
    /** Action */
	t_u16 action;
    /** Number of peers */
	t_u32 no_of_peers;
	union {
		mlan_bf_global_cfg_args bf_global_cfg;
		mlan_trigger_sound_args bf_sound[MAX_PEER_MAC_TUPLES];
		mlan_bf_periodicity_args bf_periodicity[MAX_PEER_MAC_TUPLES];
		mlan_tx_bf_peer_args tx_bf_peer[MAX_PEER_MAC_TUPLES];
		mlan_snr_thr_args bf_snr[MAX_PEER_MAC_TUPLES];
	} body;
} mlan_ds_11n_tx_bf_cfg, *pmlan_ds_11n_tx_bf_cfg;

/** Type definition of mlan_ds_11n_amsdu_aggr_ctrl for
 * MLAN_OID_11N_AMSDU_AGGR_CTRL*/
typedef struct _mlan_ds_11n_amsdu_aggr_ctrl {
    /** Enable/Disable */
	t_u16 enable;
    /** Current AMSDU size valid */
	t_u16 curr_buf_size;
} mlan_ds_11n_amsdu_aggr_ctrl, *pmlan_ds_11n_amsdu_aggr_ctrl;

/** Type definition of mlan_ds_11n_aggr_prio_tbl
 *  for MLAN_OID_11N_CFG_AGGR_PRIO_TBL
 */
typedef struct _mlan_ds_11n_aggr_prio_tbl {
    /** ampdu priority table */
	t_u8 ampdu[MAX_NUM_TID];
    /** amsdu priority table */
	t_u8 amsdu[MAX_NUM_TID];
} mlan_ds_11n_aggr_prio_tbl, *pmlan_ds_11n_aggr_prio_tbl;

/** DelBA All TIDs */
#define DELBA_ALL_TIDS  0xff
/** DelBA Tx */
#define DELBA_TX        MBIT(0)
/** DelBA Rx */
#define DELBA_RX        MBIT(1)

/** Type definition of mlan_ds_11n_delba for MLAN_OID_11N_CFG_DELBA */
typedef struct _mlan_ds_11n_delba {
    /** TID */
	t_u8 tid;
    /** Peer MAC address */
	t_u8 peer_mac_addr[MLAN_MAC_ADDR_LENGTH];
    /** Direction (Tx: bit 0, Rx: bit 1) */
	t_u8 direction;
} mlan_ds_11n_delba, *pmlan_ds_11n_delba;

/** Type definition of mlan_ds_delba for MLAN_OID_11N_CFG_REJECT_ADDBA_REQ */
typedef struct _mlan_ds_reject_addba_req {
    /** Bit0    : host sleep activated
     *  Bit1    : auto reconnect enabled
     *  Others  : reserved
     */
	t_u32 conditions;
} mlan_ds_reject_addba_req, *pmlan_ds_reject_addba_req;

/** Type definition of mlan_ds_ibss_ampdu_param */
typedef struct _mlan_ds_ibss_ampdu_param {
    /** ampdu priority table */
	t_u8 ampdu[MAX_NUM_TID];
    /** rx amdpdu setting */
	t_u8 addba_reject[MAX_NUM_TID];
} mlan_ds_ibss_ampdu_param, *pmlan_ds_ibss_ampdu_param;

/** Type definition of mlan_ds_11n_cfg for MLAN_IOCTL_11N_CFG */
typedef struct _mlan_ds_11n_cfg {
    /** Sub-command */
	t_u32 sub_command;
    /** 802.11n configuration parameter */
	union {
	/** Tx param for 11n for MLAN_OID_11N_CFG_TX */
		mlan_ds_11n_tx_cfg tx_cfg;
	/** Aggr priority table for MLAN_OID_11N_CFG_AGGR_PRIO_TBL */
		mlan_ds_11n_aggr_prio_tbl aggr_prio_tbl;
	/** Add BA param for MLAN_OID_11N_CFG_ADDBA_PARAM */
		mlan_ds_11n_addba_param addba_param;
	/** Add BA Reject paramters for MLAN_OID_11N_CFG_ADDBA_REJECT */
		t_u8 addba_reject[MAX_NUM_TID];
	/** Tx buf size for MLAN_OID_11N_CFG_MAX_TX_BUF_SIZE */
		t_u32 tx_buf_size;
	/** HT cap info configuration for MLAN_OID_11N_HTCAP_CFG */
		mlan_ds_11n_htcap_cfg htcap_cfg;
	/** Tx param for 11n for MLAN_OID_11N_AMSDU_AGGR_CTRL */
		mlan_ds_11n_amsdu_aggr_ctrl amsdu_aggr_ctrl;
	/** Supported MCS Set field */
		t_u8 supported_mcs_set[NUM_MCS_FIELD];
	/** Transmit Beamforming Capabilities field */
		t_u32 tx_bf_cap;
	/** Transmit Beamforming configuration */
		mlan_ds_11n_tx_bf_cfg tx_bf;
	/** HT stream configuration */
		t_u32 stream_cfg;
	/** DelBA for MLAN_OID_11N_CFG_DELBA */
		mlan_ds_11n_delba del_ba;
	/** Reject Addba Req for MLAN_OID_11N_CFG_REJECT_ADDBA_REQ */
		mlan_ds_reject_addba_req reject_addba_req;
	/** Control coex RX window size configuration */
		t_u32 coex_rx_winsize;
	/** Control TX AMPDU configuration */
		t_u32 txaggrctrl;
	/** aggrprirotity table for MLAN_OID_11N_CFG_IBSS_AMPDU_PARAM */
		mlan_ds_ibss_ampdu_param ibss_ampdu;
	} param;
} mlan_ds_11n_cfg, *pmlan_ds_11n_cfg;

#define NUM_MCS_SUPP        20
#define VHT_MCS_SET_LEN     8

/** Type definition of mlan_ds_11ac_vhtcap_cfg for MLAN_OID_11AC_VHTCAP_CFG */
typedef struct _mlan_ds_11ac_vhtcap_cfg {
    /** HT Capability information */
	t_u32 vhtcap;
    /** Band selection */
	t_u32 misc_cfg;
    /** Hardware HT cap information required */
	t_u32 hw_cap_req;
} mlan_ds_11ac_vhtcap_cfg, *pmlan_ds_11ac_vhtcap_cfg;

/** Type definition of mlan_ds_11ac_tx_cfg for MLAN_OID_11AC_CFG_TX */
typedef struct _mlan_ds_11ac_tx_cfg {
    /** Band selection */
	t_u8 band_cfg;
    /** misc configuration */
	t_u8 misc_cfg;
    /** HTTxCap */
	t_u16 vhttxcap;
    /** HTTxInfo */
	t_u16 vhttxinfo;
} mlan_ds_11ac_tx_cfg, *pmlan_ds_11ac_tx_cfg;

/** Tx */
#define MLAN_RADIO_TX      MBIT(0)
/** Rx */
#define MLAN_RADIO_RX      MBIT(1)
/** Tx & Rx */
#define MLAN_RADIO_TXRX    (MLAN_RADIO_TX | MLAN_RADIO_RX)

/** Type definition of mlan_ds_11ac_tx_cfg for MLAN_OID_11AC_CFG */
typedef struct _mlan_ds_11ac_vht_cfg {
   /** Band selection (1: 2.4G, 2: 5 G, 3: both 2.4G and 5G) */
	t_u32 band;
    /** TxRx (1: Tx, 2: Rx, 3: both Tx and Rx) */
	t_u32 txrx;
    /** BW CFG (0: 11N CFG, 1: vhtcap) */
	t_u32 bwcfg;
    /** VHT capabilities. */
	t_u32 vht_cap_info;
    /** VHT Tx mcs */
	t_u32 vht_tx_mcs;
    /** VHT Rx mcs */
	t_u32 vht_rx_mcs;
    /** VHT rx max rate */
	t_u16 vht_rx_max_rate;
    /** VHT max tx rate */
	t_u16 vht_tx_max_rate;
} mlan_ds_11ac_vht_cfg, *pmlan_ds_11ac_vht_cfg;

/** Type definition of mlan_ds_11ac_cfg for MLAN_IOCTL_11AC_CFG */
typedef struct _mlan_ds_11ac_cfg {
    /** Sub-command */
	t_u32 sub_command;
    /** 802.11n configuration parameter */
	union {
	/** VHT configuration for MLAN_OID_11AC_VHT_CFG */
		mlan_ds_11ac_vht_cfg vht_cfg;
	/** Supported MCS Set field */
		t_u8 supported_mcs_set[NUM_MCS_SUPP];
	} param;
} mlan_ds_11ac_cfg, *pmlan_ds_11ac_cfg;

/** Country code length */
#define COUNTRY_CODE_LEN                        3

/*-----------------------------------------------------------------*/
/** 802.11d Configuration Group */
/*-----------------------------------------------------------------*/
/** Maximum subbands for 11d */
#define MRVDRV_MAX_SUBBAND_802_11D              83

#ifdef STA_SUPPORT
/** Data structure for subband set */
typedef struct _mlan_ds_subband_set_t {
    /** First channel */
	t_u8 first_chan;
    /** Number of channels */
	t_u8 no_of_chan;
    /** Maximum Tx power in dBm */
	t_u8 max_tx_pwr;
} mlan_ds_subband_set_t;

/** Domain regulatory information */
typedef struct _mlan_ds_11d_domain_info {
    /** Country Code */
	t_u8 country_code[COUNTRY_CODE_LEN];
    /** Band that channels in sub_band belong to */
	t_u8 band;
    /** No. of subband in below */
	t_u8 no_of_sub_band;
    /** Subband data to send/last sent */
	mlan_ds_subband_set_t sub_band[MRVDRV_MAX_SUBBAND_802_11D];
} mlan_ds_11d_domain_info;
#endif

/** Type definition of mlan_ds_11d_cfg for MLAN_IOCTL_11D_CFG */
typedef struct _mlan_ds_11d_cfg {
    /** Sub-command */
	t_u32 sub_command;
    /** 802.11d configuration parameter */
	union {
#ifdef STA_SUPPORT
	/** Enable for MLAN_OID_11D_CFG_ENABLE */
		t_u32 enable_11d;
	/** Domain info for MLAN_OID_11D_DOMAIN_INFO */
		mlan_ds_11d_domain_info domain_info;
#endif				/* STA_SUPPORT */
#ifdef UAP_SUPPORT
	/** tlv data for MLAN_OID_11D_DOMAIN_INFO */
		t_u8 domain_tlv[MAX_IE_SIZE];
#endif				/* UAP_SUPPORT */
	} param;
} mlan_ds_11d_cfg, *pmlan_ds_11d_cfg;

typedef struct _mlan_ds_11k_cfg {
    /** Sub-command */
	t_u32 sub_command;
	union {
		t_u32 enable_11k;
	} param;
} mlan_ds_11k_cfg;

/*-----------------------------------------------------------------*/
/** Register Memory Access Group */
/*-----------------------------------------------------------------*/
/** Enumeration for CSU target device type */
enum _mlan_csu_target_type {
	MLAN_CSU_TARGET_CAU = 1,
	MLAN_CSU_TARGET_PSU,
};

/** Enumeration for register type */
enum _mlan_reg_type {
	MLAN_REG_MAC = 1,
	MLAN_REG_BBP,
	MLAN_REG_RF,
	MLAN_REG_CAU = 5,
	MLAN_REG_PSU = 6,
};

/** Type definition of mlan_ds_reg_rw for MLAN_OID_REG_RW */
typedef struct _mlan_ds_reg_rw {
    /** Register type */
	t_u32 type;
    /** Offset */
	t_u32 offset;
    /** Value */
	t_u32 value;
} mlan_ds_reg_rw;

/** Maximum EEPROM data */
#define MAX_EEPROM_DATA 256

/** Type definition of mlan_ds_read_eeprom for MLAN_OID_EEPROM_RD */
typedef struct _mlan_ds_read_eeprom {
    /** Multiples of 4 */
	t_u16 offset;
    /** Number of bytes */
	t_u16 byte_count;
    /** Value */
	t_u8 value[MAX_EEPROM_DATA];
} mlan_ds_read_eeprom;

/** Type definition of mlan_ds_mem_rw for MLAN_OID_MEM_RW */
typedef struct _mlan_ds_mem_rw {
    /** Address */
	t_u32 addr;
    /** Value */
	t_u32 value;
} mlan_ds_mem_rw;

/** Type definition of mlan_ds_reg_mem for MLAN_IOCTL_REG_MEM */
typedef struct _mlan_ds_reg_mem {
    /** Sub-command */
	t_u32 sub_command;
    /** Register memory access parameter */
	union {
	/** Register access for MLAN_OID_REG_RW */
		mlan_ds_reg_rw reg_rw;
	/** EEPROM access for MLAN_OID_EEPROM_RD */
		mlan_ds_read_eeprom rd_eeprom;
	/** Memory access for MLAN_OID_MEM_RW */
		mlan_ds_mem_rw mem_rw;
	} param;
} mlan_ds_reg_mem, *pmlan_ds_reg_mem;

/*-----------------------------------------------------------------*/
/** Multi-Radio Configuration Group */
/*-----------------------------------------------------------------*/

/*-----------------------------------------------------------------*/
/** 802.11h Configuration Group */
/*-----------------------------------------------------------------*/
#if defined(DFS_TESTING_SUPPORT)
/** Type definition of mlan_ds_11h_dfs_testing for MLAN_OID_11H_DFS_TESTING */
typedef struct _mlan_ds_11h_dfs_testing {
    /** User-configured CAC period in milliseconds, 0 to use default */
	t_u16 usr_cac_period_msec;
    /** User-configured NOP period in seconds, 0 to use default */
	t_u16 usr_nop_period_sec;
    /** User-configured skip channel change, 0 to disable */
	t_u8 usr_no_chan_change;
    /** User-configured fixed channel to change to, 0 to use random channel */
	t_u8 usr_fixed_new_chan;
} mlan_ds_11h_dfs_testing, *pmlan_ds_11h_dfs_testing;
#endif

typedef struct _mlan_ds_11h_chan_rep_req {
	t_u16 startFreq;
	t_u8 chanWidth;
	t_u8 chanNum;
	t_u32 millisec_dwell_time;
				/**< Channel dwell time in milliseconds */
	t_u8 host_based;
} mlan_ds_11h_chan_rep_req;

/** Type definition of mlan_ds_11h_cfg for MLAN_IOCTL_11H_CFG */
typedef struct _mlan_ds_11h_cfg {
    /** Sub-command */
	t_u32 sub_command;
	union {
	/** Local power constraint for MLAN_OID_11H_LOCAL_POWER_CONSTRAINT */
		t_s8 usr_local_power_constraint;
#if defined(DFS_TESTING_SUPPORT)
	/** User-configuation for MLAN_OID_11H_DFS_TESTING */
		mlan_ds_11h_dfs_testing dfs_testing;
#endif
		mlan_ds_11h_chan_rep_req chan_rpt_req;
		t_s8 cs_count;
	} param;
} mlan_ds_11h_cfg, *pmlan_ds_11h_cfg;

/*-----------------------------------------------------------------*/
/** Miscellaneous Configuration Group */
/*-----------------------------------------------------------------*/

/** CMD buffer size */
#define MLAN_SIZE_OF_CMD_BUFFER 2048

/** LDO Internal */
#define LDO_INTERNAL            0
/** LDO External */
#define LDO_EXTERNAL            1

/** Enumeration for IE type */
enum _mlan_ie_type {
	MLAN_IE_TYPE_GEN_IE = 0,
#ifdef STA_SUPPORT
	MLAN_IE_TYPE_ARP_FILTER,
#endif /* STA_SUPPORT */
};

/** Type definition of mlan_ds_misc_gen_ie for MLAN_OID_MISC_GEN_IE */
typedef struct _mlan_ds_misc_gen_ie {
    /** IE type */
	t_u32 type;
    /** IE length */
	t_u32 len;
    /** IE buffer */
	t_u8 ie_data[MAX_IE_SIZE];
} mlan_ds_misc_gen_ie;

#if defined(SDIO_MULTI_PORT_TX_AGGR) || defined(SDIO_MULTI_PORT_RX_AGGR)
/** Type definition of mlan_ds_misc_sdio_mpa_ctrl
 *  for MLAN_OID_MISC_SDIO_MPA_CTRL
 */
typedef struct _mlan_ds_misc_sdio_mpa_ctrl {
    /** SDIO MP-A TX enable/disable */
	t_u16 tx_enable;
    /** SDIO MP-A RX enable/disable */
	t_u16 rx_enable;
    /** SDIO MP-A TX buf size */
	t_u16 tx_buf_size;
    /** SDIO MP-A RX buf size */
	t_u16 rx_buf_size;
    /** SDIO MP-A TX Max Ports */
	t_u16 tx_max_ports;
    /** SDIO MP-A RX Max Ports */
	t_u16 rx_max_ports;
} mlan_ds_misc_sdio_mpa_ctrl;
#endif

/** Type definition of mlan_ds_misc_cmd for MLAN_OID_MISC_HOST_CMD */
typedef struct _mlan_ds_misc_cmd {
    /** Command length */
	t_u32 len;
    /** Command buffer */
	t_u8 cmd[MLAN_SIZE_OF_CMD_BUFFER];
} mlan_ds_misc_cmd;

/** Maximum number of system clocks */
#define MLAN_MAX_CLK_NUM        16

/** Clock type : Configurable */
#define MLAN_CLK_CONFIGURABLE   0
/** Clock type : Supported */
#define MLAN_CLK_SUPPORTED      1

/** Type definition of mlan_ds_misc_sys_clock for MLAN_OID_MISC_SYS_CLOCK */
typedef struct _mlan_ds_misc_sys_clock {
    /** Current system clock */
	t_u16 cur_sys_clk;
    /** Clock type */
	t_u16 sys_clk_type;
    /** Number of clocks */
	t_u16 sys_clk_num;
    /** System clocks */
	t_u16 sys_clk[MLAN_MAX_CLK_NUM];
} mlan_ds_misc_sys_clock;

/** Maximum response buffer length */
#define ASSOC_RSP_BUF_SIZE 500

/** Type definition of mlan_ds_misc_assoc_rsp for MLAN_OID_MISC_ASSOC_RSP */
typedef struct _mlan_ds_misc_assoc_rsp {
    /** Associate response buffer */
	t_u8 assoc_resp_buf[ASSOC_RSP_BUF_SIZE];
    /** Response buffer length */
	t_u32 assoc_resp_len;
} mlan_ds_misc_assoc_rsp;

/** Enumeration for function init/shutdown */
enum _mlan_func_cmd {
	MLAN_FUNC_INIT = 1,
	MLAN_FUNC_SHUTDOWN,
};

/** Enumeration for Coalescing status */
enum _mlan_coal_status {
	MLAN_MISC_COALESCING_ENABLE = 1,
	MLAN_MISC_COALESCING_DISABLE = 0
};

/** Net monitor filter: management frame */
#define MLAN_NETMON_MANAGEMENT_FRAME    MBIT(0)
/** Net monitor filter: control frame */
#define MLAN_NETMON_CONTROL_FRAME       MBIT(1)
/** Net monitor filter: data frame */
#define MLAN_NETMON_DATA_FRAME          MBIT(2)

typedef struct _mlan_ds_misc_net_monitor {
    /** Enable/disable network monitor */
	t_u32 enable_net_mon;
    /** Set net monitor filer flag */
	t_u32 filter_flag;
    /** Radio type */
	t_u32 band;
    /** Channel */
	t_u32 channel;
    /** Secondary channel bandwidth */
	t_u32 chan_bandwidth;
} mlan_ds_misc_net_monitor;

/** Type definition of mlan_ds_misc_tx_datapause
 * for MLAN_OID_MISC_TX_DATAPAUSE
 */
typedef struct _mlan_ds_misc_tx_datapause {
    /** Tx data pause flag */
	t_u16 tx_pause;
    /** Max number of Tx buffers for all PS clients */
	t_u16 tx_buf_cnt;
} mlan_ds_misc_tx_datapause;

/** IP address length */
#define IPADDR_LEN                  (16)
/** Max number of ip */
#define MAX_IPADDR                  (4)
/** IP address type - NONE*/
#define IPADDR_TYPE_NONE            (0)
/** IP address type - IPv4*/
#define IPADDR_TYPE_IPV4            (1)
/** IP operation remove */
#define MLAN_IPADDR_OP_IP_REMOVE    (0)
/** IP operation ARP filter */
#define MLAN_IPADDR_OP_ARP_FILTER   MBIT(0)
/** IP operation ARP response */
#define MLAN_IPADDR_OP_AUTO_ARP_RESP    MBIT(1)

/** Type definition of mlan_ds_misc_ipaddr_cfg for MLAN_OID_MISC_IP_ADDR */
typedef struct _mlan_ds_misc_ipaddr_cfg {
    /** Operation code */
	t_u32 op_code;
    /** IP address type */
	t_u32 ip_addr_type;
    /** Number of IP */
	t_u32 ip_addr_num;
    /** IP address */
	t_u8 ip_addr[MAX_IPADDR][IPADDR_LEN];
} mlan_ds_misc_ipaddr_cfg;

/* MEF configuration disable */
#define MEF_CFG_DISABLE             0
/* MEF configuration Rx filter enable */
#define MEF_CFG_RX_FILTER_ENABLE    1
/* MEF configuration auto ARP response */
#define MEF_CFG_AUTO_ARP_RESP       2
/* MEF configuration host command */
#define MEF_CFG_HOSTCMD             0xFFFF

/** Type definition of mlan_ds_misc_mef_cfg for MLAN_OID_MISC_MEF_CFG */
typedef struct _mlan_ds_misc_mef_cfg {
    /** Sub-ID for operation */
	t_u32 sub_id;
    /** Parameter according to sub-ID */
	union {
	/** MEF command buffer for MEF_CFG_HOSTCMD */
		mlan_ds_misc_cmd cmd_buf;
	} param;
} mlan_ds_misc_mef_cfg;

/** Type definition of mlan_ds_misc_cfp_code for MLAN_OID_MISC_CFP_CODE */
typedef struct _mlan_ds_misc_cfp_code {
    /** CFP table code for 2.4GHz */
	t_u32 cfp_code_bg;
    /** CFP table code for 5GHz */
	t_u32 cfp_code_a;
} mlan_ds_misc_cfp_code;

/** Type definition of mlan_ds_misc_country_code
 *  for MLAN_OID_MISC_COUNTRY_CODE
 */
typedef struct _mlan_ds_misc_country_code {
    /** Country Code */
	t_u8 country_code[COUNTRY_CODE_LEN];
} mlan_ds_misc_country_code;

/** action for set */
#define SUBSCRIBE_EVT_ACT_BITWISE_SET         0x0002
/** action for clear */
#define SUBSCRIBE_EVT_ACT_BITWISE_CLR         0x0003
/** BITMAP for subscribe event rssi low */
#define SUBSCRIBE_EVT_RSSI_LOW          MBIT(0)
/** BITMAP for subscribe event snr low */
#define SUBSCRIBE_EVT_SNR_LOW           MBIT(1)
/** BITMAP for subscribe event max fail */
#define SUBSCRIBE_EVT_MAX_FAIL          MBIT(2)
/** BITMAP for subscribe event beacon missed */
#define SUBSCRIBE_EVT_BEACON_MISSED     MBIT(3)
/** BITMAP for subscribe event rssi high */
#define SUBSCRIBE_EVT_RSSI_HIGH         MBIT(4)
/** BITMAP for subscribe event snr high */
#define SUBSCRIBE_EVT_SNR_HIGH          MBIT(5)
/** BITMAP for subscribe event data rssi low */
#define SUBSCRIBE_EVT_DATA_RSSI_LOW     MBIT(6)
/** BITMAP for subscribe event data snr low */
#define SUBSCRIBE_EVT_DATA_SNR_LOW      MBIT(7)
/** BITMAP for subscribe event data rssi high */
#define SUBSCRIBE_EVT_DATA_RSSI_HIGH    MBIT(8)
/** BITMAP for subscribe event data snr high */
#define SUBSCRIBE_EVT_DATA_SNR_HIGH     MBIT(9)
/** BITMAP for subscribe event link quality */
#define SUBSCRIBE_EVT_LINK_QUALITY      MBIT(10)
/** BITMAP for subscribe event pre_beacon_lost */
#define SUBSCRIBE_EVT_PRE_BEACON_LOST   MBIT(11)
/** default PRE_BEACON_MISS_COUNT */
#define DEFAULT_PRE_BEACON_MISS         30

/** Type definition of mlan_ds_subscribe_evt for MLAN_OID_MISC_CFP_CODE */
typedef struct _mlan_ds_subscribe_evt {
    /** evt action */
	t_u16 evt_action;
    /** bitmap for subscribe event */
	t_u16 evt_bitmap;
    /** Absolute value of RSSI threshold value (dBm) */
	t_u8 low_rssi;
    /** 0--report once, 1--report everytime happen,
      * N -- report only happend > N consecutive times
     */
	t_u8 low_rssi_freq;
    /** SNR threshold value (dB) */
	t_u8 low_snr;
    /** 0--report once, 1--report everytime happen,
     *  N -- report only happend > N consecutive times
     */
	t_u8 low_snr_freq;
    /** Failure count threshold */
	t_u8 failure_count;
    /** 0--report once, 1--report everytime happen,
     *  N -- report only happend > N consecutive times
     */
	t_u8 failure_count_freq;
    /** num of missed beacons */
	t_u8 beacon_miss;
    /** 0--report once, 1--report everytime happen,
     *  N -- report only happend > N consecutive times
     */
	t_u8 beacon_miss_freq;
    /** Absolute value of RSSI threshold value (dBm) */
	t_u8 high_rssi;
    /** 0--report once, 1--report everytime happen,
     *  N -- report only happend > N consecutive times
     */
	t_u8 high_rssi_freq;
    /** SNR threshold value (dB) */
	t_u8 high_snr;
    /** 0--report once, 1--report everytime happen,
     *  N -- report only happend > N consecutive times
     */
	t_u8 high_snr_freq;
    /** Absolute value of data RSSI threshold value (dBm) */
	t_u8 data_low_rssi;
    /** 0--report once, 1--report everytime happen,
     *  N -- report only happend > N consecutive times
     */
	t_u8 data_low_rssi_freq;
    /** Absolute value of data SNR threshold value (dBm) */
	t_u8 data_low_snr;
    /** 0--report once, 1--report everytime happen,
     *  N -- report only happend > N consecutive times
     */
	t_u8 data_low_snr_freq;
    /** Absolute value of data RSSI threshold value (dBm) */
	t_u8 data_high_rssi;
    /** 0--report once, 1--report everytime happen,
     *  N -- report only happend > N consecutive times
     */
	t_u8 data_high_rssi_freq;
    /** Absolute value of data SNR threshold value (dBm) */
	t_u8 data_high_snr;
    /** 0--report once, 1--report everytime happen,
     *  N -- report only happend > N consecutive times
     */
	t_u8 data_high_snr_freq;
	/* Link SNR threshold (dB) */
	t_u16 link_snr;
	/* Link SNR frequency */
	t_u16 link_snr_freq;
	/* Second minimum rate value as per the rate table below */
	t_u16 link_rate;
	/* Second minimum rate frequency */
	t_u16 link_rate_freq;
	/* Tx latency value (us) */
	t_u16 link_tx_latency;
	/* Tx latency frequency */
	t_u16 link_tx_lantency_freq;
	/* Number of pre missed beacons */
	t_u8 pre_beacon_miss;
} mlan_ds_subscribe_evt;

/** Max OTP user data length */
#define MAX_OTP_USER_DATA_LEN	252

/** Type definition of mlan_ds_misc_otp_user_data
 * for MLAN_OID_MISC_OTP_USER_DATA
 */
typedef struct _mlan_ds_misc_otp_user_data {
    /** Reserved */
	t_u16 reserved;
    /** OTP user data length */
	t_u16 user_data_length;
    /** User data buffer */
	t_u8 user_data[MAX_OTP_USER_DATA_LEN];
} mlan_ds_misc_otp_user_data;

#ifdef WIFI_DIRECT_SUPPORT
/** flag for NOA */
#define WIFI_DIRECT_NOA         1
/** flag for OPP_PS */
#define WIFI_DIRECT_OPP_PS      2
/** Type definition of mlan_ds_wifi_direct_config
 *  for MLAN_OID_MISC_WIFI_DIRECT_CONFIG
 */
typedef struct _mlan_ds_wifi_direct_config {
    /** flags for NOA/OPP_PS */
	t_u8 flags;
     /** NoA enable/disable */
	t_u8 noa_enable;
    /** index */
	t_u16 index;
    /** NoA count */
	t_u8 noa_count;
    /** NoA duration */
	t_u32 noa_duration;
    /** NoA interval */
	t_u32 noa_interval;
    /** opp ps enable/disable */
	t_u8 opp_ps_enable;
    /** CT window value */
	t_u8 ct_window;
} mlan_ds_wifi_direct_config;
#endif

#if defined(STA_SUPPORT)
typedef struct _mlan_ds_misc_pmfcfg {
    /** Management Frame Protection Capable */
	t_u8 mfpc;
    /** Management Frame Protection Required */
	t_u8 mfpr;
} mlan_ds_misc_pmfcfg;
#endif

typedef MLAN_PACK_START struct _mlan_ds_multi_chan_cfg {
    /** Channel Time */
	t_u32 channel_time;
    /** Buffer Weight */
	t_u8 buffer_weight;
    /** tlv len */
	t_u16 tlv_len;
    /** TLV buffer */
	t_u8 tlv_buf[0];
} MLAN_PACK_END mlan_ds_multi_chan_cfg;

typedef MLAN_PACK_START struct _mlan_ds_drcs_cfg {
    /** Channel Index*/
	t_u16 chan_idx;
    /** Channel time (in TU) for chan_idx */
	t_u8 chantime;
    /** Channel swith time (in TU) for chan_idx */
	t_u8 switchtime;
    /** Undoze time (in TU) for chan_idx */
	t_u8 undozetime;
    /** Rx traffic control scheme when channel switch*/
    /** only valid for GC/STA interface*/
	t_u8 mode;
} MLAN_PACK_END mlan_ds_drcs_cfg;

/**Action ID for TDLS disable link*/
#define WLAN_TDLS_DISABLE_LINK           0x00
/**Action ID for TDLS enable link*/
#define WLAN_TDLS_ENABLE_LINK            0x01
/**Action ID for TDLS create link*/
#define WLAN_TDLS_CREATE_LINK            0x02
/**Action ID for TDLS config link*/
#define WLAN_TDLS_CONFIG_LINK            0x03
/*reason code*/
#define MLAN_REASON_TDLS_TEARDOWN_UNSPECIFIED 26
/** TDLS operation buffer */
typedef struct _mlan_ds_misc_tdls_oper {
    /** TDLS Action */
	t_u16 tdls_action;
    /** TDLS peer address */
	t_u8 peer_mac[MLAN_MAC_ADDR_LENGTH];
    /** peer capability */
	t_u16 capability;
	/** peer qos info */
	t_u8 qos_info;
	/** peer extend capability */
	t_u8 *ext_capab;
	/** extend capability len */
	t_u8 ext_capab_len;
	/** support rates */
	t_u8 *supported_rates;
	/** supported rates len */
	t_u8 supported_rates_len;
	/** peer ht_cap */
	t_u8 *ht_capa;
	/** peer vht capability */
	t_u8 *vht_cap;
} mlan_ds_misc_tdls_oper;

/** flag for TDLS extcap */
#define TDLS_IE_FLAGS_EXTCAP     0x0001
/** flag for TDLS HTCAP */
#define TDLS_IE_FLAGS_HTCAP      0x0002
/** flag for TDLS HTINFO */
#define TDLS_IE_FLAGS_HTINFO     0x0004
/** flag for TDLS VHTCAP */
#define TDLS_IE_FLAGS_VHTCAP     0x0008
/** flag for TDLS VHTOPRAT */
#define TDLS_IE_FLAGS_VHTOPRAT   0x0010
/** flag for TDLS AID inof */
#define TDLS_IE_FLAGS_AID        0x0020
/** flag for TDLS Supported channels and regulatory class IE*/
#define TDLS_IE_FLAGS_SUPP_CS_IE        0x0040
/** flag for TDLS Qos info */
#define TDLS_IE_FLAGS_QOS_INFO        0x0080
/** flag for TDLS SETUP */
#define TDLS_IE_FLAGS_SETUP        0x0100

/** TDLS ie buffer */
typedef struct _mlan_ds_misc_tdls_ies {
    /** TDLS peer address */
	t_u8 peer_mac[MLAN_MAC_ADDR_LENGTH];
    /** flags for request IEs */
	t_u16 flags;
    /** Qos info */
	t_u8 QosInfo;
    /** Extended Capabilities IE */
	t_u8 ext_cap[IEEE_MAX_IE_SIZE];
    /** HT Capabilities IE */
	t_u8 ht_cap[IEEE_MAX_IE_SIZE];
    /** HT Information IE */
	t_u8 ht_info[IEEE_MAX_IE_SIZE];
    /** VHT Capabilities IE */
	t_u8 vht_cap[IEEE_MAX_IE_SIZE];
    /** VHT Operations IE */
	t_u8 vht_oprat[IEEE_MAX_IE_SIZE];
    /** aid Info */
	t_u8 aid_info[IEEE_MAX_IE_SIZE];
    /** supported channels */
	t_u8 supp_chan[IEEE_MAX_IE_SIZE];
    /** supported regulatory class */
	t_u8 regulatory_class[IEEE_MAX_IE_SIZE];
} mlan_ds_misc_tdls_ies;

#ifdef RX_PACKET_COALESCE
typedef struct _mlan_ds_misc_rx_packet_coalesce {
	/** packet threshold */
	t_u32 packet_threshold;
	/** timeout value */
	t_u16 delay;
} mlan_ds_misc_rx_packet_coalesce;
#endif

typedef struct _mlan_ds_misc_dfs_repeater {
	/** Set or Get */
	t_u16 action;
	/** 1 on or 0 off */
	t_u16 mode;
} mlan_ds_misc_dfs_repeater;

#define WOWLAN_MAX_PATTERN_LEN		20
#define WOWLAN_MAX_OFFSET_LEN		50
#define MAX_NUM_FILTERS              10

typedef struct _mlan_ds_sensor_temp {
	t_u32 temperature;
} mlan_ds_sensor_temp;

#define MLAN_KCK_LEN   16
#define MLAN_KEK_LEN   16
#define MLAN_REPLAY_CTR_LEN 8
/** mlan_ds_misc_gtk_rekey_data */
typedef struct _mlan_ds_misc_gtk_rekey_data {
    /** key encryption key */
	t_u8 kek[MLAN_KEK_LEN];
    /** key confirmation key */
	t_u8 kck[MLAN_KCK_LEN];
    /** replay counter */
	t_u8 replay_ctr[MLAN_REPLAY_CTR_LEN];
} mlan_ds_misc_gtk_rekey_data;
typedef struct _mlan_ds_bw_chan_oper {
	/* bandwidth 20:20M 40:40M 80:80M */
	t_u8 bandwidth;
	/* channel number */
	t_u8 channel;
	/* Non-global operating class */
	t_u8 oper_class;
} mlan_ds_bw_chan_oper;

typedef struct _mlan_ds_ind_rst_cfg {
	/** Set or Get */
	t_u16 action;
	/** oob mode enable/ disable */
	t_u8 ir_mode;
    /** gpio pin */
	t_u8 gpio_pin;
} mlan_ds_ind_rst_cfg;

/** Type definition of mlan_ds_misc_cfg for MLAN_IOCTL_MISC_CFG */
typedef struct _mlan_ds_misc_cfg {
    /** Sub-command */
	t_u32 sub_command;
    /** Miscellaneous configuration parameter */
	union {
	/** Generic IE for MLAN_OID_MISC_GEN_IE */
		mlan_ds_misc_gen_ie gen_ie;
	/** Region code for MLAN_OID_MISC_REGION */
		t_u32 region_code;
#if defined(SDIO_MULTI_PORT_TX_AGGR) || defined(SDIO_MULTI_PORT_RX_AGGR)
	/** SDIO MP-A Ctrl command for MLAN_OID_MISC_SDIO_MPA_CTRL */
		mlan_ds_misc_sdio_mpa_ctrl mpa_ctrl;
#endif
	/** Hostcmd for MLAN_OID_MISC_HOST_CMD */
		mlan_ds_misc_cmd hostcmd;
	/** System clock for MLAN_OID_MISC_SYS_CLOCK */
		mlan_ds_misc_sys_clock sys_clock;
	/** WWS set/get for MLAN_OID_MISC_WWS */
		t_u32 wws_cfg;
	/** Get associate response for MLAN_OID_MISC_ASSOC_RSP */
		mlan_ds_misc_assoc_rsp assoc_resp;
	/** Function init/shutdown for MLAN_OID_MISC_INIT_SHUTDOWN */
		t_u32 func_init_shutdown;
	/** Coalescing status for MLAN_OID_MISC_COALESCING_STATUS */
		t_u16 coalescing_status;
	/** Custom IE for MLAN_OID_MISC_CUSTOM_IE */
		mlan_ds_misc_custom_ie cust_ie;
		t_u16 tdls_idle_time;
	/** TDLS configuration for MLAN_OID_MISC_TDLS_CONFIG */
		mlan_ds_misc_tdls_config tdls_config;
	/** TDLS operation for MLAN_OID_MISC_TDLS_OPER */
		mlan_ds_misc_tdls_oper tdls_oper;
	/** TDLS ies for  MLAN_OID_MISC_GET_TDLS_IES */
		mlan_ds_misc_tdls_ies tdls_ies;
	/**tdls cs off channel*/
		t_u8 tdls_cs_channel;
	/** Net monitor for MLAN_OID_MISC_NET_MONITOR */
		mlan_ds_misc_net_monitor net_mon;
	/** Tx data pause for MLAN_OID_MISC_TX_DATAPAUSE */
		mlan_ds_misc_tx_datapause tx_datapause;
	/** IP address configuration */
		mlan_ds_misc_ipaddr_cfg ipaddr_cfg;
	/** MAC control for MLAN_OID_MISC_MAC_CONTROL */
		t_u32 mac_ctrl;
	/** MEF configuration for MLAN_OID_MISC_MEF_CFG */
		mlan_ds_misc_mef_cfg mef_cfg;
	/** CFP code for MLAN_OID_MISC_CFP_CODE */
		mlan_ds_misc_cfp_code cfp_code;
	/** Country code for MLAN_OID_MISC_COUNTRY_CODE */
		mlan_ds_misc_country_code country_code;
	/** Thermal reading for MLAN_OID_MISC_THERMAL */
		t_u32 thermal;
	/** Mgmt subtype mask for MLAN_OID_MISC_RX_MGMT_IND */
		t_u32 mgmt_subtype_mask;
	/** subscribe event for MLAN_OID_MISC_SUBSCRIBE_EVENT */
		mlan_ds_subscribe_evt subscribe_event;
#ifdef DEBUG_LEVEL1
	/** Driver debug bit masks */
		t_u32 drvdbg;
#endif
	/** Hotspot config param set */
		t_u32 hotspot_cfg;
#ifdef STA_SUPPORT
		t_u8 ext_cap[9];
#endif
		mlan_ds_misc_otp_user_data otp_user_data;
	/** Tx control */
		t_u32 tx_control;
#if defined(STA_SUPPORT)
		mlan_ds_misc_pmfcfg pmfcfg;
#endif
	/** Multi-channel config for MLAN_OID_MISC_MULTI_CHAN_CFG */
		mlan_ds_multi_chan_cfg multi_chan_cfg;
	/** Multi-channel policy for MLAN_OID_MISC_MULTI_CHAN_POLICY */
		t_u16 multi_chan_policy;
	/** channel drcs time slicing config for MLAN_OID_MISC_DRCS_CFG */
		mlan_ds_drcs_cfg drcs_cfg[2];
#ifdef WIFI_DIRECT_SUPPORT
		mlan_ds_wifi_direct_config p2p_config;
#endif
		mlan_ds_coalesce_cfg coalesce_cfg;
		t_u8 low_pwr_mode;
		mlan_ds_misc_dfs_repeater dfs_repeater;
#ifdef RX_PACKET_COALESCE
		mlan_ds_misc_rx_packet_coalesce rx_coalesce;
#endif
	/** FW reload flag */
		t_u8 fw_reload;
		mlan_ds_sensor_temp sensor_temp;
	/** GTK rekey data */
		mlan_ds_misc_gtk_rekey_data gtk_rekey;
		mlan_ds_bw_chan_oper bw_chan_oper;
		mlan_ds_ind_rst_cfg ind_rst_cfg;
		t_u64 misc_tsf;
		mlan_ds_custom_reg_domain custom_reg_domain;
	} param;
} mlan_ds_misc_cfg, *pmlan_ds_misc_cfg;

/** Hotspot status enable */
#define HOTSPOT_ENABLED                 MBIT(0)
/** Hotspot status disable */
#define HOTSPOT_DISABLED                MFALSE
/** Keep Hotspot2.0 compatible in mwu and wpa_supplicant */
#define HOTSPOT_BY_SUPPLICANT		    MBIT(1)
#endif /* !_MLAN_IOCTL_H_ */<|MERGE_RESOLUTION|>--- conflicted
+++ resolved
@@ -290,12 +290,7 @@
 	MLAN_OID_MISC_GET_CHAN_REGION_CFG = 0x00200046,
 	MLAN_OID_MISC_OPER_CLASS_CHECK = 0x00200049,
 	MLAN_OID_MISC_DRCS_CFG = 0x00200050,
-<<<<<<< HEAD
-
 	MLAN_OID_MISC_CWMODE_CTRL = 0x00200051,
-=======
->>>>>>> dc20d2ef
-
 };
 
 /** Sub command size */
