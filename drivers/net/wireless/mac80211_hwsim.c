/*
 * mac80211_hwsim - software simulator of 802.11 radio(s) for mac80211
 * Copyright (c) 2008, Jouni Malinen <j@w1.fi>
 * Copyright (c) 2011, Javier Lopez <jlopex@gmail.com>
 *
 * This program is free software; you can redistribute it and/or modify
 * it under the terms of the GNU General Public License version 2 as
 * published by the Free Software Foundation.
 */

/*
 * TODO:
 * - Add TSF sync and fix IBSS beacon transmission by adding
 *   competition for "air time" at TBTT
 * - RX filtering based on filter configuration (data->rx_filter)
 */

#include <linux/list.h>
#include <linux/slab.h>
#include <linux/spinlock.h>
#include <net/dst.h>
#include <net/xfrm.h>
#include <net/mac80211.h>
#include <net/ieee80211_radiotap.h>
#include <linux/if_arp.h>
#include <linux/rtnetlink.h>
#include <linux/etherdevice.h>
#include <linux/platform_device.h>
#include <linux/debugfs.h>
#include <linux/module.h>
#include <linux/ktime.h>
#include <net/genetlink.h>
#include <net/net_namespace.h>
#include <net/netns/generic.h>
#include "mac80211_hwsim.h"

#define WARN_QUEUE 100
#define MAX_QUEUE 200

MODULE_AUTHOR("Jouni Malinen");
MODULE_DESCRIPTION("Software simulator of 802.11 radio(s) for mac80211");
MODULE_LICENSE("GPL");

static int radios = 2;
module_param(radios, int, 0444);
MODULE_PARM_DESC(radios, "Number of simulated radios");

static int channels = 1;
module_param(channels, int, 0444);
MODULE_PARM_DESC(channels, "Number of concurrent channels");

static bool paged_rx = false;
module_param(paged_rx, bool, 0644);
MODULE_PARM_DESC(paged_rx, "Use paged SKBs for RX instead of linear ones");

static bool rctbl = false;
module_param(rctbl, bool, 0444);
MODULE_PARM_DESC(rctbl, "Handle rate control table");

static bool support_p2p_device = true;
module_param(support_p2p_device, bool, 0444);
MODULE_PARM_DESC(support_p2p_device, "Support P2P-Device interface type");

/**
 * enum hwsim_regtest - the type of regulatory tests we offer
 *
 * These are the different values you can use for the regtest
 * module parameter. This is useful to help test world roaming
 * and the driver regulatory_hint() call and combinations of these.
 * If you want to do specific alpha2 regulatory domain tests simply
 * use the userspace regulatory request as that will be respected as
 * well without the need of this module parameter. This is designed
 * only for testing the driver regulatory request, world roaming
 * and all possible combinations.
 *
 * @HWSIM_REGTEST_DISABLED: No regulatory tests are performed,
 * 	this is the default value.
 * @HWSIM_REGTEST_DRIVER_REG_FOLLOW: Used for testing the driver regulatory
 *	hint, only one driver regulatory hint will be sent as such the
 * 	secondary radios are expected to follow.
 * @HWSIM_REGTEST_DRIVER_REG_ALL: Used for testing the driver regulatory
 * 	request with all radios reporting the same regulatory domain.
 * @HWSIM_REGTEST_DIFF_COUNTRY: Used for testing the drivers calling
 * 	different regulatory domains requests. Expected behaviour is for
 * 	an intersection to occur but each device will still use their
 * 	respective regulatory requested domains. Subsequent radios will
 * 	use the resulting intersection.
 * @HWSIM_REGTEST_WORLD_ROAM: Used for testing the world roaming. We accomplish
 *	this by using a custom beacon-capable regulatory domain for the first
 *	radio. All other device world roam.
 * @HWSIM_REGTEST_CUSTOM_WORLD: Used for testing the custom world regulatory
 * 	domain requests. All radios will adhere to this custom world regulatory
 * 	domain.
 * @HWSIM_REGTEST_CUSTOM_WORLD_2: Used for testing 2 custom world regulatory
 * 	domain requests. The first radio will adhere to the first custom world
 * 	regulatory domain, the second one to the second custom world regulatory
 * 	domain. All other devices will world roam.
 * @HWSIM_REGTEST_STRICT_FOLLOW_: Used for testing strict regulatory domain
 *	settings, only the first radio will send a regulatory domain request
 *	and use strict settings. The rest of the radios are expected to follow.
 * @HWSIM_REGTEST_STRICT_ALL: Used for testing strict regulatory domain
 *	settings. All radios will adhere to this.
 * @HWSIM_REGTEST_STRICT_AND_DRIVER_REG: Used for testing strict regulatory
 *	domain settings, combined with secondary driver regulatory domain
 *	settings. The first radio will get a strict regulatory domain setting
 *	using the first driver regulatory request and the second radio will use
 *	non-strict settings using the second driver regulatory request. All
 *	other devices should follow the intersection created between the
 *	first two.
 * @HWSIM_REGTEST_ALL: Used for testing every possible mix. You will need
 * 	at least 6 radios for a complete test. We will test in this order:
 * 	1 - driver custom world regulatory domain
 * 	2 - second custom world regulatory domain
 * 	3 - first driver regulatory domain request
 * 	4 - second driver regulatory domain request
 * 	5 - strict regulatory domain settings using the third driver regulatory
 * 	    domain request
 * 	6 and on - should follow the intersection of the 3rd, 4rth and 5th radio
 * 	           regulatory requests.
 */
enum hwsim_regtest {
	HWSIM_REGTEST_DISABLED = 0,
	HWSIM_REGTEST_DRIVER_REG_FOLLOW = 1,
	HWSIM_REGTEST_DRIVER_REG_ALL = 2,
	HWSIM_REGTEST_DIFF_COUNTRY = 3,
	HWSIM_REGTEST_WORLD_ROAM = 4,
	HWSIM_REGTEST_CUSTOM_WORLD = 5,
	HWSIM_REGTEST_CUSTOM_WORLD_2 = 6,
	HWSIM_REGTEST_STRICT_FOLLOW = 7,
	HWSIM_REGTEST_STRICT_ALL = 8,
	HWSIM_REGTEST_STRICT_AND_DRIVER_REG = 9,
	HWSIM_REGTEST_ALL = 10,
};

/* Set to one of the HWSIM_REGTEST_* values above */
static int regtest = HWSIM_REGTEST_DISABLED;
module_param(regtest, int, 0444);
MODULE_PARM_DESC(regtest, "The type of regulatory test we want to run");

static const char *hwsim_alpha2s[] = {
	"FI",
	"AL",
	"US",
	"DE",
	"JP",
	"AL",
};

static const struct ieee80211_regdomain hwsim_world_regdom_custom_01 = {
	.n_reg_rules = 4,
	.alpha2 =  "99",
	.reg_rules = {
		REG_RULE(2412-10, 2462+10, 40, 0, 20, 0),
		REG_RULE(2484-10, 2484+10, 40, 0, 20, 0),
		REG_RULE(5150-10, 5240+10, 40, 0, 30, 0),
		REG_RULE(5745-10, 5825+10, 40, 0, 30, 0),
	}
};

static const struct ieee80211_regdomain hwsim_world_regdom_custom_02 = {
	.n_reg_rules = 2,
	.alpha2 =  "99",
	.reg_rules = {
		REG_RULE(2412-10, 2462+10, 40, 0, 20, 0),
		REG_RULE(5725-10, 5850+10, 40, 0, 30,
			 NL80211_RRF_NO_IR),
	}
};

static const struct ieee80211_regdomain *hwsim_world_regdom_custom[] = {
	&hwsim_world_regdom_custom_01,
	&hwsim_world_regdom_custom_02,
};

struct hwsim_vif_priv {
	u32 magic;
	u8 bssid[ETH_ALEN];
	bool assoc;
	bool bcn_en;
	u16 aid;
};

#define HWSIM_VIF_MAGIC	0x69537748

static inline void hwsim_check_magic(struct ieee80211_vif *vif)
{
	struct hwsim_vif_priv *vp = (void *)vif->drv_priv;
	WARN(vp->magic != HWSIM_VIF_MAGIC,
	     "Invalid VIF (%p) magic %#x, %pM, %d/%d\n",
	     vif, vp->magic, vif->addr, vif->type, vif->p2p);
}

static inline void hwsim_set_magic(struct ieee80211_vif *vif)
{
	struct hwsim_vif_priv *vp = (void *)vif->drv_priv;
	vp->magic = HWSIM_VIF_MAGIC;
}

static inline void hwsim_clear_magic(struct ieee80211_vif *vif)
{
	struct hwsim_vif_priv *vp = (void *)vif->drv_priv;
	vp->magic = 0;
}

struct hwsim_sta_priv {
	u32 magic;
};

#define HWSIM_STA_MAGIC	0x6d537749

static inline void hwsim_check_sta_magic(struct ieee80211_sta *sta)
{
	struct hwsim_sta_priv *sp = (void *)sta->drv_priv;
	WARN_ON(sp->magic != HWSIM_STA_MAGIC);
}

static inline void hwsim_set_sta_magic(struct ieee80211_sta *sta)
{
	struct hwsim_sta_priv *sp = (void *)sta->drv_priv;
	sp->magic = HWSIM_STA_MAGIC;
}

static inline void hwsim_clear_sta_magic(struct ieee80211_sta *sta)
{
	struct hwsim_sta_priv *sp = (void *)sta->drv_priv;
	sp->magic = 0;
}

struct hwsim_chanctx_priv {
	u32 magic;
};

#define HWSIM_CHANCTX_MAGIC 0x6d53774a

static inline void hwsim_check_chanctx_magic(struct ieee80211_chanctx_conf *c)
{
	struct hwsim_chanctx_priv *cp = (void *)c->drv_priv;
	WARN_ON(cp->magic != HWSIM_CHANCTX_MAGIC);
}

static inline void hwsim_set_chanctx_magic(struct ieee80211_chanctx_conf *c)
{
	struct hwsim_chanctx_priv *cp = (void *)c->drv_priv;
	cp->magic = HWSIM_CHANCTX_MAGIC;
}

static inline void hwsim_clear_chanctx_magic(struct ieee80211_chanctx_conf *c)
{
	struct hwsim_chanctx_priv *cp = (void *)c->drv_priv;
	cp->magic = 0;
}

static unsigned int hwsim_net_id;

static int hwsim_netgroup;

struct hwsim_net {
	int netgroup;
	u32 wmediumd;
};

static inline int hwsim_net_get_netgroup(struct net *net)
{
	struct hwsim_net *hwsim_net = net_generic(net, hwsim_net_id);

	return hwsim_net->netgroup;
}

static inline void hwsim_net_set_netgroup(struct net *net)
{
	struct hwsim_net *hwsim_net = net_generic(net, hwsim_net_id);

	hwsim_net->netgroup = hwsim_netgroup++;
}

static inline u32 hwsim_net_get_wmediumd(struct net *net)
{
	struct hwsim_net *hwsim_net = net_generic(net, hwsim_net_id);

	return hwsim_net->wmediumd;
}

static inline void hwsim_net_set_wmediumd(struct net *net, u32 portid)
{
	struct hwsim_net *hwsim_net = net_generic(net, hwsim_net_id);

	hwsim_net->wmediumd = portid;
}

static struct class *hwsim_class;

static struct net_device *hwsim_mon; /* global monitor netdev */

#define CHAN2G(_freq)  { \
	.band = NL80211_BAND_2GHZ, \
	.center_freq = (_freq), \
	.hw_value = (_freq), \
	.max_power = 20, \
}

#define CHAN5G(_freq) { \
	.band = NL80211_BAND_5GHZ, \
	.center_freq = (_freq), \
	.hw_value = (_freq), \
	.max_power = 20, \
}

static const struct ieee80211_channel hwsim_channels_2ghz[] = {
	CHAN2G(2412), /* Channel 1 */
	CHAN2G(2417), /* Channel 2 */
	CHAN2G(2422), /* Channel 3 */
	CHAN2G(2427), /* Channel 4 */
	CHAN2G(2432), /* Channel 5 */
	CHAN2G(2437), /* Channel 6 */
	CHAN2G(2442), /* Channel 7 */
	CHAN2G(2447), /* Channel 8 */
	CHAN2G(2452), /* Channel 9 */
	CHAN2G(2457), /* Channel 10 */
	CHAN2G(2462), /* Channel 11 */
	CHAN2G(2467), /* Channel 12 */
	CHAN2G(2472), /* Channel 13 */
	CHAN2G(2484), /* Channel 14 */
};

static const struct ieee80211_channel hwsim_channels_5ghz[] = {
	CHAN5G(5180), /* Channel 36 */
	CHAN5G(5200), /* Channel 40 */
	CHAN5G(5220), /* Channel 44 */
	CHAN5G(5240), /* Channel 48 */

	CHAN5G(5260), /* Channel 52 */
	CHAN5G(5280), /* Channel 56 */
	CHAN5G(5300), /* Channel 60 */
	CHAN5G(5320), /* Channel 64 */

	CHAN5G(5500), /* Channel 100 */
	CHAN5G(5520), /* Channel 104 */
	CHAN5G(5540), /* Channel 108 */
	CHAN5G(5560), /* Channel 112 */
	CHAN5G(5580), /* Channel 116 */
	CHAN5G(5600), /* Channel 120 */
	CHAN5G(5620), /* Channel 124 */
	CHAN5G(5640), /* Channel 128 */
	CHAN5G(5660), /* Channel 132 */
	CHAN5G(5680), /* Channel 136 */
	CHAN5G(5700), /* Channel 140 */

	CHAN5G(5745), /* Channel 149 */
	CHAN5G(5765), /* Channel 153 */
	CHAN5G(5785), /* Channel 157 */
	CHAN5G(5805), /* Channel 161 */
	CHAN5G(5825), /* Channel 165 */
	CHAN5G(5845), /* Channel 169 */
};

static const struct ieee80211_rate hwsim_rates[] = {
	{ .bitrate = 10 },
	{ .bitrate = 20, .flags = IEEE80211_RATE_SHORT_PREAMBLE },
	{ .bitrate = 55, .flags = IEEE80211_RATE_SHORT_PREAMBLE },
	{ .bitrate = 110, .flags = IEEE80211_RATE_SHORT_PREAMBLE },
	{ .bitrate = 60 },
	{ .bitrate = 90 },
	{ .bitrate = 120 },
	{ .bitrate = 180 },
	{ .bitrate = 240 },
	{ .bitrate = 360 },
	{ .bitrate = 480 },
	{ .bitrate = 540 }
};

#define OUI_QCA 0x001374
#define QCA_NL80211_SUBCMD_TEST 1
enum qca_nl80211_vendor_subcmds {
	QCA_WLAN_VENDOR_ATTR_TEST = 8,
	QCA_WLAN_VENDOR_ATTR_MAX = QCA_WLAN_VENDOR_ATTR_TEST
};

static const struct nla_policy
hwsim_vendor_test_policy[QCA_WLAN_VENDOR_ATTR_MAX + 1] = {
	[QCA_WLAN_VENDOR_ATTR_MAX] = { .type = NLA_U32 },
};

static int mac80211_hwsim_vendor_cmd_test(struct wiphy *wiphy,
					  struct wireless_dev *wdev,
					  const void *data, int data_len)
{
	struct sk_buff *skb;
	struct nlattr *tb[QCA_WLAN_VENDOR_ATTR_MAX + 1];
	int err;
	u32 val;

	err = nla_parse(tb, QCA_WLAN_VENDOR_ATTR_MAX, data, data_len,
			hwsim_vendor_test_policy, NULL);
	if (err)
		return err;
	if (!tb[QCA_WLAN_VENDOR_ATTR_TEST])
		return -EINVAL;
	val = nla_get_u32(tb[QCA_WLAN_VENDOR_ATTR_TEST]);
	wiphy_debug(wiphy, "%s: test=%u\n", __func__, val);

	/* Send a vendor event as a test. Note that this would not normally be
	 * done within a command handler, but rather, based on some other
	 * trigger. For simplicity, this command is used to trigger the event
	 * here.
	 *
	 * event_idx = 0 (index in mac80211_hwsim_vendor_commands)
	 */
	skb = cfg80211_vendor_event_alloc(wiphy, wdev, 100, 0, GFP_KERNEL);
	if (skb) {
		/* skb_put() or nla_put() will fill up data within
		 * NL80211_ATTR_VENDOR_DATA.
		 */

		/* Add vendor data */
		nla_put_u32(skb, QCA_WLAN_VENDOR_ATTR_TEST, val + 1);

		/* Send the event - this will call nla_nest_end() */
		cfg80211_vendor_event(skb, GFP_KERNEL);
	}

	/* Send a response to the command */
	skb = cfg80211_vendor_cmd_alloc_reply_skb(wiphy, 10);
	if (!skb)
		return -ENOMEM;

	/* skb_put() or nla_put() will fill up data within
	 * NL80211_ATTR_VENDOR_DATA
	 */
	nla_put_u32(skb, QCA_WLAN_VENDOR_ATTR_TEST, val + 2);

	return cfg80211_vendor_cmd_reply(skb);
}

static struct wiphy_vendor_command mac80211_hwsim_vendor_commands[] = {
	{
		.info = { .vendor_id = OUI_QCA,
			  .subcmd = QCA_NL80211_SUBCMD_TEST },
		.flags = WIPHY_VENDOR_CMD_NEED_NETDEV,
		.doit = mac80211_hwsim_vendor_cmd_test,
	}
};

/* Advertise support vendor specific events */
static const struct nl80211_vendor_cmd_info mac80211_hwsim_vendor_events[] = {
	{ .vendor_id = OUI_QCA, .subcmd = 1 },
};

static const struct ieee80211_iface_limit hwsim_if_limits[] = {
	{ .max = 1, .types = BIT(NL80211_IFTYPE_ADHOC) },
	{ .max = 2048,  .types = BIT(NL80211_IFTYPE_STATION) |
				 BIT(NL80211_IFTYPE_P2P_CLIENT) |
#ifdef CONFIG_MAC80211_MESH
				 BIT(NL80211_IFTYPE_MESH_POINT) |
#endif
				 BIT(NL80211_IFTYPE_AP) |
				 BIT(NL80211_IFTYPE_P2P_GO) },
	/* must be last, see hwsim_if_comb */
	{ .max = 1, .types = BIT(NL80211_IFTYPE_P2P_DEVICE) }
};

static const struct ieee80211_iface_combination hwsim_if_comb[] = {
	{
		.limits = hwsim_if_limits,
		/* remove the last entry which is P2P_DEVICE */
		.n_limits = ARRAY_SIZE(hwsim_if_limits) - 1,
		.max_interfaces = 2048,
		.num_different_channels = 1,
		.radar_detect_widths = BIT(NL80211_CHAN_WIDTH_20_NOHT) |
				       BIT(NL80211_CHAN_WIDTH_20) |
				       BIT(NL80211_CHAN_WIDTH_40) |
				       BIT(NL80211_CHAN_WIDTH_80) |
				       BIT(NL80211_CHAN_WIDTH_160),
	},
};

static const struct ieee80211_iface_combination hwsim_if_comb_p2p_dev[] = {
	{
		.limits = hwsim_if_limits,
		.n_limits = ARRAY_SIZE(hwsim_if_limits),
		.max_interfaces = 2048,
		.num_different_channels = 1,
		.radar_detect_widths = BIT(NL80211_CHAN_WIDTH_20_NOHT) |
				       BIT(NL80211_CHAN_WIDTH_20) |
				       BIT(NL80211_CHAN_WIDTH_40) |
				       BIT(NL80211_CHAN_WIDTH_80) |
				       BIT(NL80211_CHAN_WIDTH_160),
	},
};

static spinlock_t hwsim_radio_lock;
static LIST_HEAD(hwsim_radios);
static int hwsim_radio_idx;

static struct platform_driver mac80211_hwsim_driver = {
	.driver = {
		.name = "mac80211_hwsim",
	},
};

struct mac80211_hwsim_data {
	struct list_head list;
	struct ieee80211_hw *hw;
	struct device *dev;
	struct ieee80211_supported_band bands[NUM_NL80211_BANDS];
	struct ieee80211_channel channels_2ghz[ARRAY_SIZE(hwsim_channels_2ghz)];
	struct ieee80211_channel channels_5ghz[ARRAY_SIZE(hwsim_channels_5ghz)];
	struct ieee80211_rate rates[ARRAY_SIZE(hwsim_rates)];
	struct ieee80211_iface_combination if_combination;

	struct mac_address addresses[2];
	int channels, idx;
	bool use_chanctx;
	bool destroy_on_close;
	struct work_struct destroy_work;
	u32 portid;
	char alpha2[2];
	const struct ieee80211_regdomain *regd;

	struct ieee80211_channel *tmp_chan;
	struct ieee80211_channel *roc_chan;
	u32 roc_duration;
	struct delayed_work roc_start;
	struct delayed_work roc_done;
	struct delayed_work hw_scan;
	struct cfg80211_scan_request *hw_scan_request;
	struct ieee80211_vif *hw_scan_vif;
	int scan_chan_idx;
	u8 scan_addr[ETH_ALEN];
	struct {
		struct ieee80211_channel *channel;
		unsigned long next_start, start, end;
	} survey_data[ARRAY_SIZE(hwsim_channels_2ghz) +
		      ARRAY_SIZE(hwsim_channels_5ghz)];

	struct ieee80211_channel *channel;
	u64 beacon_int	/* beacon interval in us */;
	unsigned int rx_filter;
	bool started, idle, scanning;
	struct mutex mutex;
	struct tasklet_hrtimer beacon_timer;
	enum ps_mode {
		PS_DISABLED, PS_ENABLED, PS_AUTO_POLL, PS_MANUAL_POLL
	} ps;
	bool ps_poll_pending;
	struct dentry *debugfs;

	uintptr_t pending_cookie;
	struct sk_buff_head pending;	/* packets pending */
	/*
	 * Only radios in the same group can communicate together (the
	 * channel has to match too). Each bit represents a group. A
	 * radio can be in more than one group.
	 */
	u64 group;

	/* group shared by radios created in the same netns */
	int netgroup;
	/* wmediumd portid responsible for netgroup of this radio */
	u32 wmediumd;

	/* difference between this hw's clock and the real clock, in usecs */
	s64 tsf_offset;
	s64 bcn_delta;
	/* absolute beacon transmission time. Used to cover up "tx" delay. */
	u64 abs_bcn_ts;

	/* Stats */
	u64 tx_pkts;
	u64 rx_pkts;
	u64 tx_bytes;
	u64 rx_bytes;
	u64 tx_dropped;
	u64 tx_failed;
};


struct hwsim_radiotap_hdr {
	struct ieee80211_radiotap_header hdr;
	__le64 rt_tsft;
	u8 rt_flags;
	u8 rt_rate;
	__le16 rt_channel;
	__le16 rt_chbitmask;
} __packed;

struct hwsim_radiotap_ack_hdr {
	struct ieee80211_radiotap_header hdr;
	u8 rt_flags;
	u8 pad;
	__le16 rt_channel;
	__le16 rt_chbitmask;
} __packed;

/* MAC80211_HWSIM netlink family */
static struct genl_family hwsim_genl_family;

enum hwsim_multicast_groups {
	HWSIM_MCGRP_CONFIG,
};

static const struct genl_multicast_group hwsim_mcgrps[] = {
	[HWSIM_MCGRP_CONFIG] = { .name = "config", },
};

/* MAC80211_HWSIM netlink policy */

static const struct nla_policy hwsim_genl_policy[HWSIM_ATTR_MAX + 1] = {
	[HWSIM_ATTR_ADDR_RECEIVER] = { .type = NLA_UNSPEC, .len = ETH_ALEN },
	[HWSIM_ATTR_ADDR_TRANSMITTER] = { .type = NLA_UNSPEC, .len = ETH_ALEN },
	[HWSIM_ATTR_FRAME] = { .type = NLA_BINARY,
			       .len = IEEE80211_MAX_DATA_LEN },
	[HWSIM_ATTR_FLAGS] = { .type = NLA_U32 },
	[HWSIM_ATTR_RX_RATE] = { .type = NLA_U32 },
	[HWSIM_ATTR_SIGNAL] = { .type = NLA_U32 },
	[HWSIM_ATTR_TX_INFO] = { .type = NLA_UNSPEC,
				 .len = IEEE80211_TX_MAX_RATES *
					sizeof(struct hwsim_tx_rate)},
	[HWSIM_ATTR_COOKIE] = { .type = NLA_U64 },
	[HWSIM_ATTR_CHANNELS] = { .type = NLA_U32 },
	[HWSIM_ATTR_RADIO_ID] = { .type = NLA_U32 },
	[HWSIM_ATTR_REG_HINT_ALPHA2] = { .type = NLA_STRING, .len = 2 },
	[HWSIM_ATTR_REG_CUSTOM_REG] = { .type = NLA_U32 },
	[HWSIM_ATTR_REG_STRICT_REG] = { .type = NLA_FLAG },
	[HWSIM_ATTR_SUPPORT_P2P_DEVICE] = { .type = NLA_FLAG },
	[HWSIM_ATTR_DESTROY_RADIO_ON_CLOSE] = { .type = NLA_FLAG },
	[HWSIM_ATTR_RADIO_NAME] = { .type = NLA_STRING },
	[HWSIM_ATTR_NO_VIF] = { .type = NLA_FLAG },
	[HWSIM_ATTR_FREQ] = { .type = NLA_U32 },
};

static void mac80211_hwsim_tx_frame(struct ieee80211_hw *hw,
				    struct sk_buff *skb,
				    struct ieee80211_channel *chan);

/* sysfs attributes */
static void hwsim_send_ps_poll(void *dat, u8 *mac, struct ieee80211_vif *vif)
{
	struct mac80211_hwsim_data *data = dat;
	struct hwsim_vif_priv *vp = (void *)vif->drv_priv;
	struct sk_buff *skb;
	struct ieee80211_pspoll *pspoll;

	if (!vp->assoc)
		return;

	wiphy_debug(data->hw->wiphy,
		    "%s: send PS-Poll to %pM for aid %d\n",
		    __func__, vp->bssid, vp->aid);

	skb = dev_alloc_skb(sizeof(*pspoll));
	if (!skb)
		return;
	pspoll = skb_put(skb, sizeof(*pspoll));
	pspoll->frame_control = cpu_to_le16(IEEE80211_FTYPE_CTL |
					    IEEE80211_STYPE_PSPOLL |
					    IEEE80211_FCTL_PM);
	pspoll->aid = cpu_to_le16(0xc000 | vp->aid);
	memcpy(pspoll->bssid, vp->bssid, ETH_ALEN);
	memcpy(pspoll->ta, mac, ETH_ALEN);

	rcu_read_lock();
	mac80211_hwsim_tx_frame(data->hw, skb,
				rcu_dereference(vif->chanctx_conf)->def.chan);
	rcu_read_unlock();
}

static void hwsim_send_nullfunc(struct mac80211_hwsim_data *data, u8 *mac,
				struct ieee80211_vif *vif, int ps)
{
	struct hwsim_vif_priv *vp = (void *)vif->drv_priv;
	struct sk_buff *skb;
	struct ieee80211_hdr *hdr;

	if (!vp->assoc)
		return;

	wiphy_debug(data->hw->wiphy,
		    "%s: send data::nullfunc to %pM ps=%d\n",
		    __func__, vp->bssid, ps);

	skb = dev_alloc_skb(sizeof(*hdr));
	if (!skb)
		return;
	hdr = skb_put(skb, sizeof(*hdr) - ETH_ALEN);
	hdr->frame_control = cpu_to_le16(IEEE80211_FTYPE_DATA |
					 IEEE80211_STYPE_NULLFUNC |
					 (ps ? IEEE80211_FCTL_PM : 0));
	hdr->duration_id = cpu_to_le16(0);
	memcpy(hdr->addr1, vp->bssid, ETH_ALEN);
	memcpy(hdr->addr2, mac, ETH_ALEN);
	memcpy(hdr->addr3, vp->bssid, ETH_ALEN);

	rcu_read_lock();
	mac80211_hwsim_tx_frame(data->hw, skb,
				rcu_dereference(vif->chanctx_conf)->def.chan);
	rcu_read_unlock();
}


static void hwsim_send_nullfunc_ps(void *dat, u8 *mac,
				   struct ieee80211_vif *vif)
{
	struct mac80211_hwsim_data *data = dat;
	hwsim_send_nullfunc(data, mac, vif, 1);
}

static void hwsim_send_nullfunc_no_ps(void *dat, u8 *mac,
				      struct ieee80211_vif *vif)
{
	struct mac80211_hwsim_data *data = dat;
	hwsim_send_nullfunc(data, mac, vif, 0);
}

static int hwsim_fops_ps_read(void *dat, u64 *val)
{
	struct mac80211_hwsim_data *data = dat;
	*val = data->ps;
	return 0;
}

static int hwsim_fops_ps_write(void *dat, u64 val)
{
	struct mac80211_hwsim_data *data = dat;
	enum ps_mode old_ps;

	if (val != PS_DISABLED && val != PS_ENABLED && val != PS_AUTO_POLL &&
	    val != PS_MANUAL_POLL)
		return -EINVAL;

	if (val == PS_MANUAL_POLL) {
		if (data->ps != PS_ENABLED)
			return -EINVAL;
		local_bh_disable();
		ieee80211_iterate_active_interfaces_atomic(
			data->hw, IEEE80211_IFACE_ITER_NORMAL,
			hwsim_send_ps_poll, data);
		local_bh_enable();
		return 0;
	}
	old_ps = data->ps;
	data->ps = val;

	local_bh_disable();
	if (old_ps == PS_DISABLED && val != PS_DISABLED) {
		ieee80211_iterate_active_interfaces_atomic(
			data->hw, IEEE80211_IFACE_ITER_NORMAL,
			hwsim_send_nullfunc_ps, data);
	} else if (old_ps != PS_DISABLED && val == PS_DISABLED) {
		ieee80211_iterate_active_interfaces_atomic(
			data->hw, IEEE80211_IFACE_ITER_NORMAL,
			hwsim_send_nullfunc_no_ps, data);
	}
	local_bh_enable();

	return 0;
}

DEFINE_SIMPLE_ATTRIBUTE(hwsim_fops_ps, hwsim_fops_ps_read, hwsim_fops_ps_write,
			"%llu\n");

static int hwsim_write_simulate_radar(void *dat, u64 val)
{
	struct mac80211_hwsim_data *data = dat;

	ieee80211_radar_detected(data->hw);

	return 0;
}

DEFINE_SIMPLE_ATTRIBUTE(hwsim_simulate_radar, NULL,
			hwsim_write_simulate_radar, "%llu\n");

static int hwsim_fops_group_read(void *dat, u64 *val)
{
	struct mac80211_hwsim_data *data = dat;
	*val = data->group;
	return 0;
}

static int hwsim_fops_group_write(void *dat, u64 val)
{
	struct mac80211_hwsim_data *data = dat;
	data->group = val;
	return 0;
}

DEFINE_SIMPLE_ATTRIBUTE(hwsim_fops_group,
			hwsim_fops_group_read, hwsim_fops_group_write,
			"%llx\n");

static netdev_tx_t hwsim_mon_xmit(struct sk_buff *skb,
					struct net_device *dev)
{
	/* TODO: allow packet injection */
	dev_kfree_skb(skb);
	return NETDEV_TX_OK;
}

static inline u64 mac80211_hwsim_get_tsf_raw(void)
{
	return ktime_to_us(ktime_get_real());
}

static __le64 __mac80211_hwsim_get_tsf(struct mac80211_hwsim_data *data)
{
	u64 now = mac80211_hwsim_get_tsf_raw();
	return cpu_to_le64(now + data->tsf_offset);
}

static u64 mac80211_hwsim_get_tsf(struct ieee80211_hw *hw,
				  struct ieee80211_vif *vif)
{
	struct mac80211_hwsim_data *data = hw->priv;
	return le64_to_cpu(__mac80211_hwsim_get_tsf(data));
}

static void mac80211_hwsim_set_tsf(struct ieee80211_hw *hw,
		struct ieee80211_vif *vif, u64 tsf)
{
	struct mac80211_hwsim_data *data = hw->priv;
	u64 now = mac80211_hwsim_get_tsf(hw, vif);
	u32 bcn_int = data->beacon_int;
	u64 delta = abs(tsf - now);

	/* adjust after beaconing with new timestamp at old TBTT */
	if (tsf > now) {
		data->tsf_offset += delta;
		data->bcn_delta = do_div(delta, bcn_int);
	} else {
		data->tsf_offset -= delta;
		data->bcn_delta = -(s64)do_div(delta, bcn_int);
	}
}

static void mac80211_hwsim_monitor_rx(struct ieee80211_hw *hw,
				      struct sk_buff *tx_skb,
				      struct ieee80211_channel *chan)
{
	struct mac80211_hwsim_data *data = hw->priv;
	struct sk_buff *skb;
	struct hwsim_radiotap_hdr *hdr;
	u16 flags;
	struct ieee80211_tx_info *info = IEEE80211_SKB_CB(tx_skb);
	struct ieee80211_rate *txrate = ieee80211_get_tx_rate(hw, info);

	if (WARN_ON(!txrate))
		return;

	if (!netif_running(hwsim_mon))
		return;

	skb = skb_copy_expand(tx_skb, sizeof(*hdr), 0, GFP_ATOMIC);
	if (skb == NULL)
		return;

	hdr = skb_push(skb, sizeof(*hdr));
	hdr->hdr.it_version = PKTHDR_RADIOTAP_VERSION;
	hdr->hdr.it_pad = 0;
	hdr->hdr.it_len = cpu_to_le16(sizeof(*hdr));
	hdr->hdr.it_present = cpu_to_le32((1 << IEEE80211_RADIOTAP_FLAGS) |
					  (1 << IEEE80211_RADIOTAP_RATE) |
					  (1 << IEEE80211_RADIOTAP_TSFT) |
					  (1 << IEEE80211_RADIOTAP_CHANNEL));
	hdr->rt_tsft = __mac80211_hwsim_get_tsf(data);
	hdr->rt_flags = 0;
	hdr->rt_rate = txrate->bitrate / 5;
	hdr->rt_channel = cpu_to_le16(chan->center_freq);
	flags = IEEE80211_CHAN_2GHZ;
	if (txrate->flags & IEEE80211_RATE_ERP_G)
		flags |= IEEE80211_CHAN_OFDM;
	else
		flags |= IEEE80211_CHAN_CCK;
	hdr->rt_chbitmask = cpu_to_le16(flags);

	skb->dev = hwsim_mon;
	skb_reset_mac_header(skb);
	skb->ip_summed = CHECKSUM_UNNECESSARY;
	skb->pkt_type = PACKET_OTHERHOST;
	skb->protocol = htons(ETH_P_802_2);
	memset(skb->cb, 0, sizeof(skb->cb));
	netif_rx(skb);
}


static void mac80211_hwsim_monitor_ack(struct ieee80211_channel *chan,
				       const u8 *addr)
{
	struct sk_buff *skb;
	struct hwsim_radiotap_ack_hdr *hdr;
	u16 flags;
	struct ieee80211_hdr *hdr11;

	if (!netif_running(hwsim_mon))
		return;

	skb = dev_alloc_skb(100);
	if (skb == NULL)
		return;

	hdr = skb_put(skb, sizeof(*hdr));
	hdr->hdr.it_version = PKTHDR_RADIOTAP_VERSION;
	hdr->hdr.it_pad = 0;
	hdr->hdr.it_len = cpu_to_le16(sizeof(*hdr));
	hdr->hdr.it_present = cpu_to_le32((1 << IEEE80211_RADIOTAP_FLAGS) |
					  (1 << IEEE80211_RADIOTAP_CHANNEL));
	hdr->rt_flags = 0;
	hdr->pad = 0;
	hdr->rt_channel = cpu_to_le16(chan->center_freq);
	flags = IEEE80211_CHAN_2GHZ;
	hdr->rt_chbitmask = cpu_to_le16(flags);

	hdr11 = skb_put(skb, 10);
	hdr11->frame_control = cpu_to_le16(IEEE80211_FTYPE_CTL |
					   IEEE80211_STYPE_ACK);
	hdr11->duration_id = cpu_to_le16(0);
	memcpy(hdr11->addr1, addr, ETH_ALEN);

	skb->dev = hwsim_mon;
	skb_reset_mac_header(skb);
	skb->ip_summed = CHECKSUM_UNNECESSARY;
	skb->pkt_type = PACKET_OTHERHOST;
	skb->protocol = htons(ETH_P_802_2);
	memset(skb->cb, 0, sizeof(skb->cb));
	netif_rx(skb);
}

struct mac80211_hwsim_addr_match_data {
	u8 addr[ETH_ALEN];
	bool ret;
};

static void mac80211_hwsim_addr_iter(void *data, u8 *mac,
				     struct ieee80211_vif *vif)
{
	struct mac80211_hwsim_addr_match_data *md = data;

	if (memcmp(mac, md->addr, ETH_ALEN) == 0)
		md->ret = true;
}

static bool mac80211_hwsim_addr_match(struct mac80211_hwsim_data *data,
				      const u8 *addr)
{
	struct mac80211_hwsim_addr_match_data md = {
		.ret = false,
	};

	if (data->scanning && memcmp(addr, data->scan_addr, ETH_ALEN) == 0)
		return true;

	memcpy(md.addr, addr, ETH_ALEN);

	ieee80211_iterate_active_interfaces_atomic(data->hw,
						   IEEE80211_IFACE_ITER_NORMAL,
						   mac80211_hwsim_addr_iter,
						   &md);

	return md.ret;
}

static bool hwsim_ps_rx_ok(struct mac80211_hwsim_data *data,
			   struct sk_buff *skb)
{
	switch (data->ps) {
	case PS_DISABLED:
		return true;
	case PS_ENABLED:
		return false;
	case PS_AUTO_POLL:
		/* TODO: accept (some) Beacons by default and other frames only
		 * if pending PS-Poll has been sent */
		return true;
	case PS_MANUAL_POLL:
		/* Allow unicast frames to own address if there is a pending
		 * PS-Poll */
		if (data->ps_poll_pending &&
		    mac80211_hwsim_addr_match(data, skb->data + 4)) {
			data->ps_poll_pending = false;
			return true;
		}
		return false;
	}

	return true;
}

static int hwsim_unicast_netgroup(struct mac80211_hwsim_data *data,
				  struct sk_buff *skb, int portid)
{
	struct net *net;
	bool found = false;
	int res = -ENOENT;

	rcu_read_lock();
	for_each_net_rcu(net) {
		if (data->netgroup == hwsim_net_get_netgroup(net)) {
			res = genlmsg_unicast(net, skb, portid);
			found = true;
			break;
		}
	}
	rcu_read_unlock();

	if (!found)
		nlmsg_free(skb);

	return res;
}

static void mac80211_hwsim_tx_frame_nl(struct ieee80211_hw *hw,
				       struct sk_buff *my_skb,
				       int dst_portid)
{
	struct sk_buff *skb;
	struct mac80211_hwsim_data *data = hw->priv;
	struct ieee80211_hdr *hdr = (struct ieee80211_hdr *) my_skb->data;
	struct ieee80211_tx_info *info = IEEE80211_SKB_CB(my_skb);
	void *msg_head;
	unsigned int hwsim_flags = 0;
	int i;
	struct hwsim_tx_rate tx_attempts[IEEE80211_TX_MAX_RATES];
	uintptr_t cookie;

	if (data->ps != PS_DISABLED)
		hdr->frame_control |= cpu_to_le16(IEEE80211_FCTL_PM);
	/* If the queue contains MAX_QUEUE skb's drop some */
	if (skb_queue_len(&data->pending) >= MAX_QUEUE) {
		/* Droping until WARN_QUEUE level */
		while (skb_queue_len(&data->pending) >= WARN_QUEUE) {
			ieee80211_free_txskb(hw, skb_dequeue(&data->pending));
			data->tx_dropped++;
		}
	}

	skb = genlmsg_new(GENLMSG_DEFAULT_SIZE, GFP_ATOMIC);
	if (skb == NULL)
		goto nla_put_failure;

	msg_head = genlmsg_put(skb, 0, 0, &hwsim_genl_family, 0,
			       HWSIM_CMD_FRAME);
	if (msg_head == NULL) {
		printk(KERN_DEBUG "mac80211_hwsim: problem with msg_head\n");
		goto nla_put_failure;
	}

	if (nla_put(skb, HWSIM_ATTR_ADDR_TRANSMITTER,
		    ETH_ALEN, data->addresses[1].addr))
		goto nla_put_failure;

	/* We get the skb->data */
	if (nla_put(skb, HWSIM_ATTR_FRAME, my_skb->len, my_skb->data))
		goto nla_put_failure;

	/* We get the flags for this transmission, and we translate them to
	   wmediumd flags  */

	if (info->flags & IEEE80211_TX_CTL_REQ_TX_STATUS)
		hwsim_flags |= HWSIM_TX_CTL_REQ_TX_STATUS;

	if (info->flags & IEEE80211_TX_CTL_NO_ACK)
		hwsim_flags |= HWSIM_TX_CTL_NO_ACK;

	if (nla_put_u32(skb, HWSIM_ATTR_FLAGS, hwsim_flags))
		goto nla_put_failure;

	if (nla_put_u32(skb, HWSIM_ATTR_FREQ, data->channel->center_freq))
		goto nla_put_failure;

	/* We get the tx control (rate and retries) info*/

	for (i = 0; i < IEEE80211_TX_MAX_RATES; i++) {
		tx_attempts[i].idx = info->status.rates[i].idx;
		tx_attempts[i].count = info->status.rates[i].count;
	}

	if (nla_put(skb, HWSIM_ATTR_TX_INFO,
		    sizeof(struct hwsim_tx_rate)*IEEE80211_TX_MAX_RATES,
		    tx_attempts))
		goto nla_put_failure;

	/* We create a cookie to identify this skb */
	data->pending_cookie++;
	cookie = data->pending_cookie;
	info->rate_driver_data[0] = (void *)cookie;
	if (nla_put_u64_64bit(skb, HWSIM_ATTR_COOKIE, cookie, HWSIM_ATTR_PAD))
		goto nla_put_failure;

	genlmsg_end(skb, msg_head);
	if (hwsim_unicast_netgroup(data, skb, dst_portid))
		goto err_free_txskb;

	/* Enqueue the packet */
	skb_queue_tail(&data->pending, my_skb);
	data->tx_pkts++;
	data->tx_bytes += my_skb->len;
	return;

nla_put_failure:
	nlmsg_free(skb);
err_free_txskb:
	printk(KERN_DEBUG "mac80211_hwsim: error occurred in %s\n", __func__);
	ieee80211_free_txskb(hw, my_skb);
	data->tx_failed++;
}

static bool hwsim_chans_compat(struct ieee80211_channel *c1,
			       struct ieee80211_channel *c2)
{
	if (!c1 || !c2)
		return false;

	return c1->center_freq == c2->center_freq;
}

struct tx_iter_data {
	struct ieee80211_channel *channel;
	bool receive;
};

static void mac80211_hwsim_tx_iter(void *_data, u8 *addr,
				   struct ieee80211_vif *vif)
{
	struct tx_iter_data *data = _data;

	if (!vif->chanctx_conf)
		return;

	if (!hwsim_chans_compat(data->channel,
				rcu_dereference(vif->chanctx_conf)->def.chan))
		return;

	data->receive = true;
}

static void mac80211_hwsim_add_vendor_rtap(struct sk_buff *skb)
{
	/*
	 * To enable this code, #define the HWSIM_RADIOTAP_OUI,
	 * e.g. like this:
	 * #define HWSIM_RADIOTAP_OUI "\x02\x00\x00"
	 * (but you should use a valid OUI, not that)
	 *
	 * If anyone wants to 'donate' a radiotap OUI/subns code
	 * please send a patch removing this #ifdef and changing
	 * the values accordingly.
	 */
#ifdef HWSIM_RADIOTAP_OUI
	struct ieee80211_vendor_radiotap *rtap;

	/*
	 * Note that this code requires the headroom in the SKB
	 * that was allocated earlier.
	 */
	rtap = skb_push(skb, sizeof(*rtap) + 8 + 4);
	rtap->oui[0] = HWSIM_RADIOTAP_OUI[0];
	rtap->oui[1] = HWSIM_RADIOTAP_OUI[1];
	rtap->oui[2] = HWSIM_RADIOTAP_OUI[2];
	rtap->subns = 127;

	/*
	 * Radiotap vendor namespaces can (and should) also be
	 * split into fields by using the standard radiotap
	 * presence bitmap mechanism. Use just BIT(0) here for
	 * the presence bitmap.
	 */
	rtap->present = BIT(0);
	/* We have 8 bytes of (dummy) data */
	rtap->len = 8;
	/* For testing, also require it to be aligned */
	rtap->align = 8;
	/* And also test that padding works, 4 bytes */
	rtap->pad = 4;
	/* push the data */
	memcpy(rtap->data, "ABCDEFGH", 8);
	/* make sure to clear padding, mac80211 doesn't */
	memset(rtap->data + 8, 0, 4);

	IEEE80211_SKB_RXCB(skb)->flag |= RX_FLAG_RADIOTAP_VENDOR_DATA;
#endif
}

static bool mac80211_hwsim_tx_frame_no_nl(struct ieee80211_hw *hw,
					  struct sk_buff *skb,
					  struct ieee80211_channel *chan)
{
	struct mac80211_hwsim_data *data = hw->priv, *data2;
	bool ack = false;
	struct ieee80211_hdr *hdr = (struct ieee80211_hdr *) skb->data;
	struct ieee80211_tx_info *info = IEEE80211_SKB_CB(skb);
	struct ieee80211_rx_status rx_status;
	u64 now;

	memset(&rx_status, 0, sizeof(rx_status));
	rx_status.flag |= RX_FLAG_MACTIME_START;
	rx_status.freq = chan->center_freq;
	rx_status.band = chan->band;
	if (info->control.rates[0].flags & IEEE80211_TX_RC_VHT_MCS) {
		rx_status.rate_idx =
			ieee80211_rate_get_vht_mcs(&info->control.rates[0]);
		rx_status.nss =
			ieee80211_rate_get_vht_nss(&info->control.rates[0]);
		rx_status.encoding = RX_ENC_VHT;
	} else {
		rx_status.rate_idx = info->control.rates[0].idx;
		if (info->control.rates[0].flags & IEEE80211_TX_RC_MCS)
			rx_status.encoding = RX_ENC_HT;
	}
	if (info->control.rates[0].flags & IEEE80211_TX_RC_40_MHZ_WIDTH)
		rx_status.bw = RATE_INFO_BW_40;
	else if (info->control.rates[0].flags & IEEE80211_TX_RC_80_MHZ_WIDTH)
		rx_status.bw = RATE_INFO_BW_80;
	else if (info->control.rates[0].flags & IEEE80211_TX_RC_160_MHZ_WIDTH)
		rx_status.bw = RATE_INFO_BW_160;
	else
		rx_status.bw = RATE_INFO_BW_20;
	if (info->control.rates[0].flags & IEEE80211_TX_RC_SHORT_GI)
		rx_status.enc_flags |= RX_ENC_FLAG_SHORT_GI;
	/* TODO: simulate real signal strength (and optional packet loss) */
	rx_status.signal = -50;
	if (info->control.vif)
		rx_status.signal += info->control.vif->bss_conf.txpower;

	if (data->ps != PS_DISABLED)
		hdr->frame_control |= cpu_to_le16(IEEE80211_FCTL_PM);

	/* release the skb's source info */
	skb_orphan(skb);
	skb_dst_drop(skb);
	skb->mark = 0;
	secpath_reset(skb);
	nf_reset(skb);

	/*
	 * Get absolute mactime here so all HWs RX at the "same time", and
	 * absolute TX time for beacon mactime so the timestamp matches.
	 * Giving beacons a different mactime than non-beacons looks messy, but
	 * it helps the Toffset be exact and a ~10us mactime discrepancy
	 * probably doesn't really matter.
	 */
	if (ieee80211_is_beacon(hdr->frame_control) ||
	    ieee80211_is_probe_resp(hdr->frame_control))
		now = data->abs_bcn_ts;
	else
		now = mac80211_hwsim_get_tsf_raw();

	/* Copy skb to all enabled radios that are on the current frequency */
	spin_lock(&hwsim_radio_lock);
	list_for_each_entry(data2, &hwsim_radios, list) {
		struct sk_buff *nskb;
		struct tx_iter_data tx_iter_data = {
			.receive = false,
			.channel = chan,
		};

		if (data == data2)
			continue;

		if (!data2->started || (data2->idle && !data2->tmp_chan) ||
		    !hwsim_ps_rx_ok(data2, skb))
			continue;

		if (!(data->group & data2->group))
			continue;

		if (data->netgroup != data2->netgroup)
			continue;

		if (!hwsim_chans_compat(chan, data2->tmp_chan) &&
		    !hwsim_chans_compat(chan, data2->channel)) {
			ieee80211_iterate_active_interfaces_atomic(
				data2->hw, IEEE80211_IFACE_ITER_NORMAL,
				mac80211_hwsim_tx_iter, &tx_iter_data);
			if (!tx_iter_data.receive)
				continue;
		}

		/*
		 * reserve some space for our vendor and the normal
		 * radiotap header, since we're copying anyway
		 */
		if (skb->len < PAGE_SIZE && paged_rx) {
			struct page *page = alloc_page(GFP_ATOMIC);

			if (!page)
				continue;

			nskb = dev_alloc_skb(128);
			if (!nskb) {
				__free_page(page);
				continue;
			}

			memcpy(page_address(page), skb->data, skb->len);
			skb_add_rx_frag(nskb, 0, page, 0, skb->len, skb->len);
		} else {
			nskb = skb_copy(skb, GFP_ATOMIC);
			if (!nskb)
				continue;
		}

		if (mac80211_hwsim_addr_match(data2, hdr->addr1))
			ack = true;

		rx_status.mactime = now + data2->tsf_offset;

		memcpy(IEEE80211_SKB_RXCB(nskb), &rx_status, sizeof(rx_status));

		mac80211_hwsim_add_vendor_rtap(nskb);

		data2->rx_pkts++;
		data2->rx_bytes += nskb->len;
		ieee80211_rx_irqsafe(data2->hw, nskb);
	}
	spin_unlock(&hwsim_radio_lock);

	return ack;
}

static void mac80211_hwsim_tx(struct ieee80211_hw *hw,
			      struct ieee80211_tx_control *control,
			      struct sk_buff *skb)
{
	struct mac80211_hwsim_data *data = hw->priv;
	struct ieee80211_tx_info *txi = IEEE80211_SKB_CB(skb);
	struct ieee80211_hdr *hdr = (void *)skb->data;
	struct ieee80211_chanctx_conf *chanctx_conf;
	struct ieee80211_channel *channel;
	bool ack;
	u32 _portid;

	if (WARN_ON(skb->len < 10)) {
		/* Should not happen; just a sanity check for addr1 use */
		ieee80211_free_txskb(hw, skb);
		return;
	}

	if (!data->use_chanctx) {
		channel = data->channel;
	} else if (txi->hw_queue == 4) {
		channel = data->tmp_chan;
	} else {
		chanctx_conf = rcu_dereference(txi->control.vif->chanctx_conf);
		if (chanctx_conf)
			channel = chanctx_conf->def.chan;
		else
			channel = NULL;
	}

	if (WARN(!channel, "TX w/o channel - queue = %d\n", txi->hw_queue)) {
		ieee80211_free_txskb(hw, skb);
		return;
	}

	if (data->idle && !data->tmp_chan) {
		wiphy_debug(hw->wiphy, "Trying to TX when idle - reject\n");
		ieee80211_free_txskb(hw, skb);
		return;
	}

	if (txi->control.vif)
		hwsim_check_magic(txi->control.vif);
	if (control->sta)
		hwsim_check_sta_magic(control->sta);

	if (ieee80211_hw_check(hw, SUPPORTS_RC_TABLE))
		ieee80211_get_tx_rates(txi->control.vif, control->sta, skb,
				       txi->control.rates,
				       ARRAY_SIZE(txi->control.rates));

	if (skb->len >= 24 + 8 &&
	    ieee80211_is_probe_resp(hdr->frame_control)) {
		/* fake header transmission time */
		struct ieee80211_mgmt *mgmt;
		struct ieee80211_rate *txrate;
		u64 ts;

		mgmt = (struct ieee80211_mgmt *)skb->data;
		txrate = ieee80211_get_tx_rate(hw, txi);
		ts = mac80211_hwsim_get_tsf_raw();
		mgmt->u.probe_resp.timestamp =
			cpu_to_le64(ts + data->tsf_offset +
				    24 * 8 * 10 / txrate->bitrate);
	}

	mac80211_hwsim_monitor_rx(hw, skb, channel);

	/* wmediumd mode check */
	_portid = ACCESS_ONCE(data->wmediumd);

	if (_portid)
		return mac80211_hwsim_tx_frame_nl(hw, skb, _portid);

	/* NO wmediumd detected, perfect medium simulation */
	data->tx_pkts++;
	data->tx_bytes += skb->len;
	ack = mac80211_hwsim_tx_frame_no_nl(hw, skb, channel);

	if (ack && skb->len >= 16)
		mac80211_hwsim_monitor_ack(channel, hdr->addr2);

	ieee80211_tx_info_clear_status(txi);

	/* frame was transmitted at most favorable rate at first attempt */
	txi->control.rates[0].count = 1;
	txi->control.rates[1].idx = -1;

	if (!(txi->flags & IEEE80211_TX_CTL_NO_ACK) && ack)
		txi->flags |= IEEE80211_TX_STAT_ACK;
	ieee80211_tx_status_irqsafe(hw, skb);
}


static int mac80211_hwsim_start(struct ieee80211_hw *hw)
{
	struct mac80211_hwsim_data *data = hw->priv;
	wiphy_debug(hw->wiphy, "%s\n", __func__);
	data->started = true;
	return 0;
}


static void mac80211_hwsim_stop(struct ieee80211_hw *hw)
{
	struct mac80211_hwsim_data *data = hw->priv;
	data->started = false;
	tasklet_hrtimer_cancel(&data->beacon_timer);
	wiphy_debug(hw->wiphy, "%s\n", __func__);
}


static int mac80211_hwsim_add_interface(struct ieee80211_hw *hw,
					struct ieee80211_vif *vif)
{
	wiphy_debug(hw->wiphy, "%s (type=%d mac_addr=%pM)\n",
		    __func__, ieee80211_vif_type_p2p(vif),
		    vif->addr);
	hwsim_set_magic(vif);

	vif->cab_queue = 0;
	vif->hw_queue[IEEE80211_AC_VO] = 0;
	vif->hw_queue[IEEE80211_AC_VI] = 1;
	vif->hw_queue[IEEE80211_AC_BE] = 2;
	vif->hw_queue[IEEE80211_AC_BK] = 3;

	return 0;
}


static int mac80211_hwsim_change_interface(struct ieee80211_hw *hw,
					   struct ieee80211_vif *vif,
					   enum nl80211_iftype newtype,
					   bool newp2p)
{
	newtype = ieee80211_iftype_p2p(newtype, newp2p);
	wiphy_debug(hw->wiphy,
		    "%s (old type=%d, new type=%d, mac_addr=%pM)\n",
		    __func__, ieee80211_vif_type_p2p(vif),
		    newtype, vif->addr);
	hwsim_check_magic(vif);

	/*
	 * interface may change from non-AP to AP in
	 * which case this needs to be set up again
	 */
	vif->cab_queue = 0;

	return 0;
}

static void mac80211_hwsim_remove_interface(
	struct ieee80211_hw *hw, struct ieee80211_vif *vif)
{
	wiphy_debug(hw->wiphy, "%s (type=%d mac_addr=%pM)\n",
		    __func__, ieee80211_vif_type_p2p(vif),
		    vif->addr);
	hwsim_check_magic(vif);
	hwsim_clear_magic(vif);
}

static void mac80211_hwsim_tx_frame(struct ieee80211_hw *hw,
				    struct sk_buff *skb,
				    struct ieee80211_channel *chan)
{
	struct mac80211_hwsim_data *data = hw->priv;
	u32 _pid = ACCESS_ONCE(data->wmediumd);

	if (ieee80211_hw_check(hw, SUPPORTS_RC_TABLE)) {
		struct ieee80211_tx_info *txi = IEEE80211_SKB_CB(skb);
		ieee80211_get_tx_rates(txi->control.vif, NULL, skb,
				       txi->control.rates,
				       ARRAY_SIZE(txi->control.rates));
	}

	mac80211_hwsim_monitor_rx(hw, skb, chan);

	if (_pid)
		return mac80211_hwsim_tx_frame_nl(hw, skb, _pid);

	mac80211_hwsim_tx_frame_no_nl(hw, skb, chan);
	dev_kfree_skb(skb);
}

static void mac80211_hwsim_beacon_tx(void *arg, u8 *mac,
				     struct ieee80211_vif *vif)
{
	struct mac80211_hwsim_data *data = arg;
	struct ieee80211_hw *hw = data->hw;
	struct ieee80211_tx_info *info;
	struct ieee80211_rate *txrate;
	struct ieee80211_mgmt *mgmt;
	struct sk_buff *skb;

	hwsim_check_magic(vif);

	if (vif->type != NL80211_IFTYPE_AP &&
	    vif->type != NL80211_IFTYPE_MESH_POINT &&
	    vif->type != NL80211_IFTYPE_ADHOC)
		return;

	skb = ieee80211_beacon_get(hw, vif);
	if (skb == NULL)
		return;
	info = IEEE80211_SKB_CB(skb);
	if (ieee80211_hw_check(hw, SUPPORTS_RC_TABLE))
		ieee80211_get_tx_rates(vif, NULL, skb,
				       info->control.rates,
				       ARRAY_SIZE(info->control.rates));

	txrate = ieee80211_get_tx_rate(hw, info);

	mgmt = (struct ieee80211_mgmt *) skb->data;
	/* fake header transmission time */
	data->abs_bcn_ts = mac80211_hwsim_get_tsf_raw();
	mgmt->u.beacon.timestamp = cpu_to_le64(data->abs_bcn_ts +
					       data->tsf_offset +
					       24 * 8 * 10 / txrate->bitrate);

	mac80211_hwsim_tx_frame(hw, skb,
				rcu_dereference(vif->chanctx_conf)->def.chan);

	if (vif->csa_active && ieee80211_csa_is_complete(vif))
		ieee80211_csa_finish(vif);
}

static enum hrtimer_restart
mac80211_hwsim_beacon(struct hrtimer *timer)
{
	struct mac80211_hwsim_data *data =
		container_of(timer, struct mac80211_hwsim_data,
			     beacon_timer.timer);
	struct ieee80211_hw *hw = data->hw;
	u64 bcn_int = data->beacon_int;
	ktime_t next_bcn;

	if (!data->started)
		goto out;

	ieee80211_iterate_active_interfaces_atomic(
		hw, IEEE80211_IFACE_ITER_NORMAL,
		mac80211_hwsim_beacon_tx, data);

	/* beacon at new TBTT + beacon interval */
	if (data->bcn_delta) {
		bcn_int -= data->bcn_delta;
		data->bcn_delta = 0;
	}

	next_bcn = ktime_add(hrtimer_get_expires(timer),
			     ns_to_ktime(bcn_int * 1000));
	tasklet_hrtimer_start(&data->beacon_timer, next_bcn, HRTIMER_MODE_ABS);
out:
	return HRTIMER_NORESTART;
}

static const char * const hwsim_chanwidths[] = {
	[NL80211_CHAN_WIDTH_20_NOHT] = "noht",
	[NL80211_CHAN_WIDTH_20] = "ht20",
	[NL80211_CHAN_WIDTH_40] = "ht40",
	[NL80211_CHAN_WIDTH_80] = "vht80",
	[NL80211_CHAN_WIDTH_80P80] = "vht80p80",
	[NL80211_CHAN_WIDTH_160] = "vht160",
};

static int mac80211_hwsim_config(struct ieee80211_hw *hw, u32 changed)
{
	struct mac80211_hwsim_data *data = hw->priv;
	struct ieee80211_conf *conf = &hw->conf;
	static const char *smps_modes[IEEE80211_SMPS_NUM_MODES] = {
		[IEEE80211_SMPS_AUTOMATIC] = "auto",
		[IEEE80211_SMPS_OFF] = "off",
		[IEEE80211_SMPS_STATIC] = "static",
		[IEEE80211_SMPS_DYNAMIC] = "dynamic",
	};
	int idx;

	if (conf->chandef.chan)
		wiphy_debug(hw->wiphy,
			    "%s (freq=%d(%d - %d)/%s idle=%d ps=%d smps=%s)\n",
			    __func__,
			    conf->chandef.chan->center_freq,
			    conf->chandef.center_freq1,
			    conf->chandef.center_freq2,
			    hwsim_chanwidths[conf->chandef.width],
			    !!(conf->flags & IEEE80211_CONF_IDLE),
			    !!(conf->flags & IEEE80211_CONF_PS),
			    smps_modes[conf->smps_mode]);
	else
		wiphy_debug(hw->wiphy,
			    "%s (freq=0 idle=%d ps=%d smps=%s)\n",
			    __func__,
			    !!(conf->flags & IEEE80211_CONF_IDLE),
			    !!(conf->flags & IEEE80211_CONF_PS),
			    smps_modes[conf->smps_mode]);

	data->idle = !!(conf->flags & IEEE80211_CONF_IDLE);

	WARN_ON(conf->chandef.chan && data->use_chanctx);

	mutex_lock(&data->mutex);
	if (data->scanning && conf->chandef.chan) {
		for (idx = 0; idx < ARRAY_SIZE(data->survey_data); idx++) {
			if (data->survey_data[idx].channel == data->channel) {
				data->survey_data[idx].start =
					data->survey_data[idx].next_start;
				data->survey_data[idx].end = jiffies;
				break;
			}
		}

		data->channel = conf->chandef.chan;

		for (idx = 0; idx < ARRAY_SIZE(data->survey_data); idx++) {
			if (data->survey_data[idx].channel &&
			    data->survey_data[idx].channel != data->channel)
				continue;
			data->survey_data[idx].channel = data->channel;
			data->survey_data[idx].next_start = jiffies;
			break;
		}
	} else {
		data->channel = conf->chandef.chan;
	}
	mutex_unlock(&data->mutex);

	if (!data->started || !data->beacon_int)
		tasklet_hrtimer_cancel(&data->beacon_timer);
	else if (!hrtimer_is_queued(&data->beacon_timer.timer)) {
		u64 tsf = mac80211_hwsim_get_tsf(hw, NULL);
		u32 bcn_int = data->beacon_int;
		u64 until_tbtt = bcn_int - do_div(tsf, bcn_int);

		tasklet_hrtimer_start(&data->beacon_timer,
				      ns_to_ktime(until_tbtt * 1000),
				      HRTIMER_MODE_REL);
	}

	return 0;
}


static void mac80211_hwsim_configure_filter(struct ieee80211_hw *hw,
					    unsigned int changed_flags,
					    unsigned int *total_flags,u64 multicast)
{
	struct mac80211_hwsim_data *data = hw->priv;

	wiphy_debug(hw->wiphy, "%s\n", __func__);

	data->rx_filter = 0;
	if (*total_flags & FIF_ALLMULTI)
		data->rx_filter |= FIF_ALLMULTI;

	*total_flags = data->rx_filter;
}

static void mac80211_hwsim_bcn_en_iter(void *data, u8 *mac,
				       struct ieee80211_vif *vif)
{
	unsigned int *count = data;
	struct hwsim_vif_priv *vp = (void *)vif->drv_priv;

	if (vp->bcn_en)
		(*count)++;
}

static void mac80211_hwsim_bss_info_changed(struct ieee80211_hw *hw,
					    struct ieee80211_vif *vif,
					    struct ieee80211_bss_conf *info,
					    u32 changed)
{
	struct hwsim_vif_priv *vp = (void *)vif->drv_priv;
	struct mac80211_hwsim_data *data = hw->priv;

	hwsim_check_magic(vif);

	wiphy_debug(hw->wiphy, "%s(changed=0x%x vif->addr=%pM)\n",
		    __func__, changed, vif->addr);

	if (changed & BSS_CHANGED_BSSID) {
		wiphy_debug(hw->wiphy, "%s: BSSID changed: %pM\n",
			    __func__, info->bssid);
		memcpy(vp->bssid, info->bssid, ETH_ALEN);
	}

	if (changed & BSS_CHANGED_ASSOC) {
		wiphy_debug(hw->wiphy, "  ASSOC: assoc=%d aid=%d\n",
			    info->assoc, info->aid);
		vp->assoc = info->assoc;
		vp->aid = info->aid;
	}

	if (changed & BSS_CHANGED_BEACON_ENABLED) {
		wiphy_debug(hw->wiphy, "  BCN EN: %d (BI=%u)\n",
			    info->enable_beacon, info->beacon_int);
		vp->bcn_en = info->enable_beacon;
		if (data->started &&
		    !hrtimer_is_queued(&data->beacon_timer.timer) &&
		    info->enable_beacon) {
			u64 tsf, until_tbtt;
			u32 bcn_int;
			data->beacon_int = info->beacon_int * 1024;
			tsf = mac80211_hwsim_get_tsf(hw, vif);
			bcn_int = data->beacon_int;
			until_tbtt = bcn_int - do_div(tsf, bcn_int);
			tasklet_hrtimer_start(&data->beacon_timer,
					      ns_to_ktime(until_tbtt * 1000),
					      HRTIMER_MODE_REL);
		} else if (!info->enable_beacon) {
			unsigned int count = 0;
			ieee80211_iterate_active_interfaces_atomic(
				data->hw, IEEE80211_IFACE_ITER_NORMAL,
				mac80211_hwsim_bcn_en_iter, &count);
			wiphy_debug(hw->wiphy, "  beaconing vifs remaining: %u",
				    count);
			if (count == 0) {
				tasklet_hrtimer_cancel(&data->beacon_timer);
				data->beacon_int = 0;
			}
		}
	}

	if (changed & BSS_CHANGED_ERP_CTS_PROT) {
		wiphy_debug(hw->wiphy, "  ERP_CTS_PROT: %d\n",
			    info->use_cts_prot);
	}

	if (changed & BSS_CHANGED_ERP_PREAMBLE) {
		wiphy_debug(hw->wiphy, "  ERP_PREAMBLE: %d\n",
			    info->use_short_preamble);
	}

	if (changed & BSS_CHANGED_ERP_SLOT) {
		wiphy_debug(hw->wiphy, "  ERP_SLOT: %d\n", info->use_short_slot);
	}

	if (changed & BSS_CHANGED_HT) {
		wiphy_debug(hw->wiphy, "  HT: op_mode=0x%x\n",
			    info->ht_operation_mode);
	}

	if (changed & BSS_CHANGED_BASIC_RATES) {
		wiphy_debug(hw->wiphy, "  BASIC_RATES: 0x%llx\n",
			    (unsigned long long) info->basic_rates);
	}

	if (changed & BSS_CHANGED_TXPOWER)
		wiphy_debug(hw->wiphy, "  TX Power: %d dBm\n", info->txpower);
}

static int mac80211_hwsim_sta_add(struct ieee80211_hw *hw,
				  struct ieee80211_vif *vif,
				  struct ieee80211_sta *sta)
{
	hwsim_check_magic(vif);
	hwsim_set_sta_magic(sta);

	return 0;
}

static int mac80211_hwsim_sta_remove(struct ieee80211_hw *hw,
				     struct ieee80211_vif *vif,
				     struct ieee80211_sta *sta)
{
	hwsim_check_magic(vif);
	hwsim_clear_sta_magic(sta);

	return 0;
}

static void mac80211_hwsim_sta_notify(struct ieee80211_hw *hw,
				      struct ieee80211_vif *vif,
				      enum sta_notify_cmd cmd,
				      struct ieee80211_sta *sta)
{
	hwsim_check_magic(vif);

	switch (cmd) {
	case STA_NOTIFY_SLEEP:
	case STA_NOTIFY_AWAKE:
		/* TODO: make good use of these flags */
		break;
	default:
		WARN(1, "Invalid sta notify: %d\n", cmd);
		break;
	}
}

static int mac80211_hwsim_set_tim(struct ieee80211_hw *hw,
				  struct ieee80211_sta *sta,
				  bool set)
{
	hwsim_check_sta_magic(sta);
	return 0;
}

static int mac80211_hwsim_conf_tx(
	struct ieee80211_hw *hw,
	struct ieee80211_vif *vif, u16 queue,
	const struct ieee80211_tx_queue_params *params)
{
	wiphy_debug(hw->wiphy,
		    "%s (queue=%d txop=%d cw_min=%d cw_max=%d aifs=%d)\n",
		    __func__, queue,
		    params->txop, params->cw_min,
		    params->cw_max, params->aifs);
	return 0;
}

static int mac80211_hwsim_get_survey(struct ieee80211_hw *hw, int idx,
				     struct survey_info *survey)
{
	struct mac80211_hwsim_data *hwsim = hw->priv;

	if (idx < 0 || idx >= ARRAY_SIZE(hwsim->survey_data))
		return -ENOENT;

	mutex_lock(&hwsim->mutex);
	survey->channel = hwsim->survey_data[idx].channel;
	if (!survey->channel) {
		mutex_unlock(&hwsim->mutex);
		return -ENOENT;
	}

	/*
	 * Magically conjured dummy values --- this is only ok for simulated hardware.
	 *
	 * A real driver which cannot determine real values noise MUST NOT
	 * report any, especially not a magically conjured ones :-)
	 */
	survey->filled = SURVEY_INFO_NOISE_DBM |
			 SURVEY_INFO_TIME |
			 SURVEY_INFO_TIME_BUSY;
	survey->noise = -92;
	survey->time =
		jiffies_to_msecs(hwsim->survey_data[idx].end -
				 hwsim->survey_data[idx].start);
	/* report 12.5% of channel time is used */
	survey->time_busy = survey->time/8;
	mutex_unlock(&hwsim->mutex);

	return 0;
}

#ifdef CONFIG_NL80211_TESTMODE
/*
 * This section contains example code for using netlink
 * attributes with the testmode command in nl80211.
 */

/* These enums need to be kept in sync with userspace */
enum hwsim_testmode_attr {
	__HWSIM_TM_ATTR_INVALID	= 0,
	HWSIM_TM_ATTR_CMD	= 1,
	HWSIM_TM_ATTR_PS	= 2,

	/* keep last */
	__HWSIM_TM_ATTR_AFTER_LAST,
	HWSIM_TM_ATTR_MAX	= __HWSIM_TM_ATTR_AFTER_LAST - 1
};

enum hwsim_testmode_cmd {
	HWSIM_TM_CMD_SET_PS		= 0,
	HWSIM_TM_CMD_GET_PS		= 1,
	HWSIM_TM_CMD_STOP_QUEUES	= 2,
	HWSIM_TM_CMD_WAKE_QUEUES	= 3,
};

static const struct nla_policy hwsim_testmode_policy[HWSIM_TM_ATTR_MAX + 1] = {
	[HWSIM_TM_ATTR_CMD] = { .type = NLA_U32 },
	[HWSIM_TM_ATTR_PS] = { .type = NLA_U32 },
};

static int mac80211_hwsim_testmode_cmd(struct ieee80211_hw *hw,
				       struct ieee80211_vif *vif,
				       void *data, int len)
{
	struct mac80211_hwsim_data *hwsim = hw->priv;
	struct nlattr *tb[HWSIM_TM_ATTR_MAX + 1];
	struct sk_buff *skb;
	int err, ps;

	err = nla_parse(tb, HWSIM_TM_ATTR_MAX, data, len,
			hwsim_testmode_policy, NULL);
	if (err)
		return err;

	if (!tb[HWSIM_TM_ATTR_CMD])
		return -EINVAL;

	switch (nla_get_u32(tb[HWSIM_TM_ATTR_CMD])) {
	case HWSIM_TM_CMD_SET_PS:
		if (!tb[HWSIM_TM_ATTR_PS])
			return -EINVAL;
		ps = nla_get_u32(tb[HWSIM_TM_ATTR_PS]);
		return hwsim_fops_ps_write(hwsim, ps);
	case HWSIM_TM_CMD_GET_PS:
		skb = cfg80211_testmode_alloc_reply_skb(hw->wiphy,
						nla_total_size(sizeof(u32)));
		if (!skb)
			return -ENOMEM;
		if (nla_put_u32(skb, HWSIM_TM_ATTR_PS, hwsim->ps))
			goto nla_put_failure;
		return cfg80211_testmode_reply(skb);
	case HWSIM_TM_CMD_STOP_QUEUES:
		ieee80211_stop_queues(hw);
		return 0;
	case HWSIM_TM_CMD_WAKE_QUEUES:
		ieee80211_wake_queues(hw);
		return 0;
	default:
		return -EOPNOTSUPP;
	}

 nla_put_failure:
	kfree_skb(skb);
	return -ENOBUFS;
}
#endif

static int mac80211_hwsim_ampdu_action(struct ieee80211_hw *hw,
				       struct ieee80211_vif *vif,
				       struct ieee80211_ampdu_params *params)
{
	struct ieee80211_sta *sta = params->sta;
	enum ieee80211_ampdu_mlme_action action = params->action;
	u16 tid = params->tid;

	switch (action) {
	case IEEE80211_AMPDU_TX_START:
		ieee80211_start_tx_ba_cb_irqsafe(vif, sta->addr, tid);
		break;
	case IEEE80211_AMPDU_TX_STOP_CONT:
	case IEEE80211_AMPDU_TX_STOP_FLUSH:
	case IEEE80211_AMPDU_TX_STOP_FLUSH_CONT:
		ieee80211_stop_tx_ba_cb_irqsafe(vif, sta->addr, tid);
		break;
	case IEEE80211_AMPDU_TX_OPERATIONAL:
		break;
	case IEEE80211_AMPDU_RX_START:
	case IEEE80211_AMPDU_RX_STOP:
		break;
	default:
		return -EOPNOTSUPP;
	}

	return 0;
}

static void mac80211_hwsim_flush(struct ieee80211_hw *hw,
				 struct ieee80211_vif *vif,
				 u32 queues, bool drop)
{
	/* Not implemented, queues only on kernel side */
}

static void hw_scan_work(struct work_struct *work)
{
	struct mac80211_hwsim_data *hwsim =
		container_of(work, struct mac80211_hwsim_data, hw_scan.work);
	struct cfg80211_scan_request *req = hwsim->hw_scan_request;
	int dwell, i;

	mutex_lock(&hwsim->mutex);
	if (hwsim->scan_chan_idx >= req->n_channels) {
		struct cfg80211_scan_info info = {
			.aborted = false,
		};

		wiphy_debug(hwsim->hw->wiphy, "hw scan complete\n");
		ieee80211_scan_completed(hwsim->hw, &info);
		hwsim->hw_scan_request = NULL;
		hwsim->hw_scan_vif = NULL;
		hwsim->tmp_chan = NULL;
		mutex_unlock(&hwsim->mutex);
		return;
	}

	wiphy_debug(hwsim->hw->wiphy, "hw scan %d MHz\n",
		    req->channels[hwsim->scan_chan_idx]->center_freq);

	hwsim->tmp_chan = req->channels[hwsim->scan_chan_idx];
	if (hwsim->tmp_chan->flags & (IEEE80211_CHAN_NO_IR |
				      IEEE80211_CHAN_RADAR) ||
	    !req->n_ssids) {
		dwell = 120;
	} else {
		dwell = 30;
		/* send probes */
		for (i = 0; i < req->n_ssids; i++) {
			struct sk_buff *probe;
			struct ieee80211_mgmt *mgmt;

			probe = ieee80211_probereq_get(hwsim->hw,
						       hwsim->scan_addr,
						       req->ssids[i].ssid,
						       req->ssids[i].ssid_len,
						       req->ie_len);
			if (!probe)
				continue;

			mgmt = (struct ieee80211_mgmt *) probe->data;
			memcpy(mgmt->da, req->bssid, ETH_ALEN);
			memcpy(mgmt->bssid, req->bssid, ETH_ALEN);

			if (req->ie_len)
				skb_put_data(probe, req->ie, req->ie_len);

			local_bh_disable();
			mac80211_hwsim_tx_frame(hwsim->hw, probe,
						hwsim->tmp_chan);
			local_bh_enable();
		}
	}
	ieee80211_queue_delayed_work(hwsim->hw, &hwsim->hw_scan,
				     msecs_to_jiffies(dwell));
	hwsim->survey_data[hwsim->scan_chan_idx].channel = hwsim->tmp_chan;
	hwsim->survey_data[hwsim->scan_chan_idx].start = jiffies;
	hwsim->survey_data[hwsim->scan_chan_idx].end =
		jiffies + msecs_to_jiffies(dwell);
	hwsim->scan_chan_idx++;
	mutex_unlock(&hwsim->mutex);
}

static int mac80211_hwsim_hw_scan(struct ieee80211_hw *hw,
				  struct ieee80211_vif *vif,
				  struct ieee80211_scan_request *hw_req)
{
	struct mac80211_hwsim_data *hwsim = hw->priv;
	struct cfg80211_scan_request *req = &hw_req->req;

	mutex_lock(&hwsim->mutex);
	if (WARN_ON(hwsim->tmp_chan || hwsim->hw_scan_request)) {
		mutex_unlock(&hwsim->mutex);
		return -EBUSY;
	}
	hwsim->hw_scan_request = req;
	hwsim->hw_scan_vif = vif;
	hwsim->scan_chan_idx = 0;
	if (req->flags & NL80211_SCAN_FLAG_RANDOM_ADDR)
		get_random_mask_addr(hwsim->scan_addr,
				     hw_req->req.mac_addr,
				     hw_req->req.mac_addr_mask);
	else
		memcpy(hwsim->scan_addr, vif->addr, ETH_ALEN);
	memset(hwsim->survey_data, 0, sizeof(hwsim->survey_data));
	mutex_unlock(&hwsim->mutex);

	wiphy_debug(hw->wiphy, "hwsim hw_scan request\n");

	ieee80211_queue_delayed_work(hwsim->hw, &hwsim->hw_scan, 0);

	return 0;
}

static void mac80211_hwsim_cancel_hw_scan(struct ieee80211_hw *hw,
					  struct ieee80211_vif *vif)
{
	struct mac80211_hwsim_data *hwsim = hw->priv;
	struct cfg80211_scan_info info = {
		.aborted = true,
	};

	wiphy_debug(hw->wiphy, "hwsim cancel_hw_scan\n");

	cancel_delayed_work_sync(&hwsim->hw_scan);

	mutex_lock(&hwsim->mutex);
	ieee80211_scan_completed(hwsim->hw, &info);
	hwsim->tmp_chan = NULL;
	hwsim->hw_scan_request = NULL;
	hwsim->hw_scan_vif = NULL;
	mutex_unlock(&hwsim->mutex);
}

static void mac80211_hwsim_sw_scan(struct ieee80211_hw *hw,
				   struct ieee80211_vif *vif,
				   const u8 *mac_addr)
{
	struct mac80211_hwsim_data *hwsim = hw->priv;

	mutex_lock(&hwsim->mutex);

	if (hwsim->scanning) {
		printk(KERN_DEBUG "two hwsim sw_scans detected!\n");
		goto out;
	}

	printk(KERN_DEBUG "hwsim sw_scan request, prepping stuff\n");

	memcpy(hwsim->scan_addr, mac_addr, ETH_ALEN);
	hwsim->scanning = true;
	memset(hwsim->survey_data, 0, sizeof(hwsim->survey_data));

out:
	mutex_unlock(&hwsim->mutex);
}

static void mac80211_hwsim_sw_scan_complete(struct ieee80211_hw *hw,
					    struct ieee80211_vif *vif)
{
	struct mac80211_hwsim_data *hwsim = hw->priv;

	mutex_lock(&hwsim->mutex);

	printk(KERN_DEBUG "hwsim sw_scan_complete\n");
	hwsim->scanning = false;
	eth_zero_addr(hwsim->scan_addr);

	mutex_unlock(&hwsim->mutex);
}

static void hw_roc_start(struct work_struct *work)
{
	struct mac80211_hwsim_data *hwsim =
		container_of(work, struct mac80211_hwsim_data, roc_start.work);

	mutex_lock(&hwsim->mutex);

	wiphy_debug(hwsim->hw->wiphy, "hwsim ROC begins\n");
	hwsim->tmp_chan = hwsim->roc_chan;
	ieee80211_ready_on_channel(hwsim->hw);

	ieee80211_queue_delayed_work(hwsim->hw, &hwsim->roc_done,
				     msecs_to_jiffies(hwsim->roc_duration));

	mutex_unlock(&hwsim->mutex);
}

static void hw_roc_done(struct work_struct *work)
{
	struct mac80211_hwsim_data *hwsim =
		container_of(work, struct mac80211_hwsim_data, roc_done.work);

	mutex_lock(&hwsim->mutex);
	ieee80211_remain_on_channel_expired(hwsim->hw);
	hwsim->tmp_chan = NULL;
	mutex_unlock(&hwsim->mutex);

	wiphy_debug(hwsim->hw->wiphy, "hwsim ROC expired\n");
}

static int mac80211_hwsim_roc(struct ieee80211_hw *hw,
			      struct ieee80211_vif *vif,
			      struct ieee80211_channel *chan,
			      int duration,
			      enum ieee80211_roc_type type)
{
	struct mac80211_hwsim_data *hwsim = hw->priv;

	mutex_lock(&hwsim->mutex);
	if (WARN_ON(hwsim->tmp_chan || hwsim->hw_scan_request)) {
		mutex_unlock(&hwsim->mutex);
		return -EBUSY;
	}

	hwsim->roc_chan = chan;
	hwsim->roc_duration = duration;
	mutex_unlock(&hwsim->mutex);

	wiphy_debug(hw->wiphy, "hwsim ROC (%d MHz, %d ms)\n",
		    chan->center_freq, duration);
	ieee80211_queue_delayed_work(hw, &hwsim->roc_start, HZ/50);

	return 0;
}

static int mac80211_hwsim_croc(struct ieee80211_hw *hw)
{
	struct mac80211_hwsim_data *hwsim = hw->priv;

	cancel_delayed_work_sync(&hwsim->roc_start);
	cancel_delayed_work_sync(&hwsim->roc_done);

	mutex_lock(&hwsim->mutex);
	hwsim->tmp_chan = NULL;
	mutex_unlock(&hwsim->mutex);

	wiphy_debug(hw->wiphy, "hwsim ROC canceled\n");

	return 0;
}

static int mac80211_hwsim_add_chanctx(struct ieee80211_hw *hw,
				      struct ieee80211_chanctx_conf *ctx)
{
	hwsim_set_chanctx_magic(ctx);
	wiphy_debug(hw->wiphy,
		    "add channel context control: %d MHz/width: %d/cfreqs:%d/%d MHz\n",
		    ctx->def.chan->center_freq, ctx->def.width,
		    ctx->def.center_freq1, ctx->def.center_freq2);
	return 0;
}

static void mac80211_hwsim_remove_chanctx(struct ieee80211_hw *hw,
					  struct ieee80211_chanctx_conf *ctx)
{
	wiphy_debug(hw->wiphy,
		    "remove channel context control: %d MHz/width: %d/cfreqs:%d/%d MHz\n",
		    ctx->def.chan->center_freq, ctx->def.width,
		    ctx->def.center_freq1, ctx->def.center_freq2);
	hwsim_check_chanctx_magic(ctx);
	hwsim_clear_chanctx_magic(ctx);
}

static void mac80211_hwsim_change_chanctx(struct ieee80211_hw *hw,
					  struct ieee80211_chanctx_conf *ctx,
					  u32 changed)
{
	hwsim_check_chanctx_magic(ctx);
	wiphy_debug(hw->wiphy,
		    "change channel context control: %d MHz/width: %d/cfreqs:%d/%d MHz\n",
		    ctx->def.chan->center_freq, ctx->def.width,
		    ctx->def.center_freq1, ctx->def.center_freq2);
}

static int mac80211_hwsim_assign_vif_chanctx(struct ieee80211_hw *hw,
					     struct ieee80211_vif *vif,
					     struct ieee80211_chanctx_conf *ctx)
{
	hwsim_check_magic(vif);
	hwsim_check_chanctx_magic(ctx);

	return 0;
}

static void mac80211_hwsim_unassign_vif_chanctx(struct ieee80211_hw *hw,
						struct ieee80211_vif *vif,
						struct ieee80211_chanctx_conf *ctx)
{
	hwsim_check_magic(vif);
	hwsim_check_chanctx_magic(ctx);
}

static const char mac80211_hwsim_gstrings_stats[][ETH_GSTRING_LEN] = {
	"tx_pkts_nic",
	"tx_bytes_nic",
	"rx_pkts_nic",
	"rx_bytes_nic",
	"d_tx_dropped",
	"d_tx_failed",
	"d_ps_mode",
	"d_group",
};

#define MAC80211_HWSIM_SSTATS_LEN ARRAY_SIZE(mac80211_hwsim_gstrings_stats)

static void mac80211_hwsim_get_et_strings(struct ieee80211_hw *hw,
					  struct ieee80211_vif *vif,
					  u32 sset, u8 *data)
{
	if (sset == ETH_SS_STATS)
		memcpy(data, *mac80211_hwsim_gstrings_stats,
		       sizeof(mac80211_hwsim_gstrings_stats));
}

static int mac80211_hwsim_get_et_sset_count(struct ieee80211_hw *hw,
					    struct ieee80211_vif *vif, int sset)
{
	if (sset == ETH_SS_STATS)
		return MAC80211_HWSIM_SSTATS_LEN;
	return 0;
}

static void mac80211_hwsim_get_et_stats(struct ieee80211_hw *hw,
					struct ieee80211_vif *vif,
					struct ethtool_stats *stats, u64 *data)
{
	struct mac80211_hwsim_data *ar = hw->priv;
	int i = 0;

	data[i++] = ar->tx_pkts;
	data[i++] = ar->tx_bytes;
	data[i++] = ar->rx_pkts;
	data[i++] = ar->rx_bytes;
	data[i++] = ar->tx_dropped;
	data[i++] = ar->tx_failed;
	data[i++] = ar->ps;
	data[i++] = ar->group;

	WARN_ON(i != MAC80211_HWSIM_SSTATS_LEN);
}

#define HWSIM_COMMON_OPS					\
	.tx = mac80211_hwsim_tx,				\
	.start = mac80211_hwsim_start,				\
	.stop = mac80211_hwsim_stop,				\
	.add_interface = mac80211_hwsim_add_interface,		\
	.change_interface = mac80211_hwsim_change_interface,	\
	.remove_interface = mac80211_hwsim_remove_interface,	\
	.config = mac80211_hwsim_config,			\
	.configure_filter = mac80211_hwsim_configure_filter,	\
	.bss_info_changed = mac80211_hwsim_bss_info_changed,	\
	.sta_add = mac80211_hwsim_sta_add,			\
	.sta_remove = mac80211_hwsim_sta_remove,		\
	.sta_notify = mac80211_hwsim_sta_notify,		\
	.set_tim = mac80211_hwsim_set_tim,			\
	.conf_tx = mac80211_hwsim_conf_tx,			\
	.get_survey = mac80211_hwsim_get_survey,		\
	CFG80211_TESTMODE_CMD(mac80211_hwsim_testmode_cmd)	\
	.ampdu_action = mac80211_hwsim_ampdu_action,		\
	.flush = mac80211_hwsim_flush,				\
	.get_tsf = mac80211_hwsim_get_tsf,			\
	.set_tsf = mac80211_hwsim_set_tsf,			\
	.get_et_sset_count = mac80211_hwsim_get_et_sset_count,	\
	.get_et_stats = mac80211_hwsim_get_et_stats,		\
	.get_et_strings = mac80211_hwsim_get_et_strings,

static const struct ieee80211_ops mac80211_hwsim_ops = {
	HWSIM_COMMON_OPS
	.sw_scan_start = mac80211_hwsim_sw_scan,
	.sw_scan_complete = mac80211_hwsim_sw_scan_complete,
};

static const struct ieee80211_ops mac80211_hwsim_mchan_ops = {
	HWSIM_COMMON_OPS
	.hw_scan = mac80211_hwsim_hw_scan,
	.cancel_hw_scan = mac80211_hwsim_cancel_hw_scan,
	.sw_scan_start = NULL,
	.sw_scan_complete = NULL,
	.remain_on_channel = mac80211_hwsim_roc,
	.cancel_remain_on_channel = mac80211_hwsim_croc,
	.add_chanctx = mac80211_hwsim_add_chanctx,
	.remove_chanctx = mac80211_hwsim_remove_chanctx,
	.change_chanctx = mac80211_hwsim_change_chanctx,
	.assign_vif_chanctx = mac80211_hwsim_assign_vif_chanctx,
	.unassign_vif_chanctx = mac80211_hwsim_unassign_vif_chanctx,
};

struct hwsim_new_radio_params {
	unsigned int channels;
	const char *reg_alpha2;
	const struct ieee80211_regdomain *regd;
	bool reg_strict;
	bool p2p_device;
	bool use_chanctx;
	bool destroy_on_close;
	const char *hwname;
	bool no_vif;
};

static void hwsim_mcast_config_msg(struct sk_buff *mcast_skb,
				   struct genl_info *info)
{
	if (info)
		genl_notify(&hwsim_genl_family, mcast_skb, info,
			    HWSIM_MCGRP_CONFIG, GFP_KERNEL);
	else
		genlmsg_multicast(&hwsim_genl_family, mcast_skb, 0,
				  HWSIM_MCGRP_CONFIG, GFP_KERNEL);
}

static int append_radio_msg(struct sk_buff *skb, int id,
			    struct hwsim_new_radio_params *param)
{
	int ret;

	ret = nla_put_u32(skb, HWSIM_ATTR_RADIO_ID, id);
	if (ret < 0)
		return ret;

	if (param->channels) {
		ret = nla_put_u32(skb, HWSIM_ATTR_CHANNELS, param->channels);
		if (ret < 0)
			return ret;
	}

	if (param->reg_alpha2) {
		ret = nla_put(skb, HWSIM_ATTR_REG_HINT_ALPHA2, 2,
			      param->reg_alpha2);
		if (ret < 0)
			return ret;
	}

	if (param->regd) {
		int i;

		for (i = 0; i < ARRAY_SIZE(hwsim_world_regdom_custom); i++) {
			if (hwsim_world_regdom_custom[i] != param->regd)
				continue;

			ret = nla_put_u32(skb, HWSIM_ATTR_REG_CUSTOM_REG, i);
			if (ret < 0)
				return ret;
			break;
		}
	}

	if (param->reg_strict) {
		ret = nla_put_flag(skb, HWSIM_ATTR_REG_STRICT_REG);
		if (ret < 0)
			return ret;
	}

	if (param->p2p_device) {
		ret = nla_put_flag(skb, HWSIM_ATTR_SUPPORT_P2P_DEVICE);
		if (ret < 0)
			return ret;
	}

	if (param->use_chanctx) {
		ret = nla_put_flag(skb, HWSIM_ATTR_USE_CHANCTX);
		if (ret < 0)
			return ret;
	}

	if (param->hwname) {
		ret = nla_put(skb, HWSIM_ATTR_RADIO_NAME,
			      strlen(param->hwname), param->hwname);
		if (ret < 0)
			return ret;
	}

	return 0;
}

static void hwsim_mcast_new_radio(int id, struct genl_info *info,
				  struct hwsim_new_radio_params *param)
{
	struct sk_buff *mcast_skb;
	void *data;

	mcast_skb = genlmsg_new(GENLMSG_DEFAULT_SIZE, GFP_KERNEL);
	if (!mcast_skb)
		return;

	data = genlmsg_put(mcast_skb, 0, 0, &hwsim_genl_family, 0,
			   HWSIM_CMD_NEW_RADIO);
	if (!data)
		goto out_err;

	if (append_radio_msg(mcast_skb, id, param) < 0)
		goto out_err;

	genlmsg_end(mcast_skb, data);

	hwsim_mcast_config_msg(mcast_skb, info);
	return;

out_err:
	genlmsg_cancel(mcast_skb, data);
	nlmsg_free(mcast_skb);
}

static int mac80211_hwsim_new_radio(struct genl_info *info,
				    struct hwsim_new_radio_params *param)
{
	int err;
	u8 addr[ETH_ALEN];
	struct mac80211_hwsim_data *data;
	struct ieee80211_hw *hw;
	enum nl80211_band band;
	const struct ieee80211_ops *ops = &mac80211_hwsim_ops;
	struct net *net;
	int idx;

	if (WARN_ON(param->channels > 1 && !param->use_chanctx))
		return -EINVAL;

	spin_lock_bh(&hwsim_radio_lock);
	idx = hwsim_radio_idx++;
	spin_unlock_bh(&hwsim_radio_lock);

	if (param->use_chanctx)
		ops = &mac80211_hwsim_mchan_ops;
	hw = ieee80211_alloc_hw_nm(sizeof(*data), ops, param->hwname);
	if (!hw) {
		printk(KERN_DEBUG "mac80211_hwsim: ieee80211_alloc_hw failed\n");
		err = -ENOMEM;
		goto failed;
	}

	/* ieee80211_alloc_hw_nm may have used a default name */
	param->hwname = wiphy_name(hw->wiphy);

	if (info)
		net = genl_info_net(info);
	else
		net = &init_net;
	wiphy_net_set(hw->wiphy, net);

	data = hw->priv;
	data->hw = hw;

	data->dev = device_create(hwsim_class, NULL, 0, hw, "hwsim%d", idx);
	if (IS_ERR(data->dev)) {
		printk(KERN_DEBUG
		       "mac80211_hwsim: device_create failed (%ld)\n",
		       PTR_ERR(data->dev));
		err = -ENOMEM;
		goto failed_drvdata;
	}
	data->dev->driver = &mac80211_hwsim_driver.driver;
	err = device_bind_driver(data->dev);
	if (err != 0) {
		printk(KERN_DEBUG "mac80211_hwsim: device_bind_driver failed (%d)\n",
		       err);
		goto failed_bind;
	}

	skb_queue_head_init(&data->pending);

	SET_IEEE80211_DEV(hw, data->dev);
	eth_zero_addr(addr);
	addr[0] = 0x02;
	addr[3] = idx >> 8;
	addr[4] = idx;
	memcpy(data->addresses[0].addr, addr, ETH_ALEN);
	memcpy(data->addresses[1].addr, addr, ETH_ALEN);
	data->addresses[1].addr[0] |= 0x40;
	hw->wiphy->n_addresses = 2;
	hw->wiphy->addresses = data->addresses;

	data->channels = param->channels;
	data->use_chanctx = param->use_chanctx;
	data->idx = idx;
	data->destroy_on_close = param->destroy_on_close;
	if (info)
		data->portid = info->snd_portid;

	if (data->use_chanctx) {
		hw->wiphy->max_scan_ssids = 255;
		hw->wiphy->max_scan_ie_len = IEEE80211_MAX_DATA_LEN;
		hw->wiphy->max_remain_on_channel_duration = 1000;
		hw->wiphy->iface_combinations = &data->if_combination;
		if (param->p2p_device)
			data->if_combination = hwsim_if_comb_p2p_dev[0];
		else
			data->if_combination = hwsim_if_comb[0];
		hw->wiphy->n_iface_combinations = 1;
		/* For channels > 1 DFS is not allowed */
		data->if_combination.radar_detect_widths = 0;
		data->if_combination.num_different_channels = data->channels;
	} else if (param->p2p_device) {
		hw->wiphy->iface_combinations = hwsim_if_comb_p2p_dev;
		hw->wiphy->n_iface_combinations =
			ARRAY_SIZE(hwsim_if_comb_p2p_dev);
	} else {
		hw->wiphy->iface_combinations = hwsim_if_comb;
		hw->wiphy->n_iface_combinations = ARRAY_SIZE(hwsim_if_comb);
	}

	INIT_DELAYED_WORK(&data->roc_start, hw_roc_start);
	INIT_DELAYED_WORK(&data->roc_done, hw_roc_done);
	INIT_DELAYED_WORK(&data->hw_scan, hw_scan_work);

	hw->queues = 5;
	hw->offchannel_tx_hw_queue = 4;
	hw->wiphy->interface_modes = BIT(NL80211_IFTYPE_STATION) |
				     BIT(NL80211_IFTYPE_AP) |
				     BIT(NL80211_IFTYPE_P2P_CLIENT) |
				     BIT(NL80211_IFTYPE_P2P_GO) |
				     BIT(NL80211_IFTYPE_ADHOC) |
				     BIT(NL80211_IFTYPE_MESH_POINT);

	if (param->p2p_device)
		hw->wiphy->interface_modes |= BIT(NL80211_IFTYPE_P2P_DEVICE);

	ieee80211_hw_set(hw, SUPPORT_FAST_XMIT);
	ieee80211_hw_set(hw, CHANCTX_STA_CSA);
	ieee80211_hw_set(hw, SUPPORTS_HT_CCK_RATES);
	ieee80211_hw_set(hw, QUEUE_CONTROL);
	ieee80211_hw_set(hw, WANT_MONITOR_VIF);
	ieee80211_hw_set(hw, AMPDU_AGGREGATION);
	ieee80211_hw_set(hw, MFP_CAPABLE);
	ieee80211_hw_set(hw, SIGNAL_DBM);
	ieee80211_hw_set(hw, TDLS_WIDER_BW);
	if (rctbl)
		ieee80211_hw_set(hw, SUPPORTS_RC_TABLE);

	hw->wiphy->flags |= WIPHY_FLAG_SUPPORTS_TDLS |
			    WIPHY_FLAG_HAS_REMAIN_ON_CHANNEL |
			    WIPHY_FLAG_AP_UAPSD |
			    WIPHY_FLAG_HAS_CHANNEL_SWITCH;
	hw->wiphy->features |= NL80211_FEATURE_ACTIVE_MONITOR |
			       NL80211_FEATURE_AP_MODE_CHAN_WIDTH_CHANGE |
			       NL80211_FEATURE_STATIC_SMPS |
			       NL80211_FEATURE_DYNAMIC_SMPS |
			       NL80211_FEATURE_SCAN_RANDOM_MAC_ADDR;
	wiphy_ext_feature_set(hw->wiphy, NL80211_EXT_FEATURE_VHT_IBSS);

	/* ask mac80211 to reserve space for magic */
	hw->vif_data_size = sizeof(struct hwsim_vif_priv);
	hw->sta_data_size = sizeof(struct hwsim_sta_priv);
	hw->chanctx_data_size = sizeof(struct hwsim_chanctx_priv);

	memcpy(data->channels_2ghz, hwsim_channels_2ghz,
		sizeof(hwsim_channels_2ghz));
	memcpy(data->channels_5ghz, hwsim_channels_5ghz,
		sizeof(hwsim_channels_5ghz));
	memcpy(data->rates, hwsim_rates, sizeof(hwsim_rates));

	for (band = NL80211_BAND_2GHZ; band < NUM_NL80211_BANDS; band++) {
		struct ieee80211_supported_band *sband = &data->bands[band];
		switch (band) {
		case NL80211_BAND_2GHZ:
			sband->channels = data->channels_2ghz;
			sband->n_channels = ARRAY_SIZE(hwsim_channels_2ghz);
			sband->bitrates = data->rates;
			sband->n_bitrates = ARRAY_SIZE(hwsim_rates);
			break;
		case NL80211_BAND_5GHZ:
			sband->channels = data->channels_5ghz;
			sband->n_channels = ARRAY_SIZE(hwsim_channels_5ghz);
			sband->bitrates = data->rates + 4;
			sband->n_bitrates = ARRAY_SIZE(hwsim_rates) - 4;

			sband->vht_cap.vht_supported = true;
			sband->vht_cap.cap =
				IEEE80211_VHT_CAP_MAX_MPDU_LENGTH_11454 |
				IEEE80211_VHT_CAP_SUPP_CHAN_WIDTH_160_80PLUS80MHZ |
				IEEE80211_VHT_CAP_RXLDPC |
				IEEE80211_VHT_CAP_SHORT_GI_80 |
				IEEE80211_VHT_CAP_SHORT_GI_160 |
				IEEE80211_VHT_CAP_TXSTBC |
				IEEE80211_VHT_CAP_RXSTBC_4 |
				IEEE80211_VHT_CAP_MAX_A_MPDU_LENGTH_EXPONENT_MASK;
			sband->vht_cap.vht_mcs.rx_mcs_map =
				cpu_to_le16(IEEE80211_VHT_MCS_SUPPORT_0_9 << 0 |
					    IEEE80211_VHT_MCS_SUPPORT_0_9 << 2 |
					    IEEE80211_VHT_MCS_SUPPORT_0_9 << 4 |
					    IEEE80211_VHT_MCS_SUPPORT_0_9 << 6 |
					    IEEE80211_VHT_MCS_SUPPORT_0_9 << 8 |
					    IEEE80211_VHT_MCS_SUPPORT_0_9 << 10 |
					    IEEE80211_VHT_MCS_SUPPORT_0_9 << 12 |
					    IEEE80211_VHT_MCS_SUPPORT_0_9 << 14);
			sband->vht_cap.vht_mcs.tx_mcs_map =
				sband->vht_cap.vht_mcs.rx_mcs_map;
			break;
		default:
			continue;
		}

		sband->ht_cap.ht_supported = true;
		sband->ht_cap.cap = IEEE80211_HT_CAP_SUP_WIDTH_20_40 |
				    IEEE80211_HT_CAP_GRN_FLD |
				    IEEE80211_HT_CAP_SGI_20 |
				    IEEE80211_HT_CAP_SGI_40 |
				    IEEE80211_HT_CAP_DSSSCCK40;
		sband->ht_cap.ampdu_factor = 0x3;
		sband->ht_cap.ampdu_density = 0x6;
		memset(&sband->ht_cap.mcs, 0,
		       sizeof(sband->ht_cap.mcs));
		sband->ht_cap.mcs.rx_mask[0] = 0xff;
		sband->ht_cap.mcs.rx_mask[1] = 0xff;
		sband->ht_cap.mcs.tx_params = IEEE80211_HT_MCS_TX_DEFINED;

		hw->wiphy->bands[band] = sband;
	}

	/* By default all radios belong to the first group */
	data->group = 1;
	mutex_init(&data->mutex);

	data->netgroup = hwsim_net_get_netgroup(net);

	/* Enable frame retransmissions for lossy channels */
	hw->max_rates = 4;
	hw->max_rate_tries = 11;

	hw->wiphy->vendor_commands = mac80211_hwsim_vendor_commands;
	hw->wiphy->n_vendor_commands =
		ARRAY_SIZE(mac80211_hwsim_vendor_commands);
	hw->wiphy->vendor_events = mac80211_hwsim_vendor_events;
	hw->wiphy->n_vendor_events = ARRAY_SIZE(mac80211_hwsim_vendor_events);

	if (param->reg_strict)
		hw->wiphy->regulatory_flags |= REGULATORY_STRICT_REG;
	if (param->regd) {
		data->regd = param->regd;
		hw->wiphy->regulatory_flags |= REGULATORY_CUSTOM_REG;
		wiphy_apply_custom_regulatory(hw->wiphy, param->regd);
		/* give the regulatory workqueue a chance to run */
		schedule_timeout_interruptible(1);
	}

	if (param->no_vif)
		ieee80211_hw_set(hw, NO_AUTO_VIF);

	wiphy_ext_feature_set(hw->wiphy, NL80211_EXT_FEATURE_CQM_RSSI_LIST);

	tasklet_hrtimer_init(&data->beacon_timer,
			     mac80211_hwsim_beacon,
			     CLOCK_MONOTONIC, HRTIMER_MODE_ABS);

	err = ieee80211_register_hw(hw);
	if (err < 0) {
		printk(KERN_DEBUG "mac80211_hwsim: ieee80211_register_hw failed (%d)\n",
		       err);
		goto failed_hw;
	}

	wiphy_debug(hw->wiphy, "hwaddr %pM registered\n", hw->wiphy->perm_addr);

	if (param->reg_alpha2) {
		data->alpha2[0] = param->reg_alpha2[0];
		data->alpha2[1] = param->reg_alpha2[1];
		regulatory_hint(hw->wiphy, param->reg_alpha2);
	}

	data->debugfs = debugfs_create_dir("hwsim", hw->wiphy->debugfsdir);
	debugfs_create_file("ps", 0666, data->debugfs, data, &hwsim_fops_ps);
	debugfs_create_file("group", 0666, data->debugfs, data,
			    &hwsim_fops_group);
	if (!data->use_chanctx)
		debugfs_create_file("dfs_simulate_radar", 0222,
				    data->debugfs,
				    data, &hwsim_simulate_radar);

	spin_lock_bh(&hwsim_radio_lock);
	list_add_tail(&data->list, &hwsim_radios);
	spin_unlock_bh(&hwsim_radio_lock);

	hwsim_mcast_new_radio(idx, info, param);

	return idx;

failed_hw:
	device_release_driver(data->dev);
failed_bind:
	device_unregister(data->dev);
failed_drvdata:
	ieee80211_free_hw(hw);
failed:
	return err;
}

static void hwsim_mcast_del_radio(int id, const char *hwname,
				  struct genl_info *info)
{
	struct sk_buff *skb;
	void *data;
	int ret;

	skb = genlmsg_new(GENLMSG_DEFAULT_SIZE, GFP_KERNEL);
	if (!skb)
		return;

	data = genlmsg_put(skb, 0, 0, &hwsim_genl_family, 0,
			   HWSIM_CMD_DEL_RADIO);
	if (!data)
		goto error;

	ret = nla_put_u32(skb, HWSIM_ATTR_RADIO_ID, id);
	if (ret < 0)
		goto error;

	ret = nla_put(skb, HWSIM_ATTR_RADIO_NAME, strlen(hwname),
		      hwname);
	if (ret < 0)
		goto error;

	genlmsg_end(skb, data);

	hwsim_mcast_config_msg(skb, info);

	return;

error:
	nlmsg_free(skb);
}

static void mac80211_hwsim_del_radio(struct mac80211_hwsim_data *data,
				     const char *hwname,
				     struct genl_info *info)
{
	hwsim_mcast_del_radio(data->idx, hwname, info);
	debugfs_remove_recursive(data->debugfs);
	ieee80211_unregister_hw(data->hw);
	device_release_driver(data->dev);
	device_unregister(data->dev);
	ieee80211_free_hw(data->hw);
}

static int mac80211_hwsim_get_radio(struct sk_buff *skb,
				    struct mac80211_hwsim_data *data,
				    u32 portid, u32 seq,
				    struct netlink_callback *cb, int flags)
{
	void *hdr;
	struct hwsim_new_radio_params param = { };
	int res = -EMSGSIZE;

	hdr = genlmsg_put(skb, portid, seq, &hwsim_genl_family, flags,
			  HWSIM_CMD_GET_RADIO);
	if (!hdr)
		return -EMSGSIZE;

	if (cb)
		genl_dump_check_consistent(cb, hdr, &hwsim_genl_family);

	if (data->alpha2[0] && data->alpha2[1])
		param.reg_alpha2 = data->alpha2;

	param.reg_strict = !!(data->hw->wiphy->regulatory_flags &
					REGULATORY_STRICT_REG);
	param.p2p_device = !!(data->hw->wiphy->interface_modes &
					BIT(NL80211_IFTYPE_P2P_DEVICE));
	param.use_chanctx = data->use_chanctx;
	param.regd = data->regd;
	param.channels = data->channels;
	param.hwname = wiphy_name(data->hw->wiphy);

	res = append_radio_msg(skb, data->idx, &param);
	if (res < 0)
		goto out_err;

	genlmsg_end(skb, hdr);
	return 0;

out_err:
	genlmsg_cancel(skb, hdr);
	return res;
}

static void mac80211_hwsim_free(void)
{
	struct mac80211_hwsim_data *data;

	spin_lock_bh(&hwsim_radio_lock);
	while ((data = list_first_entry_or_null(&hwsim_radios,
						struct mac80211_hwsim_data,
						list))) {
		list_del(&data->list);
		spin_unlock_bh(&hwsim_radio_lock);
		mac80211_hwsim_del_radio(data, wiphy_name(data->hw->wiphy),
					 NULL);
		spin_lock_bh(&hwsim_radio_lock);
	}
	spin_unlock_bh(&hwsim_radio_lock);
	class_destroy(hwsim_class);
}

static const struct net_device_ops hwsim_netdev_ops = {
	.ndo_start_xmit 	= hwsim_mon_xmit,
	.ndo_set_mac_address 	= eth_mac_addr,
	.ndo_validate_addr	= eth_validate_addr,
};

static void hwsim_mon_setup(struct net_device *dev)
{
	dev->netdev_ops = &hwsim_netdev_ops;
	dev->needs_free_netdev = true;
	ether_setup(dev);
	dev->priv_flags |= IFF_NO_QUEUE;
	dev->type = ARPHRD_IEEE80211_RADIOTAP;
	eth_zero_addr(dev->dev_addr);
	dev->dev_addr[0] = 0x12;
}

static struct mac80211_hwsim_data *get_hwsim_data_ref_from_addr(const u8 *addr)
{
	struct mac80211_hwsim_data *data;
	bool _found = false;

	spin_lock_bh(&hwsim_radio_lock);
	list_for_each_entry(data, &hwsim_radios, list) {
		if (memcmp(data->addresses[1].addr, addr, ETH_ALEN) == 0) {
			_found = true;
			break;
		}
	}
	spin_unlock_bh(&hwsim_radio_lock);

	if (!_found)
		return NULL;

	return data;
}

static void hwsim_register_wmediumd(struct net *net, u32 portid)
{
	struct mac80211_hwsim_data *data;

	hwsim_net_set_wmediumd(net, portid);

	spin_lock_bh(&hwsim_radio_lock);
	list_for_each_entry(data, &hwsim_radios, list) {
		if (data->netgroup == hwsim_net_get_netgroup(net))
			data->wmediumd = portid;
	}
	spin_unlock_bh(&hwsim_radio_lock);
}

static int hwsim_tx_info_frame_received_nl(struct sk_buff *skb_2,
					   struct genl_info *info)
{

	struct ieee80211_hdr *hdr;
	struct mac80211_hwsim_data *data2;
	struct ieee80211_tx_info *txi;
	struct hwsim_tx_rate *tx_attempts;
	u64 ret_skb_cookie;
	struct sk_buff *skb, *tmp;
	const u8 *src;
	unsigned int hwsim_flags;
	int i;
	bool found = false;

	if (!info->attrs[HWSIM_ATTR_ADDR_TRANSMITTER] ||
	    !info->attrs[HWSIM_ATTR_FLAGS] ||
	    !info->attrs[HWSIM_ATTR_COOKIE] ||
	    !info->attrs[HWSIM_ATTR_SIGNAL] ||
	    !info->attrs[HWSIM_ATTR_TX_INFO])
		goto out;

	src = (void *)nla_data(info->attrs[HWSIM_ATTR_ADDR_TRANSMITTER]);
	hwsim_flags = nla_get_u32(info->attrs[HWSIM_ATTR_FLAGS]);
	ret_skb_cookie = nla_get_u64(info->attrs[HWSIM_ATTR_COOKIE]);

	data2 = get_hwsim_data_ref_from_addr(src);
	if (!data2)
		goto out;

	if (hwsim_net_get_netgroup(genl_info_net(info)) != data2->netgroup)
		goto out;

	if (info->snd_portid != data2->wmediumd)
		goto out;

	/* look for the skb matching the cookie passed back from user */
	skb_queue_walk_safe(&data2->pending, skb, tmp) {
		u64 skb_cookie;

		txi = IEEE80211_SKB_CB(skb);
		skb_cookie = (u64)(uintptr_t)txi->rate_driver_data[0];

		if (skb_cookie == ret_skb_cookie) {
			skb_unlink(skb, &data2->pending);
			found = true;
			break;
		}
	}

	/* not found */
	if (!found)
		goto out;

	/* Tx info received because the frame was broadcasted on user space,
	 so we get all the necessary info: tx attempts and skb control buff */

	tx_attempts = (struct hwsim_tx_rate *)nla_data(
		       info->attrs[HWSIM_ATTR_TX_INFO]);

	/* now send back TX status */
	txi = IEEE80211_SKB_CB(skb);

	ieee80211_tx_info_clear_status(txi);

	for (i = 0; i < IEEE80211_TX_MAX_RATES; i++) {
		txi->status.rates[i].idx = tx_attempts[i].idx;
		txi->status.rates[i].count = tx_attempts[i].count;
		/*txi->status.rates[i].flags = 0;*/
	}

	txi->status.ack_signal = nla_get_u32(info->attrs[HWSIM_ATTR_SIGNAL]);

	if (!(hwsim_flags & HWSIM_TX_CTL_NO_ACK) &&
	   (hwsim_flags & HWSIM_TX_STAT_ACK)) {
		if (skb->len >= 16) {
			hdr = (struct ieee80211_hdr *) skb->data;
			mac80211_hwsim_monitor_ack(data2->channel,
						   hdr->addr2);
		}
		txi->flags |= IEEE80211_TX_STAT_ACK;
	}
	ieee80211_tx_status_irqsafe(data2->hw, skb);
	return 0;
out:
	return -EINVAL;

}

static int hwsim_cloned_frame_received_nl(struct sk_buff *skb_2,
					  struct genl_info *info)
{
	struct mac80211_hwsim_data *data2;
	struct ieee80211_rx_status rx_status;
	const u8 *dst;
	int frame_data_len;
	void *frame_data;
	struct sk_buff *skb = NULL;

	if (!info->attrs[HWSIM_ATTR_ADDR_RECEIVER] ||
	    !info->attrs[HWSIM_ATTR_FRAME] ||
	    !info->attrs[HWSIM_ATTR_RX_RATE] ||
	    !info->attrs[HWSIM_ATTR_SIGNAL])
		goto out;

	dst = (void *)nla_data(info->attrs[HWSIM_ATTR_ADDR_RECEIVER]);
	frame_data_len = nla_len(info->attrs[HWSIM_ATTR_FRAME]);
	frame_data = (void *)nla_data(info->attrs[HWSIM_ATTR_FRAME]);

	/* Allocate new skb here */
	skb = alloc_skb(frame_data_len, GFP_KERNEL);
	if (skb == NULL)
		goto err;

	if (frame_data_len > IEEE80211_MAX_DATA_LEN)
		goto err;

	/* Copy the data */
	skb_put_data(skb, frame_data, frame_data_len);

	data2 = get_hwsim_data_ref_from_addr(dst);
	if (!data2)
		goto out;

	if (hwsim_net_get_netgroup(genl_info_net(info)) != data2->netgroup)
		goto out;

	if (info->snd_portid != data2->wmediumd)
		goto out;

	/* check if radio is configured properly */

	if (data2->idle || !data2->started)
		goto out;

	/* A frame is received from user space */
	memset(&rx_status, 0, sizeof(rx_status));
	if (info->attrs[HWSIM_ATTR_FREQ]) {
		/* throw away off-channel packets, but allow both the temporary
		 * ("hw" scan/remain-on-channel) and regular channel, since the
		 * internal datapath also allows this
		 */
		mutex_lock(&data2->mutex);
		rx_status.freq = nla_get_u32(info->attrs[HWSIM_ATTR_FREQ]);

		if (rx_status.freq != data2->channel->center_freq &&
		    (!data2->tmp_chan ||
		     rx_status.freq != data2->tmp_chan->center_freq)) {
			mutex_unlock(&data2->mutex);
			goto out;
		}
		mutex_unlock(&data2->mutex);
	} else {
		rx_status.freq = data2->channel->center_freq;
	}

	rx_status.band = data2->channel->band;
	rx_status.rate_idx = nla_get_u32(info->attrs[HWSIM_ATTR_RX_RATE]);
	rx_status.signal = nla_get_u32(info->attrs[HWSIM_ATTR_SIGNAL]);

	memcpy(IEEE80211_SKB_RXCB(skb), &rx_status, sizeof(rx_status));
	data2->rx_pkts++;
	data2->rx_bytes += skb->len;
	ieee80211_rx_irqsafe(data2->hw, skb);

	return 0;
err:
	printk(KERN_DEBUG "mac80211_hwsim: error occurred in %s\n", __func__);
out:
	dev_kfree_skb(skb);
	return -EINVAL;
}

static int hwsim_register_received_nl(struct sk_buff *skb_2,
				      struct genl_info *info)
{
	struct net *net = genl_info_net(info);
	struct mac80211_hwsim_data *data;
	int chans = 1;

	spin_lock_bh(&hwsim_radio_lock);
	list_for_each_entry(data, &hwsim_radios, list)
		chans = max(chans, data->channels);
	spin_unlock_bh(&hwsim_radio_lock);

	/* In the future we should revise the userspace API and allow it
	 * to set a flag that it does support multi-channel, then we can
	 * let this pass conditionally on the flag.
	 * For current userspace, prohibit it since it won't work right.
	 */
	if (chans > 1)
		return -EOPNOTSUPP;

	if (hwsim_net_get_wmediumd(net))
		return -EBUSY;

	hwsim_register_wmediumd(net, info->snd_portid);

	printk(KERN_DEBUG "mac80211_hwsim: received a REGISTER, "
	       "switching to wmediumd mode with pid %d\n", info->snd_portid);

	return 0;
}

static int hwsim_new_radio_nl(struct sk_buff *msg, struct genl_info *info)
{
	struct hwsim_new_radio_params param = { 0 };
	const char *hwname = NULL;
	int ret;

	param.reg_strict = info->attrs[HWSIM_ATTR_REG_STRICT_REG];
	param.p2p_device = info->attrs[HWSIM_ATTR_SUPPORT_P2P_DEVICE];
	param.channels = channels;
	param.destroy_on_close =
		info->attrs[HWSIM_ATTR_DESTROY_RADIO_ON_CLOSE];

	if (info->attrs[HWSIM_ATTR_CHANNELS])
		param.channels = nla_get_u32(info->attrs[HWSIM_ATTR_CHANNELS]);

<<<<<<< HEAD
=======
	if (param.channels < 1) {
		GENL_SET_ERR_MSG(info, "must have at least one channel");
		return -EINVAL;
	}

>>>>>>> 1ec8f1f0
	if (param.channels > CFG80211_MAX_NUM_DIFFERENT_CHANNELS) {
		GENL_SET_ERR_MSG(info, "too many channels specified");
		return -EINVAL;
	}

	if (info->attrs[HWSIM_ATTR_NO_VIF])
		param.no_vif = true;

	if (info->attrs[HWSIM_ATTR_RADIO_NAME]) {
		hwname = kasprintf(GFP_KERNEL, "%.*s",
				   nla_len(info->attrs[HWSIM_ATTR_RADIO_NAME]),
				   (char *)nla_data(info->attrs[HWSIM_ATTR_RADIO_NAME]));
		if (!hwname)
			return -ENOMEM;
		param.hwname = hwname;
	}

	if (info->attrs[HWSIM_ATTR_USE_CHANCTX])
		param.use_chanctx = true;
	else
		param.use_chanctx = (param.channels > 1);

	if (info->attrs[HWSIM_ATTR_REG_HINT_ALPHA2])
		param.reg_alpha2 =
			nla_data(info->attrs[HWSIM_ATTR_REG_HINT_ALPHA2]);

	if (info->attrs[HWSIM_ATTR_REG_CUSTOM_REG]) {
		u32 idx = nla_get_u32(info->attrs[HWSIM_ATTR_REG_CUSTOM_REG]);

		if (idx >= ARRAY_SIZE(hwsim_world_regdom_custom)) {
			kfree(hwname);
			return -EINVAL;
		}
		param.regd = hwsim_world_regdom_custom[idx];
	}

	ret = mac80211_hwsim_new_radio(info, &param);
	kfree(hwname);
	return ret;
}

static int hwsim_del_radio_nl(struct sk_buff *msg, struct genl_info *info)
{
	struct mac80211_hwsim_data *data;
	s64 idx = -1;
	const char *hwname = NULL;

	if (info->attrs[HWSIM_ATTR_RADIO_ID]) {
		idx = nla_get_u32(info->attrs[HWSIM_ATTR_RADIO_ID]);
	} else if (info->attrs[HWSIM_ATTR_RADIO_NAME]) {
		hwname = kasprintf(GFP_KERNEL, "%.*s",
				   nla_len(info->attrs[HWSIM_ATTR_RADIO_NAME]),
				   (char *)nla_data(info->attrs[HWSIM_ATTR_RADIO_NAME]));
		if (!hwname)
			return -ENOMEM;
	} else
		return -EINVAL;

	spin_lock_bh(&hwsim_radio_lock);
	list_for_each_entry(data, &hwsim_radios, list) {
		if (idx >= 0) {
			if (data->idx != idx)
				continue;
		} else {
			if (!hwname ||
			    strcmp(hwname, wiphy_name(data->hw->wiphy)))
				continue;
		}

		if (!net_eq(wiphy_net(data->hw->wiphy), genl_info_net(info)))
			continue;

		list_del(&data->list);
		spin_unlock_bh(&hwsim_radio_lock);
		mac80211_hwsim_del_radio(data, wiphy_name(data->hw->wiphy),
					 info);
		kfree(hwname);
		return 0;
	}
	spin_unlock_bh(&hwsim_radio_lock);

	kfree(hwname);
	return -ENODEV;
}

static int hwsim_get_radio_nl(struct sk_buff *msg, struct genl_info *info)
{
	struct mac80211_hwsim_data *data;
	struct sk_buff *skb;
	int idx, res = -ENODEV;

	if (!info->attrs[HWSIM_ATTR_RADIO_ID])
		return -EINVAL;
	idx = nla_get_u32(info->attrs[HWSIM_ATTR_RADIO_ID]);

	spin_lock_bh(&hwsim_radio_lock);
	list_for_each_entry(data, &hwsim_radios, list) {
		if (data->idx != idx)
			continue;

		if (!net_eq(wiphy_net(data->hw->wiphy), genl_info_net(info)))
			continue;

		skb = nlmsg_new(NLMSG_DEFAULT_SIZE, GFP_ATOMIC);
		if (!skb) {
			res = -ENOMEM;
			goto out_err;
		}

		res = mac80211_hwsim_get_radio(skb, data, info->snd_portid,
					       info->snd_seq, NULL, 0);
		if (res < 0) {
			nlmsg_free(skb);
			goto out_err;
		}

		res = genlmsg_reply(skb, info);
		break;
	}

out_err:
	spin_unlock_bh(&hwsim_radio_lock);

	return res;
}

static int hwsim_dump_radio_nl(struct sk_buff *skb,
			       struct netlink_callback *cb)
{
	int idx = cb->args[0];
	struct mac80211_hwsim_data *data = NULL;
	int res;

	spin_lock_bh(&hwsim_radio_lock);

	if (idx == hwsim_radio_idx)
		goto done;

	list_for_each_entry(data, &hwsim_radios, list) {
		if (data->idx < idx)
			continue;

		if (!net_eq(wiphy_net(data->hw->wiphy), sock_net(skb->sk)))
			continue;

		res = mac80211_hwsim_get_radio(skb, data,
					       NETLINK_CB(cb->skb).portid,
					       cb->nlh->nlmsg_seq, cb,
					       NLM_F_MULTI);
		if (res < 0)
			break;

		idx = data->idx + 1;
	}

	cb->args[0] = idx;

done:
	spin_unlock_bh(&hwsim_radio_lock);
	return skb->len;
}

/* Generic Netlink operations array */
static const struct genl_ops hwsim_ops[] = {
	{
		.cmd = HWSIM_CMD_REGISTER,
		.policy = hwsim_genl_policy,
		.doit = hwsim_register_received_nl,
		.flags = GENL_UNS_ADMIN_PERM,
	},
	{
		.cmd = HWSIM_CMD_FRAME,
		.policy = hwsim_genl_policy,
		.doit = hwsim_cloned_frame_received_nl,
	},
	{
		.cmd = HWSIM_CMD_TX_INFO_FRAME,
		.policy = hwsim_genl_policy,
		.doit = hwsim_tx_info_frame_received_nl,
	},
	{
		.cmd = HWSIM_CMD_NEW_RADIO,
		.policy = hwsim_genl_policy,
		.doit = hwsim_new_radio_nl,
		.flags = GENL_UNS_ADMIN_PERM,
	},
	{
		.cmd = HWSIM_CMD_DEL_RADIO,
		.policy = hwsim_genl_policy,
		.doit = hwsim_del_radio_nl,
		.flags = GENL_UNS_ADMIN_PERM,
	},
	{
		.cmd = HWSIM_CMD_GET_RADIO,
		.policy = hwsim_genl_policy,
		.doit = hwsim_get_radio_nl,
		.dumpit = hwsim_dump_radio_nl,
	},
};

static struct genl_family hwsim_genl_family __ro_after_init = {
	.name = "MAC80211_HWSIM",
	.version = 1,
	.maxattr = HWSIM_ATTR_MAX,
	.netnsok = true,
	.module = THIS_MODULE,
	.ops = hwsim_ops,
	.n_ops = ARRAY_SIZE(hwsim_ops),
	.mcgrps = hwsim_mcgrps,
	.n_mcgrps = ARRAY_SIZE(hwsim_mcgrps),
};

static void destroy_radio(struct work_struct *work)
{
	struct mac80211_hwsim_data *data =
		container_of(work, struct mac80211_hwsim_data, destroy_work);

	mac80211_hwsim_del_radio(data, wiphy_name(data->hw->wiphy), NULL);
}

static void remove_user_radios(u32 portid)
{
	struct mac80211_hwsim_data *entry, *tmp;

	spin_lock_bh(&hwsim_radio_lock);
	list_for_each_entry_safe(entry, tmp, &hwsim_radios, list) {
		if (entry->destroy_on_close && entry->portid == portid) {
			list_del(&entry->list);
			INIT_WORK(&entry->destroy_work, destroy_radio);
			schedule_work(&entry->destroy_work);
		}
	}
	spin_unlock_bh(&hwsim_radio_lock);
}

static int mac80211_hwsim_netlink_notify(struct notifier_block *nb,
					 unsigned long state,
					 void *_notify)
{
	struct netlink_notify *notify = _notify;

	if (state != NETLINK_URELEASE)
		return NOTIFY_DONE;

	remove_user_radios(notify->portid);

	if (notify->portid == hwsim_net_get_wmediumd(notify->net)) {
		printk(KERN_INFO "mac80211_hwsim: wmediumd released netlink"
		       " socket, switching to perfect channel medium\n");
		hwsim_register_wmediumd(notify->net, 0);
	}
	return NOTIFY_DONE;

}

static struct notifier_block hwsim_netlink_notifier = {
	.notifier_call = mac80211_hwsim_netlink_notify,
};

static int __init hwsim_init_netlink(void)
{
	int rc;

	printk(KERN_INFO "mac80211_hwsim: initializing netlink\n");

	rc = genl_register_family(&hwsim_genl_family);
	if (rc)
		goto failure;

	rc = netlink_register_notifier(&hwsim_netlink_notifier);
	if (rc) {
		genl_unregister_family(&hwsim_genl_family);
		goto failure;
	}

	return 0;

failure:
	printk(KERN_DEBUG "mac80211_hwsim: error occurred in %s\n", __func__);
	return -EINVAL;
}

static __net_init int hwsim_init_net(struct net *net)
{
	hwsim_net_set_netgroup(net);

	return 0;
}

static void __net_exit hwsim_exit_net(struct net *net)
{
	struct mac80211_hwsim_data *data, *tmp;

	spin_lock_bh(&hwsim_radio_lock);
	list_for_each_entry_safe(data, tmp, &hwsim_radios, list) {
		if (!net_eq(wiphy_net(data->hw->wiphy), net))
			continue;

		/* Radios created in init_net are returned to init_net. */
		if (data->netgroup == hwsim_net_get_netgroup(&init_net))
			continue;

		list_del(&data->list);
		spin_unlock_bh(&hwsim_radio_lock);
		mac80211_hwsim_del_radio(data, wiphy_name(data->hw->wiphy),
					 NULL);
		spin_lock_bh(&hwsim_radio_lock);

	}
	spin_unlock_bh(&hwsim_radio_lock);
}

static struct pernet_operations hwsim_net_ops = {
	.init = hwsim_init_net,
	.exit = hwsim_exit_net,
	.id   = &hwsim_net_id,
	.size = sizeof(struct hwsim_net),
};

static void hwsim_exit_netlink(void)
{
	/* unregister the notifier */
	netlink_unregister_notifier(&hwsim_netlink_notifier);
	/* unregister the family */
	genl_unregister_family(&hwsim_genl_family);
}

static int __init init_mac80211_hwsim(void)
{
	int i, err;

	if (radios < 0 || radios > 100)
		return -EINVAL;

	if (channels < 1)
		return -EINVAL;

	spin_lock_init(&hwsim_radio_lock);

	err = register_pernet_device(&hwsim_net_ops);
	if (err)
		return err;

	err = platform_driver_register(&mac80211_hwsim_driver);
	if (err)
		goto out_unregister_pernet;

	err = hwsim_init_netlink();
	if (err)
		goto out_unregister_driver;

	hwsim_class = class_create(THIS_MODULE, "mac80211_hwsim");
	if (IS_ERR(hwsim_class)) {
		err = PTR_ERR(hwsim_class);
		goto out_exit_netlink;
	}

	for (i = 0; i < radios; i++) {
		struct hwsim_new_radio_params param = { 0 };

		param.channels = channels;

		switch (regtest) {
		case HWSIM_REGTEST_DIFF_COUNTRY:
			if (i < ARRAY_SIZE(hwsim_alpha2s))
				param.reg_alpha2 = hwsim_alpha2s[i];
			break;
		case HWSIM_REGTEST_DRIVER_REG_FOLLOW:
			if (!i)
				param.reg_alpha2 = hwsim_alpha2s[0];
			break;
		case HWSIM_REGTEST_STRICT_ALL:
			param.reg_strict = true;
		case HWSIM_REGTEST_DRIVER_REG_ALL:
			param.reg_alpha2 = hwsim_alpha2s[0];
			break;
		case HWSIM_REGTEST_WORLD_ROAM:
			if (i == 0)
				param.regd = &hwsim_world_regdom_custom_01;
			break;
		case HWSIM_REGTEST_CUSTOM_WORLD:
			param.regd = &hwsim_world_regdom_custom_01;
			break;
		case HWSIM_REGTEST_CUSTOM_WORLD_2:
			if (i == 0)
				param.regd = &hwsim_world_regdom_custom_01;
			else if (i == 1)
				param.regd = &hwsim_world_regdom_custom_02;
			break;
		case HWSIM_REGTEST_STRICT_FOLLOW:
			if (i == 0) {
				param.reg_strict = true;
				param.reg_alpha2 = hwsim_alpha2s[0];
			}
			break;
		case HWSIM_REGTEST_STRICT_AND_DRIVER_REG:
			if (i == 0) {
				param.reg_strict = true;
				param.reg_alpha2 = hwsim_alpha2s[0];
			} else if (i == 1) {
				param.reg_alpha2 = hwsim_alpha2s[1];
			}
			break;
		case HWSIM_REGTEST_ALL:
			switch (i) {
			case 0:
				param.regd = &hwsim_world_regdom_custom_01;
				break;
			case 1:
				param.regd = &hwsim_world_regdom_custom_02;
				break;
			case 2:
				param.reg_alpha2 = hwsim_alpha2s[0];
				break;
			case 3:
				param.reg_alpha2 = hwsim_alpha2s[1];
				break;
			case 4:
				param.reg_strict = true;
				param.reg_alpha2 = hwsim_alpha2s[2];
				break;
			}
			break;
		default:
			break;
		}

		param.p2p_device = support_p2p_device;
		param.use_chanctx = channels > 1;

		err = mac80211_hwsim_new_radio(NULL, &param);
		if (err < 0)
			goto out_free_radios;
	}

	hwsim_mon = alloc_netdev(0, "hwsim%d", NET_NAME_UNKNOWN,
				 hwsim_mon_setup);
	if (hwsim_mon == NULL) {
		err = -ENOMEM;
		goto out_free_radios;
	}

	rtnl_lock();
	err = dev_alloc_name(hwsim_mon, hwsim_mon->name);
	if (err < 0) {
		rtnl_unlock();
		goto out_free_radios;
	}

	err = register_netdevice(hwsim_mon);
	if (err < 0) {
		rtnl_unlock();
		goto out_free_mon;
	}
	rtnl_unlock();

	return 0;

out_free_mon:
	free_netdev(hwsim_mon);
out_free_radios:
	mac80211_hwsim_free();
out_exit_netlink:
	hwsim_exit_netlink();
out_unregister_driver:
	platform_driver_unregister(&mac80211_hwsim_driver);
out_unregister_pernet:
	unregister_pernet_device(&hwsim_net_ops);
	return err;
}
module_init(init_mac80211_hwsim);

static void __exit exit_mac80211_hwsim(void)
{
	printk(KERN_DEBUG "mac80211_hwsim: unregister radios\n");

	hwsim_exit_netlink();

	mac80211_hwsim_free();
	unregister_netdev(hwsim_mon);
	platform_driver_unregister(&mac80211_hwsim_driver);
	unregister_pernet_device(&hwsim_net_ops);
}
module_exit(exit_mac80211_hwsim);<|MERGE_RESOLUTION|>--- conflicted
+++ resolved
@@ -3120,14 +3120,11 @@
 	if (info->attrs[HWSIM_ATTR_CHANNELS])
 		param.channels = nla_get_u32(info->attrs[HWSIM_ATTR_CHANNELS]);
 
-<<<<<<< HEAD
-=======
 	if (param.channels < 1) {
 		GENL_SET_ERR_MSG(info, "must have at least one channel");
 		return -EINVAL;
 	}
 
->>>>>>> 1ec8f1f0
 	if (param.channels > CFG80211_MAX_NUM_DIFFERENT_CHANNELS) {
 		GENL_SET_ERR_MSG(info, "too many channels specified");
 		return -EINVAL;
