/*
 * Driver for Marvell PPv2 network controller for Armada 375 SoC.
 *
 * Copyright (C) 2014 Marvell
 *
 * Marcin Wojtas <mw@semihalf.com>
 *
 * This file is licensed under the terms of the GNU General Public
 * License version 2. This program is licensed "as is" without any
 * warranty of any kind, whether express or implied.
 */

#include <linux/kernel.h>
#include <linux/netdevice.h>
#include <linux/etherdevice.h>
#include <linux/platform_device.h>
#include <linux/skbuff.h>
#include <linux/inetdevice.h>
#include <linux/mbus.h>
#include <linux/module.h>
#include <linux/interrupt.h>
#include <linux/cpumask.h>
#include <linux/of.h>
#include <linux/of_irq.h>
#include <linux/of_mdio.h>
#include <linux/of_net.h>
#include <linux/of_address.h>
#include <linux/phy.h>
#include <linux/clk.h>
#include <linux/hrtimer.h>
#include <linux/ktime.h>
#include <uapi/linux/ppp_defs.h>
#include <net/ip.h>
#include <net/ipv6.h>

/* RX Fifo Registers */
#define MVPP2_RX_DATA_FIFO_SIZE_REG(port)	(0x00 + 4 * (port))
#define MVPP2_RX_ATTR_FIFO_SIZE_REG(port)	(0x20 + 4 * (port))
#define MVPP2_RX_MIN_PKT_SIZE_REG		0x60
#define MVPP2_RX_FIFO_INIT_REG			0x64

/* RX DMA Top Registers */
#define MVPP2_RX_CTRL_REG(port)			(0x140 + 4 * (port))
#define     MVPP2_RX_LOW_LATENCY_PKT_SIZE(s)	(((s) & 0xfff) << 16)
#define     MVPP2_RX_USE_PSEUDO_FOR_CSUM_MASK	BIT(31)
#define MVPP2_POOL_BUF_SIZE_REG(pool)		(0x180 + 4 * (pool))
#define     MVPP2_POOL_BUF_SIZE_OFFSET		5
#define MVPP2_RXQ_CONFIG_REG(rxq)		(0x800 + 4 * (rxq))
#define     MVPP2_SNOOP_PKT_SIZE_MASK		0x1ff
#define     MVPP2_SNOOP_BUF_HDR_MASK		BIT(9)
#define     MVPP2_RXQ_POOL_SHORT_OFFS		20
#define     MVPP2_RXQ_POOL_SHORT_MASK		0x700000
#define     MVPP2_RXQ_POOL_LONG_OFFS		24
#define     MVPP2_RXQ_POOL_LONG_MASK		0x7000000
#define     MVPP2_RXQ_PACKET_OFFSET_OFFS	28
#define     MVPP2_RXQ_PACKET_OFFSET_MASK	0x70000000
#define     MVPP2_RXQ_DISABLE_MASK		BIT(31)

/* Parser Registers */
#define MVPP2_PRS_INIT_LOOKUP_REG		0x1000
#define     MVPP2_PRS_PORT_LU_MAX		0xf
#define     MVPP2_PRS_PORT_LU_MASK(port)	(0xff << ((port) * 4))
#define     MVPP2_PRS_PORT_LU_VAL(port, val)	((val) << ((port) * 4))
#define MVPP2_PRS_INIT_OFFS_REG(port)		(0x1004 + ((port) & 4))
#define     MVPP2_PRS_INIT_OFF_MASK(port)	(0x3f << (((port) % 4) * 8))
#define     MVPP2_PRS_INIT_OFF_VAL(port, val)	((val) << (((port) % 4) * 8))
#define MVPP2_PRS_MAX_LOOP_REG(port)		(0x100c + ((port) & 4))
#define     MVPP2_PRS_MAX_LOOP_MASK(port)	(0xff << (((port) % 4) * 8))
#define     MVPP2_PRS_MAX_LOOP_VAL(port, val)	((val) << (((port) % 4) * 8))
#define MVPP2_PRS_TCAM_IDX_REG			0x1100
#define MVPP2_PRS_TCAM_DATA_REG(idx)		(0x1104 + (idx) * 4)
#define     MVPP2_PRS_TCAM_INV_MASK		BIT(31)
#define MVPP2_PRS_SRAM_IDX_REG			0x1200
#define MVPP2_PRS_SRAM_DATA_REG(idx)		(0x1204 + (idx) * 4)
#define MVPP2_PRS_TCAM_CTRL_REG			0x1230
#define     MVPP2_PRS_TCAM_EN_MASK		BIT(0)

/* Classifier Registers */
#define MVPP2_CLS_MODE_REG			0x1800
#define     MVPP2_CLS_MODE_ACTIVE_MASK		BIT(0)
#define MVPP2_CLS_PORT_WAY_REG			0x1810
#define     MVPP2_CLS_PORT_WAY_MASK(port)	(1 << (port))
#define MVPP2_CLS_LKP_INDEX_REG			0x1814
#define     MVPP2_CLS_LKP_INDEX_WAY_OFFS	6
#define MVPP2_CLS_LKP_TBL_REG			0x1818
#define     MVPP2_CLS_LKP_TBL_RXQ_MASK		0xff
#define     MVPP2_CLS_LKP_TBL_LOOKUP_EN_MASK	BIT(25)
#define MVPP2_CLS_FLOW_INDEX_REG		0x1820
#define MVPP2_CLS_FLOW_TBL0_REG			0x1824
#define MVPP2_CLS_FLOW_TBL1_REG			0x1828
#define MVPP2_CLS_FLOW_TBL2_REG			0x182c
#define MVPP2_CLS_OVERSIZE_RXQ_LOW_REG(port)	(0x1980 + ((port) * 4))
#define     MVPP2_CLS_OVERSIZE_RXQ_LOW_BITS	3
#define     MVPP2_CLS_OVERSIZE_RXQ_LOW_MASK	0x7
#define MVPP2_CLS_SWFWD_P2HQ_REG(port)		(0x19b0 + ((port) * 4))
#define MVPP2_CLS_SWFWD_PCTRL_REG		0x19d0
#define     MVPP2_CLS_SWFWD_PCTRL_MASK(port)	(1 << (port))

/* Descriptor Manager Top Registers */
#define MVPP2_RXQ_NUM_REG			0x2040
#define MVPP2_RXQ_DESC_ADDR_REG			0x2044
#define MVPP2_RXQ_DESC_SIZE_REG			0x2048
#define     MVPP2_RXQ_DESC_SIZE_MASK		0x3ff0
#define MVPP2_RXQ_STATUS_UPDATE_REG(rxq)	(0x3000 + 4 * (rxq))
#define     MVPP2_RXQ_NUM_PROCESSED_OFFSET	0
#define     MVPP2_RXQ_NUM_NEW_OFFSET		16
#define MVPP2_RXQ_STATUS_REG(rxq)		(0x3400 + 4 * (rxq))
#define     MVPP2_RXQ_OCCUPIED_MASK		0x3fff
#define     MVPP2_RXQ_NON_OCCUPIED_OFFSET	16
#define     MVPP2_RXQ_NON_OCCUPIED_MASK		0x3fff0000
#define MVPP2_RXQ_THRESH_REG			0x204c
#define     MVPP2_OCCUPIED_THRESH_OFFSET	0
#define     MVPP2_OCCUPIED_THRESH_MASK		0x3fff
#define MVPP2_RXQ_INDEX_REG			0x2050
#define MVPP2_TXQ_NUM_REG			0x2080
#define MVPP2_TXQ_DESC_ADDR_REG			0x2084
#define MVPP2_TXQ_DESC_SIZE_REG			0x2088
#define     MVPP2_TXQ_DESC_SIZE_MASK		0x3ff0
#define MVPP2_AGGR_TXQ_UPDATE_REG		0x2090
#define MVPP2_TXQ_THRESH_REG			0x2094
#define     MVPP2_TRANSMITTED_THRESH_OFFSET	16
#define     MVPP2_TRANSMITTED_THRESH_MASK	0x3fff0000
#define MVPP2_TXQ_INDEX_REG			0x2098
#define MVPP2_TXQ_PREF_BUF_REG			0x209c
#define     MVPP2_PREF_BUF_PTR(desc)		((desc) & 0xfff)
#define     MVPP2_PREF_BUF_SIZE_4		(BIT(12) | BIT(13))
#define     MVPP2_PREF_BUF_SIZE_16		(BIT(12) | BIT(14))
#define     MVPP2_PREF_BUF_THRESH(val)		((val) << 17)
#define     MVPP2_TXQ_DRAIN_EN_MASK		BIT(31)
#define MVPP2_TXQ_PENDING_REG			0x20a0
#define     MVPP2_TXQ_PENDING_MASK		0x3fff
#define MVPP2_TXQ_INT_STATUS_REG		0x20a4
#define MVPP2_TXQ_SENT_REG(txq)			(0x3c00 + 4 * (txq))
#define     MVPP2_TRANSMITTED_COUNT_OFFSET	16
#define     MVPP2_TRANSMITTED_COUNT_MASK	0x3fff0000
#define MVPP2_TXQ_RSVD_REQ_REG			0x20b0
#define     MVPP2_TXQ_RSVD_REQ_Q_OFFSET		16
#define MVPP2_TXQ_RSVD_RSLT_REG			0x20b4
#define     MVPP2_TXQ_RSVD_RSLT_MASK		0x3fff
#define MVPP2_TXQ_RSVD_CLR_REG			0x20b8
#define     MVPP2_TXQ_RSVD_CLR_OFFSET		16
#define MVPP2_AGGR_TXQ_DESC_ADDR_REG(cpu)	(0x2100 + 4 * (cpu))
#define MVPP2_AGGR_TXQ_DESC_SIZE_REG(cpu)	(0x2140 + 4 * (cpu))
#define     MVPP2_AGGR_TXQ_DESC_SIZE_MASK	0x3ff0
#define MVPP2_AGGR_TXQ_STATUS_REG(cpu)		(0x2180 + 4 * (cpu))
#define     MVPP2_AGGR_TXQ_PENDING_MASK		0x3fff
#define MVPP2_AGGR_TXQ_INDEX_REG(cpu)		(0x21c0 + 4 * (cpu))

/* MBUS bridge registers */
#define MVPP2_WIN_BASE(w)			(0x4000 + ((w) << 2))
#define MVPP2_WIN_SIZE(w)			(0x4020 + ((w) << 2))
#define MVPP2_WIN_REMAP(w)			(0x4040 + ((w) << 2))
#define MVPP2_BASE_ADDR_ENABLE			0x4060

/* Interrupt Cause and Mask registers */
#define MVPP2_ISR_RX_THRESHOLD_REG(rxq)		(0x5200 + 4 * (rxq))
#define MVPP2_ISR_RXQ_GROUP_REG(rxq)		(0x5400 + 4 * (rxq))
#define MVPP2_ISR_ENABLE_REG(port)		(0x5420 + 4 * (port))
#define     MVPP2_ISR_ENABLE_INTERRUPT(mask)	((mask) & 0xffff)
#define     MVPP2_ISR_DISABLE_INTERRUPT(mask)	(((mask) << 16) & 0xffff0000)
#define MVPP2_ISR_RX_TX_CAUSE_REG(port)		(0x5480 + 4 * (port))
#define     MVPP2_CAUSE_RXQ_OCCUP_DESC_ALL_MASK	0xffff
#define     MVPP2_CAUSE_TXQ_OCCUP_DESC_ALL_MASK	0xff0000
#define     MVPP2_CAUSE_RX_FIFO_OVERRUN_MASK	BIT(24)
#define     MVPP2_CAUSE_FCS_ERR_MASK		BIT(25)
#define     MVPP2_CAUSE_TX_FIFO_UNDERRUN_MASK	BIT(26)
#define     MVPP2_CAUSE_TX_EXCEPTION_SUM_MASK	BIT(29)
#define     MVPP2_CAUSE_RX_EXCEPTION_SUM_MASK	BIT(30)
#define     MVPP2_CAUSE_MISC_SUM_MASK		BIT(31)
#define MVPP2_ISR_RX_TX_MASK_REG(port)		(0x54a0 + 4 * (port))
#define MVPP2_ISR_PON_RX_TX_MASK_REG		0x54bc
#define     MVPP2_PON_CAUSE_RXQ_OCCUP_DESC_ALL_MASK	0xffff
#define     MVPP2_PON_CAUSE_TXP_OCCUP_DESC_ALL_MASK	0x3fc00000
#define     MVPP2_PON_CAUSE_MISC_SUM_MASK		BIT(31)
#define MVPP2_ISR_MISC_CAUSE_REG		0x55b0

/* Buffer Manager registers */
#define MVPP2_BM_POOL_BASE_REG(pool)		(0x6000 + ((pool) * 4))
#define     MVPP2_BM_POOL_BASE_ADDR_MASK	0xfffff80
#define MVPP2_BM_POOL_SIZE_REG(pool)		(0x6040 + ((pool) * 4))
#define     MVPP2_BM_POOL_SIZE_MASK		0xfff0
#define MVPP2_BM_POOL_READ_PTR_REG(pool)	(0x6080 + ((pool) * 4))
#define     MVPP2_BM_POOL_GET_READ_PTR_MASK	0xfff0
#define MVPP2_BM_POOL_PTRS_NUM_REG(pool)	(0x60c0 + ((pool) * 4))
#define     MVPP2_BM_POOL_PTRS_NUM_MASK		0xfff0
#define MVPP2_BM_BPPI_READ_PTR_REG(pool)	(0x6100 + ((pool) * 4))
#define MVPP2_BM_BPPI_PTRS_NUM_REG(pool)	(0x6140 + ((pool) * 4))
#define     MVPP2_BM_BPPI_PTR_NUM_MASK		0x7ff
#define     MVPP2_BM_BPPI_PREFETCH_FULL_MASK	BIT(16)
#define MVPP2_BM_POOL_CTRL_REG(pool)		(0x6200 + ((pool) * 4))
#define     MVPP2_BM_START_MASK			BIT(0)
#define     MVPP2_BM_STOP_MASK			BIT(1)
#define     MVPP2_BM_STATE_MASK			BIT(4)
#define     MVPP2_BM_LOW_THRESH_OFFS		8
#define     MVPP2_BM_LOW_THRESH_MASK		0x7f00
#define     MVPP2_BM_LOW_THRESH_VALUE(val)	((val) << \
						MVPP2_BM_LOW_THRESH_OFFS)
#define     MVPP2_BM_HIGH_THRESH_OFFS		16
#define     MVPP2_BM_HIGH_THRESH_MASK		0x7f0000
#define     MVPP2_BM_HIGH_THRESH_VALUE(val)	((val) << \
						MVPP2_BM_HIGH_THRESH_OFFS)
#define MVPP2_BM_INTR_CAUSE_REG(pool)		(0x6240 + ((pool) * 4))
#define     MVPP2_BM_RELEASED_DELAY_MASK	BIT(0)
#define     MVPP2_BM_ALLOC_FAILED_MASK		BIT(1)
#define     MVPP2_BM_BPPE_EMPTY_MASK		BIT(2)
#define     MVPP2_BM_BPPE_FULL_MASK		BIT(3)
#define     MVPP2_BM_AVAILABLE_BP_LOW_MASK	BIT(4)
#define MVPP2_BM_INTR_MASK_REG(pool)		(0x6280 + ((pool) * 4))
#define MVPP2_BM_PHY_ALLOC_REG(pool)		(0x6400 + ((pool) * 4))
#define     MVPP2_BM_PHY_ALLOC_GRNTD_MASK	BIT(0)
#define MVPP2_BM_VIRT_ALLOC_REG			0x6440
#define MVPP2_BM_PHY_RLS_REG(pool)		(0x6480 + ((pool) * 4))
#define     MVPP2_BM_PHY_RLS_MC_BUFF_MASK	BIT(0)
#define     MVPP2_BM_PHY_RLS_PRIO_EN_MASK	BIT(1)
#define     MVPP2_BM_PHY_RLS_GRNTD_MASK		BIT(2)
#define MVPP2_BM_VIRT_RLS_REG			0x64c0
#define MVPP2_BM_MC_RLS_REG			0x64c4
#define     MVPP2_BM_MC_ID_MASK			0xfff
#define     MVPP2_BM_FORCE_RELEASE_MASK		BIT(12)

/* TX Scheduler registers */
#define MVPP2_TXP_SCHED_PORT_INDEX_REG		0x8000
#define MVPP2_TXP_SCHED_Q_CMD_REG		0x8004
#define     MVPP2_TXP_SCHED_ENQ_MASK		0xff
#define     MVPP2_TXP_SCHED_DISQ_OFFSET		8
#define MVPP2_TXP_SCHED_CMD_1_REG		0x8010
#define MVPP2_TXP_SCHED_PERIOD_REG		0x8018
#define MVPP2_TXP_SCHED_MTU_REG			0x801c
#define     MVPP2_TXP_MTU_MAX			0x7FFFF
#define MVPP2_TXP_SCHED_REFILL_REG		0x8020
#define     MVPP2_TXP_REFILL_TOKENS_ALL_MASK	0x7ffff
#define     MVPP2_TXP_REFILL_PERIOD_ALL_MASK	0x3ff00000
#define     MVPP2_TXP_REFILL_PERIOD_MASK(v)	((v) << 20)
#define MVPP2_TXP_SCHED_TOKEN_SIZE_REG		0x8024
#define     MVPP2_TXP_TOKEN_SIZE_MAX		0xffffffff
#define MVPP2_TXQ_SCHED_REFILL_REG(q)		(0x8040 + ((q) << 2))
#define     MVPP2_TXQ_REFILL_TOKENS_ALL_MASK	0x7ffff
#define     MVPP2_TXQ_REFILL_PERIOD_ALL_MASK	0x3ff00000
#define     MVPP2_TXQ_REFILL_PERIOD_MASK(v)	((v) << 20)
#define MVPP2_TXQ_SCHED_TOKEN_SIZE_REG(q)	(0x8060 + ((q) << 2))
#define     MVPP2_TXQ_TOKEN_SIZE_MAX		0x7fffffff
#define MVPP2_TXQ_SCHED_TOKEN_CNTR_REG(q)	(0x8080 + ((q) << 2))
#define     MVPP2_TXQ_TOKEN_CNTR_MAX		0xffffffff

/* TX general registers */
#define MVPP2_TX_SNOOP_REG			0x8800
#define MVPP2_TX_PORT_FLUSH_REG			0x8810
#define     MVPP2_TX_PORT_FLUSH_MASK(port)	(1 << (port))

/* LMS registers */
#define MVPP2_SRC_ADDR_MIDDLE			0x24
#define MVPP2_SRC_ADDR_HIGH			0x28
#define MVPP2_PHY_AN_CFG0_REG			0x34
#define     MVPP2_PHY_AN_STOP_SMI0_MASK		BIT(7)
#define MVPP2_MIB_COUNTERS_BASE(port)		(0x1000 + ((port) >> 1) * \
						0x400 + (port) * 0x400)
#define     MVPP2_MIB_LATE_COLLISION		0x7c
#define MVPP2_ISR_SUM_MASK_REG			0x220c
#define MVPP2_MNG_EXTENDED_GLOBAL_CTRL_REG	0x305c
#define MVPP2_EXT_GLOBAL_CTRL_DEFAULT		0x27

/* Per-port registers */
#define MVPP2_GMAC_CTRL_0_REG			0x0
#define      MVPP2_GMAC_PORT_EN_MASK		BIT(0)
#define      MVPP2_GMAC_MAX_RX_SIZE_OFFS	2
#define      MVPP2_GMAC_MAX_RX_SIZE_MASK	0x7ffc
#define      MVPP2_GMAC_MIB_CNTR_EN_MASK	BIT(15)
#define MVPP2_GMAC_CTRL_1_REG			0x4
#define      MVPP2_GMAC_PERIODIC_XON_EN_MASK	BIT(1)
#define      MVPP2_GMAC_GMII_LB_EN_MASK		BIT(5)
#define      MVPP2_GMAC_PCS_LB_EN_BIT		6
#define      MVPP2_GMAC_PCS_LB_EN_MASK		BIT(6)
#define      MVPP2_GMAC_SA_LOW_OFFS		7
#define MVPP2_GMAC_CTRL_2_REG			0x8
#define      MVPP2_GMAC_INBAND_AN_MASK		BIT(0)
#define      MVPP2_GMAC_PCS_ENABLE_MASK		BIT(3)
#define      MVPP2_GMAC_PORT_RGMII_MASK		BIT(4)
#define      MVPP2_GMAC_PORT_RESET_MASK		BIT(6)
#define MVPP2_GMAC_AUTONEG_CONFIG		0xc
#define      MVPP2_GMAC_FORCE_LINK_DOWN		BIT(0)
#define      MVPP2_GMAC_FORCE_LINK_PASS		BIT(1)
#define      MVPP2_GMAC_CONFIG_MII_SPEED	BIT(5)
#define      MVPP2_GMAC_CONFIG_GMII_SPEED	BIT(6)
#define      MVPP2_GMAC_AN_SPEED_EN		BIT(7)
#define      MVPP2_GMAC_FC_ADV_EN		BIT(9)
#define      MVPP2_GMAC_CONFIG_FULL_DUPLEX	BIT(12)
#define      MVPP2_GMAC_AN_DUPLEX_EN		BIT(13)
#define MVPP2_GMAC_PORT_FIFO_CFG_1_REG		0x1c
#define      MVPP2_GMAC_TX_FIFO_MIN_TH_OFFS	6
#define      MVPP2_GMAC_TX_FIFO_MIN_TH_ALL_MASK	0x1fc0
#define      MVPP2_GMAC_TX_FIFO_MIN_TH_MASK(v)	(((v) << 6) & \
					MVPP2_GMAC_TX_FIFO_MIN_TH_ALL_MASK)

#define MVPP2_CAUSE_TXQ_SENT_DESC_ALL_MASK	0xff

/* Descriptor ring Macros */
#define MVPP2_QUEUE_NEXT_DESC(q, index) \
	(((index) < (q)->last_desc) ? ((index) + 1) : 0)

/* Various constants */

/* Coalescing */
#define MVPP2_TXDONE_COAL_PKTS_THRESH	15
#define MVPP2_TXDONE_HRTIMER_PERIOD_NS	1000000UL
#define MVPP2_RX_COAL_PKTS		32
#define MVPP2_RX_COAL_USEC		100

/* The two bytes Marvell header. Either contains a special value used
 * by Marvell switches when a specific hardware mode is enabled (not
 * supported by this driver) or is filled automatically by zeroes on
 * the RX side. Those two bytes being at the front of the Ethernet
 * header, they allow to have the IP header aligned on a 4 bytes
 * boundary automatically: the hardware skips those two bytes on its
 * own.
 */
#define MVPP2_MH_SIZE			2
#define MVPP2_ETH_TYPE_LEN		2
#define MVPP2_PPPOE_HDR_SIZE		8
#define MVPP2_VLAN_TAG_LEN		4

/* Lbtd 802.3 type */
#define MVPP2_IP_LBDT_TYPE		0xfffa

#define MVPP2_CPU_D_CACHE_LINE_SIZE	32
#define MVPP2_TX_CSUM_MAX_SIZE		9800

/* Timeout constants */
#define MVPP2_TX_DISABLE_TIMEOUT_MSEC	1000
#define MVPP2_TX_PENDING_TIMEOUT_MSEC	1000

#define MVPP2_TX_MTU_MAX		0x7ffff

/* Maximum number of T-CONTs of PON port */
#define MVPP2_MAX_TCONT			16

/* Maximum number of supported ports */
#define MVPP2_MAX_PORTS			4

/* Maximum number of TXQs used by single port */
#define MVPP2_MAX_TXQ			8

/* Maximum number of RXQs used by single port */
#define MVPP2_MAX_RXQ			8

/* Dfault number of RXQs in use */
#define MVPP2_DEFAULT_RXQ		4

/* Total number of RXQs available to all ports */
#define MVPP2_RXQ_TOTAL_NUM		(MVPP2_MAX_PORTS * MVPP2_MAX_RXQ)

/* Max number of Rx descriptors */
#define MVPP2_MAX_RXD			128

/* Max number of Tx descriptors */
#define MVPP2_MAX_TXD			1024

/* Amount of Tx descriptors that can be reserved at once by CPU */
#define MVPP2_CPU_DESC_CHUNK		64

/* Max number of Tx descriptors in each aggregated queue */
#define MVPP2_AGGR_TXQ_SIZE		256

/* Descriptor aligned size */
#define MVPP2_DESC_ALIGNED_SIZE		32

/* Descriptor alignment mask */
#define MVPP2_TX_DESC_ALIGN		(MVPP2_DESC_ALIGNED_SIZE - 1)

/* RX FIFO constants */
#define MVPP2_RX_FIFO_PORT_DATA_SIZE	0x2000
#define MVPP2_RX_FIFO_PORT_ATTR_SIZE	0x80
#define MVPP2_RX_FIFO_PORT_MIN_PKT	0x80

/* RX buffer constants */
#define MVPP2_SKB_SHINFO_SIZE \
	SKB_DATA_ALIGN(sizeof(struct skb_shared_info))

#define MVPP2_RX_PKT_SIZE(mtu) \
	ALIGN((mtu) + MVPP2_MH_SIZE + MVPP2_VLAN_TAG_LEN + \
	      ETH_HLEN + ETH_FCS_LEN, MVPP2_CPU_D_CACHE_LINE_SIZE)

#define MVPP2_RX_BUF_SIZE(pkt_size)	((pkt_size) + NET_SKB_PAD)
#define MVPP2_RX_TOTAL_SIZE(buf_size)	((buf_size) + MVPP2_SKB_SHINFO_SIZE)
#define MVPP2_RX_MAX_PKT_SIZE(total_size) \
	((total_size) - NET_SKB_PAD - MVPP2_SKB_SHINFO_SIZE)

#define MVPP2_BIT_TO_BYTE(bit)		((bit) / 8)

/* IPv6 max L3 address size */
#define MVPP2_MAX_L3_ADDR_SIZE		16

/* Port flags */
#define MVPP2_F_LOOPBACK		BIT(0)

/* Marvell tag types */
enum mvpp2_tag_type {
	MVPP2_TAG_TYPE_NONE = 0,
	MVPP2_TAG_TYPE_MH   = 1,
	MVPP2_TAG_TYPE_DSA  = 2,
	MVPP2_TAG_TYPE_EDSA = 3,
	MVPP2_TAG_TYPE_VLAN = 4,
	MVPP2_TAG_TYPE_LAST = 5
};

/* Parser constants */
#define MVPP2_PRS_TCAM_SRAM_SIZE	256
#define MVPP2_PRS_TCAM_WORDS		6
#define MVPP2_PRS_SRAM_WORDS		4
#define MVPP2_PRS_FLOW_ID_SIZE		64
#define MVPP2_PRS_FLOW_ID_MASK		0x3f
#define MVPP2_PRS_TCAM_ENTRY_INVALID	1
#define MVPP2_PRS_TCAM_DSA_TAGGED_BIT	BIT(5)
#define MVPP2_PRS_IPV4_HEAD		0x40
#define MVPP2_PRS_IPV4_HEAD_MASK	0xf0
#define MVPP2_PRS_IPV4_MC		0xe0
#define MVPP2_PRS_IPV4_MC_MASK		0xf0
#define MVPP2_PRS_IPV4_BC_MASK		0xff
#define MVPP2_PRS_IPV4_IHL		0x5
#define MVPP2_PRS_IPV4_IHL_MASK		0xf
#define MVPP2_PRS_IPV6_MC		0xff
#define MVPP2_PRS_IPV6_MC_MASK		0xff
#define MVPP2_PRS_IPV6_HOP_MASK		0xff
#define MVPP2_PRS_TCAM_PROTO_MASK	0xff
#define MVPP2_PRS_TCAM_PROTO_MASK_L	0x3f
#define MVPP2_PRS_DBL_VLANS_MAX		100

/* Tcam structure:
 * - lookup ID - 4 bits
 * - port ID - 1 byte
 * - additional information - 1 byte
 * - header data - 8 bytes
 * The fields are represented by MVPP2_PRS_TCAM_DATA_REG(5)->(0).
 */
#define MVPP2_PRS_AI_BITS			8
#define MVPP2_PRS_PORT_MASK			0xff
#define MVPP2_PRS_LU_MASK			0xf
#define MVPP2_PRS_TCAM_DATA_BYTE(offs)		\
				    (((offs) - ((offs) % 2)) * 2 + ((offs) % 2))
#define MVPP2_PRS_TCAM_DATA_BYTE_EN(offs)	\
					      (((offs) * 2) - ((offs) % 2)  + 2)
#define MVPP2_PRS_TCAM_AI_BYTE			16
#define MVPP2_PRS_TCAM_PORT_BYTE		17
#define MVPP2_PRS_TCAM_LU_BYTE			20
#define MVPP2_PRS_TCAM_EN_OFFS(offs)		((offs) + 2)
#define MVPP2_PRS_TCAM_INV_WORD			5
/* Tcam entries ID */
#define MVPP2_PE_DROP_ALL		0
#define MVPP2_PE_FIRST_FREE_TID		1
#define MVPP2_PE_LAST_FREE_TID		(MVPP2_PRS_TCAM_SRAM_SIZE - 31)
#define MVPP2_PE_IP6_EXT_PROTO_UN	(MVPP2_PRS_TCAM_SRAM_SIZE - 30)
#define MVPP2_PE_MAC_MC_IP6		(MVPP2_PRS_TCAM_SRAM_SIZE - 29)
#define MVPP2_PE_IP6_ADDR_UN		(MVPP2_PRS_TCAM_SRAM_SIZE - 28)
#define MVPP2_PE_IP4_ADDR_UN		(MVPP2_PRS_TCAM_SRAM_SIZE - 27)
#define MVPP2_PE_LAST_DEFAULT_FLOW	(MVPP2_PRS_TCAM_SRAM_SIZE - 26)
#define MVPP2_PE_FIRST_DEFAULT_FLOW	(MVPP2_PRS_TCAM_SRAM_SIZE - 19)
#define MVPP2_PE_EDSA_TAGGED		(MVPP2_PRS_TCAM_SRAM_SIZE - 18)
#define MVPP2_PE_EDSA_UNTAGGED		(MVPP2_PRS_TCAM_SRAM_SIZE - 17)
#define MVPP2_PE_DSA_TAGGED		(MVPP2_PRS_TCAM_SRAM_SIZE - 16)
#define MVPP2_PE_DSA_UNTAGGED		(MVPP2_PRS_TCAM_SRAM_SIZE - 15)
#define MVPP2_PE_ETYPE_EDSA_TAGGED	(MVPP2_PRS_TCAM_SRAM_SIZE - 14)
#define MVPP2_PE_ETYPE_EDSA_UNTAGGED	(MVPP2_PRS_TCAM_SRAM_SIZE - 13)
#define MVPP2_PE_ETYPE_DSA_TAGGED	(MVPP2_PRS_TCAM_SRAM_SIZE - 12)
#define MVPP2_PE_ETYPE_DSA_UNTAGGED	(MVPP2_PRS_TCAM_SRAM_SIZE - 11)
#define MVPP2_PE_MH_DEFAULT		(MVPP2_PRS_TCAM_SRAM_SIZE - 10)
#define MVPP2_PE_DSA_DEFAULT		(MVPP2_PRS_TCAM_SRAM_SIZE - 9)
#define MVPP2_PE_IP6_PROTO_UN		(MVPP2_PRS_TCAM_SRAM_SIZE - 8)
#define MVPP2_PE_IP4_PROTO_UN		(MVPP2_PRS_TCAM_SRAM_SIZE - 7)
#define MVPP2_PE_ETH_TYPE_UN		(MVPP2_PRS_TCAM_SRAM_SIZE - 6)
#define MVPP2_PE_VLAN_DBL		(MVPP2_PRS_TCAM_SRAM_SIZE - 5)
#define MVPP2_PE_VLAN_NONE		(MVPP2_PRS_TCAM_SRAM_SIZE - 4)
#define MVPP2_PE_MAC_MC_ALL		(MVPP2_PRS_TCAM_SRAM_SIZE - 3)
#define MVPP2_PE_MAC_PROMISCUOUS	(MVPP2_PRS_TCAM_SRAM_SIZE - 2)
#define MVPP2_PE_MAC_NON_PROMISCUOUS	(MVPP2_PRS_TCAM_SRAM_SIZE - 1)

/* Sram structure
 * The fields are represented by MVPP2_PRS_TCAM_DATA_REG(3)->(0).
 */
#define MVPP2_PRS_SRAM_RI_OFFS			0
#define MVPP2_PRS_SRAM_RI_WORD			0
#define MVPP2_PRS_SRAM_RI_CTRL_OFFS		32
#define MVPP2_PRS_SRAM_RI_CTRL_WORD		1
#define MVPP2_PRS_SRAM_RI_CTRL_BITS		32
#define MVPP2_PRS_SRAM_SHIFT_OFFS		64
#define MVPP2_PRS_SRAM_SHIFT_SIGN_BIT		72
#define MVPP2_PRS_SRAM_UDF_OFFS			73
#define MVPP2_PRS_SRAM_UDF_BITS			8
#define MVPP2_PRS_SRAM_UDF_MASK			0xff
#define MVPP2_PRS_SRAM_UDF_SIGN_BIT		81
#define MVPP2_PRS_SRAM_UDF_TYPE_OFFS		82
#define MVPP2_PRS_SRAM_UDF_TYPE_MASK		0x7
#define MVPP2_PRS_SRAM_UDF_TYPE_L3		1
#define MVPP2_PRS_SRAM_UDF_TYPE_L4		4
#define MVPP2_PRS_SRAM_OP_SEL_SHIFT_OFFS	85
#define MVPP2_PRS_SRAM_OP_SEL_SHIFT_MASK	0x3
#define MVPP2_PRS_SRAM_OP_SEL_SHIFT_ADD		1
#define MVPP2_PRS_SRAM_OP_SEL_SHIFT_IP4_ADD	2
#define MVPP2_PRS_SRAM_OP_SEL_SHIFT_IP6_ADD	3
#define MVPP2_PRS_SRAM_OP_SEL_UDF_OFFS		87
#define MVPP2_PRS_SRAM_OP_SEL_UDF_BITS		2
#define MVPP2_PRS_SRAM_OP_SEL_UDF_MASK		0x3
#define MVPP2_PRS_SRAM_OP_SEL_UDF_ADD		0
#define MVPP2_PRS_SRAM_OP_SEL_UDF_IP4_ADD	2
#define MVPP2_PRS_SRAM_OP_SEL_UDF_IP6_ADD	3
#define MVPP2_PRS_SRAM_OP_SEL_BASE_OFFS		89
#define MVPP2_PRS_SRAM_AI_OFFS			90
#define MVPP2_PRS_SRAM_AI_CTRL_OFFS		98
#define MVPP2_PRS_SRAM_AI_CTRL_BITS		8
#define MVPP2_PRS_SRAM_AI_MASK			0xff
#define MVPP2_PRS_SRAM_NEXT_LU_OFFS		106
#define MVPP2_PRS_SRAM_NEXT_LU_MASK		0xf
#define MVPP2_PRS_SRAM_LU_DONE_BIT		110
#define MVPP2_PRS_SRAM_LU_GEN_BIT		111

/* Sram result info bits assignment */
#define MVPP2_PRS_RI_MAC_ME_MASK		0x1
#define MVPP2_PRS_RI_DSA_MASK			0x2
#define MVPP2_PRS_RI_VLAN_MASK			0xc
#define MVPP2_PRS_RI_VLAN_NONE			~(BIT(2) | BIT(3))
#define MVPP2_PRS_RI_VLAN_SINGLE		BIT(2)
#define MVPP2_PRS_RI_VLAN_DOUBLE		BIT(3)
#define MVPP2_PRS_RI_VLAN_TRIPLE		(BIT(2) | BIT(3))
#define MVPP2_PRS_RI_CPU_CODE_MASK		0x70
#define MVPP2_PRS_RI_CPU_CODE_RX_SPEC		BIT(4)
#define MVPP2_PRS_RI_L2_CAST_MASK		0x600
#define MVPP2_PRS_RI_L2_UCAST			~(BIT(9) | BIT(10))
#define MVPP2_PRS_RI_L2_MCAST			BIT(9)
#define MVPP2_PRS_RI_L2_BCAST			BIT(10)
#define MVPP2_PRS_RI_PPPOE_MASK			0x800
#define MVPP2_PRS_RI_L3_PROTO_MASK		0x7000
#define MVPP2_PRS_RI_L3_UN			~(BIT(12) | BIT(13) | BIT(14))
#define MVPP2_PRS_RI_L3_IP4			BIT(12)
#define MVPP2_PRS_RI_L3_IP4_OPT			BIT(13)
#define MVPP2_PRS_RI_L3_IP4_OTHER		(BIT(12) | BIT(13))
#define MVPP2_PRS_RI_L3_IP6			BIT(14)
#define MVPP2_PRS_RI_L3_IP6_EXT			(BIT(12) | BIT(14))
#define MVPP2_PRS_RI_L3_ARP			(BIT(13) | BIT(14))
#define MVPP2_PRS_RI_L3_ADDR_MASK		0x18000
#define MVPP2_PRS_RI_L3_UCAST			~(BIT(15) | BIT(16))
#define MVPP2_PRS_RI_L3_MCAST			BIT(15)
#define MVPP2_PRS_RI_L3_BCAST			(BIT(15) | BIT(16))
#define MVPP2_PRS_RI_IP_FRAG_MASK		0x20000
#define MVPP2_PRS_RI_UDF3_MASK			0x300000
#define MVPP2_PRS_RI_UDF3_RX_SPECIAL		BIT(21)
#define MVPP2_PRS_RI_L4_PROTO_MASK		0x1c00000
#define MVPP2_PRS_RI_L4_TCP			BIT(22)
#define MVPP2_PRS_RI_L4_UDP			BIT(23)
#define MVPP2_PRS_RI_L4_OTHER			(BIT(22) | BIT(23))
#define MVPP2_PRS_RI_UDF7_MASK			0x60000000
#define MVPP2_PRS_RI_UDF7_IP6_LITE		BIT(29)
#define MVPP2_PRS_RI_DROP_MASK			0x80000000

/* Sram additional info bits assignment */
#define MVPP2_PRS_IPV4_DIP_AI_BIT		BIT(0)
#define MVPP2_PRS_IPV6_NO_EXT_AI_BIT		BIT(0)
#define MVPP2_PRS_IPV6_EXT_AI_BIT		BIT(1)
#define MVPP2_PRS_IPV6_EXT_AH_AI_BIT		BIT(2)
#define MVPP2_PRS_IPV6_EXT_AH_LEN_AI_BIT	BIT(3)
#define MVPP2_PRS_IPV6_EXT_AH_L4_AI_BIT		BIT(4)
#define MVPP2_PRS_SINGLE_VLAN_AI		0
#define MVPP2_PRS_DBL_VLAN_AI_BIT		BIT(7)

/* DSA/EDSA type */
#define MVPP2_PRS_TAGGED		true
#define MVPP2_PRS_UNTAGGED		false
#define MVPP2_PRS_EDSA			true
#define MVPP2_PRS_DSA			false

/* MAC entries, shadow udf */
enum mvpp2_prs_udf {
	MVPP2_PRS_UDF_MAC_DEF,
	MVPP2_PRS_UDF_MAC_RANGE,
	MVPP2_PRS_UDF_L2_DEF,
	MVPP2_PRS_UDF_L2_DEF_COPY,
	MVPP2_PRS_UDF_L2_USER,
};

/* Lookup ID */
enum mvpp2_prs_lookup {
	MVPP2_PRS_LU_MH,
	MVPP2_PRS_LU_MAC,
	MVPP2_PRS_LU_DSA,
	MVPP2_PRS_LU_VLAN,
	MVPP2_PRS_LU_L2,
	MVPP2_PRS_LU_PPPOE,
	MVPP2_PRS_LU_IP4,
	MVPP2_PRS_LU_IP6,
	MVPP2_PRS_LU_FLOWS,
	MVPP2_PRS_LU_LAST,
};

/* L3 cast enum */
enum mvpp2_prs_l3_cast {
	MVPP2_PRS_L3_UNI_CAST,
	MVPP2_PRS_L3_MULTI_CAST,
	MVPP2_PRS_L3_BROAD_CAST
};

/* Classifier constants */
#define MVPP2_CLS_FLOWS_TBL_SIZE	512
#define MVPP2_CLS_FLOWS_TBL_DATA_WORDS	3
#define MVPP2_CLS_LKP_TBL_SIZE		64

/* BM constants */
#define MVPP2_BM_POOLS_NUM		8
#define MVPP2_BM_LONG_BUF_NUM		1024
#define MVPP2_BM_SHORT_BUF_NUM		2048
#define MVPP2_BM_POOL_SIZE_MAX		(16*1024 - MVPP2_BM_POOL_PTR_ALIGN/4)
#define MVPP2_BM_POOL_PTR_ALIGN		128
#define MVPP2_BM_SWF_LONG_POOL(port)	((port > 2) ? 2 : port)
#define MVPP2_BM_SWF_SHORT_POOL		3

/* BM cookie (32 bits) definition */
#define MVPP2_BM_COOKIE_POOL_OFFS	8
#define MVPP2_BM_COOKIE_CPU_OFFS	24

/* BM short pool packet size
 * These value assure that for SWF the total number
 * of bytes allocated for each buffer will be 512
 */
#define MVPP2_BM_SHORT_PKT_SIZE		MVPP2_RX_MAX_PKT_SIZE(512)

enum mvpp2_bm_type {
	MVPP2_BM_FREE,
	MVPP2_BM_SWF_LONG,
	MVPP2_BM_SWF_SHORT
};

/* Definitions */

/* Shared Packet Processor resources */
struct mvpp2 {
	/* Shared registers' base addresses */
	void __iomem *base;
	void __iomem *lms_base;

	/* Common clocks */
	struct clk *pp_clk;
	struct clk *gop_clk;

	/* List of pointers to port structures */
	struct mvpp2_port **port_list;

	/* Aggregated TXQs */
	struct mvpp2_tx_queue *aggr_txqs;

	/* BM pools */
	struct mvpp2_bm_pool *bm_pools;

	/* PRS shadow table */
	struct mvpp2_prs_shadow *prs_shadow;
	/* PRS auxiliary table for double vlan entries control */
	bool *prs_double_vlans;

	/* Tclk value */
	u32 tclk;
};

struct mvpp2_pcpu_stats {
	struct	u64_stats_sync syncp;
	u64	rx_packets;
	u64	rx_bytes;
	u64	tx_packets;
	u64	tx_bytes;
};

/* Per-CPU port control */
struct mvpp2_port_pcpu {
	struct hrtimer tx_done_timer;
	bool timer_scheduled;
	/* Tasklet for egress finalization */
	struct tasklet_struct tx_done_tasklet;
};

struct mvpp2_port {
	u8 id;

	int irq;

	struct mvpp2 *priv;

	/* Per-port registers' base address */
	void __iomem *base;

	struct mvpp2_rx_queue **rxqs;
	struct mvpp2_tx_queue **txqs;
	struct net_device *dev;

	int pkt_size;

	u32 pending_cause_rx;
	struct napi_struct napi;

	/* Per-CPU port control */
	struct mvpp2_port_pcpu __percpu *pcpu;

	/* Flags */
	unsigned long flags;

	u16 tx_ring_size;
	u16 rx_ring_size;
	struct mvpp2_pcpu_stats __percpu *stats;

	struct phy_device *phy_dev;
	phy_interface_t phy_interface;
	struct device_node *phy_node;
	unsigned int link;
	unsigned int duplex;
	unsigned int speed;

	struct mvpp2_bm_pool *pool_long;
	struct mvpp2_bm_pool *pool_short;

	/* Index of first port's physical RXQ */
	u8 first_rxq;
};

/* The mvpp2_tx_desc and mvpp2_rx_desc structures describe the
 * layout of the transmit and reception DMA descriptors, and their
 * layout is therefore defined by the hardware design
 */

#define MVPP2_TXD_L3_OFF_SHIFT		0
#define MVPP2_TXD_IP_HLEN_SHIFT		8
#define MVPP2_TXD_L4_CSUM_FRAG		BIT(13)
#define MVPP2_TXD_L4_CSUM_NOT		BIT(14)
#define MVPP2_TXD_IP_CSUM_DISABLE	BIT(15)
#define MVPP2_TXD_PADDING_DISABLE	BIT(23)
#define MVPP2_TXD_L4_UDP		BIT(24)
#define MVPP2_TXD_L3_IP6		BIT(26)
#define MVPP2_TXD_L_DESC		BIT(28)
#define MVPP2_TXD_F_DESC		BIT(29)

#define MVPP2_RXD_ERR_SUMMARY		BIT(15)
#define MVPP2_RXD_ERR_CODE_MASK		(BIT(13) | BIT(14))
#define MVPP2_RXD_ERR_CRC		0x0
#define MVPP2_RXD_ERR_OVERRUN		BIT(13)
#define MVPP2_RXD_ERR_RESOURCE		(BIT(13) | BIT(14))
#define MVPP2_RXD_BM_POOL_ID_OFFS	16
#define MVPP2_RXD_BM_POOL_ID_MASK	(BIT(16) | BIT(17) | BIT(18))
#define MVPP2_RXD_HWF_SYNC		BIT(21)
#define MVPP2_RXD_L4_CSUM_OK		BIT(22)
#define MVPP2_RXD_IP4_HEADER_ERR	BIT(24)
#define MVPP2_RXD_L4_TCP		BIT(25)
#define MVPP2_RXD_L4_UDP		BIT(26)
#define MVPP2_RXD_L3_IP4		BIT(28)
#define MVPP2_RXD_L3_IP6		BIT(30)
#define MVPP2_RXD_BUF_HDR		BIT(31)

struct mvpp2_tx_desc {
	u32 command;		/* Options used by HW for packet transmitting.*/
	u8  packet_offset;	/* the offset from the buffer beginning	*/
	u8  phys_txq;		/* destination queue ID			*/
	u16 data_size;		/* data size of transmitted packet in bytes */
	u32 buf_phys_addr;	/* physical addr of transmitted buffer	*/
	u32 buf_cookie;		/* cookie for access to TX buffer in tx path */
	u32 reserved1[3];	/* hw_cmd (for future use, BM, PON, PNC) */
	u32 reserved2;		/* reserved (for future use)		*/
};

struct mvpp2_rx_desc {
	u32 status;		/* info about received packet		*/
	u16 reserved1;		/* parser_info (for future use, PnC)	*/
	u16 data_size;		/* size of received packet in bytes	*/
	u32 buf_phys_addr;	/* physical address of the buffer	*/
	u32 buf_cookie;		/* cookie for access to RX buffer in rx path */
	u16 reserved2;		/* gem_port_id (for future use, PON)	*/
	u16 reserved3;		/* csum_l4 (for future use, PnC)	*/
	u8  reserved4;		/* bm_qset (for future use, BM)		*/
	u8  reserved5;
	u16 reserved6;		/* classify_info (for future use, PnC)	*/
	u32 reserved7;		/* flow_id (for future use, PnC) */
	u32 reserved8;
};

struct mvpp2_txq_pcpu_buf {
	/* Transmitted SKB */
	struct sk_buff *skb;

	/* Physical address of transmitted buffer */
	dma_addr_t phys;

	/* Size transmitted */
	size_t size;
};

/* Per-CPU Tx queue control */
struct mvpp2_txq_pcpu {
	int cpu;

	/* Number of Tx DMA descriptors in the descriptor ring */
	int size;

	/* Number of currently used Tx DMA descriptor in the
	 * descriptor ring
	 */
	int count;

	/* Number of Tx DMA descriptors reserved for each CPU */
	int reserved_num;

	/* Infos about transmitted buffers */
	struct mvpp2_txq_pcpu_buf *buffs;

	/* Index of last TX DMA descriptor that was inserted */
	int txq_put_index;

	/* Index of the TX DMA descriptor to be cleaned up */
	int txq_get_index;
};

struct mvpp2_tx_queue {
	/* Physical number of this Tx queue */
	u8 id;

	/* Logical number of this Tx queue */
	u8 log_id;

	/* Number of Tx DMA descriptors in the descriptor ring */
	int size;

	/* Number of currently used Tx DMA descriptor in the descriptor ring */
	int count;

	/* Per-CPU control of physical Tx queues */
	struct mvpp2_txq_pcpu __percpu *pcpu;

	/* Array of transmitted skb */
	struct sk_buff **tx_skb;

	u32 done_pkts_coal;

	/* Virtual address of thex Tx DMA descriptors array */
	struct mvpp2_tx_desc *descs;

	/* DMA address of the Tx DMA descriptors array */
	dma_addr_t descs_phys;

	/* Index of the last Tx DMA descriptor */
	int last_desc;

	/* Index of the next Tx DMA descriptor to process */
	int next_desc_to_proc;
};

struct mvpp2_rx_queue {
	/* RX queue number, in the range 0-31 for physical RXQs */
	u8 id;

	/* Num of rx descriptors in the rx descriptor ring */
	int size;

	u32 pkts_coal;
	u32 time_coal;

	/* Virtual address of the RX DMA descriptors array */
	struct mvpp2_rx_desc *descs;

	/* DMA address of the RX DMA descriptors array */
	dma_addr_t descs_phys;

	/* Index of the last RX DMA descriptor */
	int last_desc;

	/* Index of the next RX DMA descriptor to process */
	int next_desc_to_proc;

	/* ID of port to which physical RXQ is mapped */
	int port;

	/* Port's logic RXQ number to which physical RXQ is mapped */
	int logic_rxq;
};

union mvpp2_prs_tcam_entry {
	u32 word[MVPP2_PRS_TCAM_WORDS];
	u8  byte[MVPP2_PRS_TCAM_WORDS * 4];
};

union mvpp2_prs_sram_entry {
	u32 word[MVPP2_PRS_SRAM_WORDS];
	u8  byte[MVPP2_PRS_SRAM_WORDS * 4];
};

struct mvpp2_prs_entry {
	u32 index;
	union mvpp2_prs_tcam_entry tcam;
	union mvpp2_prs_sram_entry sram;
};

struct mvpp2_prs_shadow {
	bool valid;
	bool finish;

	/* Lookup ID */
	int lu;

	/* User defined offset */
	int udf;

	/* Result info */
	u32 ri;
	u32 ri_mask;
};

struct mvpp2_cls_flow_entry {
	u32 index;
	u32 data[MVPP2_CLS_FLOWS_TBL_DATA_WORDS];
};

struct mvpp2_cls_lookup_entry {
	u32 lkpid;
	u32 way;
	u32 data;
};

struct mvpp2_bm_pool {
	/* Pool number in the range 0-7 */
	int id;
	enum mvpp2_bm_type type;

	/* Buffer Pointers Pool External (BPPE) size */
	int size;
	/* Number of buffers for this pool */
	int buf_num;
	/* Pool buffer size */
	int buf_size;
	/* Packet size */
	int pkt_size;

	/* BPPE virtual base address */
	u32 *virt_addr;
	/* BPPE physical base address */
	dma_addr_t phys_addr;

	/* Ports using BM pool */
	u32 port_map;

	/* Occupied buffers indicator */
	atomic_t in_use;
	int in_use_thresh;
};

struct mvpp2_buff_hdr {
	u32 next_buff_phys_addr;
	u32 next_buff_virt_addr;
	u16 byte_count;
	u16 info;
	u8  reserved1;		/* bm_qset (for future use, BM)		*/
};

/* Buffer header info bits */
#define MVPP2_B_HDR_INFO_MC_ID_MASK	0xfff
#define MVPP2_B_HDR_INFO_MC_ID(info)	((info) & MVPP2_B_HDR_INFO_MC_ID_MASK)
#define MVPP2_B_HDR_INFO_LAST_OFFS	12
#define MVPP2_B_HDR_INFO_LAST_MASK	BIT(12)
#define MVPP2_B_HDR_INFO_IS_LAST(info) \
	   ((info & MVPP2_B_HDR_INFO_LAST_MASK) >> MVPP2_B_HDR_INFO_LAST_OFFS)

/* Static declaractions */

/* Number of RXQs used by single port */
static int rxq_number = MVPP2_DEFAULT_RXQ;
/* Number of TXQs used by single port */
static int txq_number = MVPP2_MAX_TXQ;

#define MVPP2_DRIVER_NAME "mvpp2"
#define MVPP2_DRIVER_VERSION "1.0"

/* Utility/helper methods */

static void mvpp2_write(struct mvpp2 *priv, u32 offset, u32 data)
{
	writel(data, priv->base + offset);
}

static u32 mvpp2_read(struct mvpp2 *priv, u32 offset)
{
	return readl(priv->base + offset);
}

static void mvpp2_txq_inc_get(struct mvpp2_txq_pcpu *txq_pcpu)
{
	txq_pcpu->txq_get_index++;
	if (txq_pcpu->txq_get_index == txq_pcpu->size)
		txq_pcpu->txq_get_index = 0;
}

static void mvpp2_txq_inc_put(struct mvpp2_txq_pcpu *txq_pcpu,
			      struct sk_buff *skb,
			      struct mvpp2_tx_desc *tx_desc)
{
	struct mvpp2_txq_pcpu_buf *tx_buf =
		txq_pcpu->buffs + txq_pcpu->txq_put_index;
	tx_buf->skb = skb;
	tx_buf->size = tx_desc->data_size;
<<<<<<< HEAD
	tx_buf->phys = tx_desc->buf_phys_addr;
=======
	tx_buf->phys = tx_desc->buf_phys_addr + tx_desc->packet_offset;
>>>>>>> 83fbd12c
	txq_pcpu->txq_put_index++;
	if (txq_pcpu->txq_put_index == txq_pcpu->size)
		txq_pcpu->txq_put_index = 0;
}

/* Get number of physical egress port */
static inline int mvpp2_egress_port(struct mvpp2_port *port)
{
	return MVPP2_MAX_TCONT + port->id;
}

/* Get number of physical TXQ */
static inline int mvpp2_txq_phys(int port, int txq)
{
	return (MVPP2_MAX_TCONT + port) * MVPP2_MAX_TXQ + txq;
}

/* Parser configuration routines */

/* Update parser tcam and sram hw entries */
static int mvpp2_prs_hw_write(struct mvpp2 *priv, struct mvpp2_prs_entry *pe)
{
	int i;

	if (pe->index > MVPP2_PRS_TCAM_SRAM_SIZE - 1)
		return -EINVAL;

	/* Clear entry invalidation bit */
	pe->tcam.word[MVPP2_PRS_TCAM_INV_WORD] &= ~MVPP2_PRS_TCAM_INV_MASK;

	/* Write tcam index - indirect access */
	mvpp2_write(priv, MVPP2_PRS_TCAM_IDX_REG, pe->index);
	for (i = 0; i < MVPP2_PRS_TCAM_WORDS; i++)
		mvpp2_write(priv, MVPP2_PRS_TCAM_DATA_REG(i), pe->tcam.word[i]);

	/* Write sram index - indirect access */
	mvpp2_write(priv, MVPP2_PRS_SRAM_IDX_REG, pe->index);
	for (i = 0; i < MVPP2_PRS_SRAM_WORDS; i++)
		mvpp2_write(priv, MVPP2_PRS_SRAM_DATA_REG(i), pe->sram.word[i]);

	return 0;
}

/* Read tcam entry from hw */
static int mvpp2_prs_hw_read(struct mvpp2 *priv, struct mvpp2_prs_entry *pe)
{
	int i;

	if (pe->index > MVPP2_PRS_TCAM_SRAM_SIZE - 1)
		return -EINVAL;

	/* Write tcam index - indirect access */
	mvpp2_write(priv, MVPP2_PRS_TCAM_IDX_REG, pe->index);

	pe->tcam.word[MVPP2_PRS_TCAM_INV_WORD] = mvpp2_read(priv,
			      MVPP2_PRS_TCAM_DATA_REG(MVPP2_PRS_TCAM_INV_WORD));
	if (pe->tcam.word[MVPP2_PRS_TCAM_INV_WORD] & MVPP2_PRS_TCAM_INV_MASK)
		return MVPP2_PRS_TCAM_ENTRY_INVALID;

	for (i = 0; i < MVPP2_PRS_TCAM_WORDS; i++)
		pe->tcam.word[i] = mvpp2_read(priv, MVPP2_PRS_TCAM_DATA_REG(i));

	/* Write sram index - indirect access */
	mvpp2_write(priv, MVPP2_PRS_SRAM_IDX_REG, pe->index);
	for (i = 0; i < MVPP2_PRS_SRAM_WORDS; i++)
		pe->sram.word[i] = mvpp2_read(priv, MVPP2_PRS_SRAM_DATA_REG(i));

	return 0;
}

/* Invalidate tcam hw entry */
static void mvpp2_prs_hw_inv(struct mvpp2 *priv, int index)
{
	/* Write index - indirect access */
	mvpp2_write(priv, MVPP2_PRS_TCAM_IDX_REG, index);
	mvpp2_write(priv, MVPP2_PRS_TCAM_DATA_REG(MVPP2_PRS_TCAM_INV_WORD),
		    MVPP2_PRS_TCAM_INV_MASK);
}

/* Enable shadow table entry and set its lookup ID */
static void mvpp2_prs_shadow_set(struct mvpp2 *priv, int index, int lu)
{
	priv->prs_shadow[index].valid = true;
	priv->prs_shadow[index].lu = lu;
}

/* Update ri fields in shadow table entry */
static void mvpp2_prs_shadow_ri_set(struct mvpp2 *priv, int index,
				    unsigned int ri, unsigned int ri_mask)
{
	priv->prs_shadow[index].ri_mask = ri_mask;
	priv->prs_shadow[index].ri = ri;
}

/* Update lookup field in tcam sw entry */
static void mvpp2_prs_tcam_lu_set(struct mvpp2_prs_entry *pe, unsigned int lu)
{
	int enable_off = MVPP2_PRS_TCAM_EN_OFFS(MVPP2_PRS_TCAM_LU_BYTE);

	pe->tcam.byte[MVPP2_PRS_TCAM_LU_BYTE] = lu;
	pe->tcam.byte[enable_off] = MVPP2_PRS_LU_MASK;
}

/* Update mask for single port in tcam sw entry */
static void mvpp2_prs_tcam_port_set(struct mvpp2_prs_entry *pe,
				    unsigned int port, bool add)
{
	int enable_off = MVPP2_PRS_TCAM_EN_OFFS(MVPP2_PRS_TCAM_PORT_BYTE);

	if (add)
		pe->tcam.byte[enable_off] &= ~(1 << port);
	else
		pe->tcam.byte[enable_off] |= 1 << port;
}

/* Update port map in tcam sw entry */
static void mvpp2_prs_tcam_port_map_set(struct mvpp2_prs_entry *pe,
					unsigned int ports)
{
	unsigned char port_mask = MVPP2_PRS_PORT_MASK;
	int enable_off = MVPP2_PRS_TCAM_EN_OFFS(MVPP2_PRS_TCAM_PORT_BYTE);

	pe->tcam.byte[MVPP2_PRS_TCAM_PORT_BYTE] = 0;
	pe->tcam.byte[enable_off] &= ~port_mask;
	pe->tcam.byte[enable_off] |= ~ports & MVPP2_PRS_PORT_MASK;
}

/* Obtain port map from tcam sw entry */
static unsigned int mvpp2_prs_tcam_port_map_get(struct mvpp2_prs_entry *pe)
{
	int enable_off = MVPP2_PRS_TCAM_EN_OFFS(MVPP2_PRS_TCAM_PORT_BYTE);

	return ~(pe->tcam.byte[enable_off]) & MVPP2_PRS_PORT_MASK;
}

/* Set byte of data and its enable bits in tcam sw entry */
static void mvpp2_prs_tcam_data_byte_set(struct mvpp2_prs_entry *pe,
					 unsigned int offs, unsigned char byte,
					 unsigned char enable)
{
	pe->tcam.byte[MVPP2_PRS_TCAM_DATA_BYTE(offs)] = byte;
	pe->tcam.byte[MVPP2_PRS_TCAM_DATA_BYTE_EN(offs)] = enable;
}

/* Get byte of data and its enable bits from tcam sw entry */
static void mvpp2_prs_tcam_data_byte_get(struct mvpp2_prs_entry *pe,
					 unsigned int offs, unsigned char *byte,
					 unsigned char *enable)
{
	*byte = pe->tcam.byte[MVPP2_PRS_TCAM_DATA_BYTE(offs)];
	*enable = pe->tcam.byte[MVPP2_PRS_TCAM_DATA_BYTE_EN(offs)];
}

/* Compare tcam data bytes with a pattern */
static bool mvpp2_prs_tcam_data_cmp(struct mvpp2_prs_entry *pe, int offs,
				    u16 data)
{
	int off = MVPP2_PRS_TCAM_DATA_BYTE(offs);
	u16 tcam_data;

	tcam_data = (8 << pe->tcam.byte[off + 1]) | pe->tcam.byte[off];
	if (tcam_data != data)
		return false;
	return true;
}

/* Update ai bits in tcam sw entry */
static void mvpp2_prs_tcam_ai_update(struct mvpp2_prs_entry *pe,
				     unsigned int bits, unsigned int enable)
{
	int i, ai_idx = MVPP2_PRS_TCAM_AI_BYTE;

	for (i = 0; i < MVPP2_PRS_AI_BITS; i++) {

		if (!(enable & BIT(i)))
			continue;

		if (bits & BIT(i))
			pe->tcam.byte[ai_idx] |= 1 << i;
		else
			pe->tcam.byte[ai_idx] &= ~(1 << i);
	}

	pe->tcam.byte[MVPP2_PRS_TCAM_EN_OFFS(ai_idx)] |= enable;
}

/* Get ai bits from tcam sw entry */
static int mvpp2_prs_tcam_ai_get(struct mvpp2_prs_entry *pe)
{
	return pe->tcam.byte[MVPP2_PRS_TCAM_AI_BYTE];
}

/* Set ethertype in tcam sw entry */
static void mvpp2_prs_match_etype(struct mvpp2_prs_entry *pe, int offset,
				  unsigned short ethertype)
{
	mvpp2_prs_tcam_data_byte_set(pe, offset + 0, ethertype >> 8, 0xff);
	mvpp2_prs_tcam_data_byte_set(pe, offset + 1, ethertype & 0xff, 0xff);
}

/* Set bits in sram sw entry */
static void mvpp2_prs_sram_bits_set(struct mvpp2_prs_entry *pe, int bit_num,
				    int val)
{
	pe->sram.byte[MVPP2_BIT_TO_BYTE(bit_num)] |= (val << (bit_num % 8));
}

/* Clear bits in sram sw entry */
static void mvpp2_prs_sram_bits_clear(struct mvpp2_prs_entry *pe, int bit_num,
				      int val)
{
	pe->sram.byte[MVPP2_BIT_TO_BYTE(bit_num)] &= ~(val << (bit_num % 8));
}

/* Update ri bits in sram sw entry */
static void mvpp2_prs_sram_ri_update(struct mvpp2_prs_entry *pe,
				     unsigned int bits, unsigned int mask)
{
	unsigned int i;

	for (i = 0; i < MVPP2_PRS_SRAM_RI_CTRL_BITS; i++) {
		int ri_off = MVPP2_PRS_SRAM_RI_OFFS;

		if (!(mask & BIT(i)))
			continue;

		if (bits & BIT(i))
			mvpp2_prs_sram_bits_set(pe, ri_off + i, 1);
		else
			mvpp2_prs_sram_bits_clear(pe, ri_off + i, 1);

		mvpp2_prs_sram_bits_set(pe, MVPP2_PRS_SRAM_RI_CTRL_OFFS + i, 1);
	}
}

/* Obtain ri bits from sram sw entry */
static int mvpp2_prs_sram_ri_get(struct mvpp2_prs_entry *pe)
{
	return pe->sram.word[MVPP2_PRS_SRAM_RI_WORD];
}

/* Update ai bits in sram sw entry */
static void mvpp2_prs_sram_ai_update(struct mvpp2_prs_entry *pe,
				     unsigned int bits, unsigned int mask)
{
	unsigned int i;
	int ai_off = MVPP2_PRS_SRAM_AI_OFFS;

	for (i = 0; i < MVPP2_PRS_SRAM_AI_CTRL_BITS; i++) {

		if (!(mask & BIT(i)))
			continue;

		if (bits & BIT(i))
			mvpp2_prs_sram_bits_set(pe, ai_off + i, 1);
		else
			mvpp2_prs_sram_bits_clear(pe, ai_off + i, 1);

		mvpp2_prs_sram_bits_set(pe, MVPP2_PRS_SRAM_AI_CTRL_OFFS + i, 1);
	}
}

/* Read ai bits from sram sw entry */
static int mvpp2_prs_sram_ai_get(struct mvpp2_prs_entry *pe)
{
	u8 bits;
	int ai_off = MVPP2_BIT_TO_BYTE(MVPP2_PRS_SRAM_AI_OFFS);
	int ai_en_off = ai_off + 1;
	int ai_shift = MVPP2_PRS_SRAM_AI_OFFS % 8;

	bits = (pe->sram.byte[ai_off] >> ai_shift) |
	       (pe->sram.byte[ai_en_off] << (8 - ai_shift));

	return bits;
}

/* In sram sw entry set lookup ID field of the tcam key to be used in the next
 * lookup interation
 */
static void mvpp2_prs_sram_next_lu_set(struct mvpp2_prs_entry *pe,
				       unsigned int lu)
{
	int sram_next_off = MVPP2_PRS_SRAM_NEXT_LU_OFFS;

	mvpp2_prs_sram_bits_clear(pe, sram_next_off,
				  MVPP2_PRS_SRAM_NEXT_LU_MASK);
	mvpp2_prs_sram_bits_set(pe, sram_next_off, lu);
}

/* In the sram sw entry set sign and value of the next lookup offset
 * and the offset value generated to the classifier
 */
static void mvpp2_prs_sram_shift_set(struct mvpp2_prs_entry *pe, int shift,
				     unsigned int op)
{
	/* Set sign */
	if (shift < 0) {
		mvpp2_prs_sram_bits_set(pe, MVPP2_PRS_SRAM_SHIFT_SIGN_BIT, 1);
		shift = 0 - shift;
	} else {
		mvpp2_prs_sram_bits_clear(pe, MVPP2_PRS_SRAM_SHIFT_SIGN_BIT, 1);
	}

	/* Set value */
	pe->sram.byte[MVPP2_BIT_TO_BYTE(MVPP2_PRS_SRAM_SHIFT_OFFS)] =
							   (unsigned char)shift;

	/* Reset and set operation */
	mvpp2_prs_sram_bits_clear(pe, MVPP2_PRS_SRAM_OP_SEL_SHIFT_OFFS,
				  MVPP2_PRS_SRAM_OP_SEL_SHIFT_MASK);
	mvpp2_prs_sram_bits_set(pe, MVPP2_PRS_SRAM_OP_SEL_SHIFT_OFFS, op);

	/* Set base offset as current */
	mvpp2_prs_sram_bits_clear(pe, MVPP2_PRS_SRAM_OP_SEL_BASE_OFFS, 1);
}

/* In the sram sw entry set sign and value of the user defined offset
 * generated to the classifier
 */
static void mvpp2_prs_sram_offset_set(struct mvpp2_prs_entry *pe,
				      unsigned int type, int offset,
				      unsigned int op)
{
	/* Set sign */
	if (offset < 0) {
		mvpp2_prs_sram_bits_set(pe, MVPP2_PRS_SRAM_UDF_SIGN_BIT, 1);
		offset = 0 - offset;
	} else {
		mvpp2_prs_sram_bits_clear(pe, MVPP2_PRS_SRAM_UDF_SIGN_BIT, 1);
	}

	/* Set value */
	mvpp2_prs_sram_bits_clear(pe, MVPP2_PRS_SRAM_UDF_OFFS,
				  MVPP2_PRS_SRAM_UDF_MASK);
	mvpp2_prs_sram_bits_set(pe, MVPP2_PRS_SRAM_UDF_OFFS, offset);
	pe->sram.byte[MVPP2_BIT_TO_BYTE(MVPP2_PRS_SRAM_UDF_OFFS +
					MVPP2_PRS_SRAM_UDF_BITS)] &=
	      ~(MVPP2_PRS_SRAM_UDF_MASK >> (8 - (MVPP2_PRS_SRAM_UDF_OFFS % 8)));
	pe->sram.byte[MVPP2_BIT_TO_BYTE(MVPP2_PRS_SRAM_UDF_OFFS +
					MVPP2_PRS_SRAM_UDF_BITS)] |=
				(offset >> (8 - (MVPP2_PRS_SRAM_UDF_OFFS % 8)));

	/* Set offset type */
	mvpp2_prs_sram_bits_clear(pe, MVPP2_PRS_SRAM_UDF_TYPE_OFFS,
				  MVPP2_PRS_SRAM_UDF_TYPE_MASK);
	mvpp2_prs_sram_bits_set(pe, MVPP2_PRS_SRAM_UDF_TYPE_OFFS, type);

	/* Set offset operation */
	mvpp2_prs_sram_bits_clear(pe, MVPP2_PRS_SRAM_OP_SEL_UDF_OFFS,
				  MVPP2_PRS_SRAM_OP_SEL_UDF_MASK);
	mvpp2_prs_sram_bits_set(pe, MVPP2_PRS_SRAM_OP_SEL_UDF_OFFS, op);

	pe->sram.byte[MVPP2_BIT_TO_BYTE(MVPP2_PRS_SRAM_OP_SEL_UDF_OFFS +
					MVPP2_PRS_SRAM_OP_SEL_UDF_BITS)] &=
					     ~(MVPP2_PRS_SRAM_OP_SEL_UDF_MASK >>
				    (8 - (MVPP2_PRS_SRAM_OP_SEL_UDF_OFFS % 8)));

	pe->sram.byte[MVPP2_BIT_TO_BYTE(MVPP2_PRS_SRAM_OP_SEL_UDF_OFFS +
					MVPP2_PRS_SRAM_OP_SEL_UDF_BITS)] |=
			     (op >> (8 - (MVPP2_PRS_SRAM_OP_SEL_UDF_OFFS % 8)));

	/* Set base offset as current */
	mvpp2_prs_sram_bits_clear(pe, MVPP2_PRS_SRAM_OP_SEL_BASE_OFFS, 1);
}

/* Find parser flow entry */
static struct mvpp2_prs_entry *mvpp2_prs_flow_find(struct mvpp2 *priv, int flow)
{
	struct mvpp2_prs_entry *pe;
	int tid;

	pe = kzalloc(sizeof(*pe), GFP_KERNEL);
	if (!pe)
		return NULL;
	mvpp2_prs_tcam_lu_set(pe, MVPP2_PRS_LU_FLOWS);

	/* Go through the all entires with MVPP2_PRS_LU_FLOWS */
	for (tid = MVPP2_PRS_TCAM_SRAM_SIZE - 1; tid >= 0; tid--) {
		u8 bits;

		if (!priv->prs_shadow[tid].valid ||
		    priv->prs_shadow[tid].lu != MVPP2_PRS_LU_FLOWS)
			continue;

		pe->index = tid;
		mvpp2_prs_hw_read(priv, pe);
		bits = mvpp2_prs_sram_ai_get(pe);

		/* Sram store classification lookup ID in AI bits [5:0] */
		if ((bits & MVPP2_PRS_FLOW_ID_MASK) == flow)
			return pe;
	}
	kfree(pe);

	return NULL;
}

/* Return first free tcam index, seeking from start to end */
static int mvpp2_prs_tcam_first_free(struct mvpp2 *priv, unsigned char start,
				     unsigned char end)
{
	int tid;

	if (start > end)
		swap(start, end);

	if (end >= MVPP2_PRS_TCAM_SRAM_SIZE)
		end = MVPP2_PRS_TCAM_SRAM_SIZE - 1;

	for (tid = start; tid <= end; tid++) {
		if (!priv->prs_shadow[tid].valid)
			return tid;
	}

	return -EINVAL;
}

/* Enable/disable dropping all mac da's */
static void mvpp2_prs_mac_drop_all_set(struct mvpp2 *priv, int port, bool add)
{
	struct mvpp2_prs_entry pe;

	if (priv->prs_shadow[MVPP2_PE_DROP_ALL].valid) {
		/* Entry exist - update port only */
		pe.index = MVPP2_PE_DROP_ALL;
		mvpp2_prs_hw_read(priv, &pe);
	} else {
		/* Entry doesn't exist - create new */
		memset(&pe, 0, sizeof(struct mvpp2_prs_entry));
		mvpp2_prs_tcam_lu_set(&pe, MVPP2_PRS_LU_MAC);
		pe.index = MVPP2_PE_DROP_ALL;

		/* Non-promiscuous mode for all ports - DROP unknown packets */
		mvpp2_prs_sram_ri_update(&pe, MVPP2_PRS_RI_DROP_MASK,
					 MVPP2_PRS_RI_DROP_MASK);

		mvpp2_prs_sram_bits_set(&pe, MVPP2_PRS_SRAM_LU_GEN_BIT, 1);
		mvpp2_prs_sram_next_lu_set(&pe, MVPP2_PRS_LU_FLOWS);

		/* Update shadow table */
		mvpp2_prs_shadow_set(priv, pe.index, MVPP2_PRS_LU_MAC);

		/* Mask all ports */
		mvpp2_prs_tcam_port_map_set(&pe, 0);
	}

	/* Update port mask */
	mvpp2_prs_tcam_port_set(&pe, port, add);

	mvpp2_prs_hw_write(priv, &pe);
}

/* Set port to promiscuous mode */
static void mvpp2_prs_mac_promisc_set(struct mvpp2 *priv, int port, bool add)
{
	struct mvpp2_prs_entry pe;

	/* Promiscuous mode - Accept unknown packets */

	if (priv->prs_shadow[MVPP2_PE_MAC_PROMISCUOUS].valid) {
		/* Entry exist - update port only */
		pe.index = MVPP2_PE_MAC_PROMISCUOUS;
		mvpp2_prs_hw_read(priv, &pe);
	} else {
		/* Entry doesn't exist - create new */
		memset(&pe, 0, sizeof(struct mvpp2_prs_entry));
		mvpp2_prs_tcam_lu_set(&pe, MVPP2_PRS_LU_MAC);
		pe.index = MVPP2_PE_MAC_PROMISCUOUS;

		/* Continue - set next lookup */
		mvpp2_prs_sram_next_lu_set(&pe, MVPP2_PRS_LU_DSA);

		/* Set result info bits */
		mvpp2_prs_sram_ri_update(&pe, MVPP2_PRS_RI_L2_UCAST,
					 MVPP2_PRS_RI_L2_CAST_MASK);

		/* Shift to ethertype */
		mvpp2_prs_sram_shift_set(&pe, 2 * ETH_ALEN,
					 MVPP2_PRS_SRAM_OP_SEL_SHIFT_ADD);

		/* Mask all ports */
		mvpp2_prs_tcam_port_map_set(&pe, 0);

		/* Update shadow table */
		mvpp2_prs_shadow_set(priv, pe.index, MVPP2_PRS_LU_MAC);
	}

	/* Update port mask */
	mvpp2_prs_tcam_port_set(&pe, port, add);

	mvpp2_prs_hw_write(priv, &pe);
}

/* Accept multicast */
static void mvpp2_prs_mac_multi_set(struct mvpp2 *priv, int port, int index,
				    bool add)
{
	struct mvpp2_prs_entry pe;
	unsigned char da_mc;

	/* Ethernet multicast address first byte is
	 * 0x01 for IPv4 and 0x33 for IPv6
	 */
	da_mc = (index == MVPP2_PE_MAC_MC_ALL) ? 0x01 : 0x33;

	if (priv->prs_shadow[index].valid) {
		/* Entry exist - update port only */
		pe.index = index;
		mvpp2_prs_hw_read(priv, &pe);
	} else {
		/* Entry doesn't exist - create new */
		memset(&pe, 0, sizeof(struct mvpp2_prs_entry));
		mvpp2_prs_tcam_lu_set(&pe, MVPP2_PRS_LU_MAC);
		pe.index = index;

		/* Continue - set next lookup */
		mvpp2_prs_sram_next_lu_set(&pe, MVPP2_PRS_LU_DSA);

		/* Set result info bits */
		mvpp2_prs_sram_ri_update(&pe, MVPP2_PRS_RI_L2_MCAST,
					 MVPP2_PRS_RI_L2_CAST_MASK);

		/* Update tcam entry data first byte */
		mvpp2_prs_tcam_data_byte_set(&pe, 0, da_mc, 0xff);

		/* Shift to ethertype */
		mvpp2_prs_sram_shift_set(&pe, 2 * ETH_ALEN,
					 MVPP2_PRS_SRAM_OP_SEL_SHIFT_ADD);

		/* Mask all ports */
		mvpp2_prs_tcam_port_map_set(&pe, 0);

		/* Update shadow table */
		mvpp2_prs_shadow_set(priv, pe.index, MVPP2_PRS_LU_MAC);
	}

	/* Update port mask */
	mvpp2_prs_tcam_port_set(&pe, port, add);

	mvpp2_prs_hw_write(priv, &pe);
}

/* Set entry for dsa packets */
static void mvpp2_prs_dsa_tag_set(struct mvpp2 *priv, int port, bool add,
				  bool tagged, bool extend)
{
	struct mvpp2_prs_entry pe;
	int tid, shift;

	if (extend) {
		tid = tagged ? MVPP2_PE_EDSA_TAGGED : MVPP2_PE_EDSA_UNTAGGED;
		shift = 8;
	} else {
		tid = tagged ? MVPP2_PE_DSA_TAGGED : MVPP2_PE_DSA_UNTAGGED;
		shift = 4;
	}

	if (priv->prs_shadow[tid].valid) {
		/* Entry exist - update port only */
		pe.index = tid;
		mvpp2_prs_hw_read(priv, &pe);
	} else {
		/* Entry doesn't exist - create new */
		memset(&pe, 0, sizeof(struct mvpp2_prs_entry));
		mvpp2_prs_tcam_lu_set(&pe, MVPP2_PRS_LU_DSA);
		pe.index = tid;

		/* Shift 4 bytes if DSA tag or 8 bytes in case of EDSA tag*/
		mvpp2_prs_sram_shift_set(&pe, shift,
					 MVPP2_PRS_SRAM_OP_SEL_SHIFT_ADD);

		/* Update shadow table */
		mvpp2_prs_shadow_set(priv, pe.index, MVPP2_PRS_LU_DSA);

		if (tagged) {
			/* Set tagged bit in DSA tag */
			mvpp2_prs_tcam_data_byte_set(&pe, 0,
						     MVPP2_PRS_TCAM_DSA_TAGGED_BIT,
						     MVPP2_PRS_TCAM_DSA_TAGGED_BIT);
			/* Clear all ai bits for next iteration */
			mvpp2_prs_sram_ai_update(&pe, 0,
						 MVPP2_PRS_SRAM_AI_MASK);
			/* If packet is tagged continue check vlans */
			mvpp2_prs_sram_next_lu_set(&pe, MVPP2_PRS_LU_VLAN);
		} else {
			/* Set result info bits to 'no vlans' */
			mvpp2_prs_sram_ri_update(&pe, MVPP2_PRS_RI_VLAN_NONE,
						 MVPP2_PRS_RI_VLAN_MASK);
			mvpp2_prs_sram_next_lu_set(&pe, MVPP2_PRS_LU_L2);
		}

		/* Mask all ports */
		mvpp2_prs_tcam_port_map_set(&pe, 0);
	}

	/* Update port mask */
	mvpp2_prs_tcam_port_set(&pe, port, add);

	mvpp2_prs_hw_write(priv, &pe);
}

/* Set entry for dsa ethertype */
static void mvpp2_prs_dsa_tag_ethertype_set(struct mvpp2 *priv, int port,
					    bool add, bool tagged, bool extend)
{
	struct mvpp2_prs_entry pe;
	int tid, shift, port_mask;

	if (extend) {
		tid = tagged ? MVPP2_PE_ETYPE_EDSA_TAGGED :
		      MVPP2_PE_ETYPE_EDSA_UNTAGGED;
		port_mask = 0;
		shift = 8;
	} else {
		tid = tagged ? MVPP2_PE_ETYPE_DSA_TAGGED :
		      MVPP2_PE_ETYPE_DSA_UNTAGGED;
		port_mask = MVPP2_PRS_PORT_MASK;
		shift = 4;
	}

	if (priv->prs_shadow[tid].valid) {
		/* Entry exist - update port only */
		pe.index = tid;
		mvpp2_prs_hw_read(priv, &pe);
	} else {
		/* Entry doesn't exist - create new */
		memset(&pe, 0, sizeof(struct mvpp2_prs_entry));
		mvpp2_prs_tcam_lu_set(&pe, MVPP2_PRS_LU_DSA);
		pe.index = tid;

		/* Set ethertype */
		mvpp2_prs_match_etype(&pe, 0, ETH_P_EDSA);
		mvpp2_prs_match_etype(&pe, 2, 0);

		mvpp2_prs_sram_ri_update(&pe, MVPP2_PRS_RI_DSA_MASK,
					 MVPP2_PRS_RI_DSA_MASK);
		/* Shift ethertype + 2 byte reserved + tag*/
		mvpp2_prs_sram_shift_set(&pe, 2 + MVPP2_ETH_TYPE_LEN + shift,
					 MVPP2_PRS_SRAM_OP_SEL_SHIFT_ADD);

		/* Update shadow table */
		mvpp2_prs_shadow_set(priv, pe.index, MVPP2_PRS_LU_DSA);

		if (tagged) {
			/* Set tagged bit in DSA tag */
			mvpp2_prs_tcam_data_byte_set(&pe,
						     MVPP2_ETH_TYPE_LEN + 2 + 3,
						 MVPP2_PRS_TCAM_DSA_TAGGED_BIT,
						 MVPP2_PRS_TCAM_DSA_TAGGED_BIT);
			/* Clear all ai bits for next iteration */
			mvpp2_prs_sram_ai_update(&pe, 0,
						 MVPP2_PRS_SRAM_AI_MASK);
			/* If packet is tagged continue check vlans */
			mvpp2_prs_sram_next_lu_set(&pe, MVPP2_PRS_LU_VLAN);
		} else {
			/* Set result info bits to 'no vlans' */
			mvpp2_prs_sram_ri_update(&pe, MVPP2_PRS_RI_VLAN_NONE,
						 MVPP2_PRS_RI_VLAN_MASK);
			mvpp2_prs_sram_next_lu_set(&pe, MVPP2_PRS_LU_L2);
		}
		/* Mask/unmask all ports, depending on dsa type */
		mvpp2_prs_tcam_port_map_set(&pe, port_mask);
	}

	/* Update port mask */
	mvpp2_prs_tcam_port_set(&pe, port, add);

	mvpp2_prs_hw_write(priv, &pe);
}

/* Search for existing single/triple vlan entry */
static struct mvpp2_prs_entry *mvpp2_prs_vlan_find(struct mvpp2 *priv,
						   unsigned short tpid, int ai)
{
	struct mvpp2_prs_entry *pe;
	int tid;

	pe = kzalloc(sizeof(*pe), GFP_KERNEL);
	if (!pe)
		return NULL;
	mvpp2_prs_tcam_lu_set(pe, MVPP2_PRS_LU_VLAN);

	/* Go through the all entries with MVPP2_PRS_LU_VLAN */
	for (tid = MVPP2_PE_FIRST_FREE_TID;
	     tid <= MVPP2_PE_LAST_FREE_TID; tid++) {
		unsigned int ri_bits, ai_bits;
		bool match;

		if (!priv->prs_shadow[tid].valid ||
		    priv->prs_shadow[tid].lu != MVPP2_PRS_LU_VLAN)
			continue;

		pe->index = tid;

		mvpp2_prs_hw_read(priv, pe);
		match = mvpp2_prs_tcam_data_cmp(pe, 0, swab16(tpid));
		if (!match)
			continue;

		/* Get vlan type */
		ri_bits = mvpp2_prs_sram_ri_get(pe);
		ri_bits &= MVPP2_PRS_RI_VLAN_MASK;

		/* Get current ai value from tcam */
		ai_bits = mvpp2_prs_tcam_ai_get(pe);
		/* Clear double vlan bit */
		ai_bits &= ~MVPP2_PRS_DBL_VLAN_AI_BIT;

		if (ai != ai_bits)
			continue;

		if (ri_bits == MVPP2_PRS_RI_VLAN_SINGLE ||
		    ri_bits == MVPP2_PRS_RI_VLAN_TRIPLE)
			return pe;
	}
	kfree(pe);

	return NULL;
}

/* Add/update single/triple vlan entry */
static int mvpp2_prs_vlan_add(struct mvpp2 *priv, unsigned short tpid, int ai,
			      unsigned int port_map)
{
	struct mvpp2_prs_entry *pe;
	int tid_aux, tid;
	int ret = 0;

	pe = mvpp2_prs_vlan_find(priv, tpid, ai);

	if (!pe) {
		/* Create new tcam entry */
		tid = mvpp2_prs_tcam_first_free(priv, MVPP2_PE_LAST_FREE_TID,
						MVPP2_PE_FIRST_FREE_TID);
		if (tid < 0)
			return tid;

		pe = kzalloc(sizeof(*pe), GFP_KERNEL);
		if (!pe)
			return -ENOMEM;

		/* Get last double vlan tid */
		for (tid_aux = MVPP2_PE_LAST_FREE_TID;
		     tid_aux >= MVPP2_PE_FIRST_FREE_TID; tid_aux--) {
			unsigned int ri_bits;

			if (!priv->prs_shadow[tid_aux].valid ||
			    priv->prs_shadow[tid_aux].lu != MVPP2_PRS_LU_VLAN)
				continue;

			pe->index = tid_aux;
			mvpp2_prs_hw_read(priv, pe);
			ri_bits = mvpp2_prs_sram_ri_get(pe);
			if ((ri_bits & MVPP2_PRS_RI_VLAN_MASK) ==
			    MVPP2_PRS_RI_VLAN_DOUBLE)
				break;
		}

		if (tid <= tid_aux) {
			ret = -EINVAL;
			goto error;
		}

		memset(pe, 0 , sizeof(struct mvpp2_prs_entry));
		mvpp2_prs_tcam_lu_set(pe, MVPP2_PRS_LU_VLAN);
		pe->index = tid;

		mvpp2_prs_match_etype(pe, 0, tpid);

		mvpp2_prs_sram_next_lu_set(pe, MVPP2_PRS_LU_L2);
		/* Shift 4 bytes - skip 1 vlan tag */
		mvpp2_prs_sram_shift_set(pe, MVPP2_VLAN_TAG_LEN,
					 MVPP2_PRS_SRAM_OP_SEL_SHIFT_ADD);
		/* Clear all ai bits for next iteration */
		mvpp2_prs_sram_ai_update(pe, 0, MVPP2_PRS_SRAM_AI_MASK);

		if (ai == MVPP2_PRS_SINGLE_VLAN_AI) {
			mvpp2_prs_sram_ri_update(pe, MVPP2_PRS_RI_VLAN_SINGLE,
						 MVPP2_PRS_RI_VLAN_MASK);
		} else {
			ai |= MVPP2_PRS_DBL_VLAN_AI_BIT;
			mvpp2_prs_sram_ri_update(pe, MVPP2_PRS_RI_VLAN_TRIPLE,
						 MVPP2_PRS_RI_VLAN_MASK);
		}
		mvpp2_prs_tcam_ai_update(pe, ai, MVPP2_PRS_SRAM_AI_MASK);

		mvpp2_prs_shadow_set(priv, pe->index, MVPP2_PRS_LU_VLAN);
	}
	/* Update ports' mask */
	mvpp2_prs_tcam_port_map_set(pe, port_map);

	mvpp2_prs_hw_write(priv, pe);

error:
	kfree(pe);

	return ret;
}

/* Get first free double vlan ai number */
static int mvpp2_prs_double_vlan_ai_free_get(struct mvpp2 *priv)
{
	int i;

	for (i = 1; i < MVPP2_PRS_DBL_VLANS_MAX; i++) {
		if (!priv->prs_double_vlans[i])
			return i;
	}

	return -EINVAL;
}

/* Search for existing double vlan entry */
static struct mvpp2_prs_entry *mvpp2_prs_double_vlan_find(struct mvpp2 *priv,
							  unsigned short tpid1,
							  unsigned short tpid2)
{
	struct mvpp2_prs_entry *pe;
	int tid;

	pe = kzalloc(sizeof(*pe), GFP_KERNEL);
	if (!pe)
		return NULL;
	mvpp2_prs_tcam_lu_set(pe, MVPP2_PRS_LU_VLAN);

	/* Go through the all entries with MVPP2_PRS_LU_VLAN */
	for (tid = MVPP2_PE_FIRST_FREE_TID;
	     tid <= MVPP2_PE_LAST_FREE_TID; tid++) {
		unsigned int ri_mask;
		bool match;

		if (!priv->prs_shadow[tid].valid ||
		    priv->prs_shadow[tid].lu != MVPP2_PRS_LU_VLAN)
			continue;

		pe->index = tid;
		mvpp2_prs_hw_read(priv, pe);

		match = mvpp2_prs_tcam_data_cmp(pe, 0, swab16(tpid1))
			&& mvpp2_prs_tcam_data_cmp(pe, 4, swab16(tpid2));

		if (!match)
			continue;

		ri_mask = mvpp2_prs_sram_ri_get(pe) & MVPP2_PRS_RI_VLAN_MASK;
		if (ri_mask == MVPP2_PRS_RI_VLAN_DOUBLE)
			return pe;
	}
	kfree(pe);

	return NULL;
}

/* Add or update double vlan entry */
static int mvpp2_prs_double_vlan_add(struct mvpp2 *priv, unsigned short tpid1,
				     unsigned short tpid2,
				     unsigned int port_map)
{
	struct mvpp2_prs_entry *pe;
	int tid_aux, tid, ai, ret = 0;

	pe = mvpp2_prs_double_vlan_find(priv, tpid1, tpid2);

	if (!pe) {
		/* Create new tcam entry */
		tid = mvpp2_prs_tcam_first_free(priv, MVPP2_PE_FIRST_FREE_TID,
				MVPP2_PE_LAST_FREE_TID);
		if (tid < 0)
			return tid;

		pe = kzalloc(sizeof(*pe), GFP_KERNEL);
		if (!pe)
			return -ENOMEM;

		/* Set ai value for new double vlan entry */
		ai = mvpp2_prs_double_vlan_ai_free_get(priv);
		if (ai < 0) {
			ret = ai;
			goto error;
		}

		/* Get first single/triple vlan tid */
		for (tid_aux = MVPP2_PE_FIRST_FREE_TID;
		     tid_aux <= MVPP2_PE_LAST_FREE_TID; tid_aux++) {
			unsigned int ri_bits;

			if (!priv->prs_shadow[tid_aux].valid ||
			    priv->prs_shadow[tid_aux].lu != MVPP2_PRS_LU_VLAN)
				continue;

			pe->index = tid_aux;
			mvpp2_prs_hw_read(priv, pe);
			ri_bits = mvpp2_prs_sram_ri_get(pe);
			ri_bits &= MVPP2_PRS_RI_VLAN_MASK;
			if (ri_bits == MVPP2_PRS_RI_VLAN_SINGLE ||
			    ri_bits == MVPP2_PRS_RI_VLAN_TRIPLE)
				break;
		}

		if (tid >= tid_aux) {
			ret = -ERANGE;
			goto error;
		}

		memset(pe, 0, sizeof(struct mvpp2_prs_entry));
		mvpp2_prs_tcam_lu_set(pe, MVPP2_PRS_LU_VLAN);
		pe->index = tid;

		priv->prs_double_vlans[ai] = true;

		mvpp2_prs_match_etype(pe, 0, tpid1);
		mvpp2_prs_match_etype(pe, 4, tpid2);

		mvpp2_prs_sram_next_lu_set(pe, MVPP2_PRS_LU_VLAN);
		/* Shift 8 bytes - skip 2 vlan tags */
		mvpp2_prs_sram_shift_set(pe, 2 * MVPP2_VLAN_TAG_LEN,
					 MVPP2_PRS_SRAM_OP_SEL_SHIFT_ADD);
		mvpp2_prs_sram_ri_update(pe, MVPP2_PRS_RI_VLAN_DOUBLE,
					 MVPP2_PRS_RI_VLAN_MASK);
		mvpp2_prs_sram_ai_update(pe, ai | MVPP2_PRS_DBL_VLAN_AI_BIT,
					 MVPP2_PRS_SRAM_AI_MASK);

		mvpp2_prs_shadow_set(priv, pe->index, MVPP2_PRS_LU_VLAN);
	}

	/* Update ports' mask */
	mvpp2_prs_tcam_port_map_set(pe, port_map);
	mvpp2_prs_hw_write(priv, pe);

error:
	kfree(pe);
	return ret;
}

/* IPv4 header parsing for fragmentation and L4 offset */
static int mvpp2_prs_ip4_proto(struct mvpp2 *priv, unsigned short proto,
			       unsigned int ri, unsigned int ri_mask)
{
	struct mvpp2_prs_entry pe;
	int tid;

	if ((proto != IPPROTO_TCP) && (proto != IPPROTO_UDP) &&
	    (proto != IPPROTO_IGMP))
		return -EINVAL;

	/* Fragmented packet */
	tid = mvpp2_prs_tcam_first_free(priv, MVPP2_PE_FIRST_FREE_TID,
					MVPP2_PE_LAST_FREE_TID);
	if (tid < 0)
		return tid;

	memset(&pe, 0, sizeof(struct mvpp2_prs_entry));
	mvpp2_prs_tcam_lu_set(&pe, MVPP2_PRS_LU_IP4);
	pe.index = tid;

	/* Set next lu to IPv4 */
	mvpp2_prs_sram_next_lu_set(&pe, MVPP2_PRS_LU_IP4);
	mvpp2_prs_sram_shift_set(&pe, 12, MVPP2_PRS_SRAM_OP_SEL_SHIFT_ADD);
	/* Set L4 offset */
	mvpp2_prs_sram_offset_set(&pe, MVPP2_PRS_SRAM_UDF_TYPE_L4,
				  sizeof(struct iphdr) - 4,
				  MVPP2_PRS_SRAM_OP_SEL_UDF_ADD);
	mvpp2_prs_sram_ai_update(&pe, MVPP2_PRS_IPV4_DIP_AI_BIT,
				 MVPP2_PRS_IPV4_DIP_AI_BIT);
	mvpp2_prs_sram_ri_update(&pe, ri | MVPP2_PRS_RI_IP_FRAG_MASK,
				 ri_mask | MVPP2_PRS_RI_IP_FRAG_MASK);

	mvpp2_prs_tcam_data_byte_set(&pe, 5, proto, MVPP2_PRS_TCAM_PROTO_MASK);
	mvpp2_prs_tcam_ai_update(&pe, 0, MVPP2_PRS_IPV4_DIP_AI_BIT);
	/* Unmask all ports */
	mvpp2_prs_tcam_port_map_set(&pe, MVPP2_PRS_PORT_MASK);

	/* Update shadow table and hw entry */
	mvpp2_prs_shadow_set(priv, pe.index, MVPP2_PRS_LU_IP4);
	mvpp2_prs_hw_write(priv, &pe);

	/* Not fragmented packet */
	tid = mvpp2_prs_tcam_first_free(priv, MVPP2_PE_FIRST_FREE_TID,
					MVPP2_PE_LAST_FREE_TID);
	if (tid < 0)
		return tid;

	pe.index = tid;
	/* Clear ri before updating */
	pe.sram.word[MVPP2_PRS_SRAM_RI_WORD] = 0x0;
	pe.sram.word[MVPP2_PRS_SRAM_RI_CTRL_WORD] = 0x0;
	mvpp2_prs_sram_ri_update(&pe, ri, ri_mask);

	mvpp2_prs_tcam_data_byte_set(&pe, 2, 0x00, MVPP2_PRS_TCAM_PROTO_MASK_L);
	mvpp2_prs_tcam_data_byte_set(&pe, 3, 0x00, MVPP2_PRS_TCAM_PROTO_MASK);

	/* Update shadow table and hw entry */
	mvpp2_prs_shadow_set(priv, pe.index, MVPP2_PRS_LU_IP4);
	mvpp2_prs_hw_write(priv, &pe);

	return 0;
}

/* IPv4 L3 multicast or broadcast */
static int mvpp2_prs_ip4_cast(struct mvpp2 *priv, unsigned short l3_cast)
{
	struct mvpp2_prs_entry pe;
	int mask, tid;

	tid = mvpp2_prs_tcam_first_free(priv, MVPP2_PE_FIRST_FREE_TID,
					MVPP2_PE_LAST_FREE_TID);
	if (tid < 0)
		return tid;

	memset(&pe, 0, sizeof(struct mvpp2_prs_entry));
	mvpp2_prs_tcam_lu_set(&pe, MVPP2_PRS_LU_IP4);
	pe.index = tid;

	switch (l3_cast) {
	case MVPP2_PRS_L3_MULTI_CAST:
		mvpp2_prs_tcam_data_byte_set(&pe, 0, MVPP2_PRS_IPV4_MC,
					     MVPP2_PRS_IPV4_MC_MASK);
		mvpp2_prs_sram_ri_update(&pe, MVPP2_PRS_RI_L3_MCAST,
					 MVPP2_PRS_RI_L3_ADDR_MASK);
		break;
	case  MVPP2_PRS_L3_BROAD_CAST:
		mask = MVPP2_PRS_IPV4_BC_MASK;
		mvpp2_prs_tcam_data_byte_set(&pe, 0, mask, mask);
		mvpp2_prs_tcam_data_byte_set(&pe, 1, mask, mask);
		mvpp2_prs_tcam_data_byte_set(&pe, 2, mask, mask);
		mvpp2_prs_tcam_data_byte_set(&pe, 3, mask, mask);
		mvpp2_prs_sram_ri_update(&pe, MVPP2_PRS_RI_L3_BCAST,
					 MVPP2_PRS_RI_L3_ADDR_MASK);
		break;
	default:
		return -EINVAL;
	}

	/* Finished: go to flowid generation */
	mvpp2_prs_sram_next_lu_set(&pe, MVPP2_PRS_LU_FLOWS);
	mvpp2_prs_sram_bits_set(&pe, MVPP2_PRS_SRAM_LU_GEN_BIT, 1);

	mvpp2_prs_tcam_ai_update(&pe, MVPP2_PRS_IPV4_DIP_AI_BIT,
				 MVPP2_PRS_IPV4_DIP_AI_BIT);
	/* Unmask all ports */
	mvpp2_prs_tcam_port_map_set(&pe, MVPP2_PRS_PORT_MASK);

	/* Update shadow table and hw entry */
	mvpp2_prs_shadow_set(priv, pe.index, MVPP2_PRS_LU_IP4);
	mvpp2_prs_hw_write(priv, &pe);

	return 0;
}

/* Set entries for protocols over IPv6  */
static int mvpp2_prs_ip6_proto(struct mvpp2 *priv, unsigned short proto,
			       unsigned int ri, unsigned int ri_mask)
{
	struct mvpp2_prs_entry pe;
	int tid;

	if ((proto != IPPROTO_TCP) && (proto != IPPROTO_UDP) &&
	    (proto != IPPROTO_ICMPV6) && (proto != IPPROTO_IPIP))
		return -EINVAL;

	tid = mvpp2_prs_tcam_first_free(priv, MVPP2_PE_FIRST_FREE_TID,
					MVPP2_PE_LAST_FREE_TID);
	if (tid < 0)
		return tid;

	memset(&pe, 0, sizeof(struct mvpp2_prs_entry));
	mvpp2_prs_tcam_lu_set(&pe, MVPP2_PRS_LU_IP6);
	pe.index = tid;

	/* Finished: go to flowid generation */
	mvpp2_prs_sram_next_lu_set(&pe, MVPP2_PRS_LU_FLOWS);
	mvpp2_prs_sram_bits_set(&pe, MVPP2_PRS_SRAM_LU_GEN_BIT, 1);
	mvpp2_prs_sram_ri_update(&pe, ri, ri_mask);
	mvpp2_prs_sram_offset_set(&pe, MVPP2_PRS_SRAM_UDF_TYPE_L4,
				  sizeof(struct ipv6hdr) - 6,
				  MVPP2_PRS_SRAM_OP_SEL_UDF_ADD);

	mvpp2_prs_tcam_data_byte_set(&pe, 0, proto, MVPP2_PRS_TCAM_PROTO_MASK);
	mvpp2_prs_tcam_ai_update(&pe, MVPP2_PRS_IPV6_NO_EXT_AI_BIT,
				 MVPP2_PRS_IPV6_NO_EXT_AI_BIT);
	/* Unmask all ports */
	mvpp2_prs_tcam_port_map_set(&pe, MVPP2_PRS_PORT_MASK);

	/* Write HW */
	mvpp2_prs_shadow_set(priv, pe.index, MVPP2_PRS_LU_IP6);
	mvpp2_prs_hw_write(priv, &pe);

	return 0;
}

/* IPv6 L3 multicast entry */
static int mvpp2_prs_ip6_cast(struct mvpp2 *priv, unsigned short l3_cast)
{
	struct mvpp2_prs_entry pe;
	int tid;

	if (l3_cast != MVPP2_PRS_L3_MULTI_CAST)
		return -EINVAL;

	tid = mvpp2_prs_tcam_first_free(priv, MVPP2_PE_FIRST_FREE_TID,
					MVPP2_PE_LAST_FREE_TID);
	if (tid < 0)
		return tid;

	memset(&pe, 0, sizeof(struct mvpp2_prs_entry));
	mvpp2_prs_tcam_lu_set(&pe, MVPP2_PRS_LU_IP6);
	pe.index = tid;

	/* Finished: go to flowid generation */
	mvpp2_prs_sram_next_lu_set(&pe, MVPP2_PRS_LU_IP6);
	mvpp2_prs_sram_ri_update(&pe, MVPP2_PRS_RI_L3_MCAST,
				 MVPP2_PRS_RI_L3_ADDR_MASK);
	mvpp2_prs_sram_ai_update(&pe, MVPP2_PRS_IPV6_NO_EXT_AI_BIT,
				 MVPP2_PRS_IPV6_NO_EXT_AI_BIT);
	/* Shift back to IPv6 NH */
	mvpp2_prs_sram_shift_set(&pe, -18, MVPP2_PRS_SRAM_OP_SEL_SHIFT_ADD);

	mvpp2_prs_tcam_data_byte_set(&pe, 0, MVPP2_PRS_IPV6_MC,
				     MVPP2_PRS_IPV6_MC_MASK);
	mvpp2_prs_tcam_ai_update(&pe, 0, MVPP2_PRS_IPV6_NO_EXT_AI_BIT);
	/* Unmask all ports */
	mvpp2_prs_tcam_port_map_set(&pe, MVPP2_PRS_PORT_MASK);

	/* Update shadow table and hw entry */
	mvpp2_prs_shadow_set(priv, pe.index, MVPP2_PRS_LU_IP6);
	mvpp2_prs_hw_write(priv, &pe);

	return 0;
}

/* Parser per-port initialization */
static void mvpp2_prs_hw_port_init(struct mvpp2 *priv, int port, int lu_first,
				   int lu_max, int offset)
{
	u32 val;

	/* Set lookup ID */
	val = mvpp2_read(priv, MVPP2_PRS_INIT_LOOKUP_REG);
	val &= ~MVPP2_PRS_PORT_LU_MASK(port);
	val |=  MVPP2_PRS_PORT_LU_VAL(port, lu_first);
	mvpp2_write(priv, MVPP2_PRS_INIT_LOOKUP_REG, val);

	/* Set maximum number of loops for packet received from port */
	val = mvpp2_read(priv, MVPP2_PRS_MAX_LOOP_REG(port));
	val &= ~MVPP2_PRS_MAX_LOOP_MASK(port);
	val |= MVPP2_PRS_MAX_LOOP_VAL(port, lu_max);
	mvpp2_write(priv, MVPP2_PRS_MAX_LOOP_REG(port), val);

	/* Set initial offset for packet header extraction for the first
	 * searching loop
	 */
	val = mvpp2_read(priv, MVPP2_PRS_INIT_OFFS_REG(port));
	val &= ~MVPP2_PRS_INIT_OFF_MASK(port);
	val |= MVPP2_PRS_INIT_OFF_VAL(port, offset);
	mvpp2_write(priv, MVPP2_PRS_INIT_OFFS_REG(port), val);
}

/* Default flow entries initialization for all ports */
static void mvpp2_prs_def_flow_init(struct mvpp2 *priv)
{
	struct mvpp2_prs_entry pe;
	int port;

	for (port = 0; port < MVPP2_MAX_PORTS; port++) {
		memset(&pe, 0, sizeof(struct mvpp2_prs_entry));
		mvpp2_prs_tcam_lu_set(&pe, MVPP2_PRS_LU_FLOWS);
		pe.index = MVPP2_PE_FIRST_DEFAULT_FLOW - port;

		/* Mask all ports */
		mvpp2_prs_tcam_port_map_set(&pe, 0);

		/* Set flow ID*/
		mvpp2_prs_sram_ai_update(&pe, port, MVPP2_PRS_FLOW_ID_MASK);
		mvpp2_prs_sram_bits_set(&pe, MVPP2_PRS_SRAM_LU_DONE_BIT, 1);

		/* Update shadow table and hw entry */
		mvpp2_prs_shadow_set(priv, pe.index, MVPP2_PRS_LU_FLOWS);
		mvpp2_prs_hw_write(priv, &pe);
	}
}

/* Set default entry for Marvell Header field */
static void mvpp2_prs_mh_init(struct mvpp2 *priv)
{
	struct mvpp2_prs_entry pe;

	memset(&pe, 0, sizeof(struct mvpp2_prs_entry));

	pe.index = MVPP2_PE_MH_DEFAULT;
	mvpp2_prs_tcam_lu_set(&pe, MVPP2_PRS_LU_MH);
	mvpp2_prs_sram_shift_set(&pe, MVPP2_MH_SIZE,
				 MVPP2_PRS_SRAM_OP_SEL_SHIFT_ADD);
	mvpp2_prs_sram_next_lu_set(&pe, MVPP2_PRS_LU_MAC);

	/* Unmask all ports */
	mvpp2_prs_tcam_port_map_set(&pe, MVPP2_PRS_PORT_MASK);

	/* Update shadow table and hw entry */
	mvpp2_prs_shadow_set(priv, pe.index, MVPP2_PRS_LU_MH);
	mvpp2_prs_hw_write(priv, &pe);
}

/* Set default entires (place holder) for promiscuous, non-promiscuous and
 * multicast MAC addresses
 */
static void mvpp2_prs_mac_init(struct mvpp2 *priv)
{
	struct mvpp2_prs_entry pe;

	memset(&pe, 0, sizeof(struct mvpp2_prs_entry));

	/* Non-promiscuous mode for all ports - DROP unknown packets */
	pe.index = MVPP2_PE_MAC_NON_PROMISCUOUS;
	mvpp2_prs_tcam_lu_set(&pe, MVPP2_PRS_LU_MAC);

	mvpp2_prs_sram_ri_update(&pe, MVPP2_PRS_RI_DROP_MASK,
				 MVPP2_PRS_RI_DROP_MASK);
	mvpp2_prs_sram_bits_set(&pe, MVPP2_PRS_SRAM_LU_GEN_BIT, 1);
	mvpp2_prs_sram_next_lu_set(&pe, MVPP2_PRS_LU_FLOWS);

	/* Unmask all ports */
	mvpp2_prs_tcam_port_map_set(&pe, MVPP2_PRS_PORT_MASK);

	/* Update shadow table and hw entry */
	mvpp2_prs_shadow_set(priv, pe.index, MVPP2_PRS_LU_MAC);
	mvpp2_prs_hw_write(priv, &pe);

	/* place holders only - no ports */
	mvpp2_prs_mac_drop_all_set(priv, 0, false);
	mvpp2_prs_mac_promisc_set(priv, 0, false);
	mvpp2_prs_mac_multi_set(priv, MVPP2_PE_MAC_MC_ALL, 0, false);
	mvpp2_prs_mac_multi_set(priv, MVPP2_PE_MAC_MC_IP6, 0, false);
}

/* Set default entries for various types of dsa packets */
static void mvpp2_prs_dsa_init(struct mvpp2 *priv)
{
	struct mvpp2_prs_entry pe;

	/* None tagged EDSA entry - place holder */
	mvpp2_prs_dsa_tag_set(priv, 0, false, MVPP2_PRS_UNTAGGED,
			      MVPP2_PRS_EDSA);

	/* Tagged EDSA entry - place holder */
	mvpp2_prs_dsa_tag_set(priv, 0, false, MVPP2_PRS_TAGGED, MVPP2_PRS_EDSA);

	/* None tagged DSA entry - place holder */
	mvpp2_prs_dsa_tag_set(priv, 0, false, MVPP2_PRS_UNTAGGED,
			      MVPP2_PRS_DSA);

	/* Tagged DSA entry - place holder */
	mvpp2_prs_dsa_tag_set(priv, 0, false, MVPP2_PRS_TAGGED, MVPP2_PRS_DSA);

	/* None tagged EDSA ethertype entry - place holder*/
	mvpp2_prs_dsa_tag_ethertype_set(priv, 0, false,
					MVPP2_PRS_UNTAGGED, MVPP2_PRS_EDSA);

	/* Tagged EDSA ethertype entry - place holder*/
	mvpp2_prs_dsa_tag_ethertype_set(priv, 0, false,
					MVPP2_PRS_TAGGED, MVPP2_PRS_EDSA);

	/* None tagged DSA ethertype entry */
	mvpp2_prs_dsa_tag_ethertype_set(priv, 0, true,
					MVPP2_PRS_UNTAGGED, MVPP2_PRS_DSA);

	/* Tagged DSA ethertype entry */
	mvpp2_prs_dsa_tag_ethertype_set(priv, 0, true,
					MVPP2_PRS_TAGGED, MVPP2_PRS_DSA);

	/* Set default entry, in case DSA or EDSA tag not found */
	memset(&pe, 0, sizeof(struct mvpp2_prs_entry));
	mvpp2_prs_tcam_lu_set(&pe, MVPP2_PRS_LU_DSA);
	pe.index = MVPP2_PE_DSA_DEFAULT;
	mvpp2_prs_sram_next_lu_set(&pe, MVPP2_PRS_LU_VLAN);

	/* Shift 0 bytes */
	mvpp2_prs_sram_shift_set(&pe, 0, MVPP2_PRS_SRAM_OP_SEL_SHIFT_ADD);
	mvpp2_prs_shadow_set(priv, pe.index, MVPP2_PRS_LU_MAC);

	/* Clear all sram ai bits for next iteration */
	mvpp2_prs_sram_ai_update(&pe, 0, MVPP2_PRS_SRAM_AI_MASK);

	/* Unmask all ports */
	mvpp2_prs_tcam_port_map_set(&pe, MVPP2_PRS_PORT_MASK);

	mvpp2_prs_hw_write(priv, &pe);
}

/* Match basic ethertypes */
static int mvpp2_prs_etype_init(struct mvpp2 *priv)
{
	struct mvpp2_prs_entry pe;
	int tid;

	/* Ethertype: PPPoE */
	tid = mvpp2_prs_tcam_first_free(priv, MVPP2_PE_FIRST_FREE_TID,
					MVPP2_PE_LAST_FREE_TID);
	if (tid < 0)
		return tid;

	memset(&pe, 0, sizeof(struct mvpp2_prs_entry));
	mvpp2_prs_tcam_lu_set(&pe, MVPP2_PRS_LU_L2);
	pe.index = tid;

	mvpp2_prs_match_etype(&pe, 0, ETH_P_PPP_SES);

	mvpp2_prs_sram_shift_set(&pe, MVPP2_PPPOE_HDR_SIZE,
				 MVPP2_PRS_SRAM_OP_SEL_SHIFT_ADD);
	mvpp2_prs_sram_next_lu_set(&pe, MVPP2_PRS_LU_PPPOE);
	mvpp2_prs_sram_ri_update(&pe, MVPP2_PRS_RI_PPPOE_MASK,
				 MVPP2_PRS_RI_PPPOE_MASK);

	/* Update shadow table and hw entry */
	mvpp2_prs_shadow_set(priv, pe.index, MVPP2_PRS_LU_L2);
	priv->prs_shadow[pe.index].udf = MVPP2_PRS_UDF_L2_DEF;
	priv->prs_shadow[pe.index].finish = false;
	mvpp2_prs_shadow_ri_set(priv, pe.index, MVPP2_PRS_RI_PPPOE_MASK,
				MVPP2_PRS_RI_PPPOE_MASK);
	mvpp2_prs_hw_write(priv, &pe);

	/* Ethertype: ARP */
	tid = mvpp2_prs_tcam_first_free(priv, MVPP2_PE_FIRST_FREE_TID,
					MVPP2_PE_LAST_FREE_TID);
	if (tid < 0)
		return tid;

	memset(&pe, 0, sizeof(struct mvpp2_prs_entry));
	mvpp2_prs_tcam_lu_set(&pe, MVPP2_PRS_LU_L2);
	pe.index = tid;

	mvpp2_prs_match_etype(&pe, 0, ETH_P_ARP);

	/* Generate flow in the next iteration*/
	mvpp2_prs_sram_next_lu_set(&pe, MVPP2_PRS_LU_FLOWS);
	mvpp2_prs_sram_bits_set(&pe, MVPP2_PRS_SRAM_LU_GEN_BIT, 1);
	mvpp2_prs_sram_ri_update(&pe, MVPP2_PRS_RI_L3_ARP,
				 MVPP2_PRS_RI_L3_PROTO_MASK);
	/* Set L3 offset */
	mvpp2_prs_sram_offset_set(&pe, MVPP2_PRS_SRAM_UDF_TYPE_L3,
				  MVPP2_ETH_TYPE_LEN,
				  MVPP2_PRS_SRAM_OP_SEL_UDF_ADD);

	/* Update shadow table and hw entry */
	mvpp2_prs_shadow_set(priv, pe.index, MVPP2_PRS_LU_L2);
	priv->prs_shadow[pe.index].udf = MVPP2_PRS_UDF_L2_DEF;
	priv->prs_shadow[pe.index].finish = true;
	mvpp2_prs_shadow_ri_set(priv, pe.index, MVPP2_PRS_RI_L3_ARP,
				MVPP2_PRS_RI_L3_PROTO_MASK);
	mvpp2_prs_hw_write(priv, &pe);

	/* Ethertype: LBTD */
	tid = mvpp2_prs_tcam_first_free(priv, MVPP2_PE_FIRST_FREE_TID,
					MVPP2_PE_LAST_FREE_TID);
	if (tid < 0)
		return tid;

	memset(&pe, 0, sizeof(struct mvpp2_prs_entry));
	mvpp2_prs_tcam_lu_set(&pe, MVPP2_PRS_LU_L2);
	pe.index = tid;

	mvpp2_prs_match_etype(&pe, 0, MVPP2_IP_LBDT_TYPE);

	/* Generate flow in the next iteration*/
	mvpp2_prs_sram_next_lu_set(&pe, MVPP2_PRS_LU_FLOWS);
	mvpp2_prs_sram_bits_set(&pe, MVPP2_PRS_SRAM_LU_GEN_BIT, 1);
	mvpp2_prs_sram_ri_update(&pe, MVPP2_PRS_RI_CPU_CODE_RX_SPEC |
				 MVPP2_PRS_RI_UDF3_RX_SPECIAL,
				 MVPP2_PRS_RI_CPU_CODE_MASK |
				 MVPP2_PRS_RI_UDF3_MASK);
	/* Set L3 offset */
	mvpp2_prs_sram_offset_set(&pe, MVPP2_PRS_SRAM_UDF_TYPE_L3,
				  MVPP2_ETH_TYPE_LEN,
				  MVPP2_PRS_SRAM_OP_SEL_UDF_ADD);

	/* Update shadow table and hw entry */
	mvpp2_prs_shadow_set(priv, pe.index, MVPP2_PRS_LU_L2);
	priv->prs_shadow[pe.index].udf = MVPP2_PRS_UDF_L2_DEF;
	priv->prs_shadow[pe.index].finish = true;
	mvpp2_prs_shadow_ri_set(priv, pe.index, MVPP2_PRS_RI_CPU_CODE_RX_SPEC |
				MVPP2_PRS_RI_UDF3_RX_SPECIAL,
				MVPP2_PRS_RI_CPU_CODE_MASK |
				MVPP2_PRS_RI_UDF3_MASK);
	mvpp2_prs_hw_write(priv, &pe);

	/* Ethertype: IPv4 without options */
	tid = mvpp2_prs_tcam_first_free(priv, MVPP2_PE_FIRST_FREE_TID,
					MVPP2_PE_LAST_FREE_TID);
	if (tid < 0)
		return tid;

	memset(&pe, 0, sizeof(struct mvpp2_prs_entry));
	mvpp2_prs_tcam_lu_set(&pe, MVPP2_PRS_LU_L2);
	pe.index = tid;

	mvpp2_prs_match_etype(&pe, 0, ETH_P_IP);
	mvpp2_prs_tcam_data_byte_set(&pe, MVPP2_ETH_TYPE_LEN,
				     MVPP2_PRS_IPV4_HEAD | MVPP2_PRS_IPV4_IHL,
				     MVPP2_PRS_IPV4_HEAD_MASK |
				     MVPP2_PRS_IPV4_IHL_MASK);

	mvpp2_prs_sram_next_lu_set(&pe, MVPP2_PRS_LU_IP4);
	mvpp2_prs_sram_ri_update(&pe, MVPP2_PRS_RI_L3_IP4,
				 MVPP2_PRS_RI_L3_PROTO_MASK);
	/* Skip eth_type + 4 bytes of IP header */
	mvpp2_prs_sram_shift_set(&pe, MVPP2_ETH_TYPE_LEN + 4,
				 MVPP2_PRS_SRAM_OP_SEL_SHIFT_ADD);
	/* Set L3 offset */
	mvpp2_prs_sram_offset_set(&pe, MVPP2_PRS_SRAM_UDF_TYPE_L3,
				  MVPP2_ETH_TYPE_LEN,
				  MVPP2_PRS_SRAM_OP_SEL_UDF_ADD);

	/* Update shadow table and hw entry */
	mvpp2_prs_shadow_set(priv, pe.index, MVPP2_PRS_LU_L2);
	priv->prs_shadow[pe.index].udf = MVPP2_PRS_UDF_L2_DEF;
	priv->prs_shadow[pe.index].finish = false;
	mvpp2_prs_shadow_ri_set(priv, pe.index, MVPP2_PRS_RI_L3_IP4,
				MVPP2_PRS_RI_L3_PROTO_MASK);
	mvpp2_prs_hw_write(priv, &pe);

	/* Ethertype: IPv4 with options */
	tid = mvpp2_prs_tcam_first_free(priv, MVPP2_PE_FIRST_FREE_TID,
					MVPP2_PE_LAST_FREE_TID);
	if (tid < 0)
		return tid;

	pe.index = tid;

	/* Clear tcam data before updating */
	pe.tcam.byte[MVPP2_PRS_TCAM_DATA_BYTE(MVPP2_ETH_TYPE_LEN)] = 0x0;
	pe.tcam.byte[MVPP2_PRS_TCAM_DATA_BYTE_EN(MVPP2_ETH_TYPE_LEN)] = 0x0;

	mvpp2_prs_tcam_data_byte_set(&pe, MVPP2_ETH_TYPE_LEN,
				     MVPP2_PRS_IPV4_HEAD,
				     MVPP2_PRS_IPV4_HEAD_MASK);

	/* Clear ri before updating */
	pe.sram.word[MVPP2_PRS_SRAM_RI_WORD] = 0x0;
	pe.sram.word[MVPP2_PRS_SRAM_RI_CTRL_WORD] = 0x0;
	mvpp2_prs_sram_ri_update(&pe, MVPP2_PRS_RI_L3_IP4_OPT,
				 MVPP2_PRS_RI_L3_PROTO_MASK);

	/* Update shadow table and hw entry */
	mvpp2_prs_shadow_set(priv, pe.index, MVPP2_PRS_LU_L2);
	priv->prs_shadow[pe.index].udf = MVPP2_PRS_UDF_L2_DEF;
	priv->prs_shadow[pe.index].finish = false;
	mvpp2_prs_shadow_ri_set(priv, pe.index, MVPP2_PRS_RI_L3_IP4_OPT,
				MVPP2_PRS_RI_L3_PROTO_MASK);
	mvpp2_prs_hw_write(priv, &pe);

	/* Ethertype: IPv6 without options */
	tid = mvpp2_prs_tcam_first_free(priv, MVPP2_PE_FIRST_FREE_TID,
					MVPP2_PE_LAST_FREE_TID);
	if (tid < 0)
		return tid;

	memset(&pe, 0, sizeof(struct mvpp2_prs_entry));
	mvpp2_prs_tcam_lu_set(&pe, MVPP2_PRS_LU_L2);
	pe.index = tid;

	mvpp2_prs_match_etype(&pe, 0, ETH_P_IPV6);

	/* Skip DIP of IPV6 header */
	mvpp2_prs_sram_shift_set(&pe, MVPP2_ETH_TYPE_LEN + 8 +
				 MVPP2_MAX_L3_ADDR_SIZE,
				 MVPP2_PRS_SRAM_OP_SEL_SHIFT_ADD);
	mvpp2_prs_sram_next_lu_set(&pe, MVPP2_PRS_LU_IP6);
	mvpp2_prs_sram_ri_update(&pe, MVPP2_PRS_RI_L3_IP6,
				 MVPP2_PRS_RI_L3_PROTO_MASK);
	/* Set L3 offset */
	mvpp2_prs_sram_offset_set(&pe, MVPP2_PRS_SRAM_UDF_TYPE_L3,
				  MVPP2_ETH_TYPE_LEN,
				  MVPP2_PRS_SRAM_OP_SEL_UDF_ADD);

	mvpp2_prs_shadow_set(priv, pe.index, MVPP2_PRS_LU_L2);
	priv->prs_shadow[pe.index].udf = MVPP2_PRS_UDF_L2_DEF;
	priv->prs_shadow[pe.index].finish = false;
	mvpp2_prs_shadow_ri_set(priv, pe.index, MVPP2_PRS_RI_L3_IP6,
				MVPP2_PRS_RI_L3_PROTO_MASK);
	mvpp2_prs_hw_write(priv, &pe);

	/* Default entry for MVPP2_PRS_LU_L2 - Unknown ethtype */
	memset(&pe, 0, sizeof(struct mvpp2_prs_entry));
	mvpp2_prs_tcam_lu_set(&pe, MVPP2_PRS_LU_L2);
	pe.index = MVPP2_PE_ETH_TYPE_UN;

	/* Unmask all ports */
	mvpp2_prs_tcam_port_map_set(&pe, MVPP2_PRS_PORT_MASK);

	/* Generate flow in the next iteration*/
	mvpp2_prs_sram_bits_set(&pe, MVPP2_PRS_SRAM_LU_GEN_BIT, 1);
	mvpp2_prs_sram_next_lu_set(&pe, MVPP2_PRS_LU_FLOWS);
	mvpp2_prs_sram_ri_update(&pe, MVPP2_PRS_RI_L3_UN,
				 MVPP2_PRS_RI_L3_PROTO_MASK);
	/* Set L3 offset even it's unknown L3 */
	mvpp2_prs_sram_offset_set(&pe, MVPP2_PRS_SRAM_UDF_TYPE_L3,
				  MVPP2_ETH_TYPE_LEN,
				  MVPP2_PRS_SRAM_OP_SEL_UDF_ADD);

	/* Update shadow table and hw entry */
	mvpp2_prs_shadow_set(priv, pe.index, MVPP2_PRS_LU_L2);
	priv->prs_shadow[pe.index].udf = MVPP2_PRS_UDF_L2_DEF;
	priv->prs_shadow[pe.index].finish = true;
	mvpp2_prs_shadow_ri_set(priv, pe.index, MVPP2_PRS_RI_L3_UN,
				MVPP2_PRS_RI_L3_PROTO_MASK);
	mvpp2_prs_hw_write(priv, &pe);

	return 0;
}

/* Configure vlan entries and detect up to 2 successive VLAN tags.
 * Possible options:
 * 0x8100, 0x88A8
 * 0x8100, 0x8100
 * 0x8100
 * 0x88A8
 */
static int mvpp2_prs_vlan_init(struct platform_device *pdev, struct mvpp2 *priv)
{
	struct mvpp2_prs_entry pe;
	int err;

	priv->prs_double_vlans = devm_kcalloc(&pdev->dev, sizeof(bool),
					      MVPP2_PRS_DBL_VLANS_MAX,
					      GFP_KERNEL);
	if (!priv->prs_double_vlans)
		return -ENOMEM;

	/* Double VLAN: 0x8100, 0x88A8 */
	err = mvpp2_prs_double_vlan_add(priv, ETH_P_8021Q, ETH_P_8021AD,
					MVPP2_PRS_PORT_MASK);
	if (err)
		return err;

	/* Double VLAN: 0x8100, 0x8100 */
	err = mvpp2_prs_double_vlan_add(priv, ETH_P_8021Q, ETH_P_8021Q,
					MVPP2_PRS_PORT_MASK);
	if (err)
		return err;

	/* Single VLAN: 0x88a8 */
	err = mvpp2_prs_vlan_add(priv, ETH_P_8021AD, MVPP2_PRS_SINGLE_VLAN_AI,
				 MVPP2_PRS_PORT_MASK);
	if (err)
		return err;

	/* Single VLAN: 0x8100 */
	err = mvpp2_prs_vlan_add(priv, ETH_P_8021Q, MVPP2_PRS_SINGLE_VLAN_AI,
				 MVPP2_PRS_PORT_MASK);
	if (err)
		return err;

	/* Set default double vlan entry */
	memset(&pe, 0, sizeof(struct mvpp2_prs_entry));
	mvpp2_prs_tcam_lu_set(&pe, MVPP2_PRS_LU_VLAN);
	pe.index = MVPP2_PE_VLAN_DBL;

	mvpp2_prs_sram_next_lu_set(&pe, MVPP2_PRS_LU_L2);
	/* Clear ai for next iterations */
	mvpp2_prs_sram_ai_update(&pe, 0, MVPP2_PRS_SRAM_AI_MASK);
	mvpp2_prs_sram_ri_update(&pe, MVPP2_PRS_RI_VLAN_DOUBLE,
				 MVPP2_PRS_RI_VLAN_MASK);

	mvpp2_prs_tcam_ai_update(&pe, MVPP2_PRS_DBL_VLAN_AI_BIT,
				 MVPP2_PRS_DBL_VLAN_AI_BIT);
	/* Unmask all ports */
	mvpp2_prs_tcam_port_map_set(&pe, MVPP2_PRS_PORT_MASK);

	/* Update shadow table and hw entry */
	mvpp2_prs_shadow_set(priv, pe.index, MVPP2_PRS_LU_VLAN);
	mvpp2_prs_hw_write(priv, &pe);

	/* Set default vlan none entry */
	memset(&pe, 0, sizeof(struct mvpp2_prs_entry));
	mvpp2_prs_tcam_lu_set(&pe, MVPP2_PRS_LU_VLAN);
	pe.index = MVPP2_PE_VLAN_NONE;

	mvpp2_prs_sram_next_lu_set(&pe, MVPP2_PRS_LU_L2);
	mvpp2_prs_sram_ri_update(&pe, MVPP2_PRS_RI_VLAN_NONE,
				 MVPP2_PRS_RI_VLAN_MASK);

	/* Unmask all ports */
	mvpp2_prs_tcam_port_map_set(&pe, MVPP2_PRS_PORT_MASK);

	/* Update shadow table and hw entry */
	mvpp2_prs_shadow_set(priv, pe.index, MVPP2_PRS_LU_VLAN);
	mvpp2_prs_hw_write(priv, &pe);

	return 0;
}

/* Set entries for PPPoE ethertype */
static int mvpp2_prs_pppoe_init(struct mvpp2 *priv)
{
	struct mvpp2_prs_entry pe;
	int tid;

	/* IPv4 over PPPoE with options */
	tid = mvpp2_prs_tcam_first_free(priv, MVPP2_PE_FIRST_FREE_TID,
					MVPP2_PE_LAST_FREE_TID);
	if (tid < 0)
		return tid;

	memset(&pe, 0, sizeof(struct mvpp2_prs_entry));
	mvpp2_prs_tcam_lu_set(&pe, MVPP2_PRS_LU_PPPOE);
	pe.index = tid;

	mvpp2_prs_match_etype(&pe, 0, PPP_IP);

	mvpp2_prs_sram_next_lu_set(&pe, MVPP2_PRS_LU_IP4);
	mvpp2_prs_sram_ri_update(&pe, MVPP2_PRS_RI_L3_IP4_OPT,
				 MVPP2_PRS_RI_L3_PROTO_MASK);
	/* Skip eth_type + 4 bytes of IP header */
	mvpp2_prs_sram_shift_set(&pe, MVPP2_ETH_TYPE_LEN + 4,
				 MVPP2_PRS_SRAM_OP_SEL_SHIFT_ADD);
	/* Set L3 offset */
	mvpp2_prs_sram_offset_set(&pe, MVPP2_PRS_SRAM_UDF_TYPE_L3,
				  MVPP2_ETH_TYPE_LEN,
				  MVPP2_PRS_SRAM_OP_SEL_UDF_ADD);

	/* Update shadow table and hw entry */
	mvpp2_prs_shadow_set(priv, pe.index, MVPP2_PRS_LU_PPPOE);
	mvpp2_prs_hw_write(priv, &pe);

	/* IPv4 over PPPoE without options */
	tid = mvpp2_prs_tcam_first_free(priv, MVPP2_PE_FIRST_FREE_TID,
					MVPP2_PE_LAST_FREE_TID);
	if (tid < 0)
		return tid;

	pe.index = tid;

	mvpp2_prs_tcam_data_byte_set(&pe, MVPP2_ETH_TYPE_LEN,
				     MVPP2_PRS_IPV4_HEAD | MVPP2_PRS_IPV4_IHL,
				     MVPP2_PRS_IPV4_HEAD_MASK |
				     MVPP2_PRS_IPV4_IHL_MASK);

	/* Clear ri before updating */
	pe.sram.word[MVPP2_PRS_SRAM_RI_WORD] = 0x0;
	pe.sram.word[MVPP2_PRS_SRAM_RI_CTRL_WORD] = 0x0;
	mvpp2_prs_sram_ri_update(&pe, MVPP2_PRS_RI_L3_IP4,
				 MVPP2_PRS_RI_L3_PROTO_MASK);

	/* Update shadow table and hw entry */
	mvpp2_prs_shadow_set(priv, pe.index, MVPP2_PRS_LU_PPPOE);
	mvpp2_prs_hw_write(priv, &pe);

	/* IPv6 over PPPoE */
	tid = mvpp2_prs_tcam_first_free(priv, MVPP2_PE_FIRST_FREE_TID,
					MVPP2_PE_LAST_FREE_TID);
	if (tid < 0)
		return tid;

	memset(&pe, 0, sizeof(struct mvpp2_prs_entry));
	mvpp2_prs_tcam_lu_set(&pe, MVPP2_PRS_LU_PPPOE);
	pe.index = tid;

	mvpp2_prs_match_etype(&pe, 0, PPP_IPV6);

	mvpp2_prs_sram_next_lu_set(&pe, MVPP2_PRS_LU_IP6);
	mvpp2_prs_sram_ri_update(&pe, MVPP2_PRS_RI_L3_IP6,
				 MVPP2_PRS_RI_L3_PROTO_MASK);
	/* Skip eth_type + 4 bytes of IPv6 header */
	mvpp2_prs_sram_shift_set(&pe, MVPP2_ETH_TYPE_LEN + 4,
				 MVPP2_PRS_SRAM_OP_SEL_SHIFT_ADD);
	/* Set L3 offset */
	mvpp2_prs_sram_offset_set(&pe, MVPP2_PRS_SRAM_UDF_TYPE_L3,
				  MVPP2_ETH_TYPE_LEN,
				  MVPP2_PRS_SRAM_OP_SEL_UDF_ADD);

	/* Update shadow table and hw entry */
	mvpp2_prs_shadow_set(priv, pe.index, MVPP2_PRS_LU_PPPOE);
	mvpp2_prs_hw_write(priv, &pe);

	/* Non-IP over PPPoE */
	tid = mvpp2_prs_tcam_first_free(priv, MVPP2_PE_FIRST_FREE_TID,
					MVPP2_PE_LAST_FREE_TID);
	if (tid < 0)
		return tid;

	memset(&pe, 0, sizeof(struct mvpp2_prs_entry));
	mvpp2_prs_tcam_lu_set(&pe, MVPP2_PRS_LU_PPPOE);
	pe.index = tid;

	mvpp2_prs_sram_ri_update(&pe, MVPP2_PRS_RI_L3_UN,
				 MVPP2_PRS_RI_L3_PROTO_MASK);

	/* Finished: go to flowid generation */
	mvpp2_prs_sram_next_lu_set(&pe, MVPP2_PRS_LU_FLOWS);
	mvpp2_prs_sram_bits_set(&pe, MVPP2_PRS_SRAM_LU_GEN_BIT, 1);
	/* Set L3 offset even if it's unknown L3 */
	mvpp2_prs_sram_offset_set(&pe, MVPP2_PRS_SRAM_UDF_TYPE_L3,
				  MVPP2_ETH_TYPE_LEN,
				  MVPP2_PRS_SRAM_OP_SEL_UDF_ADD);

	/* Update shadow table and hw entry */
	mvpp2_prs_shadow_set(priv, pe.index, MVPP2_PRS_LU_PPPOE);
	mvpp2_prs_hw_write(priv, &pe);

	return 0;
}

/* Initialize entries for IPv4 */
static int mvpp2_prs_ip4_init(struct mvpp2 *priv)
{
	struct mvpp2_prs_entry pe;
	int err;

	/* Set entries for TCP, UDP and IGMP over IPv4 */
	err = mvpp2_prs_ip4_proto(priv, IPPROTO_TCP, MVPP2_PRS_RI_L4_TCP,
				  MVPP2_PRS_RI_L4_PROTO_MASK);
	if (err)
		return err;

	err = mvpp2_prs_ip4_proto(priv, IPPROTO_UDP, MVPP2_PRS_RI_L4_UDP,
				  MVPP2_PRS_RI_L4_PROTO_MASK);
	if (err)
		return err;

	err = mvpp2_prs_ip4_proto(priv, IPPROTO_IGMP,
				  MVPP2_PRS_RI_CPU_CODE_RX_SPEC |
				  MVPP2_PRS_RI_UDF3_RX_SPECIAL,
				  MVPP2_PRS_RI_CPU_CODE_MASK |
				  MVPP2_PRS_RI_UDF3_MASK);
	if (err)
		return err;

	/* IPv4 Broadcast */
	err = mvpp2_prs_ip4_cast(priv, MVPP2_PRS_L3_BROAD_CAST);
	if (err)
		return err;

	/* IPv4 Multicast */
	err = mvpp2_prs_ip4_cast(priv, MVPP2_PRS_L3_MULTI_CAST);
	if (err)
		return err;

	/* Default IPv4 entry for unknown protocols */
	memset(&pe, 0, sizeof(struct mvpp2_prs_entry));
	mvpp2_prs_tcam_lu_set(&pe, MVPP2_PRS_LU_IP4);
	pe.index = MVPP2_PE_IP4_PROTO_UN;

	/* Set next lu to IPv4 */
	mvpp2_prs_sram_next_lu_set(&pe, MVPP2_PRS_LU_IP4);
	mvpp2_prs_sram_shift_set(&pe, 12, MVPP2_PRS_SRAM_OP_SEL_SHIFT_ADD);
	/* Set L4 offset */
	mvpp2_prs_sram_offset_set(&pe, MVPP2_PRS_SRAM_UDF_TYPE_L4,
				  sizeof(struct iphdr) - 4,
				  MVPP2_PRS_SRAM_OP_SEL_UDF_ADD);
	mvpp2_prs_sram_ai_update(&pe, MVPP2_PRS_IPV4_DIP_AI_BIT,
				 MVPP2_PRS_IPV4_DIP_AI_BIT);
	mvpp2_prs_sram_ri_update(&pe, MVPP2_PRS_RI_L4_OTHER,
				 MVPP2_PRS_RI_L4_PROTO_MASK);

	mvpp2_prs_tcam_ai_update(&pe, 0, MVPP2_PRS_IPV4_DIP_AI_BIT);
	/* Unmask all ports */
	mvpp2_prs_tcam_port_map_set(&pe, MVPP2_PRS_PORT_MASK);

	/* Update shadow table and hw entry */
	mvpp2_prs_shadow_set(priv, pe.index, MVPP2_PRS_LU_IP4);
	mvpp2_prs_hw_write(priv, &pe);

	/* Default IPv4 entry for unicast address */
	memset(&pe, 0, sizeof(struct mvpp2_prs_entry));
	mvpp2_prs_tcam_lu_set(&pe, MVPP2_PRS_LU_IP4);
	pe.index = MVPP2_PE_IP4_ADDR_UN;

	/* Finished: go to flowid generation */
	mvpp2_prs_sram_next_lu_set(&pe, MVPP2_PRS_LU_FLOWS);
	mvpp2_prs_sram_bits_set(&pe, MVPP2_PRS_SRAM_LU_GEN_BIT, 1);
	mvpp2_prs_sram_ri_update(&pe, MVPP2_PRS_RI_L3_UCAST,
				 MVPP2_PRS_RI_L3_ADDR_MASK);

	mvpp2_prs_tcam_ai_update(&pe, MVPP2_PRS_IPV4_DIP_AI_BIT,
				 MVPP2_PRS_IPV4_DIP_AI_BIT);
	/* Unmask all ports */
	mvpp2_prs_tcam_port_map_set(&pe, MVPP2_PRS_PORT_MASK);

	/* Update shadow table and hw entry */
	mvpp2_prs_shadow_set(priv, pe.index, MVPP2_PRS_LU_IP4);
	mvpp2_prs_hw_write(priv, &pe);

	return 0;
}

/* Initialize entries for IPv6 */
static int mvpp2_prs_ip6_init(struct mvpp2 *priv)
{
	struct mvpp2_prs_entry pe;
	int tid, err;

	/* Set entries for TCP, UDP and ICMP over IPv6 */
	err = mvpp2_prs_ip6_proto(priv, IPPROTO_TCP,
				  MVPP2_PRS_RI_L4_TCP,
				  MVPP2_PRS_RI_L4_PROTO_MASK);
	if (err)
		return err;

	err = mvpp2_prs_ip6_proto(priv, IPPROTO_UDP,
				  MVPP2_PRS_RI_L4_UDP,
				  MVPP2_PRS_RI_L4_PROTO_MASK);
	if (err)
		return err;

	err = mvpp2_prs_ip6_proto(priv, IPPROTO_ICMPV6,
				  MVPP2_PRS_RI_CPU_CODE_RX_SPEC |
				  MVPP2_PRS_RI_UDF3_RX_SPECIAL,
				  MVPP2_PRS_RI_CPU_CODE_MASK |
				  MVPP2_PRS_RI_UDF3_MASK);
	if (err)
		return err;

	/* IPv4 is the last header. This is similar case as 6-TCP or 17-UDP */
	/* Result Info: UDF7=1, DS lite */
	err = mvpp2_prs_ip6_proto(priv, IPPROTO_IPIP,
				  MVPP2_PRS_RI_UDF7_IP6_LITE,
				  MVPP2_PRS_RI_UDF7_MASK);
	if (err)
		return err;

	/* IPv6 multicast */
	err = mvpp2_prs_ip6_cast(priv, MVPP2_PRS_L3_MULTI_CAST);
	if (err)
		return err;

	/* Entry for checking hop limit */
	tid = mvpp2_prs_tcam_first_free(priv, MVPP2_PE_FIRST_FREE_TID,
					MVPP2_PE_LAST_FREE_TID);
	if (tid < 0)
		return tid;

	memset(&pe, 0, sizeof(struct mvpp2_prs_entry));
	mvpp2_prs_tcam_lu_set(&pe, MVPP2_PRS_LU_IP6);
	pe.index = tid;

	/* Finished: go to flowid generation */
	mvpp2_prs_sram_next_lu_set(&pe, MVPP2_PRS_LU_FLOWS);
	mvpp2_prs_sram_bits_set(&pe, MVPP2_PRS_SRAM_LU_GEN_BIT, 1);
	mvpp2_prs_sram_ri_update(&pe, MVPP2_PRS_RI_L3_UN |
				 MVPP2_PRS_RI_DROP_MASK,
				 MVPP2_PRS_RI_L3_PROTO_MASK |
				 MVPP2_PRS_RI_DROP_MASK);

	mvpp2_prs_tcam_data_byte_set(&pe, 1, 0x00, MVPP2_PRS_IPV6_HOP_MASK);
	mvpp2_prs_tcam_ai_update(&pe, MVPP2_PRS_IPV6_NO_EXT_AI_BIT,
				 MVPP2_PRS_IPV6_NO_EXT_AI_BIT);

	/* Update shadow table and hw entry */
	mvpp2_prs_shadow_set(priv, pe.index, MVPP2_PRS_LU_IP4);
	mvpp2_prs_hw_write(priv, &pe);

	/* Default IPv6 entry for unknown protocols */
	memset(&pe, 0, sizeof(struct mvpp2_prs_entry));
	mvpp2_prs_tcam_lu_set(&pe, MVPP2_PRS_LU_IP6);
	pe.index = MVPP2_PE_IP6_PROTO_UN;

	/* Finished: go to flowid generation */
	mvpp2_prs_sram_next_lu_set(&pe, MVPP2_PRS_LU_FLOWS);
	mvpp2_prs_sram_bits_set(&pe, MVPP2_PRS_SRAM_LU_GEN_BIT, 1);
	mvpp2_prs_sram_ri_update(&pe, MVPP2_PRS_RI_L4_OTHER,
				 MVPP2_PRS_RI_L4_PROTO_MASK);
	/* Set L4 offset relatively to our current place */
	mvpp2_prs_sram_offset_set(&pe, MVPP2_PRS_SRAM_UDF_TYPE_L4,
				  sizeof(struct ipv6hdr) - 4,
				  MVPP2_PRS_SRAM_OP_SEL_UDF_ADD);

	mvpp2_prs_tcam_ai_update(&pe, MVPP2_PRS_IPV6_NO_EXT_AI_BIT,
				 MVPP2_PRS_IPV6_NO_EXT_AI_BIT);
	/* Unmask all ports */
	mvpp2_prs_tcam_port_map_set(&pe, MVPP2_PRS_PORT_MASK);

	/* Update shadow table and hw entry */
	mvpp2_prs_shadow_set(priv, pe.index, MVPP2_PRS_LU_IP4);
	mvpp2_prs_hw_write(priv, &pe);

	/* Default IPv6 entry for unknown ext protocols */
	memset(&pe, 0, sizeof(struct mvpp2_prs_entry));
	mvpp2_prs_tcam_lu_set(&pe, MVPP2_PRS_LU_IP6);
	pe.index = MVPP2_PE_IP6_EXT_PROTO_UN;

	/* Finished: go to flowid generation */
	mvpp2_prs_sram_next_lu_set(&pe, MVPP2_PRS_LU_FLOWS);
	mvpp2_prs_sram_bits_set(&pe, MVPP2_PRS_SRAM_LU_GEN_BIT, 1);
	mvpp2_prs_sram_ri_update(&pe, MVPP2_PRS_RI_L4_OTHER,
				 MVPP2_PRS_RI_L4_PROTO_MASK);

	mvpp2_prs_tcam_ai_update(&pe, MVPP2_PRS_IPV6_EXT_AI_BIT,
				 MVPP2_PRS_IPV6_EXT_AI_BIT);
	/* Unmask all ports */
	mvpp2_prs_tcam_port_map_set(&pe, MVPP2_PRS_PORT_MASK);

	/* Update shadow table and hw entry */
	mvpp2_prs_shadow_set(priv, pe.index, MVPP2_PRS_LU_IP4);
	mvpp2_prs_hw_write(priv, &pe);

	/* Default IPv6 entry for unicast address */
	memset(&pe, 0, sizeof(struct mvpp2_prs_entry));
	mvpp2_prs_tcam_lu_set(&pe, MVPP2_PRS_LU_IP6);
	pe.index = MVPP2_PE_IP6_ADDR_UN;

	/* Finished: go to IPv6 again */
	mvpp2_prs_sram_next_lu_set(&pe, MVPP2_PRS_LU_IP6);
	mvpp2_prs_sram_ri_update(&pe, MVPP2_PRS_RI_L3_UCAST,
				 MVPP2_PRS_RI_L3_ADDR_MASK);
	mvpp2_prs_sram_ai_update(&pe, MVPP2_PRS_IPV6_NO_EXT_AI_BIT,
				 MVPP2_PRS_IPV6_NO_EXT_AI_BIT);
	/* Shift back to IPV6 NH */
	mvpp2_prs_sram_shift_set(&pe, -18, MVPP2_PRS_SRAM_OP_SEL_SHIFT_ADD);

	mvpp2_prs_tcam_ai_update(&pe, 0, MVPP2_PRS_IPV6_NO_EXT_AI_BIT);
	/* Unmask all ports */
	mvpp2_prs_tcam_port_map_set(&pe, MVPP2_PRS_PORT_MASK);

	/* Update shadow table and hw entry */
	mvpp2_prs_shadow_set(priv, pe.index, MVPP2_PRS_LU_IP6);
	mvpp2_prs_hw_write(priv, &pe);

	return 0;
}

/* Parser default initialization */
static int mvpp2_prs_default_init(struct platform_device *pdev,
				  struct mvpp2 *priv)
{
	int err, index, i;

	/* Enable tcam table */
	mvpp2_write(priv, MVPP2_PRS_TCAM_CTRL_REG, MVPP2_PRS_TCAM_EN_MASK);

	/* Clear all tcam and sram entries */
	for (index = 0; index < MVPP2_PRS_TCAM_SRAM_SIZE; index++) {
		mvpp2_write(priv, MVPP2_PRS_TCAM_IDX_REG, index);
		for (i = 0; i < MVPP2_PRS_TCAM_WORDS; i++)
			mvpp2_write(priv, MVPP2_PRS_TCAM_DATA_REG(i), 0);

		mvpp2_write(priv, MVPP2_PRS_SRAM_IDX_REG, index);
		for (i = 0; i < MVPP2_PRS_SRAM_WORDS; i++)
			mvpp2_write(priv, MVPP2_PRS_SRAM_DATA_REG(i), 0);
	}

	/* Invalidate all tcam entries */
	for (index = 0; index < MVPP2_PRS_TCAM_SRAM_SIZE; index++)
		mvpp2_prs_hw_inv(priv, index);

	priv->prs_shadow = devm_kcalloc(&pdev->dev, MVPP2_PRS_TCAM_SRAM_SIZE,
					sizeof(struct mvpp2_prs_shadow),
					GFP_KERNEL);
	if (!priv->prs_shadow)
		return -ENOMEM;

	/* Always start from lookup = 0 */
	for (index = 0; index < MVPP2_MAX_PORTS; index++)
		mvpp2_prs_hw_port_init(priv, index, MVPP2_PRS_LU_MH,
				       MVPP2_PRS_PORT_LU_MAX, 0);

	mvpp2_prs_def_flow_init(priv);

	mvpp2_prs_mh_init(priv);

	mvpp2_prs_mac_init(priv);

	mvpp2_prs_dsa_init(priv);

	err = mvpp2_prs_etype_init(priv);
	if (err)
		return err;

	err = mvpp2_prs_vlan_init(pdev, priv);
	if (err)
		return err;

	err = mvpp2_prs_pppoe_init(priv);
	if (err)
		return err;

	err = mvpp2_prs_ip6_init(priv);
	if (err)
		return err;

	err = mvpp2_prs_ip4_init(priv);
	if (err)
		return err;

	return 0;
}

/* Compare MAC DA with tcam entry data */
static bool mvpp2_prs_mac_range_equals(struct mvpp2_prs_entry *pe,
				       const u8 *da, unsigned char *mask)
{
	unsigned char tcam_byte, tcam_mask;
	int index;

	for (index = 0; index < ETH_ALEN; index++) {
		mvpp2_prs_tcam_data_byte_get(pe, index, &tcam_byte, &tcam_mask);
		if (tcam_mask != mask[index])
			return false;

		if ((tcam_mask & tcam_byte) != (da[index] & mask[index]))
			return false;
	}

	return true;
}

/* Find tcam entry with matched pair <MAC DA, port> */
static struct mvpp2_prs_entry *
mvpp2_prs_mac_da_range_find(struct mvpp2 *priv, int pmap, const u8 *da,
			    unsigned char *mask, int udf_type)
{
	struct mvpp2_prs_entry *pe;
	int tid;

	pe = kzalloc(sizeof(*pe), GFP_KERNEL);
	if (!pe)
		return NULL;
	mvpp2_prs_tcam_lu_set(pe, MVPP2_PRS_LU_MAC);

	/* Go through the all entires with MVPP2_PRS_LU_MAC */
	for (tid = MVPP2_PE_FIRST_FREE_TID;
	     tid <= MVPP2_PE_LAST_FREE_TID; tid++) {
		unsigned int entry_pmap;

		if (!priv->prs_shadow[tid].valid ||
		    (priv->prs_shadow[tid].lu != MVPP2_PRS_LU_MAC) ||
		    (priv->prs_shadow[tid].udf != udf_type))
			continue;

		pe->index = tid;
		mvpp2_prs_hw_read(priv, pe);
		entry_pmap = mvpp2_prs_tcam_port_map_get(pe);

		if (mvpp2_prs_mac_range_equals(pe, da, mask) &&
		    entry_pmap == pmap)
			return pe;
	}
	kfree(pe);

	return NULL;
}

/* Update parser's mac da entry */
static int mvpp2_prs_mac_da_accept(struct mvpp2 *priv, int port,
				   const u8 *da, bool add)
{
	struct mvpp2_prs_entry *pe;
	unsigned int pmap, len, ri;
	unsigned char mask[ETH_ALEN] = { 0xff, 0xff, 0xff, 0xff, 0xff, 0xff };
	int tid;

	/* Scan TCAM and see if entry with this <MAC DA, port> already exist */
	pe = mvpp2_prs_mac_da_range_find(priv, (1 << port), da, mask,
					 MVPP2_PRS_UDF_MAC_DEF);

	/* No such entry */
	if (!pe) {
		if (!add)
			return 0;

		/* Create new TCAM entry */
		/* Find first range mac entry*/
		for (tid = MVPP2_PE_FIRST_FREE_TID;
		     tid <= MVPP2_PE_LAST_FREE_TID; tid++)
			if (priv->prs_shadow[tid].valid &&
			    (priv->prs_shadow[tid].lu == MVPP2_PRS_LU_MAC) &&
			    (priv->prs_shadow[tid].udf ==
						       MVPP2_PRS_UDF_MAC_RANGE))
				break;

		/* Go through the all entries from first to last */
		tid = mvpp2_prs_tcam_first_free(priv, MVPP2_PE_FIRST_FREE_TID,
						tid - 1);
		if (tid < 0)
			return tid;

		pe = kzalloc(sizeof(*pe), GFP_KERNEL);
		if (!pe)
			return -1;
		mvpp2_prs_tcam_lu_set(pe, MVPP2_PRS_LU_MAC);
		pe->index = tid;

		/* Mask all ports */
		mvpp2_prs_tcam_port_map_set(pe, 0);
	}

	/* Update port mask */
	mvpp2_prs_tcam_port_set(pe, port, add);

	/* Invalidate the entry if no ports are left enabled */
	pmap = mvpp2_prs_tcam_port_map_get(pe);
	if (pmap == 0) {
		if (add) {
			kfree(pe);
			return -1;
		}
		mvpp2_prs_hw_inv(priv, pe->index);
		priv->prs_shadow[pe->index].valid = false;
		kfree(pe);
		return 0;
	}

	/* Continue - set next lookup */
	mvpp2_prs_sram_next_lu_set(pe, MVPP2_PRS_LU_DSA);

	/* Set match on DA */
	len = ETH_ALEN;
	while (len--)
		mvpp2_prs_tcam_data_byte_set(pe, len, da[len], 0xff);

	/* Set result info bits */
	if (is_broadcast_ether_addr(da))
		ri = MVPP2_PRS_RI_L2_BCAST;
	else if (is_multicast_ether_addr(da))
		ri = MVPP2_PRS_RI_L2_MCAST;
	else
		ri = MVPP2_PRS_RI_L2_UCAST | MVPP2_PRS_RI_MAC_ME_MASK;

	mvpp2_prs_sram_ri_update(pe, ri, MVPP2_PRS_RI_L2_CAST_MASK |
				 MVPP2_PRS_RI_MAC_ME_MASK);
	mvpp2_prs_shadow_ri_set(priv, pe->index, ri, MVPP2_PRS_RI_L2_CAST_MASK |
				MVPP2_PRS_RI_MAC_ME_MASK);

	/* Shift to ethertype */
	mvpp2_prs_sram_shift_set(pe, 2 * ETH_ALEN,
				 MVPP2_PRS_SRAM_OP_SEL_SHIFT_ADD);

	/* Update shadow table and hw entry */
	priv->prs_shadow[pe->index].udf = MVPP2_PRS_UDF_MAC_DEF;
	mvpp2_prs_shadow_set(priv, pe->index, MVPP2_PRS_LU_MAC);
	mvpp2_prs_hw_write(priv, pe);

	kfree(pe);

	return 0;
}

static int mvpp2_prs_update_mac_da(struct net_device *dev, const u8 *da)
{
	struct mvpp2_port *port = netdev_priv(dev);
	int err;

	/* Remove old parser entry */
	err = mvpp2_prs_mac_da_accept(port->priv, port->id, dev->dev_addr,
				      false);
	if (err)
		return err;

	/* Add new parser entry */
	err = mvpp2_prs_mac_da_accept(port->priv, port->id, da, true);
	if (err)
		return err;

	/* Set addr in the device */
	ether_addr_copy(dev->dev_addr, da);

	return 0;
}

/* Delete all port's multicast simple (not range) entries */
static void mvpp2_prs_mcast_del_all(struct mvpp2 *priv, int port)
{
	struct mvpp2_prs_entry pe;
	int index, tid;

	for (tid = MVPP2_PE_FIRST_FREE_TID;
	     tid <= MVPP2_PE_LAST_FREE_TID; tid++) {
		unsigned char da[ETH_ALEN], da_mask[ETH_ALEN];

		if (!priv->prs_shadow[tid].valid ||
		    (priv->prs_shadow[tid].lu != MVPP2_PRS_LU_MAC) ||
		    (priv->prs_shadow[tid].udf != MVPP2_PRS_UDF_MAC_DEF))
			continue;

		/* Only simple mac entries */
		pe.index = tid;
		mvpp2_prs_hw_read(priv, &pe);

		/* Read mac addr from entry */
		for (index = 0; index < ETH_ALEN; index++)
			mvpp2_prs_tcam_data_byte_get(&pe, index, &da[index],
						     &da_mask[index]);

		if (is_multicast_ether_addr(da) && !is_broadcast_ether_addr(da))
			/* Delete this entry */
			mvpp2_prs_mac_da_accept(priv, port, da, false);
	}
}

static int mvpp2_prs_tag_mode_set(struct mvpp2 *priv, int port, int type)
{
	switch (type) {
	case MVPP2_TAG_TYPE_EDSA:
		/* Add port to EDSA entries */
		mvpp2_prs_dsa_tag_set(priv, port, true,
				      MVPP2_PRS_TAGGED, MVPP2_PRS_EDSA);
		mvpp2_prs_dsa_tag_set(priv, port, true,
				      MVPP2_PRS_UNTAGGED, MVPP2_PRS_EDSA);
		/* Remove port from DSA entries */
		mvpp2_prs_dsa_tag_set(priv, port, false,
				      MVPP2_PRS_TAGGED, MVPP2_PRS_DSA);
		mvpp2_prs_dsa_tag_set(priv, port, false,
				      MVPP2_PRS_UNTAGGED, MVPP2_PRS_DSA);
		break;

	case MVPP2_TAG_TYPE_DSA:
		/* Add port to DSA entries */
		mvpp2_prs_dsa_tag_set(priv, port, true,
				      MVPP2_PRS_TAGGED, MVPP2_PRS_DSA);
		mvpp2_prs_dsa_tag_set(priv, port, true,
				      MVPP2_PRS_UNTAGGED, MVPP2_PRS_DSA);
		/* Remove port from EDSA entries */
		mvpp2_prs_dsa_tag_set(priv, port, false,
				      MVPP2_PRS_TAGGED, MVPP2_PRS_EDSA);
		mvpp2_prs_dsa_tag_set(priv, port, false,
				      MVPP2_PRS_UNTAGGED, MVPP2_PRS_EDSA);
		break;

	case MVPP2_TAG_TYPE_MH:
	case MVPP2_TAG_TYPE_NONE:
		/* Remove port form EDSA and DSA entries */
		mvpp2_prs_dsa_tag_set(priv, port, false,
				      MVPP2_PRS_TAGGED, MVPP2_PRS_DSA);
		mvpp2_prs_dsa_tag_set(priv, port, false,
				      MVPP2_PRS_UNTAGGED, MVPP2_PRS_DSA);
		mvpp2_prs_dsa_tag_set(priv, port, false,
				      MVPP2_PRS_TAGGED, MVPP2_PRS_EDSA);
		mvpp2_prs_dsa_tag_set(priv, port, false,
				      MVPP2_PRS_UNTAGGED, MVPP2_PRS_EDSA);
		break;

	default:
		if ((type < 0) || (type > MVPP2_TAG_TYPE_EDSA))
			return -EINVAL;
	}

	return 0;
}

/* Set prs flow for the port */
static int mvpp2_prs_def_flow(struct mvpp2_port *port)
{
	struct mvpp2_prs_entry *pe;
	int tid;

	pe = mvpp2_prs_flow_find(port->priv, port->id);

	/* Such entry not exist */
	if (!pe) {
		/* Go through the all entires from last to first */
		tid = mvpp2_prs_tcam_first_free(port->priv,
						MVPP2_PE_LAST_FREE_TID,
					       MVPP2_PE_FIRST_FREE_TID);
		if (tid < 0)
			return tid;

		pe = kzalloc(sizeof(*pe), GFP_KERNEL);
		if (!pe)
			return -ENOMEM;

		mvpp2_prs_tcam_lu_set(pe, MVPP2_PRS_LU_FLOWS);
		pe->index = tid;

		/* Set flow ID*/
		mvpp2_prs_sram_ai_update(pe, port->id, MVPP2_PRS_FLOW_ID_MASK);
		mvpp2_prs_sram_bits_set(pe, MVPP2_PRS_SRAM_LU_DONE_BIT, 1);

		/* Update shadow table */
		mvpp2_prs_shadow_set(port->priv, pe->index, MVPP2_PRS_LU_FLOWS);
	}

	mvpp2_prs_tcam_port_map_set(pe, (1 << port->id));
	mvpp2_prs_hw_write(port->priv, pe);
	kfree(pe);

	return 0;
}

/* Classifier configuration routines */

/* Update classification flow table registers */
static void mvpp2_cls_flow_write(struct mvpp2 *priv,
				 struct mvpp2_cls_flow_entry *fe)
{
	mvpp2_write(priv, MVPP2_CLS_FLOW_INDEX_REG, fe->index);
	mvpp2_write(priv, MVPP2_CLS_FLOW_TBL0_REG,  fe->data[0]);
	mvpp2_write(priv, MVPP2_CLS_FLOW_TBL1_REG,  fe->data[1]);
	mvpp2_write(priv, MVPP2_CLS_FLOW_TBL2_REG,  fe->data[2]);
}

/* Update classification lookup table register */
static void mvpp2_cls_lookup_write(struct mvpp2 *priv,
				   struct mvpp2_cls_lookup_entry *le)
{
	u32 val;

	val = (le->way << MVPP2_CLS_LKP_INDEX_WAY_OFFS) | le->lkpid;
	mvpp2_write(priv, MVPP2_CLS_LKP_INDEX_REG, val);
	mvpp2_write(priv, MVPP2_CLS_LKP_TBL_REG, le->data);
}

/* Classifier default initialization */
static void mvpp2_cls_init(struct mvpp2 *priv)
{
	struct mvpp2_cls_lookup_entry le;
	struct mvpp2_cls_flow_entry fe;
	int index;

	/* Enable classifier */
	mvpp2_write(priv, MVPP2_CLS_MODE_REG, MVPP2_CLS_MODE_ACTIVE_MASK);

	/* Clear classifier flow table */
	memset(&fe.data, 0, MVPP2_CLS_FLOWS_TBL_DATA_WORDS);
	for (index = 0; index < MVPP2_CLS_FLOWS_TBL_SIZE; index++) {
		fe.index = index;
		mvpp2_cls_flow_write(priv, &fe);
	}

	/* Clear classifier lookup table */
	le.data = 0;
	for (index = 0; index < MVPP2_CLS_LKP_TBL_SIZE; index++) {
		le.lkpid = index;
		le.way = 0;
		mvpp2_cls_lookup_write(priv, &le);

		le.way = 1;
		mvpp2_cls_lookup_write(priv, &le);
	}
}

static void mvpp2_cls_port_config(struct mvpp2_port *port)
{
	struct mvpp2_cls_lookup_entry le;
	u32 val;

	/* Set way for the port */
	val = mvpp2_read(port->priv, MVPP2_CLS_PORT_WAY_REG);
	val &= ~MVPP2_CLS_PORT_WAY_MASK(port->id);
	mvpp2_write(port->priv, MVPP2_CLS_PORT_WAY_REG, val);

	/* Pick the entry to be accessed in lookup ID decoding table
	 * according to the way and lkpid.
	 */
	le.lkpid = port->id;
	le.way = 0;
	le.data = 0;

	/* Set initial CPU queue for receiving packets */
	le.data &= ~MVPP2_CLS_LKP_TBL_RXQ_MASK;
	le.data |= port->first_rxq;

	/* Disable classification engines */
	le.data &= ~MVPP2_CLS_LKP_TBL_LOOKUP_EN_MASK;

	/* Update lookup ID table entry */
	mvpp2_cls_lookup_write(port->priv, &le);
}

/* Set CPU queue number for oversize packets */
static void mvpp2_cls_oversize_rxq_set(struct mvpp2_port *port)
{
	u32 val;

	mvpp2_write(port->priv, MVPP2_CLS_OVERSIZE_RXQ_LOW_REG(port->id),
		    port->first_rxq & MVPP2_CLS_OVERSIZE_RXQ_LOW_MASK);

	mvpp2_write(port->priv, MVPP2_CLS_SWFWD_P2HQ_REG(port->id),
		    (port->first_rxq >> MVPP2_CLS_OVERSIZE_RXQ_LOW_BITS));

	val = mvpp2_read(port->priv, MVPP2_CLS_SWFWD_PCTRL_REG);
	val |= MVPP2_CLS_SWFWD_PCTRL_MASK(port->id);
	mvpp2_write(port->priv, MVPP2_CLS_SWFWD_PCTRL_REG, val);
}

/* Buffer Manager configuration routines */

/* Create pool */
static int mvpp2_bm_pool_create(struct platform_device *pdev,
				struct mvpp2 *priv,
				struct mvpp2_bm_pool *bm_pool, int size)
{
	int size_bytes;
	u32 val;

	size_bytes = sizeof(u32) * size;
	bm_pool->virt_addr = dma_alloc_coherent(&pdev->dev, size_bytes,
						&bm_pool->phys_addr,
						GFP_KERNEL);
	if (!bm_pool->virt_addr)
		return -ENOMEM;

	if (!IS_ALIGNED((u32)bm_pool->virt_addr, MVPP2_BM_POOL_PTR_ALIGN)) {
		dma_free_coherent(&pdev->dev, size_bytes, bm_pool->virt_addr,
				  bm_pool->phys_addr);
		dev_err(&pdev->dev, "BM pool %d is not %d bytes aligned\n",
			bm_pool->id, MVPP2_BM_POOL_PTR_ALIGN);
		return -ENOMEM;
	}

	mvpp2_write(priv, MVPP2_BM_POOL_BASE_REG(bm_pool->id),
		    bm_pool->phys_addr);
	mvpp2_write(priv, MVPP2_BM_POOL_SIZE_REG(bm_pool->id), size);

	val = mvpp2_read(priv, MVPP2_BM_POOL_CTRL_REG(bm_pool->id));
	val |= MVPP2_BM_START_MASK;
	mvpp2_write(priv, MVPP2_BM_POOL_CTRL_REG(bm_pool->id), val);

	bm_pool->type = MVPP2_BM_FREE;
	bm_pool->size = size;
	bm_pool->pkt_size = 0;
	bm_pool->buf_num = 0;
	atomic_set(&bm_pool->in_use, 0);

	return 0;
}

/* Set pool buffer size */
static void mvpp2_bm_pool_bufsize_set(struct mvpp2 *priv,
				      struct mvpp2_bm_pool *bm_pool,
				      int buf_size)
{
	u32 val;

	bm_pool->buf_size = buf_size;

	val = ALIGN(buf_size, 1 << MVPP2_POOL_BUF_SIZE_OFFSET);
	mvpp2_write(priv, MVPP2_POOL_BUF_SIZE_REG(bm_pool->id), val);
}

/* Free all buffers from the pool */
static void mvpp2_bm_bufs_free(struct device *dev, struct mvpp2 *priv,
			       struct mvpp2_bm_pool *bm_pool)
{
	int i;

	for (i = 0; i < bm_pool->buf_num; i++) {
		dma_addr_t buf_phys_addr;
		u32 vaddr;

		/* Get buffer virtual address (indirect access) */
		buf_phys_addr = mvpp2_read(priv,
					   MVPP2_BM_PHY_ALLOC_REG(bm_pool->id));
		vaddr = mvpp2_read(priv, MVPP2_BM_VIRT_ALLOC_REG);

		dma_unmap_single(dev, buf_phys_addr,
				 bm_pool->buf_size, DMA_FROM_DEVICE);

		if (!vaddr)
			break;
		dev_kfree_skb_any((struct sk_buff *)vaddr);
	}

	/* Update BM driver with number of buffers removed from pool */
	bm_pool->buf_num -= i;
}

/* Cleanup pool */
static int mvpp2_bm_pool_destroy(struct platform_device *pdev,
				 struct mvpp2 *priv,
				 struct mvpp2_bm_pool *bm_pool)
{
	u32 val;

	mvpp2_bm_bufs_free(&pdev->dev, priv, bm_pool);
	if (bm_pool->buf_num) {
		WARN(1, "cannot free all buffers in pool %d\n", bm_pool->id);
		return 0;
	}

	val = mvpp2_read(priv, MVPP2_BM_POOL_CTRL_REG(bm_pool->id));
	val |= MVPP2_BM_STOP_MASK;
	mvpp2_write(priv, MVPP2_BM_POOL_CTRL_REG(bm_pool->id), val);

	dma_free_coherent(&pdev->dev, sizeof(u32) * bm_pool->size,
			  bm_pool->virt_addr,
			  bm_pool->phys_addr);
	return 0;
}

static int mvpp2_bm_pools_init(struct platform_device *pdev,
			       struct mvpp2 *priv)
{
	int i, err, size;
	struct mvpp2_bm_pool *bm_pool;

	/* Create all pools with maximum size */
	size = MVPP2_BM_POOL_SIZE_MAX;
	for (i = 0; i < MVPP2_BM_POOLS_NUM; i++) {
		bm_pool = &priv->bm_pools[i];
		bm_pool->id = i;
		err = mvpp2_bm_pool_create(pdev, priv, bm_pool, size);
		if (err)
			goto err_unroll_pools;
		mvpp2_bm_pool_bufsize_set(priv, bm_pool, 0);
	}
	return 0;

err_unroll_pools:
	dev_err(&pdev->dev, "failed to create BM pool %d, size %d\n", i, size);
	for (i = i - 1; i >= 0; i--)
		mvpp2_bm_pool_destroy(pdev, priv, &priv->bm_pools[i]);
	return err;
}

static int mvpp2_bm_init(struct platform_device *pdev, struct mvpp2 *priv)
{
	int i, err;

	for (i = 0; i < MVPP2_BM_POOLS_NUM; i++) {
		/* Mask BM all interrupts */
		mvpp2_write(priv, MVPP2_BM_INTR_MASK_REG(i), 0);
		/* Clear BM cause register */
		mvpp2_write(priv, MVPP2_BM_INTR_CAUSE_REG(i), 0);
	}

	/* Allocate and initialize BM pools */
	priv->bm_pools = devm_kcalloc(&pdev->dev, MVPP2_BM_POOLS_NUM,
				     sizeof(struct mvpp2_bm_pool), GFP_KERNEL);
	if (!priv->bm_pools)
		return -ENOMEM;

	err = mvpp2_bm_pools_init(pdev, priv);
	if (err < 0)
		return err;
	return 0;
}

/* Attach long pool to rxq */
static void mvpp2_rxq_long_pool_set(struct mvpp2_port *port,
				    int lrxq, int long_pool)
{
	u32 val;
	int prxq;

	/* Get queue physical ID */
	prxq = port->rxqs[lrxq]->id;

	val = mvpp2_read(port->priv, MVPP2_RXQ_CONFIG_REG(prxq));
	val &= ~MVPP2_RXQ_POOL_LONG_MASK;
	val |= ((long_pool << MVPP2_RXQ_POOL_LONG_OFFS) &
		    MVPP2_RXQ_POOL_LONG_MASK);

	mvpp2_write(port->priv, MVPP2_RXQ_CONFIG_REG(prxq), val);
}

/* Attach short pool to rxq */
static void mvpp2_rxq_short_pool_set(struct mvpp2_port *port,
				     int lrxq, int short_pool)
{
	u32 val;
	int prxq;

	/* Get queue physical ID */
	prxq = port->rxqs[lrxq]->id;

	val = mvpp2_read(port->priv, MVPP2_RXQ_CONFIG_REG(prxq));
	val &= ~MVPP2_RXQ_POOL_SHORT_MASK;
	val |= ((short_pool << MVPP2_RXQ_POOL_SHORT_OFFS) &
		    MVPP2_RXQ_POOL_SHORT_MASK);

	mvpp2_write(port->priv, MVPP2_RXQ_CONFIG_REG(prxq), val);
}

/* Allocate skb for BM pool */
static struct sk_buff *mvpp2_skb_alloc(struct mvpp2_port *port,
				       struct mvpp2_bm_pool *bm_pool,
				       dma_addr_t *buf_phys_addr,
				       gfp_t gfp_mask)
{
	struct sk_buff *skb;
	dma_addr_t phys_addr;

	skb = __dev_alloc_skb(bm_pool->pkt_size, gfp_mask);
	if (!skb)
		return NULL;

	phys_addr = dma_map_single(port->dev->dev.parent, skb->head,
				   MVPP2_RX_BUF_SIZE(bm_pool->pkt_size),
				    DMA_FROM_DEVICE);
	if (unlikely(dma_mapping_error(port->dev->dev.parent, phys_addr))) {
		dev_kfree_skb_any(skb);
		return NULL;
	}
	*buf_phys_addr = phys_addr;

	return skb;
}

/* Set pool number in a BM cookie */
static inline u32 mvpp2_bm_cookie_pool_set(u32 cookie, int pool)
{
	u32 bm;

	bm = cookie & ~(0xFF << MVPP2_BM_COOKIE_POOL_OFFS);
	bm |= ((pool & 0xFF) << MVPP2_BM_COOKIE_POOL_OFFS);

	return bm;
}

/* Get pool number from a BM cookie */
static inline int mvpp2_bm_cookie_pool_get(u32 cookie)
{
	return (cookie >> MVPP2_BM_COOKIE_POOL_OFFS) & 0xFF;
}

/* Release buffer to BM */
static inline void mvpp2_bm_pool_put(struct mvpp2_port *port, int pool,
				     u32 buf_phys_addr, u32 buf_virt_addr)
{
	mvpp2_write(port->priv, MVPP2_BM_VIRT_RLS_REG, buf_virt_addr);
	mvpp2_write(port->priv, MVPP2_BM_PHY_RLS_REG(pool), buf_phys_addr);
}

/* Release multicast buffer */
static void mvpp2_bm_pool_mc_put(struct mvpp2_port *port, int pool,
				 u32 buf_phys_addr, u32 buf_virt_addr,
				 int mc_id)
{
	u32 val = 0;

	val |= (mc_id & MVPP2_BM_MC_ID_MASK);
	mvpp2_write(port->priv, MVPP2_BM_MC_RLS_REG, val);

	mvpp2_bm_pool_put(port, pool,
			  buf_phys_addr | MVPP2_BM_PHY_RLS_MC_BUFF_MASK,
			  buf_virt_addr);
}

/* Refill BM pool */
static void mvpp2_pool_refill(struct mvpp2_port *port, u32 bm,
			      u32 phys_addr, u32 cookie)
{
	int pool = mvpp2_bm_cookie_pool_get(bm);

	mvpp2_bm_pool_put(port, pool, phys_addr, cookie);
}

/* Allocate buffers for the pool */
static int mvpp2_bm_bufs_add(struct mvpp2_port *port,
			     struct mvpp2_bm_pool *bm_pool, int buf_num)
{
	struct sk_buff *skb;
	int i, buf_size, total_size;
	u32 bm;
	dma_addr_t phys_addr;

	buf_size = MVPP2_RX_BUF_SIZE(bm_pool->pkt_size);
	total_size = MVPP2_RX_TOTAL_SIZE(buf_size);

	if (buf_num < 0 ||
	    (buf_num + bm_pool->buf_num > bm_pool->size)) {
		netdev_err(port->dev,
			   "cannot allocate %d buffers for pool %d\n",
			   buf_num, bm_pool->id);
		return 0;
	}

	bm = mvpp2_bm_cookie_pool_set(0, bm_pool->id);
	for (i = 0; i < buf_num; i++) {
		skb = mvpp2_skb_alloc(port, bm_pool, &phys_addr, GFP_KERNEL);
		if (!skb)
			break;

		mvpp2_pool_refill(port, bm, (u32)phys_addr, (u32)skb);
	}

	/* Update BM driver with number of buffers added to pool */
	bm_pool->buf_num += i;
	bm_pool->in_use_thresh = bm_pool->buf_num / 4;

	netdev_dbg(port->dev,
		   "%s pool %d: pkt_size=%4d, buf_size=%4d, total_size=%4d\n",
		   bm_pool->type == MVPP2_BM_SWF_SHORT ? "short" : " long",
		   bm_pool->id, bm_pool->pkt_size, buf_size, total_size);

	netdev_dbg(port->dev,
		   "%s pool %d: %d of %d buffers added\n",
		   bm_pool->type == MVPP2_BM_SWF_SHORT ? "short" : " long",
		   bm_pool->id, i, buf_num);
	return i;
}

/* Notify the driver that BM pool is being used as specific type and return the
 * pool pointer on success
 */
static struct mvpp2_bm_pool *
mvpp2_bm_pool_use(struct mvpp2_port *port, int pool, enum mvpp2_bm_type type,
		  int pkt_size)
{
	struct mvpp2_bm_pool *new_pool = &port->priv->bm_pools[pool];
	int num;

	if (new_pool->type != MVPP2_BM_FREE && new_pool->type != type) {
		netdev_err(port->dev, "mixing pool types is forbidden\n");
		return NULL;
	}

	if (new_pool->type == MVPP2_BM_FREE)
		new_pool->type = type;

	/* Allocate buffers in case BM pool is used as long pool, but packet
	 * size doesn't match MTU or BM pool hasn't being used yet
	 */
	if (((type == MVPP2_BM_SWF_LONG) && (pkt_size > new_pool->pkt_size)) ||
	    (new_pool->pkt_size == 0)) {
		int pkts_num;

		/* Set default buffer number or free all the buffers in case
		 * the pool is not empty
		 */
		pkts_num = new_pool->buf_num;
		if (pkts_num == 0)
			pkts_num = type == MVPP2_BM_SWF_LONG ?
				   MVPP2_BM_LONG_BUF_NUM :
				   MVPP2_BM_SHORT_BUF_NUM;
		else
			mvpp2_bm_bufs_free(port->dev->dev.parent,
					   port->priv, new_pool);

		new_pool->pkt_size = pkt_size;

		/* Allocate buffers for this pool */
		num = mvpp2_bm_bufs_add(port, new_pool, pkts_num);
		if (num != pkts_num) {
			WARN(1, "pool %d: %d of %d allocated\n",
			     new_pool->id, num, pkts_num);
			return NULL;
		}
	}

	mvpp2_bm_pool_bufsize_set(port->priv, new_pool,
				  MVPP2_RX_BUF_SIZE(new_pool->pkt_size));

	return new_pool;
}

/* Initialize pools for swf */
static int mvpp2_swf_bm_pool_init(struct mvpp2_port *port)
{
	int rxq;

	if (!port->pool_long) {
		port->pool_long =
		       mvpp2_bm_pool_use(port, MVPP2_BM_SWF_LONG_POOL(port->id),
					 MVPP2_BM_SWF_LONG,
					 port->pkt_size);
		if (!port->pool_long)
			return -ENOMEM;

		port->pool_long->port_map |= (1 << port->id);

		for (rxq = 0; rxq < rxq_number; rxq++)
			mvpp2_rxq_long_pool_set(port, rxq, port->pool_long->id);
	}

	if (!port->pool_short) {
		port->pool_short =
			mvpp2_bm_pool_use(port, MVPP2_BM_SWF_SHORT_POOL,
					  MVPP2_BM_SWF_SHORT,
					  MVPP2_BM_SHORT_PKT_SIZE);
		if (!port->pool_short)
			return -ENOMEM;

		port->pool_short->port_map |= (1 << port->id);

		for (rxq = 0; rxq < rxq_number; rxq++)
			mvpp2_rxq_short_pool_set(port, rxq,
						 port->pool_short->id);
	}

	return 0;
}

static int mvpp2_bm_update_mtu(struct net_device *dev, int mtu)
{
	struct mvpp2_port *port = netdev_priv(dev);
	struct mvpp2_bm_pool *port_pool = port->pool_long;
	int num, pkts_num = port_pool->buf_num;
	int pkt_size = MVPP2_RX_PKT_SIZE(mtu);

	/* Update BM pool with new buffer size */
	mvpp2_bm_bufs_free(dev->dev.parent, port->priv, port_pool);
	if (port_pool->buf_num) {
		WARN(1, "cannot free all buffers in pool %d\n", port_pool->id);
		return -EIO;
	}

	port_pool->pkt_size = pkt_size;
	num = mvpp2_bm_bufs_add(port, port_pool, pkts_num);
	if (num != pkts_num) {
		WARN(1, "pool %d: %d of %d allocated\n",
		     port_pool->id, num, pkts_num);
		return -EIO;
	}

	mvpp2_bm_pool_bufsize_set(port->priv, port_pool,
				  MVPP2_RX_BUF_SIZE(port_pool->pkt_size));
	dev->mtu = mtu;
	netdev_update_features(dev);
	return 0;
}

static inline void mvpp2_interrupts_enable(struct mvpp2_port *port)
{
	int cpu, cpu_mask = 0;

	for_each_present_cpu(cpu)
		cpu_mask |= 1 << cpu;
	mvpp2_write(port->priv, MVPP2_ISR_ENABLE_REG(port->id),
		    MVPP2_ISR_ENABLE_INTERRUPT(cpu_mask));
}

static inline void mvpp2_interrupts_disable(struct mvpp2_port *port)
{
	int cpu, cpu_mask = 0;

	for_each_present_cpu(cpu)
		cpu_mask |= 1 << cpu;
	mvpp2_write(port->priv, MVPP2_ISR_ENABLE_REG(port->id),
		    MVPP2_ISR_DISABLE_INTERRUPT(cpu_mask));
}

/* Mask the current CPU's Rx/Tx interrupts */
static void mvpp2_interrupts_mask(void *arg)
{
	struct mvpp2_port *port = arg;

	mvpp2_write(port->priv, MVPP2_ISR_RX_TX_MASK_REG(port->id), 0);
}

/* Unmask the current CPU's Rx/Tx interrupts */
static void mvpp2_interrupts_unmask(void *arg)
{
	struct mvpp2_port *port = arg;

	mvpp2_write(port->priv, MVPP2_ISR_RX_TX_MASK_REG(port->id),
		    (MVPP2_CAUSE_MISC_SUM_MASK |
		     MVPP2_CAUSE_RXQ_OCCUP_DESC_ALL_MASK));
}

/* Port configuration routines */

static void mvpp2_port_mii_set(struct mvpp2_port *port)
{
	u32 val;

	val = readl(port->base + MVPP2_GMAC_CTRL_2_REG);

	switch (port->phy_interface) {
	case PHY_INTERFACE_MODE_SGMII:
		val |= MVPP2_GMAC_INBAND_AN_MASK;
		break;
	case PHY_INTERFACE_MODE_RGMII:
		val |= MVPP2_GMAC_PORT_RGMII_MASK;
	default:
		val &= ~MVPP2_GMAC_PCS_ENABLE_MASK;
	}

	writel(val, port->base + MVPP2_GMAC_CTRL_2_REG);
}

static void mvpp2_port_fc_adv_enable(struct mvpp2_port *port)
{
	u32 val;

	val = readl(port->base + MVPP2_GMAC_AUTONEG_CONFIG);
	val |= MVPP2_GMAC_FC_ADV_EN;
	writel(val, port->base + MVPP2_GMAC_AUTONEG_CONFIG);
}

static void mvpp2_port_enable(struct mvpp2_port *port)
{
	u32 val;

	val = readl(port->base + MVPP2_GMAC_CTRL_0_REG);
	val |= MVPP2_GMAC_PORT_EN_MASK;
	val |= MVPP2_GMAC_MIB_CNTR_EN_MASK;
	writel(val, port->base + MVPP2_GMAC_CTRL_0_REG);
}

static void mvpp2_port_disable(struct mvpp2_port *port)
{
	u32 val;

	val = readl(port->base + MVPP2_GMAC_CTRL_0_REG);
	val &= ~(MVPP2_GMAC_PORT_EN_MASK);
	writel(val, port->base + MVPP2_GMAC_CTRL_0_REG);
}

/* Set IEEE 802.3x Flow Control Xon Packet Transmission Mode */
static void mvpp2_port_periodic_xon_disable(struct mvpp2_port *port)
{
	u32 val;

	val = readl(port->base + MVPP2_GMAC_CTRL_1_REG) &
		    ~MVPP2_GMAC_PERIODIC_XON_EN_MASK;
	writel(val, port->base + MVPP2_GMAC_CTRL_1_REG);
}

/* Configure loopback port */
static void mvpp2_port_loopback_set(struct mvpp2_port *port)
{
	u32 val;

	val = readl(port->base + MVPP2_GMAC_CTRL_1_REG);

	if (port->speed == 1000)
		val |= MVPP2_GMAC_GMII_LB_EN_MASK;
	else
		val &= ~MVPP2_GMAC_GMII_LB_EN_MASK;

	if (port->phy_interface == PHY_INTERFACE_MODE_SGMII)
		val |= MVPP2_GMAC_PCS_LB_EN_MASK;
	else
		val &= ~MVPP2_GMAC_PCS_LB_EN_MASK;

	writel(val, port->base + MVPP2_GMAC_CTRL_1_REG);
}

static void mvpp2_port_reset(struct mvpp2_port *port)
{
	u32 val;

	val = readl(port->base + MVPP2_GMAC_CTRL_2_REG) &
		    ~MVPP2_GMAC_PORT_RESET_MASK;
	writel(val, port->base + MVPP2_GMAC_CTRL_2_REG);

	while (readl(port->base + MVPP2_GMAC_CTRL_2_REG) &
	       MVPP2_GMAC_PORT_RESET_MASK)
		continue;
}

/* Change maximum receive size of the port */
static inline void mvpp2_gmac_max_rx_size_set(struct mvpp2_port *port)
{
	u32 val;

	val = readl(port->base + MVPP2_GMAC_CTRL_0_REG);
	val &= ~MVPP2_GMAC_MAX_RX_SIZE_MASK;
	val |= (((port->pkt_size - MVPP2_MH_SIZE) / 2) <<
		    MVPP2_GMAC_MAX_RX_SIZE_OFFS);
	writel(val, port->base + MVPP2_GMAC_CTRL_0_REG);
}

/* Set defaults to the MVPP2 port */
static void mvpp2_defaults_set(struct mvpp2_port *port)
{
	int tx_port_num, val, queue, ptxq, lrxq;

	/* Configure port to loopback if needed */
	if (port->flags & MVPP2_F_LOOPBACK)
		mvpp2_port_loopback_set(port);

	/* Update TX FIFO MIN Threshold */
	val = readl(port->base + MVPP2_GMAC_PORT_FIFO_CFG_1_REG);
	val &= ~MVPP2_GMAC_TX_FIFO_MIN_TH_ALL_MASK;
	/* Min. TX threshold must be less than minimal packet length */
	val |= MVPP2_GMAC_TX_FIFO_MIN_TH_MASK(64 - 4 - 2);
	writel(val, port->base + MVPP2_GMAC_PORT_FIFO_CFG_1_REG);

	/* Disable Legacy WRR, Disable EJP, Release from reset */
	tx_port_num = mvpp2_egress_port(port);
	mvpp2_write(port->priv, MVPP2_TXP_SCHED_PORT_INDEX_REG,
		    tx_port_num);
	mvpp2_write(port->priv, MVPP2_TXP_SCHED_CMD_1_REG, 0);

	/* Close bandwidth for all queues */
	for (queue = 0; queue < MVPP2_MAX_TXQ; queue++) {
		ptxq = mvpp2_txq_phys(port->id, queue);
		mvpp2_write(port->priv,
			    MVPP2_TXQ_SCHED_TOKEN_CNTR_REG(ptxq), 0);
	}

	/* Set refill period to 1 usec, refill tokens
	 * and bucket size to maximum
	 */
	mvpp2_write(port->priv, MVPP2_TXP_SCHED_PERIOD_REG,
		    port->priv->tclk / USEC_PER_SEC);
	val = mvpp2_read(port->priv, MVPP2_TXP_SCHED_REFILL_REG);
	val &= ~MVPP2_TXP_REFILL_PERIOD_ALL_MASK;
	val |= MVPP2_TXP_REFILL_PERIOD_MASK(1);
	val |= MVPP2_TXP_REFILL_TOKENS_ALL_MASK;
	mvpp2_write(port->priv, MVPP2_TXP_SCHED_REFILL_REG, val);
	val = MVPP2_TXP_TOKEN_SIZE_MAX;
	mvpp2_write(port->priv, MVPP2_TXP_SCHED_TOKEN_SIZE_REG, val);

	/* Set MaximumLowLatencyPacketSize value to 256 */
	mvpp2_write(port->priv, MVPP2_RX_CTRL_REG(port->id),
		    MVPP2_RX_USE_PSEUDO_FOR_CSUM_MASK |
		    MVPP2_RX_LOW_LATENCY_PKT_SIZE(256));

	/* Enable Rx cache snoop */
	for (lrxq = 0; lrxq < rxq_number; lrxq++) {
		queue = port->rxqs[lrxq]->id;
		val = mvpp2_read(port->priv, MVPP2_RXQ_CONFIG_REG(queue));
		val |= MVPP2_SNOOP_PKT_SIZE_MASK |
			   MVPP2_SNOOP_BUF_HDR_MASK;
		mvpp2_write(port->priv, MVPP2_RXQ_CONFIG_REG(queue), val);
	}

	/* At default, mask all interrupts to all present cpus */
	mvpp2_interrupts_disable(port);
}

/* Enable/disable receiving packets */
static void mvpp2_ingress_enable(struct mvpp2_port *port)
{
	u32 val;
	int lrxq, queue;

	for (lrxq = 0; lrxq < rxq_number; lrxq++) {
		queue = port->rxqs[lrxq]->id;
		val = mvpp2_read(port->priv, MVPP2_RXQ_CONFIG_REG(queue));
		val &= ~MVPP2_RXQ_DISABLE_MASK;
		mvpp2_write(port->priv, MVPP2_RXQ_CONFIG_REG(queue), val);
	}
}

static void mvpp2_ingress_disable(struct mvpp2_port *port)
{
	u32 val;
	int lrxq, queue;

	for (lrxq = 0; lrxq < rxq_number; lrxq++) {
		queue = port->rxqs[lrxq]->id;
		val = mvpp2_read(port->priv, MVPP2_RXQ_CONFIG_REG(queue));
		val |= MVPP2_RXQ_DISABLE_MASK;
		mvpp2_write(port->priv, MVPP2_RXQ_CONFIG_REG(queue), val);
	}
}

/* Enable transmit via physical egress queue
 * - HW starts take descriptors from DRAM
 */
static void mvpp2_egress_enable(struct mvpp2_port *port)
{
	u32 qmap;
	int queue;
	int tx_port_num = mvpp2_egress_port(port);

	/* Enable all initialized TXs. */
	qmap = 0;
	for (queue = 0; queue < txq_number; queue++) {
		struct mvpp2_tx_queue *txq = port->txqs[queue];

		if (txq->descs != NULL)
			qmap |= (1 << queue);
	}

	mvpp2_write(port->priv, MVPP2_TXP_SCHED_PORT_INDEX_REG, tx_port_num);
	mvpp2_write(port->priv, MVPP2_TXP_SCHED_Q_CMD_REG, qmap);
}

/* Disable transmit via physical egress queue
 * - HW doesn't take descriptors from DRAM
 */
static void mvpp2_egress_disable(struct mvpp2_port *port)
{
	u32 reg_data;
	int delay;
	int tx_port_num = mvpp2_egress_port(port);

	/* Issue stop command for active channels only */
	mvpp2_write(port->priv, MVPP2_TXP_SCHED_PORT_INDEX_REG, tx_port_num);
	reg_data = (mvpp2_read(port->priv, MVPP2_TXP_SCHED_Q_CMD_REG)) &
		    MVPP2_TXP_SCHED_ENQ_MASK;
	if (reg_data != 0)
		mvpp2_write(port->priv, MVPP2_TXP_SCHED_Q_CMD_REG,
			    (reg_data << MVPP2_TXP_SCHED_DISQ_OFFSET));

	/* Wait for all Tx activity to terminate. */
	delay = 0;
	do {
		if (delay >= MVPP2_TX_DISABLE_TIMEOUT_MSEC) {
			netdev_warn(port->dev,
				    "Tx stop timed out, status=0x%08x\n",
				    reg_data);
			break;
		}
		mdelay(1);
		delay++;

		/* Check port TX Command register that all
		 * Tx queues are stopped
		 */
		reg_data = mvpp2_read(port->priv, MVPP2_TXP_SCHED_Q_CMD_REG);
	} while (reg_data & MVPP2_TXP_SCHED_ENQ_MASK);
}

/* Rx descriptors helper methods */

/* Get number of Rx descriptors occupied by received packets */
static inline int
mvpp2_rxq_received(struct mvpp2_port *port, int rxq_id)
{
	u32 val = mvpp2_read(port->priv, MVPP2_RXQ_STATUS_REG(rxq_id));

	return val & MVPP2_RXQ_OCCUPIED_MASK;
}

/* Update Rx queue status with the number of occupied and available
 * Rx descriptor slots.
 */
static inline void
mvpp2_rxq_status_update(struct mvpp2_port *port, int rxq_id,
			int used_count, int free_count)
{
	/* Decrement the number of used descriptors and increment count
	 * increment the number of free descriptors.
	 */
	u32 val = used_count | (free_count << MVPP2_RXQ_NUM_NEW_OFFSET);

	mvpp2_write(port->priv, MVPP2_RXQ_STATUS_UPDATE_REG(rxq_id), val);
}

/* Get pointer to next RX descriptor to be processed by SW */
static inline struct mvpp2_rx_desc *
mvpp2_rxq_next_desc_get(struct mvpp2_rx_queue *rxq)
{
	int rx_desc = rxq->next_desc_to_proc;

	rxq->next_desc_to_proc = MVPP2_QUEUE_NEXT_DESC(rxq, rx_desc);
	prefetch(rxq->descs + rxq->next_desc_to_proc);
	return rxq->descs + rx_desc;
}

/* Set rx queue offset */
static void mvpp2_rxq_offset_set(struct mvpp2_port *port,
				 int prxq, int offset)
{
	u32 val;

	/* Convert offset from bytes to units of 32 bytes */
	offset = offset >> 5;

	val = mvpp2_read(port->priv, MVPP2_RXQ_CONFIG_REG(prxq));
	val &= ~MVPP2_RXQ_PACKET_OFFSET_MASK;

	/* Offset is in */
	val |= ((offset << MVPP2_RXQ_PACKET_OFFSET_OFFS) &
		    MVPP2_RXQ_PACKET_OFFSET_MASK);

	mvpp2_write(port->priv, MVPP2_RXQ_CONFIG_REG(prxq), val);
}

/* Obtain BM cookie information from descriptor */
static u32 mvpp2_bm_cookie_build(struct mvpp2_rx_desc *rx_desc)
{
	int pool = (rx_desc->status & MVPP2_RXD_BM_POOL_ID_MASK) >>
		   MVPP2_RXD_BM_POOL_ID_OFFS;
	int cpu = smp_processor_id();

	return ((pool & 0xFF) << MVPP2_BM_COOKIE_POOL_OFFS) |
	       ((cpu & 0xFF) << MVPP2_BM_COOKIE_CPU_OFFS);
}

/* Tx descriptors helper methods */

/* Get number of Tx descriptors waiting to be transmitted by HW */
static int mvpp2_txq_pend_desc_num_get(struct mvpp2_port *port,
				       struct mvpp2_tx_queue *txq)
{
	u32 val;

	mvpp2_write(port->priv, MVPP2_TXQ_NUM_REG, txq->id);
	val = mvpp2_read(port->priv, MVPP2_TXQ_PENDING_REG);

	return val & MVPP2_TXQ_PENDING_MASK;
}

/* Get pointer to next Tx descriptor to be processed (send) by HW */
static struct mvpp2_tx_desc *
mvpp2_txq_next_desc_get(struct mvpp2_tx_queue *txq)
{
	int tx_desc = txq->next_desc_to_proc;

	txq->next_desc_to_proc = MVPP2_QUEUE_NEXT_DESC(txq, tx_desc);
	return txq->descs + tx_desc;
}

/* Update HW with number of aggregated Tx descriptors to be sent */
static void mvpp2_aggr_txq_pend_desc_add(struct mvpp2_port *port, int pending)
{
	/* aggregated access - relevant TXQ number is written in TX desc */
	mvpp2_write(port->priv, MVPP2_AGGR_TXQ_UPDATE_REG, pending);
}


/* Check if there are enough free descriptors in aggregated txq.
 * If not, update the number of occupied descriptors and repeat the check.
 */
static int mvpp2_aggr_desc_num_check(struct mvpp2 *priv,
				     struct mvpp2_tx_queue *aggr_txq, int num)
{
	if ((aggr_txq->count + num) > aggr_txq->size) {
		/* Update number of occupied aggregated Tx descriptors */
		int cpu = smp_processor_id();
		u32 val = mvpp2_read(priv, MVPP2_AGGR_TXQ_STATUS_REG(cpu));

		aggr_txq->count = val & MVPP2_AGGR_TXQ_PENDING_MASK;
	}

	if ((aggr_txq->count + num) > aggr_txq->size)
		return -ENOMEM;

	return 0;
}

/* Reserved Tx descriptors allocation request */
static int mvpp2_txq_alloc_reserved_desc(struct mvpp2 *priv,
					 struct mvpp2_tx_queue *txq, int num)
{
	u32 val;

	val = (txq->id << MVPP2_TXQ_RSVD_REQ_Q_OFFSET) | num;
	mvpp2_write(priv, MVPP2_TXQ_RSVD_REQ_REG, val);

	val = mvpp2_read(priv, MVPP2_TXQ_RSVD_RSLT_REG);

	return val & MVPP2_TXQ_RSVD_RSLT_MASK;
}

/* Check if there are enough reserved descriptors for transmission.
 * If not, request chunk of reserved descriptors and check again.
 */
static int mvpp2_txq_reserved_desc_num_proc(struct mvpp2 *priv,
					    struct mvpp2_tx_queue *txq,
					    struct mvpp2_txq_pcpu *txq_pcpu,
					    int num)
{
	int req, cpu, desc_count;

	if (txq_pcpu->reserved_num >= num)
		return 0;

	/* Not enough descriptors reserved! Update the reserved descriptor
	 * count and check again.
	 */

	desc_count = 0;
	/* Compute total of used descriptors */
	for_each_present_cpu(cpu) {
		struct mvpp2_txq_pcpu *txq_pcpu_aux;

		txq_pcpu_aux = per_cpu_ptr(txq->pcpu, cpu);
		desc_count += txq_pcpu_aux->count;
		desc_count += txq_pcpu_aux->reserved_num;
	}

	req = max(MVPP2_CPU_DESC_CHUNK, num - txq_pcpu->reserved_num);
	desc_count += req;

	if (desc_count >
	   (txq->size - (num_present_cpus() * MVPP2_CPU_DESC_CHUNK)))
		return -ENOMEM;

	txq_pcpu->reserved_num += mvpp2_txq_alloc_reserved_desc(priv, txq, req);

	/* OK, the descriptor cound has been updated: check again. */
	if (txq_pcpu->reserved_num < num)
		return -ENOMEM;
	return 0;
}

/* Release the last allocated Tx descriptor. Useful to handle DMA
 * mapping failures in the Tx path.
 */
static void mvpp2_txq_desc_put(struct mvpp2_tx_queue *txq)
{
	if (txq->next_desc_to_proc == 0)
		txq->next_desc_to_proc = txq->last_desc - 1;
	else
		txq->next_desc_to_proc--;
}

/* Set Tx descriptors fields relevant for CSUM calculation */
static u32 mvpp2_txq_desc_csum(int l3_offs, int l3_proto,
			       int ip_hdr_len, int l4_proto)
{
	u32 command;

	/* fields: L3_offset, IP_hdrlen, L3_type, G_IPv4_chk,
	 * G_L4_chk, L4_type required only for checksum calculation
	 */
	command = (l3_offs << MVPP2_TXD_L3_OFF_SHIFT);
	command |= (ip_hdr_len << MVPP2_TXD_IP_HLEN_SHIFT);
	command |= MVPP2_TXD_IP_CSUM_DISABLE;

	if (l3_proto == swab16(ETH_P_IP)) {
		command &= ~MVPP2_TXD_IP_CSUM_DISABLE;	/* enable IPv4 csum */
		command &= ~MVPP2_TXD_L3_IP6;		/* enable IPv4 */
	} else {
		command |= MVPP2_TXD_L3_IP6;		/* enable IPv6 */
	}

	if (l4_proto == IPPROTO_TCP) {
		command &= ~MVPP2_TXD_L4_UDP;		/* enable TCP */
		command &= ~MVPP2_TXD_L4_CSUM_FRAG;	/* generate L4 csum */
	} else if (l4_proto == IPPROTO_UDP) {
		command |= MVPP2_TXD_L4_UDP;		/* enable UDP */
		command &= ~MVPP2_TXD_L4_CSUM_FRAG;	/* generate L4 csum */
	} else {
		command |= MVPP2_TXD_L4_CSUM_NOT;
	}

	return command;
}

/* Get number of sent descriptors and decrement counter.
 * The number of sent descriptors is returned.
 * Per-CPU access
 */
static inline int mvpp2_txq_sent_desc_proc(struct mvpp2_port *port,
					   struct mvpp2_tx_queue *txq)
{
	u32 val;

	/* Reading status reg resets transmitted descriptor counter */
	val = mvpp2_read(port->priv, MVPP2_TXQ_SENT_REG(txq->id));

	return (val & MVPP2_TRANSMITTED_COUNT_MASK) >>
		MVPP2_TRANSMITTED_COUNT_OFFSET;
}

static void mvpp2_txq_sent_counter_clear(void *arg)
{
	struct mvpp2_port *port = arg;
	int queue;

	for (queue = 0; queue < txq_number; queue++) {
		int id = port->txqs[queue]->id;

		mvpp2_read(port->priv, MVPP2_TXQ_SENT_REG(id));
	}
}

/* Set max sizes for Tx queues */
static void mvpp2_txp_max_tx_size_set(struct mvpp2_port *port)
{
	u32	val, size, mtu;
	int	txq, tx_port_num;

	mtu = port->pkt_size * 8;
	if (mtu > MVPP2_TXP_MTU_MAX)
		mtu = MVPP2_TXP_MTU_MAX;

	/* WA for wrong Token bucket update: Set MTU value = 3*real MTU value */
	mtu = 3 * mtu;

	/* Indirect access to registers */
	tx_port_num = mvpp2_egress_port(port);
	mvpp2_write(port->priv, MVPP2_TXP_SCHED_PORT_INDEX_REG, tx_port_num);

	/* Set MTU */
	val = mvpp2_read(port->priv, MVPP2_TXP_SCHED_MTU_REG);
	val &= ~MVPP2_TXP_MTU_MAX;
	val |= mtu;
	mvpp2_write(port->priv, MVPP2_TXP_SCHED_MTU_REG, val);

	/* TXP token size and all TXQs token size must be larger that MTU */
	val = mvpp2_read(port->priv, MVPP2_TXP_SCHED_TOKEN_SIZE_REG);
	size = val & MVPP2_TXP_TOKEN_SIZE_MAX;
	if (size < mtu) {
		size = mtu;
		val &= ~MVPP2_TXP_TOKEN_SIZE_MAX;
		val |= size;
		mvpp2_write(port->priv, MVPP2_TXP_SCHED_TOKEN_SIZE_REG, val);
	}

	for (txq = 0; txq < txq_number; txq++) {
		val = mvpp2_read(port->priv,
				 MVPP2_TXQ_SCHED_TOKEN_SIZE_REG(txq));
		size = val & MVPP2_TXQ_TOKEN_SIZE_MAX;

		if (size < mtu) {
			size = mtu;
			val &= ~MVPP2_TXQ_TOKEN_SIZE_MAX;
			val |= size;
			mvpp2_write(port->priv,
				    MVPP2_TXQ_SCHED_TOKEN_SIZE_REG(txq),
				    val);
		}
	}
}

/* Set the number of packets that will be received before Rx interrupt
 * will be generated by HW.
 */
static void mvpp2_rx_pkts_coal_set(struct mvpp2_port *port,
				   struct mvpp2_rx_queue *rxq, u32 pkts)
{
	u32 val;

	val = (pkts & MVPP2_OCCUPIED_THRESH_MASK);
	mvpp2_write(port->priv, MVPP2_RXQ_NUM_REG, rxq->id);
	mvpp2_write(port->priv, MVPP2_RXQ_THRESH_REG, val);

	rxq->pkts_coal = pkts;
}

/* Set the time delay in usec before Rx interrupt */
static void mvpp2_rx_time_coal_set(struct mvpp2_port *port,
				   struct mvpp2_rx_queue *rxq, u32 usec)
{
	u32 val;

	val = (port->priv->tclk / USEC_PER_SEC) * usec;
	mvpp2_write(port->priv, MVPP2_ISR_RX_THRESHOLD_REG(rxq->id), val);

	rxq->time_coal = usec;
}

/* Free Tx queue skbuffs */
static void mvpp2_txq_bufs_free(struct mvpp2_port *port,
				struct mvpp2_tx_queue *txq,
				struct mvpp2_txq_pcpu *txq_pcpu, int num)
{
	int i;

	for (i = 0; i < num; i++) {
		struct mvpp2_txq_pcpu_buf *tx_buf =
			txq_pcpu->buffs + txq_pcpu->txq_get_index;

		mvpp2_txq_inc_get(txq_pcpu);

		dma_unmap_single(port->dev->dev.parent, tx_buf->phys,
				 tx_buf->size, DMA_TO_DEVICE);
		if (!tx_buf->skb)
			continue;
		dev_kfree_skb_any(tx_buf->skb);
	}
}

static inline struct mvpp2_rx_queue *mvpp2_get_rx_queue(struct mvpp2_port *port,
							u32 cause)
{
	int queue = fls(cause) - 1;

	return port->rxqs[queue];
}

static inline struct mvpp2_tx_queue *mvpp2_get_tx_queue(struct mvpp2_port *port,
							u32 cause)
{
	int queue = fls(cause) - 1;

	return port->txqs[queue];
}

/* Handle end of transmission */
static void mvpp2_txq_done(struct mvpp2_port *port, struct mvpp2_tx_queue *txq,
			   struct mvpp2_txq_pcpu *txq_pcpu)
{
	struct netdev_queue *nq = netdev_get_tx_queue(port->dev, txq->log_id);
	int tx_done;

	if (txq_pcpu->cpu != smp_processor_id())
		netdev_err(port->dev, "wrong cpu on the end of Tx processing\n");

	tx_done = mvpp2_txq_sent_desc_proc(port, txq);
	if (!tx_done)
		return;
	mvpp2_txq_bufs_free(port, txq, txq_pcpu, tx_done);

	txq_pcpu->count -= tx_done;

	if (netif_tx_queue_stopped(nq))
		if (txq_pcpu->size - txq_pcpu->count >= MAX_SKB_FRAGS + 1)
			netif_tx_wake_queue(nq);
}

static unsigned int mvpp2_tx_done(struct mvpp2_port *port, u32 cause)
{
	struct mvpp2_tx_queue *txq;
	struct mvpp2_txq_pcpu *txq_pcpu;
	unsigned int tx_todo = 0;

	while (cause) {
		txq = mvpp2_get_tx_queue(port, cause);
		if (!txq)
			break;

		txq_pcpu = this_cpu_ptr(txq->pcpu);

		if (txq_pcpu->count) {
			mvpp2_txq_done(port, txq, txq_pcpu);
			tx_todo += txq_pcpu->count;
		}

		cause &= ~(1 << txq->log_id);
	}
	return tx_todo;
}

/* Rx/Tx queue initialization/cleanup methods */

/* Allocate and initialize descriptors for aggr TXQ */
static int mvpp2_aggr_txq_init(struct platform_device *pdev,
			       struct mvpp2_tx_queue *aggr_txq,
			       int desc_num, int cpu,
			       struct mvpp2 *priv)
{
	/* Allocate memory for TX descriptors */
	aggr_txq->descs = dma_alloc_coherent(&pdev->dev,
				desc_num * MVPP2_DESC_ALIGNED_SIZE,
				&aggr_txq->descs_phys, GFP_KERNEL);
	if (!aggr_txq->descs)
		return -ENOMEM;

	/* Make sure descriptor address is cache line size aligned  */
	BUG_ON(aggr_txq->descs !=
	       PTR_ALIGN(aggr_txq->descs, MVPP2_CPU_D_CACHE_LINE_SIZE));

	aggr_txq->last_desc = aggr_txq->size - 1;

	/* Aggr TXQ no reset WA */
	aggr_txq->next_desc_to_proc = mvpp2_read(priv,
						 MVPP2_AGGR_TXQ_INDEX_REG(cpu));

	/* Set Tx descriptors queue starting address */
	/* indirect access */
	mvpp2_write(priv, MVPP2_AGGR_TXQ_DESC_ADDR_REG(cpu),
		    aggr_txq->descs_phys);
	mvpp2_write(priv, MVPP2_AGGR_TXQ_DESC_SIZE_REG(cpu), desc_num);

	return 0;
}

/* Create a specified Rx queue */
static int mvpp2_rxq_init(struct mvpp2_port *port,
			  struct mvpp2_rx_queue *rxq)

{
	rxq->size = port->rx_ring_size;

	/* Allocate memory for RX descriptors */
	rxq->descs = dma_alloc_coherent(port->dev->dev.parent,
					rxq->size * MVPP2_DESC_ALIGNED_SIZE,
					&rxq->descs_phys, GFP_KERNEL);
	if (!rxq->descs)
		return -ENOMEM;

	BUG_ON(rxq->descs !=
	       PTR_ALIGN(rxq->descs, MVPP2_CPU_D_CACHE_LINE_SIZE));

	rxq->last_desc = rxq->size - 1;

	/* Zero occupied and non-occupied counters - direct access */
	mvpp2_write(port->priv, MVPP2_RXQ_STATUS_REG(rxq->id), 0);

	/* Set Rx descriptors queue starting address - indirect access */
	mvpp2_write(port->priv, MVPP2_RXQ_NUM_REG, rxq->id);
	mvpp2_write(port->priv, MVPP2_RXQ_DESC_ADDR_REG, rxq->descs_phys);
	mvpp2_write(port->priv, MVPP2_RXQ_DESC_SIZE_REG, rxq->size);
	mvpp2_write(port->priv, MVPP2_RXQ_INDEX_REG, 0);

	/* Set Offset */
	mvpp2_rxq_offset_set(port, rxq->id, NET_SKB_PAD);

	/* Set coalescing pkts and time */
	mvpp2_rx_pkts_coal_set(port, rxq, rxq->pkts_coal);
	mvpp2_rx_time_coal_set(port, rxq, rxq->time_coal);

	/* Add number of descriptors ready for receiving packets */
	mvpp2_rxq_status_update(port, rxq->id, 0, rxq->size);

	return 0;
}

/* Push packets received by the RXQ to BM pool */
static void mvpp2_rxq_drop_pkts(struct mvpp2_port *port,
				struct mvpp2_rx_queue *rxq)
{
	int rx_received, i;

	rx_received = mvpp2_rxq_received(port, rxq->id);
	if (!rx_received)
		return;

	for (i = 0; i < rx_received; i++) {
		struct mvpp2_rx_desc *rx_desc = mvpp2_rxq_next_desc_get(rxq);
		u32 bm = mvpp2_bm_cookie_build(rx_desc);

		mvpp2_pool_refill(port, bm, rx_desc->buf_phys_addr,
				  rx_desc->buf_cookie);
	}
	mvpp2_rxq_status_update(port, rxq->id, rx_received, rx_received);
}

/* Cleanup Rx queue */
static void mvpp2_rxq_deinit(struct mvpp2_port *port,
			     struct mvpp2_rx_queue *rxq)
{
	mvpp2_rxq_drop_pkts(port, rxq);

	if (rxq->descs)
		dma_free_coherent(port->dev->dev.parent,
				  rxq->size * MVPP2_DESC_ALIGNED_SIZE,
				  rxq->descs,
				  rxq->descs_phys);

	rxq->descs             = NULL;
	rxq->last_desc         = 0;
	rxq->next_desc_to_proc = 0;
	rxq->descs_phys        = 0;

	/* Clear Rx descriptors queue starting address and size;
	 * free descriptor number
	 */
	mvpp2_write(port->priv, MVPP2_RXQ_STATUS_REG(rxq->id), 0);
	mvpp2_write(port->priv, MVPP2_RXQ_NUM_REG, rxq->id);
	mvpp2_write(port->priv, MVPP2_RXQ_DESC_ADDR_REG, 0);
	mvpp2_write(port->priv, MVPP2_RXQ_DESC_SIZE_REG, 0);
}

/* Create and initialize a Tx queue */
static int mvpp2_txq_init(struct mvpp2_port *port,
			  struct mvpp2_tx_queue *txq)
{
	u32 val;
	int cpu, desc, desc_per_txq, tx_port_num;
	struct mvpp2_txq_pcpu *txq_pcpu;

	txq->size = port->tx_ring_size;

	/* Allocate memory for Tx descriptors */
	txq->descs = dma_alloc_coherent(port->dev->dev.parent,
				txq->size * MVPP2_DESC_ALIGNED_SIZE,
				&txq->descs_phys, GFP_KERNEL);
	if (!txq->descs)
		return -ENOMEM;

	/* Make sure descriptor address is cache line size aligned  */
	BUG_ON(txq->descs !=
	       PTR_ALIGN(txq->descs, MVPP2_CPU_D_CACHE_LINE_SIZE));

	txq->last_desc = txq->size - 1;

	/* Set Tx descriptors queue starting address - indirect access */
	mvpp2_write(port->priv, MVPP2_TXQ_NUM_REG, txq->id);
	mvpp2_write(port->priv, MVPP2_TXQ_DESC_ADDR_REG, txq->descs_phys);
	mvpp2_write(port->priv, MVPP2_TXQ_DESC_SIZE_REG, txq->size &
					     MVPP2_TXQ_DESC_SIZE_MASK);
	mvpp2_write(port->priv, MVPP2_TXQ_INDEX_REG, 0);
	mvpp2_write(port->priv, MVPP2_TXQ_RSVD_CLR_REG,
		    txq->id << MVPP2_TXQ_RSVD_CLR_OFFSET);
	val = mvpp2_read(port->priv, MVPP2_TXQ_PENDING_REG);
	val &= ~MVPP2_TXQ_PENDING_MASK;
	mvpp2_write(port->priv, MVPP2_TXQ_PENDING_REG, val);

	/* Calculate base address in prefetch buffer. We reserve 16 descriptors
	 * for each existing TXQ.
	 * TCONTS for PON port must be continuous from 0 to MVPP2_MAX_TCONT
	 * GBE ports assumed to be continious from 0 to MVPP2_MAX_PORTS
	 */
	desc_per_txq = 16;
	desc = (port->id * MVPP2_MAX_TXQ * desc_per_txq) +
	       (txq->log_id * desc_per_txq);

	mvpp2_write(port->priv, MVPP2_TXQ_PREF_BUF_REG,
		    MVPP2_PREF_BUF_PTR(desc) | MVPP2_PREF_BUF_SIZE_16 |
		    MVPP2_PREF_BUF_THRESH(desc_per_txq/2));

	/* WRR / EJP configuration - indirect access */
	tx_port_num = mvpp2_egress_port(port);
	mvpp2_write(port->priv, MVPP2_TXP_SCHED_PORT_INDEX_REG, tx_port_num);

	val = mvpp2_read(port->priv, MVPP2_TXQ_SCHED_REFILL_REG(txq->log_id));
	val &= ~MVPP2_TXQ_REFILL_PERIOD_ALL_MASK;
	val |= MVPP2_TXQ_REFILL_PERIOD_MASK(1);
	val |= MVPP2_TXQ_REFILL_TOKENS_ALL_MASK;
	mvpp2_write(port->priv, MVPP2_TXQ_SCHED_REFILL_REG(txq->log_id), val);

	val = MVPP2_TXQ_TOKEN_SIZE_MAX;
	mvpp2_write(port->priv, MVPP2_TXQ_SCHED_TOKEN_SIZE_REG(txq->log_id),
		    val);

	for_each_present_cpu(cpu) {
		txq_pcpu = per_cpu_ptr(txq->pcpu, cpu);
		txq_pcpu->size = txq->size;
		txq_pcpu->buffs = kmalloc(txq_pcpu->size *
					  sizeof(struct mvpp2_txq_pcpu_buf),
					  GFP_KERNEL);
		if (!txq_pcpu->buffs)
			goto error;

		txq_pcpu->count = 0;
		txq_pcpu->reserved_num = 0;
		txq_pcpu->txq_put_index = 0;
		txq_pcpu->txq_get_index = 0;
	}

	return 0;

error:
	for_each_present_cpu(cpu) {
		txq_pcpu = per_cpu_ptr(txq->pcpu, cpu);
		kfree(txq_pcpu->buffs);
	}

	dma_free_coherent(port->dev->dev.parent,
			  txq->size * MVPP2_DESC_ALIGNED_SIZE,
			  txq->descs, txq->descs_phys);

	return -ENOMEM;
}

/* Free allocated TXQ resources */
static void mvpp2_txq_deinit(struct mvpp2_port *port,
			     struct mvpp2_tx_queue *txq)
{
	struct mvpp2_txq_pcpu *txq_pcpu;
	int cpu;

	for_each_present_cpu(cpu) {
		txq_pcpu = per_cpu_ptr(txq->pcpu, cpu);
		kfree(txq_pcpu->buffs);
	}

	if (txq->descs)
		dma_free_coherent(port->dev->dev.parent,
				  txq->size * MVPP2_DESC_ALIGNED_SIZE,
				  txq->descs, txq->descs_phys);

	txq->descs             = NULL;
	txq->last_desc         = 0;
	txq->next_desc_to_proc = 0;
	txq->descs_phys        = 0;

	/* Set minimum bandwidth for disabled TXQs */
	mvpp2_write(port->priv, MVPP2_TXQ_SCHED_TOKEN_CNTR_REG(txq->id), 0);

	/* Set Tx descriptors queue starting address and size */
	mvpp2_write(port->priv, MVPP2_TXQ_NUM_REG, txq->id);
	mvpp2_write(port->priv, MVPP2_TXQ_DESC_ADDR_REG, 0);
	mvpp2_write(port->priv, MVPP2_TXQ_DESC_SIZE_REG, 0);
}

/* Cleanup Tx ports */
static void mvpp2_txq_clean(struct mvpp2_port *port, struct mvpp2_tx_queue *txq)
{
	struct mvpp2_txq_pcpu *txq_pcpu;
	int delay, pending, cpu;
	u32 val;

	mvpp2_write(port->priv, MVPP2_TXQ_NUM_REG, txq->id);
	val = mvpp2_read(port->priv, MVPP2_TXQ_PREF_BUF_REG);
	val |= MVPP2_TXQ_DRAIN_EN_MASK;
	mvpp2_write(port->priv, MVPP2_TXQ_PREF_BUF_REG, val);

	/* The napi queue has been stopped so wait for all packets
	 * to be transmitted.
	 */
	delay = 0;
	do {
		if (delay >= MVPP2_TX_PENDING_TIMEOUT_MSEC) {
			netdev_warn(port->dev,
				    "port %d: cleaning queue %d timed out\n",
				    port->id, txq->log_id);
			break;
		}
		mdelay(1);
		delay++;

		pending = mvpp2_txq_pend_desc_num_get(port, txq);
	} while (pending);

	val &= ~MVPP2_TXQ_DRAIN_EN_MASK;
	mvpp2_write(port->priv, MVPP2_TXQ_PREF_BUF_REG, val);

	for_each_present_cpu(cpu) {
		txq_pcpu = per_cpu_ptr(txq->pcpu, cpu);

		/* Release all packets */
		mvpp2_txq_bufs_free(port, txq, txq_pcpu, txq_pcpu->count);

		/* Reset queue */
		txq_pcpu->count = 0;
		txq_pcpu->txq_put_index = 0;
		txq_pcpu->txq_get_index = 0;
	}
}

/* Cleanup all Tx queues */
static void mvpp2_cleanup_txqs(struct mvpp2_port *port)
{
	struct mvpp2_tx_queue *txq;
	int queue;
	u32 val;

	val = mvpp2_read(port->priv, MVPP2_TX_PORT_FLUSH_REG);

	/* Reset Tx ports and delete Tx queues */
	val |= MVPP2_TX_PORT_FLUSH_MASK(port->id);
	mvpp2_write(port->priv, MVPP2_TX_PORT_FLUSH_REG, val);

	for (queue = 0; queue < txq_number; queue++) {
		txq = port->txqs[queue];
		mvpp2_txq_clean(port, txq);
		mvpp2_txq_deinit(port, txq);
	}

	on_each_cpu(mvpp2_txq_sent_counter_clear, port, 1);

	val &= ~MVPP2_TX_PORT_FLUSH_MASK(port->id);
	mvpp2_write(port->priv, MVPP2_TX_PORT_FLUSH_REG, val);
}

/* Cleanup all Rx queues */
static void mvpp2_cleanup_rxqs(struct mvpp2_port *port)
{
	int queue;

	for (queue = 0; queue < rxq_number; queue++)
		mvpp2_rxq_deinit(port, port->rxqs[queue]);
}

/* Init all Rx queues for port */
static int mvpp2_setup_rxqs(struct mvpp2_port *port)
{
	int queue, err;

	for (queue = 0; queue < rxq_number; queue++) {
		err = mvpp2_rxq_init(port, port->rxqs[queue]);
		if (err)
			goto err_cleanup;
	}
	return 0;

err_cleanup:
	mvpp2_cleanup_rxqs(port);
	return err;
}

/* Init all tx queues for port */
static int mvpp2_setup_txqs(struct mvpp2_port *port)
{
	struct mvpp2_tx_queue *txq;
	int queue, err;

	for (queue = 0; queue < txq_number; queue++) {
		txq = port->txqs[queue];
		err = mvpp2_txq_init(port, txq);
		if (err)
			goto err_cleanup;
	}

	on_each_cpu(mvpp2_txq_sent_counter_clear, port, 1);
	return 0;

err_cleanup:
	mvpp2_cleanup_txqs(port);
	return err;
}

/* The callback for per-port interrupt */
static irqreturn_t mvpp2_isr(int irq, void *dev_id)
{
	struct mvpp2_port *port = (struct mvpp2_port *)dev_id;

	mvpp2_interrupts_disable(port);

	napi_schedule(&port->napi);

	return IRQ_HANDLED;
}

/* Adjust link */
static void mvpp2_link_event(struct net_device *dev)
{
	struct mvpp2_port *port = netdev_priv(dev);
	struct phy_device *phydev = port->phy_dev;
	int status_change = 0;
	u32 val;

	if (phydev->link) {
		if ((port->speed != phydev->speed) ||
		    (port->duplex != phydev->duplex)) {
			u32 val;

			val = readl(port->base + MVPP2_GMAC_AUTONEG_CONFIG);
			val &= ~(MVPP2_GMAC_CONFIG_MII_SPEED |
				 MVPP2_GMAC_CONFIG_GMII_SPEED |
				 MVPP2_GMAC_CONFIG_FULL_DUPLEX |
				 MVPP2_GMAC_AN_SPEED_EN |
				 MVPP2_GMAC_AN_DUPLEX_EN);

			if (phydev->duplex)
				val |= MVPP2_GMAC_CONFIG_FULL_DUPLEX;

			if (phydev->speed == SPEED_1000)
				val |= MVPP2_GMAC_CONFIG_GMII_SPEED;
			else if (phydev->speed == SPEED_100)
				val |= MVPP2_GMAC_CONFIG_MII_SPEED;

			writel(val, port->base + MVPP2_GMAC_AUTONEG_CONFIG);

			port->duplex = phydev->duplex;
			port->speed  = phydev->speed;
		}
	}

	if (phydev->link != port->link) {
		if (!phydev->link) {
			port->duplex = -1;
			port->speed = 0;
		}

		port->link = phydev->link;
		status_change = 1;
	}

	if (status_change) {
		if (phydev->link) {
			val = readl(port->base + MVPP2_GMAC_AUTONEG_CONFIG);
			val |= (MVPP2_GMAC_FORCE_LINK_PASS |
				MVPP2_GMAC_FORCE_LINK_DOWN);
			writel(val, port->base + MVPP2_GMAC_AUTONEG_CONFIG);
			mvpp2_egress_enable(port);
			mvpp2_ingress_enable(port);
		} else {
			mvpp2_ingress_disable(port);
			mvpp2_egress_disable(port);
		}
		phy_print_status(phydev);
	}
}

static void mvpp2_timer_set(struct mvpp2_port_pcpu *port_pcpu)
{
	ktime_t interval;

	if (!port_pcpu->timer_scheduled) {
		port_pcpu->timer_scheduled = true;
		interval = ktime_set(0, MVPP2_TXDONE_HRTIMER_PERIOD_NS);
		hrtimer_start(&port_pcpu->tx_done_timer, interval,
			      HRTIMER_MODE_REL_PINNED);
	}
}

static void mvpp2_tx_proc_cb(unsigned long data)
{
	struct net_device *dev = (struct net_device *)data;
	struct mvpp2_port *port = netdev_priv(dev);
	struct mvpp2_port_pcpu *port_pcpu = this_cpu_ptr(port->pcpu);
	unsigned int tx_todo, cause;

	if (!netif_running(dev))
		return;
	port_pcpu->timer_scheduled = false;

	/* Process all the Tx queues */
	cause = (1 << txq_number) - 1;
	tx_todo = mvpp2_tx_done(port, cause);

	/* Set the timer in case not all the packets were processed */
	if (tx_todo)
		mvpp2_timer_set(port_pcpu);
}

static enum hrtimer_restart mvpp2_hr_timer_cb(struct hrtimer *timer)
{
	struct mvpp2_port_pcpu *port_pcpu = container_of(timer,
							 struct mvpp2_port_pcpu,
							 tx_done_timer);

	tasklet_schedule(&port_pcpu->tx_done_tasklet);

	return HRTIMER_NORESTART;
}

/* Main RX/TX processing routines */

/* Display more error info */
static void mvpp2_rx_error(struct mvpp2_port *port,
			   struct mvpp2_rx_desc *rx_desc)
{
	u32 status = rx_desc->status;

	switch (status & MVPP2_RXD_ERR_CODE_MASK) {
	case MVPP2_RXD_ERR_CRC:
		netdev_err(port->dev, "bad rx status %08x (crc error), size=%d\n",
			   status, rx_desc->data_size);
		break;
	case MVPP2_RXD_ERR_OVERRUN:
		netdev_err(port->dev, "bad rx status %08x (overrun error), size=%d\n",
			   status, rx_desc->data_size);
		break;
	case MVPP2_RXD_ERR_RESOURCE:
		netdev_err(port->dev, "bad rx status %08x (resource error), size=%d\n",
			   status, rx_desc->data_size);
		break;
	}
}

/* Handle RX checksum offload */
static void mvpp2_rx_csum(struct mvpp2_port *port, u32 status,
			  struct sk_buff *skb)
{
	if (((status & MVPP2_RXD_L3_IP4) &&
	     !(status & MVPP2_RXD_IP4_HEADER_ERR)) ||
	    (status & MVPP2_RXD_L3_IP6))
		if (((status & MVPP2_RXD_L4_UDP) ||
		     (status & MVPP2_RXD_L4_TCP)) &&
		     (status & MVPP2_RXD_L4_CSUM_OK)) {
			skb->csum = 0;
			skb->ip_summed = CHECKSUM_UNNECESSARY;
			return;
		}

	skb->ip_summed = CHECKSUM_NONE;
}

/* Reuse skb if possible, or allocate a new skb and add it to BM pool */
static int mvpp2_rx_refill(struct mvpp2_port *port,
			   struct mvpp2_bm_pool *bm_pool,
			   u32 bm, int is_recycle)
{
	struct sk_buff *skb;
	dma_addr_t phys_addr;

	if (is_recycle &&
	    (atomic_read(&bm_pool->in_use) < bm_pool->in_use_thresh))
		return 0;

	/* No recycle or too many buffers are in use, so allocate a new skb */
	skb = mvpp2_skb_alloc(port, bm_pool, &phys_addr, GFP_ATOMIC);
	if (!skb)
		return -ENOMEM;

	mvpp2_pool_refill(port, bm, (u32)phys_addr, (u32)skb);
	atomic_dec(&bm_pool->in_use);
	return 0;
}

/* Handle tx checksum */
static u32 mvpp2_skb_tx_csum(struct mvpp2_port *port, struct sk_buff *skb)
{
	if (skb->ip_summed == CHECKSUM_PARTIAL) {
		int ip_hdr_len = 0;
		u8 l4_proto;

		if (skb->protocol == htons(ETH_P_IP)) {
			struct iphdr *ip4h = ip_hdr(skb);

			/* Calculate IPv4 checksum and L4 checksum */
			ip_hdr_len = ip4h->ihl;
			l4_proto = ip4h->protocol;
		} else if (skb->protocol == htons(ETH_P_IPV6)) {
			struct ipv6hdr *ip6h = ipv6_hdr(skb);

			/* Read l4_protocol from one of IPv6 extra headers */
			if (skb_network_header_len(skb) > 0)
				ip_hdr_len = (skb_network_header_len(skb) >> 2);
			l4_proto = ip6h->nexthdr;
		} else {
			return MVPP2_TXD_L4_CSUM_NOT;
		}

		return mvpp2_txq_desc_csum(skb_network_offset(skb),
				skb->protocol, ip_hdr_len, l4_proto);
	}

	return MVPP2_TXD_L4_CSUM_NOT | MVPP2_TXD_IP_CSUM_DISABLE;
}

static void mvpp2_buff_hdr_rx(struct mvpp2_port *port,
			      struct mvpp2_rx_desc *rx_desc)
{
	struct mvpp2_buff_hdr *buff_hdr;
	struct sk_buff *skb;
	u32 rx_status = rx_desc->status;
	u32 buff_phys_addr;
	u32 buff_virt_addr;
	u32 buff_phys_addr_next;
	u32 buff_virt_addr_next;
	int mc_id;
	int pool_id;

	pool_id = (rx_status & MVPP2_RXD_BM_POOL_ID_MASK) >>
		   MVPP2_RXD_BM_POOL_ID_OFFS;
	buff_phys_addr = rx_desc->buf_phys_addr;
	buff_virt_addr = rx_desc->buf_cookie;

	do {
		skb = (struct sk_buff *)buff_virt_addr;
		buff_hdr = (struct mvpp2_buff_hdr *)skb->head;

		mc_id = MVPP2_B_HDR_INFO_MC_ID(buff_hdr->info);

		buff_phys_addr_next = buff_hdr->next_buff_phys_addr;
		buff_virt_addr_next = buff_hdr->next_buff_virt_addr;

		/* Release buffer */
		mvpp2_bm_pool_mc_put(port, pool_id, buff_phys_addr,
				     buff_virt_addr, mc_id);

		buff_phys_addr = buff_phys_addr_next;
		buff_virt_addr = buff_virt_addr_next;

	} while (!MVPP2_B_HDR_INFO_IS_LAST(buff_hdr->info));
}

/* Main rx processing */
static int mvpp2_rx(struct mvpp2_port *port, int rx_todo,
		    struct mvpp2_rx_queue *rxq)
{
	struct net_device *dev = port->dev;
	int rx_received;
	int rx_done = 0;
	u32 rcvd_pkts = 0;
	u32 rcvd_bytes = 0;

	/* Get number of received packets and clamp the to-do */
	rx_received = mvpp2_rxq_received(port, rxq->id);
	if (rx_todo > rx_received)
		rx_todo = rx_received;

	while (rx_done < rx_todo) {
		struct mvpp2_rx_desc *rx_desc = mvpp2_rxq_next_desc_get(rxq);
		struct mvpp2_bm_pool *bm_pool;
		struct sk_buff *skb;
		dma_addr_t phys_addr;
		u32 bm, rx_status;
		int pool, rx_bytes, err;

		rx_done++;
		rx_status = rx_desc->status;
		rx_bytes = rx_desc->data_size - MVPP2_MH_SIZE;
		phys_addr = rx_desc->buf_phys_addr;

		bm = mvpp2_bm_cookie_build(rx_desc);
		pool = mvpp2_bm_cookie_pool_get(bm);
		bm_pool = &port->priv->bm_pools[pool];
		/* Check if buffer header is used */
		if (rx_status & MVPP2_RXD_BUF_HDR) {
			mvpp2_buff_hdr_rx(port, rx_desc);
			continue;
		}

		/* In case of an error, release the requested buffer pointer
		 * to the Buffer Manager. This request process is controlled
		 * by the hardware, and the information about the buffer is
		 * comprised by the RX descriptor.
		 */
		if (rx_status & MVPP2_RXD_ERR_SUMMARY) {
		err_drop_frame:
			dev->stats.rx_errors++;
			mvpp2_rx_error(port, rx_desc);
			/* Return the buffer to the pool */
			mvpp2_pool_refill(port, bm, rx_desc->buf_phys_addr,
					  rx_desc->buf_cookie);
			continue;
		}

		skb = (struct sk_buff *)rx_desc->buf_cookie;

		err = mvpp2_rx_refill(port, bm_pool, bm, 0);
		if (err) {
			netdev_err(port->dev, "failed to refill BM pools\n");
			goto err_drop_frame;
		}

		dma_unmap_single(dev->dev.parent, phys_addr,
				 bm_pool->buf_size, DMA_FROM_DEVICE);

		rcvd_pkts++;
		rcvd_bytes += rx_bytes;
		atomic_inc(&bm_pool->in_use);

		skb_reserve(skb, MVPP2_MH_SIZE);
		skb_put(skb, rx_bytes);
		skb->protocol = eth_type_trans(skb, dev);
		mvpp2_rx_csum(port, rx_status, skb);

		napi_gro_receive(&port->napi, skb);
	}

	if (rcvd_pkts) {
		struct mvpp2_pcpu_stats *stats = this_cpu_ptr(port->stats);

		u64_stats_update_begin(&stats->syncp);
		stats->rx_packets += rcvd_pkts;
		stats->rx_bytes   += rcvd_bytes;
		u64_stats_update_end(&stats->syncp);
	}

	/* Update Rx queue management counters */
	wmb();
	mvpp2_rxq_status_update(port, rxq->id, rx_done, rx_done);

	return rx_todo;
}

static inline void
tx_desc_unmap_put(struct device *dev, struct mvpp2_tx_queue *txq,
		  struct mvpp2_tx_desc *desc)
{
	dma_unmap_single(dev, desc->buf_phys_addr,
			 desc->data_size, DMA_TO_DEVICE);
	mvpp2_txq_desc_put(txq);
}

/* Handle tx fragmentation processing */
static int mvpp2_tx_frag_process(struct mvpp2_port *port, struct sk_buff *skb,
				 struct mvpp2_tx_queue *aggr_txq,
				 struct mvpp2_tx_queue *txq)
{
	struct mvpp2_txq_pcpu *txq_pcpu = this_cpu_ptr(txq->pcpu);
	struct mvpp2_tx_desc *tx_desc;
	int i;
	dma_addr_t buf_phys_addr;

	for (i = 0; i < skb_shinfo(skb)->nr_frags; i++) {
		skb_frag_t *frag = &skb_shinfo(skb)->frags[i];
		void *addr = page_address(frag->page.p) + frag->page_offset;

		tx_desc = mvpp2_txq_next_desc_get(aggr_txq);
		tx_desc->phys_txq = txq->id;
		tx_desc->data_size = frag->size;

		buf_phys_addr = dma_map_single(port->dev->dev.parent, addr,
					       tx_desc->data_size,
					       DMA_TO_DEVICE);
		if (dma_mapping_error(port->dev->dev.parent, buf_phys_addr)) {
			mvpp2_txq_desc_put(txq);
			goto error;
		}

		tx_desc->packet_offset = buf_phys_addr & MVPP2_TX_DESC_ALIGN;
		tx_desc->buf_phys_addr = buf_phys_addr & (~MVPP2_TX_DESC_ALIGN);

		if (i == (skb_shinfo(skb)->nr_frags - 1)) {
			/* Last descriptor */
			tx_desc->command = MVPP2_TXD_L_DESC;
			mvpp2_txq_inc_put(txq_pcpu, skb, tx_desc);
		} else {
			/* Descriptor in the middle: Not First, Not Last */
			tx_desc->command = 0;
			mvpp2_txq_inc_put(txq_pcpu, NULL, tx_desc);
		}
	}

	return 0;

error:
	/* Release all descriptors that were used to map fragments of
	 * this packet, as well as the corresponding DMA mappings
	 */
	for (i = i - 1; i >= 0; i--) {
		tx_desc = txq->descs + i;
		tx_desc_unmap_put(port->dev->dev.parent, txq, tx_desc);
	}

	return -ENOMEM;
}

/* Main tx processing */
static int mvpp2_tx(struct sk_buff *skb, struct net_device *dev)
{
	struct mvpp2_port *port = netdev_priv(dev);
	struct mvpp2_tx_queue *txq, *aggr_txq;
	struct mvpp2_txq_pcpu *txq_pcpu;
	struct mvpp2_tx_desc *tx_desc;
	dma_addr_t buf_phys_addr;
	int frags = 0;
	u16 txq_id;
	u32 tx_cmd;

	txq_id = skb_get_queue_mapping(skb);
	txq = port->txqs[txq_id];
	txq_pcpu = this_cpu_ptr(txq->pcpu);
	aggr_txq = &port->priv->aggr_txqs[smp_processor_id()];

	frags = skb_shinfo(skb)->nr_frags + 1;

	/* Check number of available descriptors */
	if (mvpp2_aggr_desc_num_check(port->priv, aggr_txq, frags) ||
	    mvpp2_txq_reserved_desc_num_proc(port->priv, txq,
					     txq_pcpu, frags)) {
		frags = 0;
		goto out;
	}

	/* Get a descriptor for the first part of the packet */
	tx_desc = mvpp2_txq_next_desc_get(aggr_txq);
	tx_desc->phys_txq = txq->id;
	tx_desc->data_size = skb_headlen(skb);

	buf_phys_addr = dma_map_single(dev->dev.parent, skb->data,
				       tx_desc->data_size, DMA_TO_DEVICE);
	if (unlikely(dma_mapping_error(dev->dev.parent, buf_phys_addr))) {
		mvpp2_txq_desc_put(txq);
		frags = 0;
		goto out;
	}
	tx_desc->packet_offset = buf_phys_addr & MVPP2_TX_DESC_ALIGN;
	tx_desc->buf_phys_addr = buf_phys_addr & ~MVPP2_TX_DESC_ALIGN;

	tx_cmd = mvpp2_skb_tx_csum(port, skb);

	if (frags == 1) {
		/* First and Last descriptor */
		tx_cmd |= MVPP2_TXD_F_DESC | MVPP2_TXD_L_DESC;
		tx_desc->command = tx_cmd;
		mvpp2_txq_inc_put(txq_pcpu, skb, tx_desc);
	} else {
		/* First but not Last */
		tx_cmd |= MVPP2_TXD_F_DESC | MVPP2_TXD_PADDING_DISABLE;
		tx_desc->command = tx_cmd;
		mvpp2_txq_inc_put(txq_pcpu, NULL, tx_desc);

		/* Continue with other skb fragments */
		if (mvpp2_tx_frag_process(port, skb, aggr_txq, txq)) {
			tx_desc_unmap_put(port->dev->dev.parent, txq, tx_desc);
			frags = 0;
			goto out;
		}
	}

	txq_pcpu->reserved_num -= frags;
	txq_pcpu->count += frags;
	aggr_txq->count += frags;

	/* Enable transmit */
	wmb();
	mvpp2_aggr_txq_pend_desc_add(port, frags);

	if (txq_pcpu->size - txq_pcpu->count < MAX_SKB_FRAGS + 1) {
		struct netdev_queue *nq = netdev_get_tx_queue(dev, txq_id);

		netif_tx_stop_queue(nq);
	}
out:
	if (frags > 0) {
		struct mvpp2_pcpu_stats *stats = this_cpu_ptr(port->stats);

		u64_stats_update_begin(&stats->syncp);
		stats->tx_packets++;
		stats->tx_bytes += skb->len;
		u64_stats_update_end(&stats->syncp);
	} else {
		dev->stats.tx_dropped++;
		dev_kfree_skb_any(skb);
	}

	/* Finalize TX processing */
	if (txq_pcpu->count >= txq->done_pkts_coal)
		mvpp2_txq_done(port, txq, txq_pcpu);

	/* Set the timer in case not all frags were processed */
	if (txq_pcpu->count <= frags && txq_pcpu->count > 0) {
		struct mvpp2_port_pcpu *port_pcpu = this_cpu_ptr(port->pcpu);

		mvpp2_timer_set(port_pcpu);
	}

	return NETDEV_TX_OK;
}

static inline void mvpp2_cause_error(struct net_device *dev, int cause)
{
	if (cause & MVPP2_CAUSE_FCS_ERR_MASK)
		netdev_err(dev, "FCS error\n");
	if (cause & MVPP2_CAUSE_RX_FIFO_OVERRUN_MASK)
		netdev_err(dev, "rx fifo overrun error\n");
	if (cause & MVPP2_CAUSE_TX_FIFO_UNDERRUN_MASK)
		netdev_err(dev, "tx fifo underrun error\n");
}

static int mvpp2_poll(struct napi_struct *napi, int budget)
{
	u32 cause_rx_tx, cause_rx, cause_misc;
	int rx_done = 0;
	struct mvpp2_port *port = netdev_priv(napi->dev);

	/* Rx/Tx cause register
	 *
	 * Bits 0-15: each bit indicates received packets on the Rx queue
	 * (bit 0 is for Rx queue 0).
	 *
	 * Bits 16-23: each bit indicates transmitted packets on the Tx queue
	 * (bit 16 is for Tx queue 0).
	 *
	 * Each CPU has its own Rx/Tx cause register
	 */
	cause_rx_tx = mvpp2_read(port->priv,
				 MVPP2_ISR_RX_TX_CAUSE_REG(port->id));
	cause_rx_tx &= ~MVPP2_CAUSE_TXQ_OCCUP_DESC_ALL_MASK;
	cause_misc = cause_rx_tx & MVPP2_CAUSE_MISC_SUM_MASK;

	if (cause_misc) {
		mvpp2_cause_error(port->dev, cause_misc);

		/* Clear the cause register */
		mvpp2_write(port->priv, MVPP2_ISR_MISC_CAUSE_REG, 0);
		mvpp2_write(port->priv, MVPP2_ISR_RX_TX_CAUSE_REG(port->id),
			    cause_rx_tx & ~MVPP2_CAUSE_MISC_SUM_MASK);
	}

	cause_rx = cause_rx_tx & MVPP2_CAUSE_RXQ_OCCUP_DESC_ALL_MASK;

	/* Process RX packets */
	cause_rx |= port->pending_cause_rx;
	while (cause_rx && budget > 0) {
		int count;
		struct mvpp2_rx_queue *rxq;

		rxq = mvpp2_get_rx_queue(port, cause_rx);
		if (!rxq)
			break;

		count = mvpp2_rx(port, budget, rxq);
		rx_done += count;
		budget -= count;
		if (budget > 0) {
			/* Clear the bit associated to this Rx queue
			 * so that next iteration will continue from
			 * the next Rx queue.
			 */
			cause_rx &= ~(1 << rxq->logic_rxq);
		}
	}

	if (budget > 0) {
		cause_rx = 0;
		napi_complete(napi);

		mvpp2_interrupts_enable(port);
	}
	port->pending_cause_rx = cause_rx;
	return rx_done;
}

/* Set hw internals when starting port */
static void mvpp2_start_dev(struct mvpp2_port *port)
{
	mvpp2_gmac_max_rx_size_set(port);
	mvpp2_txp_max_tx_size_set(port);

	napi_enable(&port->napi);

	/* Enable interrupts on all CPUs */
	mvpp2_interrupts_enable(port);

	mvpp2_port_enable(port);
	phy_start(port->phy_dev);
	netif_tx_start_all_queues(port->dev);
}

/* Set hw internals when stopping port */
static void mvpp2_stop_dev(struct mvpp2_port *port)
{
	/* Stop new packets from arriving to RXQs */
	mvpp2_ingress_disable(port);

	mdelay(10);

	/* Disable interrupts on all CPUs */
	mvpp2_interrupts_disable(port);

	napi_disable(&port->napi);

	netif_carrier_off(port->dev);
	netif_tx_stop_all_queues(port->dev);

	mvpp2_egress_disable(port);
	mvpp2_port_disable(port);
	phy_stop(port->phy_dev);
}

/* Return positive if MTU is valid */
static inline int mvpp2_check_mtu_valid(struct net_device *dev, int mtu)
{
	if (mtu < 68) {
		netdev_err(dev, "cannot change mtu to less than 68\n");
		return -EINVAL;
	}

	/* 9676 == 9700 - 20 and rounding to 8 */
	if (mtu > 9676) {
		netdev_info(dev, "illegal MTU value %d, round to 9676\n", mtu);
		mtu = 9676;
	}

	if (!IS_ALIGNED(MVPP2_RX_PKT_SIZE(mtu), 8)) {
		netdev_info(dev, "illegal MTU value %d, round to %d\n", mtu,
			    ALIGN(MVPP2_RX_PKT_SIZE(mtu), 8));
		mtu = ALIGN(MVPP2_RX_PKT_SIZE(mtu), 8);
	}

	return mtu;
}

static int mvpp2_check_ringparam_valid(struct net_device *dev,
				       struct ethtool_ringparam *ring)
{
	u16 new_rx_pending = ring->rx_pending;
	u16 new_tx_pending = ring->tx_pending;

	if (ring->rx_pending == 0 || ring->tx_pending == 0)
		return -EINVAL;

	if (ring->rx_pending > MVPP2_MAX_RXD)
		new_rx_pending = MVPP2_MAX_RXD;
	else if (!IS_ALIGNED(ring->rx_pending, 16))
		new_rx_pending = ALIGN(ring->rx_pending, 16);

	if (ring->tx_pending > MVPP2_MAX_TXD)
		new_tx_pending = MVPP2_MAX_TXD;
	else if (!IS_ALIGNED(ring->tx_pending, 32))
		new_tx_pending = ALIGN(ring->tx_pending, 32);

	if (ring->rx_pending != new_rx_pending) {
		netdev_info(dev, "illegal Rx ring size value %d, round to %d\n",
			    ring->rx_pending, new_rx_pending);
		ring->rx_pending = new_rx_pending;
	}

	if (ring->tx_pending != new_tx_pending) {
		netdev_info(dev, "illegal Tx ring size value %d, round to %d\n",
			    ring->tx_pending, new_tx_pending);
		ring->tx_pending = new_tx_pending;
	}

	return 0;
}

static void mvpp2_get_mac_address(struct mvpp2_port *port, unsigned char *addr)
{
	u32 mac_addr_l, mac_addr_m, mac_addr_h;

	mac_addr_l = readl(port->base + MVPP2_GMAC_CTRL_1_REG);
	mac_addr_m = readl(port->priv->lms_base + MVPP2_SRC_ADDR_MIDDLE);
	mac_addr_h = readl(port->priv->lms_base + MVPP2_SRC_ADDR_HIGH);
	addr[0] = (mac_addr_h >> 24) & 0xFF;
	addr[1] = (mac_addr_h >> 16) & 0xFF;
	addr[2] = (mac_addr_h >> 8) & 0xFF;
	addr[3] = mac_addr_h & 0xFF;
	addr[4] = mac_addr_m & 0xFF;
	addr[5] = (mac_addr_l >> MVPP2_GMAC_SA_LOW_OFFS) & 0xFF;
}

static int mvpp2_phy_connect(struct mvpp2_port *port)
{
	struct phy_device *phy_dev;

	phy_dev = of_phy_connect(port->dev, port->phy_node, mvpp2_link_event, 0,
				 port->phy_interface);
	if (!phy_dev) {
		netdev_err(port->dev, "cannot connect to phy\n");
		return -ENODEV;
	}
	phy_dev->supported &= PHY_GBIT_FEATURES;
	phy_dev->advertising = phy_dev->supported;

	port->phy_dev = phy_dev;
	port->link    = 0;
	port->duplex  = 0;
	port->speed   = 0;

	return 0;
}

static void mvpp2_phy_disconnect(struct mvpp2_port *port)
{
	phy_disconnect(port->phy_dev);
	port->phy_dev = NULL;
}

static int mvpp2_open(struct net_device *dev)
{
	struct mvpp2_port *port = netdev_priv(dev);
	unsigned char mac_bcast[ETH_ALEN] = {
			0xff, 0xff, 0xff, 0xff, 0xff, 0xff };
	int err;

	err = mvpp2_prs_mac_da_accept(port->priv, port->id, mac_bcast, true);
	if (err) {
		netdev_err(dev, "mvpp2_prs_mac_da_accept BC failed\n");
		return err;
	}
	err = mvpp2_prs_mac_da_accept(port->priv, port->id,
				      dev->dev_addr, true);
	if (err) {
		netdev_err(dev, "mvpp2_prs_mac_da_accept MC failed\n");
		return err;
	}
	err = mvpp2_prs_tag_mode_set(port->priv, port->id, MVPP2_TAG_TYPE_MH);
	if (err) {
		netdev_err(dev, "mvpp2_prs_tag_mode_set failed\n");
		return err;
	}
	err = mvpp2_prs_def_flow(port);
	if (err) {
		netdev_err(dev, "mvpp2_prs_def_flow failed\n");
		return err;
	}

	/* Allocate the Rx/Tx queues */
	err = mvpp2_setup_rxqs(port);
	if (err) {
		netdev_err(port->dev, "cannot allocate Rx queues\n");
		return err;
	}

	err = mvpp2_setup_txqs(port);
	if (err) {
		netdev_err(port->dev, "cannot allocate Tx queues\n");
		goto err_cleanup_rxqs;
	}

	err = request_irq(port->irq, mvpp2_isr, 0, dev->name, port);
	if (err) {
		netdev_err(port->dev, "cannot request IRQ %d\n", port->irq);
		goto err_cleanup_txqs;
	}

	/* In default link is down */
	netif_carrier_off(port->dev);

	err = mvpp2_phy_connect(port);
	if (err < 0)
		goto err_free_irq;

	/* Unmask interrupts on all CPUs */
	on_each_cpu(mvpp2_interrupts_unmask, port, 1);

	mvpp2_start_dev(port);

	return 0;

err_free_irq:
	free_irq(port->irq, port);
err_cleanup_txqs:
	mvpp2_cleanup_txqs(port);
err_cleanup_rxqs:
	mvpp2_cleanup_rxqs(port);
	return err;
}

static int mvpp2_stop(struct net_device *dev)
{
	struct mvpp2_port *port = netdev_priv(dev);
	struct mvpp2_port_pcpu *port_pcpu;
	int cpu;

	mvpp2_stop_dev(port);
	mvpp2_phy_disconnect(port);

	/* Mask interrupts on all CPUs */
	on_each_cpu(mvpp2_interrupts_mask, port, 1);

	free_irq(port->irq, port);
	for_each_present_cpu(cpu) {
		port_pcpu = per_cpu_ptr(port->pcpu, cpu);

		hrtimer_cancel(&port_pcpu->tx_done_timer);
		port_pcpu->timer_scheduled = false;
		tasklet_kill(&port_pcpu->tx_done_tasklet);
	}
	mvpp2_cleanup_rxqs(port);
	mvpp2_cleanup_txqs(port);

	return 0;
}

static void mvpp2_set_rx_mode(struct net_device *dev)
{
	struct mvpp2_port *port = netdev_priv(dev);
	struct mvpp2 *priv = port->priv;
	struct netdev_hw_addr *ha;
	int id = port->id;
	bool allmulti = dev->flags & IFF_ALLMULTI;

	mvpp2_prs_mac_promisc_set(priv, id, dev->flags & IFF_PROMISC);
	mvpp2_prs_mac_multi_set(priv, id, MVPP2_PE_MAC_MC_ALL, allmulti);
	mvpp2_prs_mac_multi_set(priv, id, MVPP2_PE_MAC_MC_IP6, allmulti);

	/* Remove all port->id's mcast enries */
	mvpp2_prs_mcast_del_all(priv, id);

	if (allmulti && !netdev_mc_empty(dev)) {
		netdev_for_each_mc_addr(ha, dev)
			mvpp2_prs_mac_da_accept(priv, id, ha->addr, true);
	}
}

static int mvpp2_set_mac_address(struct net_device *dev, void *p)
{
	struct mvpp2_port *port = netdev_priv(dev);
	const struct sockaddr *addr = p;
	int err;

	if (!is_valid_ether_addr(addr->sa_data)) {
		err = -EADDRNOTAVAIL;
		goto error;
	}

	if (!netif_running(dev)) {
		err = mvpp2_prs_update_mac_da(dev, addr->sa_data);
		if (!err)
			return 0;
		/* Reconfigure parser to accept the original MAC address */
		err = mvpp2_prs_update_mac_da(dev, dev->dev_addr);
		if (err)
			goto error;
	}

	mvpp2_stop_dev(port);

	err = mvpp2_prs_update_mac_da(dev, addr->sa_data);
	if (!err)
		goto out_start;

	/* Reconfigure parser accept the original MAC address */
	err = mvpp2_prs_update_mac_da(dev, dev->dev_addr);
	if (err)
		goto error;
out_start:
	mvpp2_start_dev(port);
	mvpp2_egress_enable(port);
	mvpp2_ingress_enable(port);
	return 0;

error:
	netdev_err(dev, "fail to change MAC address\n");
	return err;
}

static int mvpp2_change_mtu(struct net_device *dev, int mtu)
{
	struct mvpp2_port *port = netdev_priv(dev);
	int err;

	mtu = mvpp2_check_mtu_valid(dev, mtu);
	if (mtu < 0) {
		err = mtu;
		goto error;
	}

	if (!netif_running(dev)) {
		err = mvpp2_bm_update_mtu(dev, mtu);
		if (!err) {
			port->pkt_size =  MVPP2_RX_PKT_SIZE(mtu);
			return 0;
		}

		/* Reconfigure BM to the original MTU */
		err = mvpp2_bm_update_mtu(dev, dev->mtu);
		if (err)
			goto error;
	}

	mvpp2_stop_dev(port);

	err = mvpp2_bm_update_mtu(dev, mtu);
	if (!err) {
		port->pkt_size =  MVPP2_RX_PKT_SIZE(mtu);
		goto out_start;
	}

	/* Reconfigure BM to the original MTU */
	err = mvpp2_bm_update_mtu(dev, dev->mtu);
	if (err)
		goto error;

out_start:
	mvpp2_start_dev(port);
	mvpp2_egress_enable(port);
	mvpp2_ingress_enable(port);

	return 0;

error:
	netdev_err(dev, "fail to change MTU\n");
	return err;
}

static struct rtnl_link_stats64 *
mvpp2_get_stats64(struct net_device *dev, struct rtnl_link_stats64 *stats)
{
	struct mvpp2_port *port = netdev_priv(dev);
	unsigned int start;
	int cpu;

	for_each_possible_cpu(cpu) {
		struct mvpp2_pcpu_stats *cpu_stats;
		u64 rx_packets;
		u64 rx_bytes;
		u64 tx_packets;
		u64 tx_bytes;

		cpu_stats = per_cpu_ptr(port->stats, cpu);
		do {
			start = u64_stats_fetch_begin_irq(&cpu_stats->syncp);
			rx_packets = cpu_stats->rx_packets;
			rx_bytes   = cpu_stats->rx_bytes;
			tx_packets = cpu_stats->tx_packets;
			tx_bytes   = cpu_stats->tx_bytes;
		} while (u64_stats_fetch_retry_irq(&cpu_stats->syncp, start));

		stats->rx_packets += rx_packets;
		stats->rx_bytes   += rx_bytes;
		stats->tx_packets += tx_packets;
		stats->tx_bytes   += tx_bytes;
	}

	stats->rx_errors	= dev->stats.rx_errors;
	stats->rx_dropped	= dev->stats.rx_dropped;
	stats->tx_dropped	= dev->stats.tx_dropped;

	return stats;
}

static int mvpp2_ioctl(struct net_device *dev, struct ifreq *ifr, int cmd)
{
	struct mvpp2_port *port = netdev_priv(dev);
	int ret;

	if (!port->phy_dev)
		return -ENOTSUPP;

	ret = phy_mii_ioctl(port->phy_dev, ifr, cmd);
	if (!ret)
		mvpp2_link_event(dev);

	return ret;
}

/* Ethtool methods */

/* Get settings (phy address, speed) for ethtools */
static int mvpp2_ethtool_get_settings(struct net_device *dev,
				      struct ethtool_cmd *cmd)
{
	struct mvpp2_port *port = netdev_priv(dev);

	if (!port->phy_dev)
		return -ENODEV;
	return phy_ethtool_gset(port->phy_dev, cmd);
}

/* Set settings (phy address, speed) for ethtools */
static int mvpp2_ethtool_set_settings(struct net_device *dev,
				      struct ethtool_cmd *cmd)
{
	struct mvpp2_port *port = netdev_priv(dev);

	if (!port->phy_dev)
		return -ENODEV;
	return phy_ethtool_sset(port->phy_dev, cmd);
}

/* Set interrupt coalescing for ethtools */
static int mvpp2_ethtool_set_coalesce(struct net_device *dev,
				      struct ethtool_coalesce *c)
{
	struct mvpp2_port *port = netdev_priv(dev);
	int queue;

	for (queue = 0; queue < rxq_number; queue++) {
		struct mvpp2_rx_queue *rxq = port->rxqs[queue];

		rxq->time_coal = c->rx_coalesce_usecs;
		rxq->pkts_coal = c->rx_max_coalesced_frames;
		mvpp2_rx_pkts_coal_set(port, rxq, rxq->pkts_coal);
		mvpp2_rx_time_coal_set(port, rxq, rxq->time_coal);
	}

	for (queue = 0; queue < txq_number; queue++) {
		struct mvpp2_tx_queue *txq = port->txqs[queue];

		txq->done_pkts_coal = c->tx_max_coalesced_frames;
	}

	return 0;
}

/* get coalescing for ethtools */
static int mvpp2_ethtool_get_coalesce(struct net_device *dev,
				      struct ethtool_coalesce *c)
{
	struct mvpp2_port *port = netdev_priv(dev);

	c->rx_coalesce_usecs        = port->rxqs[0]->time_coal;
	c->rx_max_coalesced_frames  = port->rxqs[0]->pkts_coal;
	c->tx_max_coalesced_frames =  port->txqs[0]->done_pkts_coal;
	return 0;
}

static void mvpp2_ethtool_get_drvinfo(struct net_device *dev,
				      struct ethtool_drvinfo *drvinfo)
{
	strlcpy(drvinfo->driver, MVPP2_DRIVER_NAME,
		sizeof(drvinfo->driver));
	strlcpy(drvinfo->version, MVPP2_DRIVER_VERSION,
		sizeof(drvinfo->version));
	strlcpy(drvinfo->bus_info, dev_name(&dev->dev),
		sizeof(drvinfo->bus_info));
}

static void mvpp2_ethtool_get_ringparam(struct net_device *dev,
					struct ethtool_ringparam *ring)
{
	struct mvpp2_port *port = netdev_priv(dev);

	ring->rx_max_pending = MVPP2_MAX_RXD;
	ring->tx_max_pending = MVPP2_MAX_TXD;
	ring->rx_pending = port->rx_ring_size;
	ring->tx_pending = port->tx_ring_size;
}

static int mvpp2_ethtool_set_ringparam(struct net_device *dev,
				       struct ethtool_ringparam *ring)
{
	struct mvpp2_port *port = netdev_priv(dev);
	u16 prev_rx_ring_size = port->rx_ring_size;
	u16 prev_tx_ring_size = port->tx_ring_size;
	int err;

	err = mvpp2_check_ringparam_valid(dev, ring);
	if (err)
		return err;

	if (!netif_running(dev)) {
		port->rx_ring_size = ring->rx_pending;
		port->tx_ring_size = ring->tx_pending;
		return 0;
	}

	/* The interface is running, so we have to force a
	 * reallocation of the queues
	 */
	mvpp2_stop_dev(port);
	mvpp2_cleanup_rxqs(port);
	mvpp2_cleanup_txqs(port);

	port->rx_ring_size = ring->rx_pending;
	port->tx_ring_size = ring->tx_pending;

	err = mvpp2_setup_rxqs(port);
	if (err) {
		/* Reallocate Rx queues with the original ring size */
		port->rx_ring_size = prev_rx_ring_size;
		ring->rx_pending = prev_rx_ring_size;
		err = mvpp2_setup_rxqs(port);
		if (err)
			goto err_out;
	}
	err = mvpp2_setup_txqs(port);
	if (err) {
		/* Reallocate Tx queues with the original ring size */
		port->tx_ring_size = prev_tx_ring_size;
		ring->tx_pending = prev_tx_ring_size;
		err = mvpp2_setup_txqs(port);
		if (err)
			goto err_clean_rxqs;
	}

	mvpp2_start_dev(port);
	mvpp2_egress_enable(port);
	mvpp2_ingress_enable(port);

	return 0;

err_clean_rxqs:
	mvpp2_cleanup_rxqs(port);
err_out:
	netdev_err(dev, "fail to change ring parameters");
	return err;
}

/* Device ops */

static const struct net_device_ops mvpp2_netdev_ops = {
	.ndo_open		= mvpp2_open,
	.ndo_stop		= mvpp2_stop,
	.ndo_start_xmit		= mvpp2_tx,
	.ndo_set_rx_mode	= mvpp2_set_rx_mode,
	.ndo_set_mac_address	= mvpp2_set_mac_address,
	.ndo_change_mtu		= mvpp2_change_mtu,
	.ndo_get_stats64	= mvpp2_get_stats64,
	.ndo_do_ioctl		= mvpp2_ioctl,
};

static const struct ethtool_ops mvpp2_eth_tool_ops = {
	.get_link	= ethtool_op_get_link,
	.get_settings	= mvpp2_ethtool_get_settings,
	.set_settings	= mvpp2_ethtool_set_settings,
	.set_coalesce	= mvpp2_ethtool_set_coalesce,
	.get_coalesce	= mvpp2_ethtool_get_coalesce,
	.get_drvinfo	= mvpp2_ethtool_get_drvinfo,
	.get_ringparam	= mvpp2_ethtool_get_ringparam,
	.set_ringparam	= mvpp2_ethtool_set_ringparam,
};

/* Driver initialization */

static void mvpp2_port_power_up(struct mvpp2_port *port)
{
	mvpp2_port_mii_set(port);
	mvpp2_port_periodic_xon_disable(port);
	mvpp2_port_fc_adv_enable(port);
	mvpp2_port_reset(port);
}

/* Initialize port HW */
static int mvpp2_port_init(struct mvpp2_port *port)
{
	struct device *dev = port->dev->dev.parent;
	struct mvpp2 *priv = port->priv;
	struct mvpp2_txq_pcpu *txq_pcpu;
	int queue, cpu, err;

	if (port->first_rxq + rxq_number > MVPP2_RXQ_TOTAL_NUM)
		return -EINVAL;

	/* Disable port */
	mvpp2_egress_disable(port);
	mvpp2_port_disable(port);

	port->txqs = devm_kcalloc(dev, txq_number, sizeof(*port->txqs),
				  GFP_KERNEL);
	if (!port->txqs)
		return -ENOMEM;

	/* Associate physical Tx queues to this port and initialize.
	 * The mapping is predefined.
	 */
	for (queue = 0; queue < txq_number; queue++) {
		int queue_phy_id = mvpp2_txq_phys(port->id, queue);
		struct mvpp2_tx_queue *txq;

		txq = devm_kzalloc(dev, sizeof(*txq), GFP_KERNEL);
		if (!txq)
			return -ENOMEM;

		txq->pcpu = alloc_percpu(struct mvpp2_txq_pcpu);
		if (!txq->pcpu) {
			err = -ENOMEM;
			goto err_free_percpu;
		}

		txq->id = queue_phy_id;
		txq->log_id = queue;
		txq->done_pkts_coal = MVPP2_TXDONE_COAL_PKTS_THRESH;
		for_each_present_cpu(cpu) {
			txq_pcpu = per_cpu_ptr(txq->pcpu, cpu);
			txq_pcpu->cpu = cpu;
		}

		port->txqs[queue] = txq;
	}

	port->rxqs = devm_kcalloc(dev, rxq_number, sizeof(*port->rxqs),
				  GFP_KERNEL);
	if (!port->rxqs) {
		err = -ENOMEM;
		goto err_free_percpu;
	}

	/* Allocate and initialize Rx queue for this port */
	for (queue = 0; queue < rxq_number; queue++) {
		struct mvpp2_rx_queue *rxq;

		/* Map physical Rx queue to port's logical Rx queue */
		rxq = devm_kzalloc(dev, sizeof(*rxq), GFP_KERNEL);
		if (!rxq)
			goto err_free_percpu;
		/* Map this Rx queue to a physical queue */
		rxq->id = port->first_rxq + queue;
		rxq->port = port->id;
		rxq->logic_rxq = queue;

		port->rxqs[queue] = rxq;
	}

	/* Configure Rx queue group interrupt for this port */
	mvpp2_write(priv, MVPP2_ISR_RXQ_GROUP_REG(port->id), rxq_number);

	/* Create Rx descriptor rings */
	for (queue = 0; queue < rxq_number; queue++) {
		struct mvpp2_rx_queue *rxq = port->rxqs[queue];

		rxq->size = port->rx_ring_size;
		rxq->pkts_coal = MVPP2_RX_COAL_PKTS;
		rxq->time_coal = MVPP2_RX_COAL_USEC;
	}

	mvpp2_ingress_disable(port);

	/* Port default configuration */
	mvpp2_defaults_set(port);

	/* Port's classifier configuration */
	mvpp2_cls_oversize_rxq_set(port);
	mvpp2_cls_port_config(port);

	/* Provide an initial Rx packet size */
	port->pkt_size = MVPP2_RX_PKT_SIZE(port->dev->mtu);

	/* Initialize pools for swf */
	err = mvpp2_swf_bm_pool_init(port);
	if (err)
		goto err_free_percpu;

	return 0;

err_free_percpu:
	for (queue = 0; queue < txq_number; queue++) {
		if (!port->txqs[queue])
			continue;
		free_percpu(port->txqs[queue]->pcpu);
	}
	return err;
}

/* Ports initialization */
static int mvpp2_port_probe(struct platform_device *pdev,
			    struct device_node *port_node,
			    struct mvpp2 *priv,
			    int *next_first_rxq)
{
	struct device_node *phy_node;
	struct mvpp2_port *port;
	struct mvpp2_port_pcpu *port_pcpu;
	struct net_device *dev;
	struct resource *res;
	const char *dt_mac_addr;
	const char *mac_from;
	char hw_mac_addr[ETH_ALEN];
	u32 id;
	int features;
	int phy_mode;
	int priv_common_regs_num = 2;
	int err, i, cpu;

	dev = alloc_etherdev_mqs(sizeof(struct mvpp2_port), txq_number,
				 rxq_number);
	if (!dev)
		return -ENOMEM;

	phy_node = of_parse_phandle(port_node, "phy", 0);
	if (!phy_node) {
		dev_err(&pdev->dev, "missing phy\n");
		err = -ENODEV;
		goto err_free_netdev;
	}

	phy_mode = of_get_phy_mode(port_node);
	if (phy_mode < 0) {
		dev_err(&pdev->dev, "incorrect phy mode\n");
		err = phy_mode;
		goto err_free_netdev;
	}

	if (of_property_read_u32(port_node, "port-id", &id)) {
		err = -EINVAL;
		dev_err(&pdev->dev, "missing port-id value\n");
		goto err_free_netdev;
	}

	dev->tx_queue_len = MVPP2_MAX_TXD;
	dev->watchdog_timeo = 5 * HZ;
	dev->netdev_ops = &mvpp2_netdev_ops;
	dev->ethtool_ops = &mvpp2_eth_tool_ops;

	port = netdev_priv(dev);

	port->irq = irq_of_parse_and_map(port_node, 0);
	if (port->irq <= 0) {
		err = -EINVAL;
		goto err_free_netdev;
	}

	if (of_property_read_bool(port_node, "marvell,loopback"))
		port->flags |= MVPP2_F_LOOPBACK;

	port->priv = priv;
	port->id = id;
	port->first_rxq = *next_first_rxq;
	port->phy_node = phy_node;
	port->phy_interface = phy_mode;

	res = platform_get_resource(pdev, IORESOURCE_MEM,
				    priv_common_regs_num + id);
	port->base = devm_ioremap_resource(&pdev->dev, res);
	if (IS_ERR(port->base)) {
		err = PTR_ERR(port->base);
		goto err_free_irq;
	}

	/* Alloc per-cpu stats */
	port->stats = netdev_alloc_pcpu_stats(struct mvpp2_pcpu_stats);
	if (!port->stats) {
		err = -ENOMEM;
		goto err_free_irq;
	}

	dt_mac_addr = of_get_mac_address(port_node);
	if (dt_mac_addr && is_valid_ether_addr(dt_mac_addr)) {
		mac_from = "device tree";
		ether_addr_copy(dev->dev_addr, dt_mac_addr);
	} else {
		mvpp2_get_mac_address(port, hw_mac_addr);
		if (is_valid_ether_addr(hw_mac_addr)) {
			mac_from = "hardware";
			ether_addr_copy(dev->dev_addr, hw_mac_addr);
		} else {
			mac_from = "random";
			eth_hw_addr_random(dev);
		}
	}

	port->tx_ring_size = MVPP2_MAX_TXD;
	port->rx_ring_size = MVPP2_MAX_RXD;
	port->dev = dev;
	SET_NETDEV_DEV(dev, &pdev->dev);

	err = mvpp2_port_init(port);
	if (err < 0) {
		dev_err(&pdev->dev, "failed to init port %d\n", id);
		goto err_free_stats;
	}
	mvpp2_port_power_up(port);

	port->pcpu = alloc_percpu(struct mvpp2_port_pcpu);
	if (!port->pcpu) {
		err = -ENOMEM;
		goto err_free_txq_pcpu;
	}

	for_each_present_cpu(cpu) {
		port_pcpu = per_cpu_ptr(port->pcpu, cpu);

		hrtimer_init(&port_pcpu->tx_done_timer, CLOCK_MONOTONIC,
			     HRTIMER_MODE_REL_PINNED);
		port_pcpu->tx_done_timer.function = mvpp2_hr_timer_cb;
		port_pcpu->timer_scheduled = false;

		tasklet_init(&port_pcpu->tx_done_tasklet, mvpp2_tx_proc_cb,
			     (unsigned long)dev);
	}

	netif_napi_add(dev, &port->napi, mvpp2_poll, NAPI_POLL_WEIGHT);
	features = NETIF_F_SG | NETIF_F_IP_CSUM;
	dev->features = features | NETIF_F_RXCSUM;
	dev->hw_features |= features | NETIF_F_RXCSUM | NETIF_F_GRO;
	dev->vlan_features |= features;

	err = register_netdev(dev);
	if (err < 0) {
		dev_err(&pdev->dev, "failed to register netdev\n");
		goto err_free_port_pcpu;
	}
	netdev_info(dev, "Using %s mac address %pM\n", mac_from, dev->dev_addr);

	/* Increment the first Rx queue number to be used by the next port */
	*next_first_rxq += rxq_number;
	priv->port_list[id] = port;
	return 0;

err_free_port_pcpu:
	free_percpu(port->pcpu);
err_free_txq_pcpu:
	for (i = 0; i < txq_number; i++)
		free_percpu(port->txqs[i]->pcpu);
err_free_stats:
	free_percpu(port->stats);
err_free_irq:
	irq_dispose_mapping(port->irq);
err_free_netdev:
	free_netdev(dev);
	return err;
}

/* Ports removal routine */
static void mvpp2_port_remove(struct mvpp2_port *port)
{
	int i;

	unregister_netdev(port->dev);
	free_percpu(port->pcpu);
	free_percpu(port->stats);
	for (i = 0; i < txq_number; i++)
		free_percpu(port->txqs[i]->pcpu);
	irq_dispose_mapping(port->irq);
	free_netdev(port->dev);
}

/* Initialize decoding windows */
static void mvpp2_conf_mbus_windows(const struct mbus_dram_target_info *dram,
				    struct mvpp2 *priv)
{
	u32 win_enable;
	int i;

	for (i = 0; i < 6; i++) {
		mvpp2_write(priv, MVPP2_WIN_BASE(i), 0);
		mvpp2_write(priv, MVPP2_WIN_SIZE(i), 0);

		if (i < 4)
			mvpp2_write(priv, MVPP2_WIN_REMAP(i), 0);
	}

	win_enable = 0;

	for (i = 0; i < dram->num_cs; i++) {
		const struct mbus_dram_window *cs = dram->cs + i;

		mvpp2_write(priv, MVPP2_WIN_BASE(i),
			    (cs->base & 0xffff0000) | (cs->mbus_attr << 8) |
			    dram->mbus_dram_target_id);

		mvpp2_write(priv, MVPP2_WIN_SIZE(i),
			    (cs->size - 1) & 0xffff0000);

		win_enable |= (1 << i);
	}

	mvpp2_write(priv, MVPP2_BASE_ADDR_ENABLE, win_enable);
}

/* Initialize Rx FIFO's */
static void mvpp2_rx_fifo_init(struct mvpp2 *priv)
{
	int port;

	for (port = 0; port < MVPP2_MAX_PORTS; port++) {
		mvpp2_write(priv, MVPP2_RX_DATA_FIFO_SIZE_REG(port),
			    MVPP2_RX_FIFO_PORT_DATA_SIZE);
		mvpp2_write(priv, MVPP2_RX_ATTR_FIFO_SIZE_REG(port),
			    MVPP2_RX_FIFO_PORT_ATTR_SIZE);
	}

	mvpp2_write(priv, MVPP2_RX_MIN_PKT_SIZE_REG,
		    MVPP2_RX_FIFO_PORT_MIN_PKT);
	mvpp2_write(priv, MVPP2_RX_FIFO_INIT_REG, 0x1);
}

/* Initialize network controller common part HW */
static int mvpp2_init(struct platform_device *pdev, struct mvpp2 *priv)
{
	const struct mbus_dram_target_info *dram_target_info;
	int err, i;
	u32 val;

	/* Checks for hardware constraints */
	if (rxq_number % 4 || (rxq_number > MVPP2_MAX_RXQ) ||
	    (txq_number > MVPP2_MAX_TXQ)) {
		dev_err(&pdev->dev, "invalid queue size parameter\n");
		return -EINVAL;
	}

	/* MBUS windows configuration */
	dram_target_info = mv_mbus_dram_info();
	if (dram_target_info)
		mvpp2_conf_mbus_windows(dram_target_info, priv);

	/* Disable HW PHY polling */
	val = readl(priv->lms_base + MVPP2_PHY_AN_CFG0_REG);
	val |= MVPP2_PHY_AN_STOP_SMI0_MASK;
	writel(val, priv->lms_base + MVPP2_PHY_AN_CFG0_REG);

	/* Allocate and initialize aggregated TXQs */
	priv->aggr_txqs = devm_kcalloc(&pdev->dev, num_present_cpus(),
				       sizeof(struct mvpp2_tx_queue),
				       GFP_KERNEL);
	if (!priv->aggr_txqs)
		return -ENOMEM;

	for_each_present_cpu(i) {
		priv->aggr_txqs[i].id = i;
		priv->aggr_txqs[i].size = MVPP2_AGGR_TXQ_SIZE;
		err = mvpp2_aggr_txq_init(pdev, &priv->aggr_txqs[i],
					  MVPP2_AGGR_TXQ_SIZE, i, priv);
		if (err < 0)
			return err;
	}

	/* Rx Fifo Init */
	mvpp2_rx_fifo_init(priv);

	/* Reset Rx queue group interrupt configuration */
	for (i = 0; i < MVPP2_MAX_PORTS; i++)
		mvpp2_write(priv, MVPP2_ISR_RXQ_GROUP_REG(i), rxq_number);

	writel(MVPP2_EXT_GLOBAL_CTRL_DEFAULT,
	       priv->lms_base + MVPP2_MNG_EXTENDED_GLOBAL_CTRL_REG);

	/* Allow cache snoop when transmiting packets */
	mvpp2_write(priv, MVPP2_TX_SNOOP_REG, 0x1);

	/* Buffer Manager initialization */
	err = mvpp2_bm_init(pdev, priv);
	if (err < 0)
		return err;

	/* Parser default initialization */
	err = mvpp2_prs_default_init(pdev, priv);
	if (err < 0)
		return err;

	/* Classifier default initialization */
	mvpp2_cls_init(priv);

	return 0;
}

static int mvpp2_probe(struct platform_device *pdev)
{
	struct device_node *dn = pdev->dev.of_node;
	struct device_node *port_node;
	struct mvpp2 *priv;
	struct resource *res;
	int port_count, first_rxq;
	int err;

	priv = devm_kzalloc(&pdev->dev, sizeof(struct mvpp2), GFP_KERNEL);
	if (!priv)
		return -ENOMEM;

	res = platform_get_resource(pdev, IORESOURCE_MEM, 0);
	priv->base = devm_ioremap_resource(&pdev->dev, res);
	if (IS_ERR(priv->base))
		return PTR_ERR(priv->base);

	res = platform_get_resource(pdev, IORESOURCE_MEM, 1);
	priv->lms_base = devm_ioremap_resource(&pdev->dev, res);
	if (IS_ERR(priv->lms_base))
		return PTR_ERR(priv->lms_base);

	priv->pp_clk = devm_clk_get(&pdev->dev, "pp_clk");
	if (IS_ERR(priv->pp_clk))
		return PTR_ERR(priv->pp_clk);
	err = clk_prepare_enable(priv->pp_clk);
	if (err < 0)
		return err;

	priv->gop_clk = devm_clk_get(&pdev->dev, "gop_clk");
	if (IS_ERR(priv->gop_clk)) {
		err = PTR_ERR(priv->gop_clk);
		goto err_pp_clk;
	}
	err = clk_prepare_enable(priv->gop_clk);
	if (err < 0)
		goto err_pp_clk;

	/* Get system's tclk rate */
	priv->tclk = clk_get_rate(priv->pp_clk);

	/* Initialize network controller */
	err = mvpp2_init(pdev, priv);
	if (err < 0) {
		dev_err(&pdev->dev, "failed to initialize controller\n");
		goto err_gop_clk;
	}

	port_count = of_get_available_child_count(dn);
	if (port_count == 0) {
		dev_err(&pdev->dev, "no ports enabled\n");
		err = -ENODEV;
		goto err_gop_clk;
	}

	priv->port_list = devm_kcalloc(&pdev->dev, port_count,
				      sizeof(struct mvpp2_port *),
				      GFP_KERNEL);
	if (!priv->port_list) {
		err = -ENOMEM;
		goto err_gop_clk;
	}

	/* Initialize ports */
	first_rxq = 0;
	for_each_available_child_of_node(dn, port_node) {
		err = mvpp2_port_probe(pdev, port_node, priv, &first_rxq);
		if (err < 0)
			goto err_gop_clk;
	}

	platform_set_drvdata(pdev, priv);
	return 0;

err_gop_clk:
	clk_disable_unprepare(priv->gop_clk);
err_pp_clk:
	clk_disable_unprepare(priv->pp_clk);
	return err;
}

static int mvpp2_remove(struct platform_device *pdev)
{
	struct mvpp2 *priv = platform_get_drvdata(pdev);
	struct device_node *dn = pdev->dev.of_node;
	struct device_node *port_node;
	int i = 0;

	for_each_available_child_of_node(dn, port_node) {
		if (priv->port_list[i])
			mvpp2_port_remove(priv->port_list[i]);
		i++;
	}

	for (i = 0; i < MVPP2_BM_POOLS_NUM; i++) {
		struct mvpp2_bm_pool *bm_pool = &priv->bm_pools[i];

		mvpp2_bm_pool_destroy(pdev, priv, bm_pool);
	}

	for_each_present_cpu(i) {
		struct mvpp2_tx_queue *aggr_txq = &priv->aggr_txqs[i];

		dma_free_coherent(&pdev->dev,
				  MVPP2_AGGR_TXQ_SIZE * MVPP2_DESC_ALIGNED_SIZE,
				  aggr_txq->descs,
				  aggr_txq->descs_phys);
	}

	clk_disable_unprepare(priv->pp_clk);
	clk_disable_unprepare(priv->gop_clk);

	return 0;
}

static const struct of_device_id mvpp2_match[] = {
	{ .compatible = "marvell,armada-375-pp2" },
	{ }
};
MODULE_DEVICE_TABLE(of, mvpp2_match);

static struct platform_driver mvpp2_driver = {
	.probe = mvpp2_probe,
	.remove = mvpp2_remove,
	.driver = {
		.name = MVPP2_DRIVER_NAME,
		.of_match_table = mvpp2_match,
	},
};

module_platform_driver(mvpp2_driver);

MODULE_DESCRIPTION("Marvell PPv2 Ethernet Driver - www.marvell.com");
MODULE_AUTHOR("Marcin Wojtas <mw@semihalf.com>");
MODULE_LICENSE("GPL v2");<|MERGE_RESOLUTION|>--- conflicted
+++ resolved
@@ -993,11 +993,7 @@
 		txq_pcpu->buffs + txq_pcpu->txq_put_index;
 	tx_buf->skb = skb;
 	tx_buf->size = tx_desc->data_size;
-<<<<<<< HEAD
-	tx_buf->phys = tx_desc->buf_phys_addr;
-=======
 	tx_buf->phys = tx_desc->buf_phys_addr + tx_desc->packet_offset;
->>>>>>> 83fbd12c
 	txq_pcpu->txq_put_index++;
 	if (txq_pcpu->txq_put_index == txq_pcpu->size)
 		txq_pcpu->txq_put_index = 0;
