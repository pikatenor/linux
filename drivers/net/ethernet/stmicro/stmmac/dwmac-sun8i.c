/*
 * dwmac-sun8i.c - Allwinner sun8i DWMAC specific glue layer
 *
 * Copyright (C) 2017 Corentin Labbe <clabbe.montjoie@gmail.com>
 *
 * This program is free software; you can redistribute it and/or modify
 * it under the terms of the GNU General Public License as published by
 * the Free Software Foundation; either version 2 of the License, or
 * (at your option) any later version.
 *
 * This program is distributed in the hope that it will be useful,
 * but WITHOUT ANY WARRANTY; without even the implied warranty of
 * MERCHANTABILITY or FITNESS FOR A PARTICULAR PURPOSE.  See the
 * GNU General Public License for more details.
 */

#include <linux/clk.h>
#include <linux/io.h>
#include <linux/iopoll.h>
#include <linux/mdio-mux.h>
#include <linux/mfd/syscon.h>
#include <linux/module.h>
#include <linux/of_device.h>
#include <linux/of_mdio.h>
#include <linux/of_net.h>
#include <linux/phy.h>
#include <linux/platform_device.h>
#include <linux/regulator/consumer.h>
#include <linux/regmap.h>
#include <linux/stmmac.h>

#include "stmmac.h"
#include "stmmac_platform.h"

/* General notes on dwmac-sun8i:
 * Locking: no locking is necessary in this file because all necessary locking
 *		is done in the "stmmac files"
 */

/* struct emac_variant - Descrive dwmac-sun8i hardware variant
 * @default_syscon_value:	The default value of the EMAC register in syscon
 *				This value is used for disabling properly EMAC
 *				and used as a good starting value in case of the
 *				boot process(uboot) leave some stuff.
 * @soc_has_internal_phy:	Does the MAC embed an internal PHY
 * @support_mii:		Does the MAC handle MII
 * @support_rmii:		Does the MAC handle RMII
 * @support_rgmii:		Does the MAC handle RGMII
 */
struct emac_variant {
	u32 default_syscon_value;
	bool soc_has_internal_phy;
	bool support_mii;
	bool support_rmii;
	bool support_rgmii;
};

/* struct sunxi_priv_data - hold all sunxi private data
 * @tx_clk:	reference to MAC TX clock
 * @ephy_clk:	reference to the optional EPHY clock for the internal PHY
 * @regulator:	reference to the optional regulator
 * @rst_ephy:	reference to the optional EPHY reset for the internal PHY
 * @variant:	reference to the current board variant
 * @regmap:	regmap for using the syscon
 * @internal_phy_powered: Does the internal PHY is enabled
 * @mux_handle:	Internal pointer used by mdio-mux lib
 */
struct sunxi_priv_data {
	struct clk *tx_clk;
	struct clk *ephy_clk;
	struct regulator *regulator;
	struct reset_control *rst_ephy;
	const struct emac_variant *variant;
	struct regmap *regmap;
	bool internal_phy_powered;
	void *mux_handle;
};

static const struct emac_variant emac_variant_h3 = {
	.default_syscon_value = 0x58000,
	.soc_has_internal_phy = true,
	.support_mii = true,
	.support_rmii = true,
	.support_rgmii = true
};

static const struct emac_variant emac_variant_v3s = {
	.default_syscon_value = 0x38000,
	.soc_has_internal_phy = true,
	.support_mii = true
};

static const struct emac_variant emac_variant_a83t = {
	.default_syscon_value = 0,
	.soc_has_internal_phy = false,
	.support_mii = true,
	.support_rgmii = true
};

static const struct emac_variant emac_variant_a64 = {
	.default_syscon_value = 0,
	.soc_has_internal_phy = false,
	.support_mii = true,
	.support_rmii = true,
	.support_rgmii = true
};

#define EMAC_BASIC_CTL0 0x00
#define EMAC_BASIC_CTL1 0x04
#define EMAC_INT_STA    0x08
#define EMAC_INT_EN     0x0C
#define EMAC_TX_CTL0    0x10
#define EMAC_TX_CTL1    0x14
#define EMAC_TX_FLOW_CTL        0x1C
#define EMAC_TX_DESC_LIST 0x20
#define EMAC_RX_CTL0    0x24
#define EMAC_RX_CTL1    0x28
#define EMAC_RX_DESC_LIST 0x34
#define EMAC_RX_FRM_FLT 0x38
#define EMAC_MDIO_CMD   0x48
#define EMAC_MDIO_DATA  0x4C
#define EMAC_MACADDR_HI(reg) (0x50 + (reg) * 8)
#define EMAC_MACADDR_LO(reg) (0x54 + (reg) * 8)
#define EMAC_TX_DMA_STA 0xB0
#define EMAC_TX_CUR_DESC        0xB4
#define EMAC_TX_CUR_BUF 0xB8
#define EMAC_RX_DMA_STA 0xC0
#define EMAC_RX_CUR_DESC        0xC4
#define EMAC_RX_CUR_BUF 0xC8

/* Use in EMAC_BASIC_CTL0 */
#define EMAC_DUPLEX_FULL	BIT(0)
#define EMAC_LOOPBACK		BIT(1)
#define EMAC_SPEED_1000 0
#define EMAC_SPEED_100 (0x03 << 2)
#define EMAC_SPEED_10 (0x02 << 2)

/* Use in EMAC_BASIC_CTL1 */
#define EMAC_BURSTLEN_SHIFT		24

/* Used in EMAC_RX_FRM_FLT */
#define EMAC_FRM_FLT_RXALL              BIT(0)
#define EMAC_FRM_FLT_CTL                BIT(13)
#define EMAC_FRM_FLT_MULTICAST          BIT(16)

/* Used in RX_CTL1*/
#define EMAC_RX_MD              BIT(1)
#define EMAC_RX_TH_MASK		GENMASK(4, 5)
#define EMAC_RX_TH_32		0
#define EMAC_RX_TH_64		(0x1 << 4)
#define EMAC_RX_TH_96		(0x2 << 4)
#define EMAC_RX_TH_128		(0x3 << 4)
#define EMAC_RX_DMA_EN  BIT(30)
#define EMAC_RX_DMA_START       BIT(31)

/* Used in TX_CTL1*/
#define EMAC_TX_MD              BIT(1)
#define EMAC_TX_NEXT_FRM        BIT(2)
#define EMAC_TX_TH_MASK		GENMASK(8, 10)
#define EMAC_TX_TH_64		0
#define EMAC_TX_TH_128		(0x1 << 8)
#define EMAC_TX_TH_192		(0x2 << 8)
#define EMAC_TX_TH_256		(0x3 << 8)
#define EMAC_TX_DMA_EN  BIT(30)
#define EMAC_TX_DMA_START       BIT(31)

/* Used in RX_CTL0 */
#define EMAC_RX_RECEIVER_EN             BIT(31)
#define EMAC_RX_DO_CRC BIT(27)
#define EMAC_RX_FLOW_CTL_EN             BIT(16)

/* Used in TX_CTL0 */
#define EMAC_TX_TRANSMITTER_EN  BIT(31)

/* Used in EMAC_TX_FLOW_CTL */
#define EMAC_TX_FLOW_CTL_EN             BIT(0)

/* Used in EMAC_INT_STA */
#define EMAC_TX_INT             BIT(0)
#define EMAC_TX_DMA_STOP_INT    BIT(1)
#define EMAC_TX_BUF_UA_INT      BIT(2)
#define EMAC_TX_TIMEOUT_INT     BIT(3)
#define EMAC_TX_UNDERFLOW_INT   BIT(4)
#define EMAC_TX_EARLY_INT       BIT(5)
#define EMAC_RX_INT             BIT(8)
#define EMAC_RX_BUF_UA_INT      BIT(9)
#define EMAC_RX_DMA_STOP_INT    BIT(10)
#define EMAC_RX_TIMEOUT_INT     BIT(11)
#define EMAC_RX_OVERFLOW_INT    BIT(12)
#define EMAC_RX_EARLY_INT       BIT(13)
#define EMAC_RGMII_STA_INT      BIT(16)

#define MAC_ADDR_TYPE_DST BIT(31)

/* H3 specific bits for EPHY */
#define H3_EPHY_ADDR_SHIFT	20
#define H3_EPHY_CLK_SEL		BIT(18) /* 1: 24MHz, 0: 25MHz */
#define H3_EPHY_LED_POL		BIT(17) /* 1: active low, 0: active high */
#define H3_EPHY_SHUTDOWN	BIT(16) /* 1: shutdown, 0: power up */
#define H3_EPHY_SELECT		BIT(15) /* 1: internal PHY, 0: external PHY */
#define H3_EPHY_MUX_MASK	(H3_EPHY_SHUTDOWN | H3_EPHY_SELECT)
#define DWMAC_SUN8I_MDIO_MUX_INTERNAL_ID	1
#define DWMAC_SUN8I_MDIO_MUX_EXTERNAL_ID	2

/* H3/A64 specific bits */
#define SYSCON_RMII_EN		BIT(13) /* 1: enable RMII (overrides EPIT) */

/* Generic system control EMAC_CLK bits */
#define SYSCON_ETXDC_MASK		GENMASK(2, 0)
#define SYSCON_ETXDC_SHIFT		10
#define SYSCON_ERXDC_MASK		GENMASK(4, 0)
#define SYSCON_ERXDC_SHIFT		5
/* EMAC PHY Interface Type */
#define SYSCON_EPIT			BIT(2) /* 1: RGMII, 0: MII */
#define SYSCON_ETCS_MASK		GENMASK(1, 0)
#define SYSCON_ETCS_MII		0x0
#define SYSCON_ETCS_EXT_GMII	0x1
#define SYSCON_ETCS_INT_GMII	0x2
#define SYSCON_EMAC_REG		0x30

/* sun8i_dwmac_dma_reset() - reset the EMAC
 * Called from stmmac via stmmac_dma_ops->reset
 */
static int sun8i_dwmac_dma_reset(void __iomem *ioaddr)
{
	writel(0, ioaddr + EMAC_RX_CTL1);
	writel(0, ioaddr + EMAC_TX_CTL1);
	writel(0, ioaddr + EMAC_RX_FRM_FLT);
	writel(0, ioaddr + EMAC_RX_DESC_LIST);
	writel(0, ioaddr + EMAC_TX_DESC_LIST);
	writel(0, ioaddr + EMAC_INT_EN);
	writel(0x1FFFFFF, ioaddr + EMAC_INT_STA);
	return 0;
}

/* sun8i_dwmac_dma_init() - initialize the EMAC
 * Called from stmmac via stmmac_dma_ops->init
 */
static void sun8i_dwmac_dma_init(void __iomem *ioaddr,
				 struct stmmac_dma_cfg *dma_cfg,
				 u32 dma_tx, u32 dma_rx, int atds)
{
	/* Write TX and RX descriptors address */
	writel(dma_rx, ioaddr + EMAC_RX_DESC_LIST);
	writel(dma_tx, ioaddr + EMAC_TX_DESC_LIST);

	writel(EMAC_RX_INT | EMAC_TX_INT, ioaddr + EMAC_INT_EN);
	writel(0x1FFFFFF, ioaddr + EMAC_INT_STA);
}

/* sun8i_dwmac_dump_regs() - Dump EMAC address space
 * Called from stmmac_dma_ops->dump_regs
 * Used for ethtool
 */
static void sun8i_dwmac_dump_regs(void __iomem *ioaddr, u32 *reg_space)
{
	int i;

	for (i = 0; i < 0xC8; i += 4) {
		if (i == 0x32 || i == 0x3C)
			continue;
		reg_space[i / 4] = readl(ioaddr + i);
	}
}

/* sun8i_dwmac_dump_mac_regs() - Dump EMAC address space
 * Called from stmmac_ops->dump_regs
 * Used for ethtool
 */
static void sun8i_dwmac_dump_mac_regs(struct mac_device_info *hw,
				      u32 *reg_space)
{
	int i;
	void __iomem *ioaddr = hw->pcsr;

	for (i = 0; i < 0xC8; i += 4) {
		if (i == 0x32 || i == 0x3C)
			continue;
		reg_space[i / 4] = readl(ioaddr + i);
	}
}

static void sun8i_dwmac_enable_dma_irq(void __iomem *ioaddr, u32 chan)
{
	writel(EMAC_RX_INT | EMAC_TX_INT, ioaddr + EMAC_INT_EN);
}

static void sun8i_dwmac_disable_dma_irq(void __iomem *ioaddr, u32 chan)
{
	writel(0, ioaddr + EMAC_INT_EN);
}

static void sun8i_dwmac_dma_start_tx(void __iomem *ioaddr, u32 chan)
{
	u32 v;

	v = readl(ioaddr + EMAC_TX_CTL1);
	v |= EMAC_TX_DMA_START;
	v |= EMAC_TX_DMA_EN;
	writel(v, ioaddr + EMAC_TX_CTL1);
}

static void sun8i_dwmac_enable_dma_transmission(void __iomem *ioaddr)
{
	u32 v;

	v = readl(ioaddr + EMAC_TX_CTL1);
	v |= EMAC_TX_DMA_START;
	v |= EMAC_TX_DMA_EN;
	writel(v, ioaddr + EMAC_TX_CTL1);
}

static void sun8i_dwmac_dma_stop_tx(void __iomem *ioaddr, u32 chan)
{
	u32 v;

	v = readl(ioaddr + EMAC_TX_CTL1);
	v &= ~EMAC_TX_DMA_EN;
	writel(v, ioaddr + EMAC_TX_CTL1);
}

static void sun8i_dwmac_dma_start_rx(void __iomem *ioaddr, u32 chan)
{
	u32 v;

	v = readl(ioaddr + EMAC_RX_CTL1);
	v |= EMAC_RX_DMA_START;
	v |= EMAC_RX_DMA_EN;
	writel(v, ioaddr + EMAC_RX_CTL1);
}

static void sun8i_dwmac_dma_stop_rx(void __iomem *ioaddr, u32 chan)
{
	u32 v;

	v = readl(ioaddr + EMAC_RX_CTL1);
	v &= ~EMAC_RX_DMA_EN;
	writel(v, ioaddr + EMAC_RX_CTL1);
}

static int sun8i_dwmac_dma_interrupt(void __iomem *ioaddr,
				     struct stmmac_extra_stats *x, u32 chan)
{
	u32 v;
	int ret = 0;

	v = readl(ioaddr + EMAC_INT_STA);

	if (v & EMAC_TX_INT) {
		ret |= handle_tx;
		x->tx_normal_irq_n++;
	}

	if (v & EMAC_TX_DMA_STOP_INT)
		x->tx_process_stopped_irq++;

	if (v & EMAC_TX_BUF_UA_INT)
		x->tx_process_stopped_irq++;

	if (v & EMAC_TX_TIMEOUT_INT)
		ret |= tx_hard_error;

	if (v & EMAC_TX_UNDERFLOW_INT) {
		ret |= tx_hard_error;
		x->tx_undeflow_irq++;
	}

	if (v & EMAC_TX_EARLY_INT)
		x->tx_early_irq++;

	if (v & EMAC_RX_INT) {
		ret |= handle_rx;
		x->rx_normal_irq_n++;
	}

	if (v & EMAC_RX_BUF_UA_INT)
		x->rx_buf_unav_irq++;

	if (v & EMAC_RX_DMA_STOP_INT)
		x->rx_process_stopped_irq++;

	if (v & EMAC_RX_TIMEOUT_INT)
		ret |= tx_hard_error;

	if (v & EMAC_RX_OVERFLOW_INT) {
		ret |= tx_hard_error;
		x->rx_overflow_irq++;
	}

	if (v & EMAC_RX_EARLY_INT)
		x->rx_early_irq++;

	if (v & EMAC_RGMII_STA_INT)
		x->irq_rgmii_n++;

	writel(v, ioaddr + EMAC_INT_STA);

	return ret;
}

static void sun8i_dwmac_dma_operation_mode(void __iomem *ioaddr, int txmode,
					   int rxmode, int rxfifosz)
{
	u32 v;

	v = readl(ioaddr + EMAC_TX_CTL1);
	if (txmode == SF_DMA_MODE) {
		v |= EMAC_TX_MD;
		/* Undocumented bit (called TX_NEXT_FRM in BSP), the original
		 * comment is
		 * "Operating on second frame increase the performance
		 * especially when transmit store-and-forward is used."
		 */
		v |= EMAC_TX_NEXT_FRM;
	} else {
		v &= ~EMAC_TX_MD;
		v &= ~EMAC_TX_TH_MASK;
		if (txmode < 64)
			v |= EMAC_TX_TH_64;
		else if (txmode < 128)
			v |= EMAC_TX_TH_128;
		else if (txmode < 192)
			v |= EMAC_TX_TH_192;
		else if (txmode < 256)
			v |= EMAC_TX_TH_256;
	}
	writel(v, ioaddr + EMAC_TX_CTL1);

	v = readl(ioaddr + EMAC_RX_CTL1);
	if (rxmode == SF_DMA_MODE) {
		v |= EMAC_RX_MD;
	} else {
		v &= ~EMAC_RX_MD;
		v &= ~EMAC_RX_TH_MASK;
		if (rxmode < 32)
			v |= EMAC_RX_TH_32;
		else if (rxmode < 64)
			v |= EMAC_RX_TH_64;
		else if (rxmode < 96)
			v |= EMAC_RX_TH_96;
		else if (rxmode < 128)
			v |= EMAC_RX_TH_128;
	}
	writel(v, ioaddr + EMAC_RX_CTL1);
}

static const struct stmmac_dma_ops sun8i_dwmac_dma_ops = {
	.reset = sun8i_dwmac_dma_reset,
	.init = sun8i_dwmac_dma_init,
	.dump_regs = sun8i_dwmac_dump_regs,
	.dma_mode = sun8i_dwmac_dma_operation_mode,
	.enable_dma_transmission = sun8i_dwmac_enable_dma_transmission,
	.enable_dma_irq = sun8i_dwmac_enable_dma_irq,
	.disable_dma_irq = sun8i_dwmac_disable_dma_irq,
	.start_tx = sun8i_dwmac_dma_start_tx,
	.stop_tx = sun8i_dwmac_dma_stop_tx,
	.start_rx = sun8i_dwmac_dma_start_rx,
	.stop_rx = sun8i_dwmac_dma_stop_rx,
	.dma_interrupt = sun8i_dwmac_dma_interrupt,
};

static int sun8i_dwmac_init(struct platform_device *pdev, void *priv)
{
	struct sunxi_priv_data *gmac = priv;
	int ret;

	if (gmac->regulator) {
		ret = regulator_enable(gmac->regulator);
		if (ret) {
			dev_err(&pdev->dev, "Fail to enable regulator\n");
			return ret;
		}
	}

	ret = clk_prepare_enable(gmac->tx_clk);
	if (ret) {
		if (gmac->regulator)
			regulator_disable(gmac->regulator);
		dev_err(&pdev->dev, "Could not enable AHB clock\n");
		return ret;
	}

	return 0;
}

static void sun8i_dwmac_core_init(struct mac_device_info *hw,
				  struct net_device *dev)
{
	void __iomem *ioaddr = hw->pcsr;
	u32 v;

	v = (8 << EMAC_BURSTLEN_SHIFT); /* burst len */
	writel(v, ioaddr + EMAC_BASIC_CTL1);
}

static void sun8i_dwmac_set_mac(void __iomem *ioaddr, bool enable)
{
	u32 t, r;

	t = readl(ioaddr + EMAC_TX_CTL0);
	r = readl(ioaddr + EMAC_RX_CTL0);
	if (enable) {
		t |= EMAC_TX_TRANSMITTER_EN;
		r |= EMAC_RX_RECEIVER_EN;
	} else {
		t &= ~EMAC_TX_TRANSMITTER_EN;
		r &= ~EMAC_RX_RECEIVER_EN;
	}
	writel(t, ioaddr + EMAC_TX_CTL0);
	writel(r, ioaddr + EMAC_RX_CTL0);
}

/* Set MAC address at slot reg_n
 * All slot > 0 need to be enabled with MAC_ADDR_TYPE_DST
 * If addr is NULL, clear the slot
 */
static void sun8i_dwmac_set_umac_addr(struct mac_device_info *hw,
				      unsigned char *addr,
				      unsigned int reg_n)
{
	void __iomem *ioaddr = hw->pcsr;
	u32 v;

	if (!addr) {
		writel(0, ioaddr + EMAC_MACADDR_HI(reg_n));
		return;
	}

	stmmac_set_mac_addr(ioaddr, addr, EMAC_MACADDR_HI(reg_n),
			    EMAC_MACADDR_LO(reg_n));
	if (reg_n > 0) {
		v = readl(ioaddr + EMAC_MACADDR_HI(reg_n));
		v |= MAC_ADDR_TYPE_DST;
		writel(v, ioaddr + EMAC_MACADDR_HI(reg_n));
	}
}

static void sun8i_dwmac_get_umac_addr(struct mac_device_info *hw,
				      unsigned char *addr,
				      unsigned int reg_n)
{
	void __iomem *ioaddr = hw->pcsr;

	stmmac_get_mac_addr(ioaddr, addr, EMAC_MACADDR_HI(reg_n),
			    EMAC_MACADDR_LO(reg_n));
}

/* caution this function must return non 0 to work */
static int sun8i_dwmac_rx_ipc_enable(struct mac_device_info *hw)
{
	void __iomem *ioaddr = hw->pcsr;
	u32 v;

	v = readl(ioaddr + EMAC_RX_CTL0);
	v |= EMAC_RX_DO_CRC;
	writel(v, ioaddr + EMAC_RX_CTL0);

	return 1;
}

static void sun8i_dwmac_set_filter(struct mac_device_info *hw,
				   struct net_device *dev)
{
	void __iomem *ioaddr = hw->pcsr;
	u32 v;
	int i = 1;
	struct netdev_hw_addr *ha;
	int macaddrs = netdev_uc_count(dev) + netdev_mc_count(dev) + 1;

	v = EMAC_FRM_FLT_CTL;

	if (dev->flags & IFF_PROMISC) {
		v = EMAC_FRM_FLT_RXALL;
	} else if (dev->flags & IFF_ALLMULTI) {
		v |= EMAC_FRM_FLT_MULTICAST;
	} else if (macaddrs <= hw->unicast_filter_entries) {
		if (!netdev_mc_empty(dev)) {
			netdev_for_each_mc_addr(ha, dev) {
				sun8i_dwmac_set_umac_addr(hw, ha->addr, i);
				i++;
			}
		}
		if (!netdev_uc_empty(dev)) {
			netdev_for_each_uc_addr(ha, dev) {
				sun8i_dwmac_set_umac_addr(hw, ha->addr, i);
				i++;
			}
		}
	} else {
		netdev_info(dev, "Too many address, switching to promiscuous\n");
		v = EMAC_FRM_FLT_RXALL;
	}

	/* Disable unused address filter slots */
	while (i < hw->unicast_filter_entries)
		sun8i_dwmac_set_umac_addr(hw, NULL, i++);

	writel(v, ioaddr + EMAC_RX_FRM_FLT);
}

static void sun8i_dwmac_flow_ctrl(struct mac_device_info *hw,
				  unsigned int duplex, unsigned int fc,
				  unsigned int pause_time, u32 tx_cnt)
{
	void __iomem *ioaddr = hw->pcsr;
	u32 v;

	v = readl(ioaddr + EMAC_RX_CTL0);
	if (fc == FLOW_AUTO)
		v |= EMAC_RX_FLOW_CTL_EN;
	else
		v &= ~EMAC_RX_FLOW_CTL_EN;
	writel(v, ioaddr + EMAC_RX_CTL0);

	v = readl(ioaddr + EMAC_TX_FLOW_CTL);
	if (fc == FLOW_AUTO)
		v |= EMAC_TX_FLOW_CTL_EN;
	else
		v &= ~EMAC_TX_FLOW_CTL_EN;
	writel(v, ioaddr + EMAC_TX_FLOW_CTL);
}

static int sun8i_dwmac_reset(struct stmmac_priv *priv)
{
	u32 v;
	int err;

	v = readl(priv->ioaddr + EMAC_BASIC_CTL1);
	writel(v | 0x01, priv->ioaddr + EMAC_BASIC_CTL1);

	/* The timeout was previoulsy set to 10ms, but some board (OrangePI0)
	 * need more if no cable plugged. 100ms seems OK
	 */
	err = readl_poll_timeout(priv->ioaddr + EMAC_BASIC_CTL1, v,
				 !(v & 0x01), 100, 100000);

	if (err) {
		dev_err(priv->device, "EMAC reset timeout\n");
		return -EFAULT;
	}
	return 0;
}

/* Search in mdio-mux node for internal PHY node and get its clk/reset */
static int get_ephy_nodes(struct stmmac_priv *priv)
{
	struct sunxi_priv_data *gmac = priv->plat->bsp_priv;
	struct device_node *mdio_mux, *iphynode;
	struct device_node *mdio_internal;
	int ret;

	mdio_mux = of_get_child_by_name(priv->device->of_node, "mdio-mux");
	if (!mdio_mux) {
		dev_err(priv->device, "Cannot get mdio-mux node\n");
		return -ENODEV;
	}

	mdio_internal = of_find_compatible_node(mdio_mux, NULL,
						"allwinner,sun8i-h3-mdio-internal");
	if (!mdio_internal) {
		dev_err(priv->device, "Cannot get internal_mdio node\n");
		return -ENODEV;
	}

	/* Seek for internal PHY */
	for_each_child_of_node(mdio_internal, iphynode) {
		gmac->ephy_clk = of_clk_get(iphynode, 0);
		if (IS_ERR(gmac->ephy_clk))
			continue;
		gmac->rst_ephy = of_reset_control_get_exclusive(iphynode, NULL);
		if (IS_ERR(gmac->rst_ephy)) {
			ret = PTR_ERR(gmac->rst_ephy);
			if (ret == -EPROBE_DEFER)
				return ret;
			continue;
		}
		dev_info(priv->device, "Found internal PHY node\n");
		return 0;
	}
	return -ENODEV;
}

static int sun8i_dwmac_power_internal_phy(struct stmmac_priv *priv)
{
	struct sunxi_priv_data *gmac = priv->plat->bsp_priv;
	int ret;

	if (gmac->internal_phy_powered) {
		dev_warn(priv->device, "Internal PHY already powered\n");
		return 0;
	}

	dev_info(priv->device, "Powering internal PHY\n");
	ret = clk_prepare_enable(gmac->ephy_clk);
	if (ret) {
		dev_err(priv->device, "Cannot enable internal PHY\n");
		return ret;
	}

	/* Make sure the EPHY is properly reseted, as U-Boot may leave
	 * it at deasserted state, and thus it may fail to reset EMAC.
	 */
	reset_control_assert(gmac->rst_ephy);

	ret = reset_control_deassert(gmac->rst_ephy);
	if (ret) {
		dev_err(priv->device, "Cannot deassert internal phy\n");
		clk_disable_unprepare(gmac->ephy_clk);
		return ret;
	}

	gmac->internal_phy_powered = true;

	return 0;
}

static int sun8i_dwmac_unpower_internal_phy(struct sunxi_priv_data *gmac)
{
	if (!gmac->internal_phy_powered)
		return 0;

	clk_disable_unprepare(gmac->ephy_clk);
	reset_control_assert(gmac->rst_ephy);
	gmac->internal_phy_powered = false;
	return 0;
}

/* MDIO multiplexing switch function
 * This function is called by the mdio-mux layer when it thinks the mdio bus
 * multiplexer needs to switch.
 * 'current_child' is the current value of the mux register
 * 'desired_child' is the value of the 'reg' property of the target child MDIO
 * node.
 * The first time this function is called, current_child == -1.
 * If current_child == desired_child, then the mux is already set to the
 * correct bus.
 */
static int mdio_mux_syscon_switch_fn(int current_child, int desired_child,
				     void *data)
{
	struct stmmac_priv *priv = data;
	struct sunxi_priv_data *gmac = priv->plat->bsp_priv;
	u32 reg, val;
	int ret = 0;
	bool need_power_ephy = false;

	if (current_child ^ desired_child) {
		regmap_read(gmac->regmap, SYSCON_EMAC_REG, &reg);
		switch (desired_child) {
		case DWMAC_SUN8I_MDIO_MUX_INTERNAL_ID:
			dev_info(priv->device, "Switch mux to internal PHY");
			val = (reg & ~H3_EPHY_MUX_MASK) | H3_EPHY_SELECT;

			need_power_ephy = true;
			break;
		case DWMAC_SUN8I_MDIO_MUX_EXTERNAL_ID:
			dev_info(priv->device, "Switch mux to external PHY");
			val = (reg & ~H3_EPHY_MUX_MASK) | H3_EPHY_SHUTDOWN;
			need_power_ephy = false;
			break;
		default:
			dev_err(priv->device, "Invalid child ID %x\n",
				desired_child);
			return -EINVAL;
		}
		regmap_write(gmac->regmap, SYSCON_EMAC_REG, val);
		if (need_power_ephy) {
			ret = sun8i_dwmac_power_internal_phy(priv);
			if (ret)
				return ret;
		} else {
			sun8i_dwmac_unpower_internal_phy(gmac);
		}
		/* After changing syscon value, the MAC need reset or it will
		 * use the last value (and so the last PHY set).
		 */
		ret = sun8i_dwmac_reset(priv);
	}
	return ret;
}

static int sun8i_dwmac_register_mdio_mux(struct stmmac_priv *priv)
{
	int ret;
	struct device_node *mdio_mux;
	struct sunxi_priv_data *gmac = priv->plat->bsp_priv;

	mdio_mux = of_get_child_by_name(priv->device->of_node, "mdio-mux");
	if (!mdio_mux)
		return -ENODEV;

	ret = mdio_mux_init(priv->device, mdio_mux, mdio_mux_syscon_switch_fn,
			    &gmac->mux_handle, priv, priv->mii);
	return ret;
}

static int sun8i_dwmac_set_syscon(struct stmmac_priv *priv)
{
	struct sunxi_priv_data *gmac = priv->plat->bsp_priv;
	struct device_node *node = priv->device->of_node;
	int ret;
	u32 reg, val;

	regmap_read(gmac->regmap, SYSCON_EMAC_REG, &val);
	reg = gmac->variant->default_syscon_value;
	if (reg != val)
		dev_warn(priv->device,
			 "Current syscon value is not the default %x (expect %x)\n",
			 val, reg);

<<<<<<< HEAD
	if (gmac->variant->internal_phy) {
		if (!gmac->use_internal_phy) {
			/* switch to external PHY interface */
			reg &= ~H3_EPHY_SELECT;
		} else {
			reg |= H3_EPHY_SELECT;
			reg &= ~H3_EPHY_SHUTDOWN;
			dev_dbg(priv->device, "Select internal_phy %x\n", reg);

			if (of_property_read_bool(node,
						  "allwinner,leds-active-low"))
				reg |= H3_EPHY_LED_POL;
			else
				reg &= ~H3_EPHY_LED_POL;

			/* Force EPHY xtal frequency to 24MHz. */
			reg |= H3_EPHY_CLK_SEL;

			ret = of_mdio_parse_addr(priv->device,
						 priv->plat->phy_node);
			if (ret < 0) {
				dev_err(priv->device, "Could not parse MDIO addr\n");
				return ret;
			}
			/* of_mdio_parse_addr returns a valid (0 ~ 31) PHY
			 * address. No need to mask it again.
			 */
			reg |= ret << H3_EPHY_ADDR_SHIFT;
=======
	if (gmac->variant->soc_has_internal_phy) {
		if (of_property_read_bool(node, "allwinner,leds-active-low"))
			reg |= H3_EPHY_LED_POL;
		else
			reg &= ~H3_EPHY_LED_POL;

		/* Force EPHY xtal frequency to 24MHz. */
		reg |= H3_EPHY_CLK_SEL;

		ret = of_mdio_parse_addr(priv->device, priv->plat->phy_node);
		if (ret < 0) {
			dev_err(priv->device, "Could not parse MDIO addr\n");
			return ret;
>>>>>>> e7d7743f
		}
		/* of_mdio_parse_addr returns a valid (0 ~ 31) PHY
		 * address. No need to mask it again.
		 */
		reg |= 1 << H3_EPHY_ADDR_SHIFT;
	}

	if (!of_property_read_u32(node, "allwinner,tx-delay-ps", &val)) {
		if (val % 100) {
			dev_err(priv->device, "tx-delay must be a multiple of 100\n");
			return -EINVAL;
		}
		val /= 100;
		dev_dbg(priv->device, "set tx-delay to %x\n", val);
		if (val <= SYSCON_ETXDC_MASK) {
			reg &= ~(SYSCON_ETXDC_MASK << SYSCON_ETXDC_SHIFT);
			reg |= (val << SYSCON_ETXDC_SHIFT);
		} else {
			dev_err(priv->device, "Invalid TX clock delay: %d\n",
				val);
			return -EINVAL;
		}
	}

	if (!of_property_read_u32(node, "allwinner,rx-delay-ps", &val)) {
		if (val % 100) {
			dev_err(priv->device, "rx-delay must be a multiple of 100\n");
			return -EINVAL;
		}
		val /= 100;
		dev_dbg(priv->device, "set rx-delay to %x\n", val);
		if (val <= SYSCON_ERXDC_MASK) {
			reg &= ~(SYSCON_ERXDC_MASK << SYSCON_ERXDC_SHIFT);
			reg |= (val << SYSCON_ERXDC_SHIFT);
		} else {
			dev_err(priv->device, "Invalid RX clock delay: %d\n",
				val);
			return -EINVAL;
		}
	}

	/* Clear interface mode bits */
	reg &= ~(SYSCON_ETCS_MASK | SYSCON_EPIT);
	if (gmac->variant->support_rmii)
		reg &= ~SYSCON_RMII_EN;

	switch (priv->plat->interface) {
	case PHY_INTERFACE_MODE_MII:
		/* default */
		break;
	case PHY_INTERFACE_MODE_RGMII:
		reg |= SYSCON_EPIT | SYSCON_ETCS_INT_GMII;
		break;
	case PHY_INTERFACE_MODE_RMII:
		reg |= SYSCON_RMII_EN | SYSCON_ETCS_EXT_GMII;
		break;
	default:
		dev_err(priv->device, "Unsupported interface mode: %s",
			phy_modes(priv->plat->interface));
		return -EINVAL;
	}

	regmap_write(gmac->regmap, SYSCON_EMAC_REG, reg);

	return 0;
}

static void sun8i_dwmac_unset_syscon(struct sunxi_priv_data *gmac)
{
	u32 reg = gmac->variant->default_syscon_value;

	regmap_write(gmac->regmap, SYSCON_EMAC_REG, reg);
}

static void sun8i_dwmac_exit(struct platform_device *pdev, void *priv)
{
	struct sunxi_priv_data *gmac = priv;

	if (gmac->variant->soc_has_internal_phy) {
		/* sun8i_dwmac_exit could be called with mdiomux uninit */
		if (gmac->mux_handle)
			mdio_mux_uninit(gmac->mux_handle);
		if (gmac->internal_phy_powered)
			sun8i_dwmac_unpower_internal_phy(gmac);
	}

	sun8i_dwmac_unset_syscon(gmac);

	reset_control_put(gmac->rst_ephy);

	clk_disable_unprepare(gmac->tx_clk);

	if (gmac->regulator)
		regulator_disable(gmac->regulator);
}

static const struct stmmac_ops sun8i_dwmac_ops = {
	.core_init = sun8i_dwmac_core_init,
	.set_mac = sun8i_dwmac_set_mac,
	.dump_regs = sun8i_dwmac_dump_mac_regs,
	.rx_ipc = sun8i_dwmac_rx_ipc_enable,
	.set_filter = sun8i_dwmac_set_filter,
	.flow_ctrl = sun8i_dwmac_flow_ctrl,
	.set_umac_addr = sun8i_dwmac_set_umac_addr,
	.get_umac_addr = sun8i_dwmac_get_umac_addr,
};

static struct mac_device_info *sun8i_dwmac_setup(void *ppriv)
{
	struct mac_device_info *mac;
	struct stmmac_priv *priv = ppriv;
	int ret;

	mac = devm_kzalloc(priv->device, sizeof(*mac), GFP_KERNEL);
	if (!mac)
		return NULL;

	ret = sun8i_dwmac_set_syscon(priv);
	if (ret)
		return NULL;

	mac->pcsr = priv->ioaddr;
	mac->mac = &sun8i_dwmac_ops;
	mac->dma = &sun8i_dwmac_dma_ops;

	/* The loopback bit seems to be re-set when link change
	 * Simply mask it each time
	 * Speed 10/100/1000 are set in BIT(2)/BIT(3)
	 */
	mac->link.speed_mask = GENMASK(3, 2) | EMAC_LOOPBACK;
	mac->link.speed10 = EMAC_SPEED_10;
	mac->link.speed100 = EMAC_SPEED_100;
	mac->link.speed1000 = EMAC_SPEED_1000;
	mac->link.duplex = EMAC_DUPLEX_FULL;
	mac->mii.addr = EMAC_MDIO_CMD;
	mac->mii.data = EMAC_MDIO_DATA;
	mac->mii.reg_shift = 4;
	mac->mii.reg_mask = GENMASK(8, 4);
	mac->mii.addr_shift = 12;
	mac->mii.addr_mask = GENMASK(16, 12);
	mac->mii.clk_csr_shift = 20;
	mac->mii.clk_csr_mask = GENMASK(22, 20);
	mac->unicast_filter_entries = 8;

	/* Synopsys Id is not available */
	priv->synopsys_id = 0;

	return mac;
}

static int sun8i_dwmac_probe(struct platform_device *pdev)
{
	struct plat_stmmacenet_data *plat_dat;
	struct stmmac_resources stmmac_res;
	struct sunxi_priv_data *gmac;
	struct device *dev = &pdev->dev;
	int ret;
	struct stmmac_priv *priv;
	struct net_device *ndev;

	ret = stmmac_get_platform_resources(pdev, &stmmac_res);
	if (ret)
		return ret;

	plat_dat = stmmac_probe_config_dt(pdev, &stmmac_res.mac);
	if (IS_ERR(plat_dat))
		return PTR_ERR(plat_dat);

	gmac = devm_kzalloc(dev, sizeof(*gmac), GFP_KERNEL);
	if (!gmac)
		return -ENOMEM;

	gmac->variant = of_device_get_match_data(&pdev->dev);
	if (!gmac->variant) {
		dev_err(&pdev->dev, "Missing dwmac-sun8i variant\n");
		return -EINVAL;
	}

	gmac->tx_clk = devm_clk_get(dev, "stmmaceth");
	if (IS_ERR(gmac->tx_clk)) {
		dev_err(dev, "Could not get TX clock\n");
		return PTR_ERR(gmac->tx_clk);
	}

	/* Optional regulator for PHY */
	gmac->regulator = devm_regulator_get_optional(dev, "phy");
	if (IS_ERR(gmac->regulator)) {
		if (PTR_ERR(gmac->regulator) == -EPROBE_DEFER)
			return -EPROBE_DEFER;
		dev_info(dev, "No regulator found\n");
		gmac->regulator = NULL;
	}

	gmac->regmap = syscon_regmap_lookup_by_phandle(pdev->dev.of_node,
						       "syscon");
	if (IS_ERR(gmac->regmap)) {
		ret = PTR_ERR(gmac->regmap);
		dev_err(&pdev->dev, "Unable to map syscon: %d\n", ret);
		return ret;
	}

	plat_dat->interface = of_get_phy_mode(dev->of_node);

	/* platform data specifying hardware features and callbacks.
	 * hardware features were copied from Allwinner drivers.
	 */
	plat_dat->rx_coe = STMMAC_RX_COE_TYPE2;
	plat_dat->tx_coe = 1;
	plat_dat->has_sun8i = true;
	plat_dat->bsp_priv = gmac;
	plat_dat->init = sun8i_dwmac_init;
	plat_dat->exit = sun8i_dwmac_exit;
	plat_dat->setup = sun8i_dwmac_setup;

	ret = sun8i_dwmac_init(pdev, plat_dat->bsp_priv);
	if (ret)
		return ret;

	ret = stmmac_dvr_probe(&pdev->dev, plat_dat, &stmmac_res);
	if (ret)
		goto dwmac_exit;

	ndev = dev_get_drvdata(&pdev->dev);
	priv = netdev_priv(ndev);
	/* The mux must be registered after parent MDIO
	 * so after stmmac_dvr_probe()
	 */
	if (gmac->variant->soc_has_internal_phy) {
		ret = get_ephy_nodes(priv);
		if (ret)
			goto dwmac_exit;
		ret = sun8i_dwmac_register_mdio_mux(priv);
		if (ret) {
			dev_err(&pdev->dev, "Failed to register mux\n");
			goto dwmac_mux;
		}
	} else {
		ret = sun8i_dwmac_reset(priv);
		if (ret)
			goto dwmac_exit;
	}

	return ret;
dwmac_mux:
	sun8i_dwmac_unset_syscon(gmac);
dwmac_exit:
	sun8i_dwmac_exit(pdev, plat_dat->bsp_priv);
return ret;
}

static const struct of_device_id sun8i_dwmac_match[] = {
	{ .compatible = "allwinner,sun8i-h3-emac",
		.data = &emac_variant_h3 },
	{ .compatible = "allwinner,sun8i-v3s-emac",
		.data = &emac_variant_v3s },
	{ .compatible = "allwinner,sun8i-a83t-emac",
		.data = &emac_variant_a83t },
	{ .compatible = "allwinner,sun50i-a64-emac",
		.data = &emac_variant_a64 },
	{ }
};
MODULE_DEVICE_TABLE(of, sun8i_dwmac_match);

static struct platform_driver sun8i_dwmac_driver = {
	.probe  = sun8i_dwmac_probe,
	.remove = stmmac_pltfr_remove,
	.driver = {
		.name           = "dwmac-sun8i",
		.pm		= &stmmac_pltfr_pm_ops,
		.of_match_table = sun8i_dwmac_match,
	},
};
module_platform_driver(sun8i_dwmac_driver);

MODULE_AUTHOR("Corentin Labbe <clabbe.montjoie@gmail.com>");
MODULE_DESCRIPTION("Allwinner sun8i DWMAC specific glue layer");
MODULE_LICENSE("GPL");<|MERGE_RESOLUTION|>--- conflicted
+++ resolved
@@ -808,36 +808,6 @@
 			 "Current syscon value is not the default %x (expect %x)\n",
 			 val, reg);
 
-<<<<<<< HEAD
-	if (gmac->variant->internal_phy) {
-		if (!gmac->use_internal_phy) {
-			/* switch to external PHY interface */
-			reg &= ~H3_EPHY_SELECT;
-		} else {
-			reg |= H3_EPHY_SELECT;
-			reg &= ~H3_EPHY_SHUTDOWN;
-			dev_dbg(priv->device, "Select internal_phy %x\n", reg);
-
-			if (of_property_read_bool(node,
-						  "allwinner,leds-active-low"))
-				reg |= H3_EPHY_LED_POL;
-			else
-				reg &= ~H3_EPHY_LED_POL;
-
-			/* Force EPHY xtal frequency to 24MHz. */
-			reg |= H3_EPHY_CLK_SEL;
-
-			ret = of_mdio_parse_addr(priv->device,
-						 priv->plat->phy_node);
-			if (ret < 0) {
-				dev_err(priv->device, "Could not parse MDIO addr\n");
-				return ret;
-			}
-			/* of_mdio_parse_addr returns a valid (0 ~ 31) PHY
-			 * address. No need to mask it again.
-			 */
-			reg |= ret << H3_EPHY_ADDR_SHIFT;
-=======
 	if (gmac->variant->soc_has_internal_phy) {
 		if (of_property_read_bool(node, "allwinner,leds-active-low"))
 			reg |= H3_EPHY_LED_POL;
@@ -851,7 +821,6 @@
 		if (ret < 0) {
 			dev_err(priv->device, "Could not parse MDIO addr\n");
 			return ret;
->>>>>>> e7d7743f
 		}
 		/* of_mdio_parse_addr returns a valid (0 ~ 31) PHY
 		 * address. No need to mask it again.
