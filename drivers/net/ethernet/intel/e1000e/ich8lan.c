/* Intel PRO/1000 Linux driver
 * Copyright(c) 1999 - 2015 Intel Corporation.
 *
 * This program is free software; you can redistribute it and/or modify it
 * under the terms and conditions of the GNU General Public License,
 * version 2, as published by the Free Software Foundation.
 *
 * This program is distributed in the hope it will be useful, but WITHOUT
 * ANY WARRANTY; without even the implied warranty of MERCHANTABILITY or
 * FITNESS FOR A PARTICULAR PURPOSE.  See the GNU General Public License for
 * more details.
 *
 * The full GNU General Public License is included in this distribution in
 * the file called "COPYING".
 *
 * Contact Information:
 * Linux NICS <linux.nics@intel.com>
 * e1000-devel Mailing List <e1000-devel@lists.sourceforge.net>
 * Intel Corporation, 5200 N.E. Elam Young Parkway, Hillsboro, OR 97124-6497
 */

/* 82562G 10/100 Network Connection
 * 82562G-2 10/100 Network Connection
 * 82562GT 10/100 Network Connection
 * 82562GT-2 10/100 Network Connection
 * 82562V 10/100 Network Connection
 * 82562V-2 10/100 Network Connection
 * 82566DC-2 Gigabit Network Connection
 * 82566DC Gigabit Network Connection
 * 82566DM-2 Gigabit Network Connection
 * 82566DM Gigabit Network Connection
 * 82566MC Gigabit Network Connection
 * 82566MM Gigabit Network Connection
 * 82567LM Gigabit Network Connection
 * 82567LF Gigabit Network Connection
 * 82567V Gigabit Network Connection
 * 82567LM-2 Gigabit Network Connection
 * 82567LF-2 Gigabit Network Connection
 * 82567V-2 Gigabit Network Connection
 * 82567LF-3 Gigabit Network Connection
 * 82567LM-3 Gigabit Network Connection
 * 82567LM-4 Gigabit Network Connection
 * 82577LM Gigabit Network Connection
 * 82577LC Gigabit Network Connection
 * 82578DM Gigabit Network Connection
 * 82578DC Gigabit Network Connection
 * 82579LM Gigabit Network Connection
 * 82579V Gigabit Network Connection
 * Ethernet Connection I217-LM
 * Ethernet Connection I217-V
 * Ethernet Connection I218-V
 * Ethernet Connection I218-LM
 * Ethernet Connection (2) I218-LM
 * Ethernet Connection (2) I218-V
 * Ethernet Connection (3) I218-LM
 * Ethernet Connection (3) I218-V
 */

#include "e1000.h"

/* ICH GbE Flash Hardware Sequencing Flash Status Register bit breakdown */
/* Offset 04h HSFSTS */
union ich8_hws_flash_status {
	struct ich8_hsfsts {
		u16 flcdone:1;	/* bit 0 Flash Cycle Done */
		u16 flcerr:1;	/* bit 1 Flash Cycle Error */
		u16 dael:1;	/* bit 2 Direct Access error Log */
		u16 berasesz:2;	/* bit 4:3 Sector Erase Size */
		u16 flcinprog:1;	/* bit 5 flash cycle in Progress */
		u16 reserved1:2;	/* bit 13:6 Reserved */
		u16 reserved2:6;	/* bit 13:6 Reserved */
		u16 fldesvalid:1;	/* bit 14 Flash Descriptor Valid */
		u16 flockdn:1;	/* bit 15 Flash Config Lock-Down */
	} hsf_status;
	u16 regval;
};

/* ICH GbE Flash Hardware Sequencing Flash control Register bit breakdown */
/* Offset 06h FLCTL */
union ich8_hws_flash_ctrl {
	struct ich8_hsflctl {
		u16 flcgo:1;	/* 0 Flash Cycle Go */
		u16 flcycle:2;	/* 2:1 Flash Cycle */
		u16 reserved:5;	/* 7:3 Reserved  */
		u16 fldbcount:2;	/* 9:8 Flash Data Byte Count */
		u16 flockdn:6;	/* 15:10 Reserved */
	} hsf_ctrl;
	u16 regval;
};

/* ICH Flash Region Access Permissions */
union ich8_hws_flash_regacc {
	struct ich8_flracc {
		u32 grra:8;	/* 0:7 GbE region Read Access */
		u32 grwa:8;	/* 8:15 GbE region Write Access */
		u32 gmrag:8;	/* 23:16 GbE Master Read Access Grant */
		u32 gmwag:8;	/* 31:24 GbE Master Write Access Grant */
	} hsf_flregacc;
	u16 regval;
};

/* ICH Flash Protected Region */
union ich8_flash_protected_range {
	struct ich8_pr {
		u32 base:13;	/* 0:12 Protected Range Base */
		u32 reserved1:2;	/* 13:14 Reserved */
		u32 rpe:1;	/* 15 Read Protection Enable */
		u32 limit:13;	/* 16:28 Protected Range Limit */
		u32 reserved2:2;	/* 29:30 Reserved */
		u32 wpe:1;	/* 31 Write Protection Enable */
	} range;
	u32 regval;
};

static void e1000_clear_hw_cntrs_ich8lan(struct e1000_hw *hw);
static void e1000_initialize_hw_bits_ich8lan(struct e1000_hw *hw);
static s32 e1000_erase_flash_bank_ich8lan(struct e1000_hw *hw, u32 bank);
static s32 e1000_retry_write_flash_byte_ich8lan(struct e1000_hw *hw,
						u32 offset, u8 byte);
static s32 e1000_read_flash_byte_ich8lan(struct e1000_hw *hw, u32 offset,
					 u8 *data);
static s32 e1000_read_flash_word_ich8lan(struct e1000_hw *hw, u32 offset,
					 u16 *data);
static s32 e1000_read_flash_data_ich8lan(struct e1000_hw *hw, u32 offset,
					 u8 size, u16 *data);
static s32 e1000_read_flash_data32_ich8lan(struct e1000_hw *hw, u32 offset,
					   u32 *data);
static s32 e1000_read_flash_dword_ich8lan(struct e1000_hw *hw,
					  u32 offset, u32 *data);
static s32 e1000_write_flash_data32_ich8lan(struct e1000_hw *hw,
					    u32 offset, u32 data);
static s32 e1000_retry_write_flash_dword_ich8lan(struct e1000_hw *hw,
						 u32 offset, u32 dword);
static s32 e1000_kmrn_lock_loss_workaround_ich8lan(struct e1000_hw *hw);
static s32 e1000_cleanup_led_ich8lan(struct e1000_hw *hw);
static s32 e1000_led_on_ich8lan(struct e1000_hw *hw);
static s32 e1000_led_off_ich8lan(struct e1000_hw *hw);
static s32 e1000_id_led_init_pchlan(struct e1000_hw *hw);
static s32 e1000_setup_led_pchlan(struct e1000_hw *hw);
static s32 e1000_cleanup_led_pchlan(struct e1000_hw *hw);
static s32 e1000_led_on_pchlan(struct e1000_hw *hw);
static s32 e1000_led_off_pchlan(struct e1000_hw *hw);
static s32 e1000_set_lplu_state_pchlan(struct e1000_hw *hw, bool active);
static void e1000_power_down_phy_copper_ich8lan(struct e1000_hw *hw);
static void e1000_lan_init_done_ich8lan(struct e1000_hw *hw);
static s32 e1000_k1_gig_workaround_hv(struct e1000_hw *hw, bool link);
static s32 e1000_set_mdio_slow_mode_hv(struct e1000_hw *hw);
static bool e1000_check_mng_mode_ich8lan(struct e1000_hw *hw);
static bool e1000_check_mng_mode_pchlan(struct e1000_hw *hw);
static int e1000_rar_set_pch2lan(struct e1000_hw *hw, u8 *addr, u32 index);
static int e1000_rar_set_pch_lpt(struct e1000_hw *hw, u8 *addr, u32 index);
static u32 e1000_rar_get_count_pch_lpt(struct e1000_hw *hw);
static s32 e1000_k1_workaround_lv(struct e1000_hw *hw);
static void e1000_gate_hw_phy_config_ich8lan(struct e1000_hw *hw, bool gate);
static s32 e1000_disable_ulp_lpt_lp(struct e1000_hw *hw, bool force);
static s32 e1000_setup_copper_link_pch_lpt(struct e1000_hw *hw);
static s32 e1000_oem_bits_config_ich8lan(struct e1000_hw *hw, bool d0_state);

static inline u16 __er16flash(struct e1000_hw *hw, unsigned long reg)
{
	return readw(hw->flash_address + reg);
}

static inline u32 __er32flash(struct e1000_hw *hw, unsigned long reg)
{
	return readl(hw->flash_address + reg);
}

static inline void __ew16flash(struct e1000_hw *hw, unsigned long reg, u16 val)
{
	writew(val, hw->flash_address + reg);
}

static inline void __ew32flash(struct e1000_hw *hw, unsigned long reg, u32 val)
{
	writel(val, hw->flash_address + reg);
}

#define er16flash(reg)		__er16flash(hw, (reg))
#define er32flash(reg)		__er32flash(hw, (reg))
#define ew16flash(reg, val)	__ew16flash(hw, (reg), (val))
#define ew32flash(reg, val)	__ew32flash(hw, (reg), (val))

/**
 *  e1000_phy_is_accessible_pchlan - Check if able to access PHY registers
 *  @hw: pointer to the HW structure
 *
 *  Test access to the PHY registers by reading the PHY ID registers.  If
 *  the PHY ID is already known (e.g. resume path) compare it with known ID,
 *  otherwise assume the read PHY ID is correct if it is valid.
 *
 *  Assumes the sw/fw/hw semaphore is already acquired.
 **/
static bool e1000_phy_is_accessible_pchlan(struct e1000_hw *hw)
{
	u16 phy_reg = 0;
	u32 phy_id = 0;
	s32 ret_val = 0;
	u16 retry_count;
	u32 mac_reg = 0;

	for (retry_count = 0; retry_count < 2; retry_count++) {
		ret_val = e1e_rphy_locked(hw, MII_PHYSID1, &phy_reg);
		if (ret_val || (phy_reg == 0xFFFF))
			continue;
		phy_id = (u32)(phy_reg << 16);

		ret_val = e1e_rphy_locked(hw, MII_PHYSID2, &phy_reg);
		if (ret_val || (phy_reg == 0xFFFF)) {
			phy_id = 0;
			continue;
		}
		phy_id |= (u32)(phy_reg & PHY_REVISION_MASK);
		break;
	}

	if (hw->phy.id) {
		if (hw->phy.id == phy_id)
			goto out;
	} else if (phy_id) {
		hw->phy.id = phy_id;
		hw->phy.revision = (u32)(phy_reg & ~PHY_REVISION_MASK);
		goto out;
	}

	/* In case the PHY needs to be in mdio slow mode,
	 * set slow mode and try to get the PHY id again.
	 */
	if (hw->mac.type < e1000_pch_lpt) {
		hw->phy.ops.release(hw);
		ret_val = e1000_set_mdio_slow_mode_hv(hw);
		if (!ret_val)
			ret_val = e1000e_get_phy_id(hw);
		hw->phy.ops.acquire(hw);
	}

	if (ret_val)
		return false;
out:
	if (hw->mac.type >= e1000_pch_lpt) {
		/* Only unforce SMBus if ME is not active */
		if (!(er32(FWSM) & E1000_ICH_FWSM_FW_VALID)) {
			/* Unforce SMBus mode in PHY */
			e1e_rphy_locked(hw, CV_SMB_CTRL, &phy_reg);
			phy_reg &= ~CV_SMB_CTRL_FORCE_SMBUS;
			e1e_wphy_locked(hw, CV_SMB_CTRL, phy_reg);

			/* Unforce SMBus mode in MAC */
			mac_reg = er32(CTRL_EXT);
			mac_reg &= ~E1000_CTRL_EXT_FORCE_SMBUS;
			ew32(CTRL_EXT, mac_reg);
		}
	}

	return true;
}

/**
 *  e1000_toggle_lanphypc_pch_lpt - toggle the LANPHYPC pin value
 *  @hw: pointer to the HW structure
 *
 *  Toggling the LANPHYPC pin value fully power-cycles the PHY and is
 *  used to reset the PHY to a quiescent state when necessary.
 **/
static void e1000_toggle_lanphypc_pch_lpt(struct e1000_hw *hw)
{
	u32 mac_reg;

	/* Set Phy Config Counter to 50msec */
	mac_reg = er32(FEXTNVM3);
	mac_reg &= ~E1000_FEXTNVM3_PHY_CFG_COUNTER_MASK;
	mac_reg |= E1000_FEXTNVM3_PHY_CFG_COUNTER_50MSEC;
	ew32(FEXTNVM3, mac_reg);

	/* Toggle LANPHYPC Value bit */
	mac_reg = er32(CTRL);
	mac_reg |= E1000_CTRL_LANPHYPC_OVERRIDE;
	mac_reg &= ~E1000_CTRL_LANPHYPC_VALUE;
	ew32(CTRL, mac_reg);
	e1e_flush();
	usleep_range(10, 20);
	mac_reg &= ~E1000_CTRL_LANPHYPC_OVERRIDE;
	ew32(CTRL, mac_reg);
	e1e_flush();

	if (hw->mac.type < e1000_pch_lpt) {
		msleep(50);
	} else {
		u16 count = 20;

		do {
			usleep_range(5000, 10000);
		} while (!(er32(CTRL_EXT) & E1000_CTRL_EXT_LPCD) && count--);

		msleep(30);
	}
}

/**
 *  e1000_init_phy_workarounds_pchlan - PHY initialization workarounds
 *  @hw: pointer to the HW structure
 *
 *  Workarounds/flow necessary for PHY initialization during driver load
 *  and resume paths.
 **/
static s32 e1000_init_phy_workarounds_pchlan(struct e1000_hw *hw)
{
	struct e1000_adapter *adapter = hw->adapter;
	u32 mac_reg, fwsm = er32(FWSM);
	s32 ret_val;

	/* Gate automatic PHY configuration by hardware on managed and
	 * non-managed 82579 and newer adapters.
	 */
	e1000_gate_hw_phy_config_ich8lan(hw, true);

	/* It is not possible to be certain of the current state of ULP
	 * so forcibly disable it.
	 */
	hw->dev_spec.ich8lan.ulp_state = e1000_ulp_state_unknown;
	e1000_disable_ulp_lpt_lp(hw, true);

	ret_val = hw->phy.ops.acquire(hw);
	if (ret_val) {
		e_dbg("Failed to initialize PHY flow\n");
		goto out;
	}

	/* The MAC-PHY interconnect may be in SMBus mode.  If the PHY is
	 * inaccessible and resetting the PHY is not blocked, toggle the
	 * LANPHYPC Value bit to force the interconnect to PCIe mode.
	 */
	switch (hw->mac.type) {
	case e1000_pch_lpt:
	case e1000_pch_spt:
	case e1000_pch_cnp:
		if (e1000_phy_is_accessible_pchlan(hw))
			break;

		/* Before toggling LANPHYPC, see if PHY is accessible by
		 * forcing MAC to SMBus mode first.
		 */
		mac_reg = er32(CTRL_EXT);
		mac_reg |= E1000_CTRL_EXT_FORCE_SMBUS;
		ew32(CTRL_EXT, mac_reg);

		/* Wait 50 milliseconds for MAC to finish any retries
		 * that it might be trying to perform from previous
		 * attempts to acknowledge any phy read requests.
		 */
		msleep(50);

		/* fall-through */
	case e1000_pch2lan:
		if (e1000_phy_is_accessible_pchlan(hw))
			break;

		/* fall-through */
	case e1000_pchlan:
		if ((hw->mac.type == e1000_pchlan) &&
		    (fwsm & E1000_ICH_FWSM_FW_VALID))
			break;

		if (hw->phy.ops.check_reset_block(hw)) {
			e_dbg("Required LANPHYPC toggle blocked by ME\n");
			ret_val = -E1000_ERR_PHY;
			break;
		}

		/* Toggle LANPHYPC Value bit */
		e1000_toggle_lanphypc_pch_lpt(hw);
		if (hw->mac.type >= e1000_pch_lpt) {
			if (e1000_phy_is_accessible_pchlan(hw))
				break;

			/* Toggling LANPHYPC brings the PHY out of SMBus mode
			 * so ensure that the MAC is also out of SMBus mode
			 */
			mac_reg = er32(CTRL_EXT);
			mac_reg &= ~E1000_CTRL_EXT_FORCE_SMBUS;
			ew32(CTRL_EXT, mac_reg);

			if (e1000_phy_is_accessible_pchlan(hw))
				break;

			ret_val = -E1000_ERR_PHY;
		}
		break;
	default:
		break;
	}

	hw->phy.ops.release(hw);
	if (!ret_val) {

		/* Check to see if able to reset PHY.  Print error if not */
		if (hw->phy.ops.check_reset_block(hw)) {
			e_err("Reset blocked by ME\n");
			goto out;
		}

		/* Reset the PHY before any access to it.  Doing so, ensures
		 * that the PHY is in a known good state before we read/write
		 * PHY registers.  The generic reset is sufficient here,
		 * because we haven't determined the PHY type yet.
		 */
		ret_val = e1000e_phy_hw_reset_generic(hw);
		if (ret_val)
			goto out;

		/* On a successful reset, possibly need to wait for the PHY
		 * to quiesce to an accessible state before returning control
		 * to the calling function.  If the PHY does not quiesce, then
		 * return E1000E_BLK_PHY_RESET, as this is the condition that
		 *  the PHY is in.
		 */
		ret_val = hw->phy.ops.check_reset_block(hw);
		if (ret_val)
			e_err("ME blocked access to PHY after reset\n");
	}

out:
	/* Ungate automatic PHY configuration on non-managed 82579 */
	if ((hw->mac.type == e1000_pch2lan) &&
	    !(fwsm & E1000_ICH_FWSM_FW_VALID)) {
		usleep_range(10000, 20000);
		e1000_gate_hw_phy_config_ich8lan(hw, false);
	}

	return ret_val;
}

/**
 *  e1000_init_phy_params_pchlan - Initialize PHY function pointers
 *  @hw: pointer to the HW structure
 *
 *  Initialize family-specific PHY parameters and function pointers.
 **/
static s32 e1000_init_phy_params_pchlan(struct e1000_hw *hw)
{
	struct e1000_phy_info *phy = &hw->phy;
	s32 ret_val;

	phy->addr = 1;
	phy->reset_delay_us = 100;

	phy->ops.set_page = e1000_set_page_igp;
	phy->ops.read_reg = e1000_read_phy_reg_hv;
	phy->ops.read_reg_locked = e1000_read_phy_reg_hv_locked;
	phy->ops.read_reg_page = e1000_read_phy_reg_page_hv;
	phy->ops.set_d0_lplu_state = e1000_set_lplu_state_pchlan;
	phy->ops.set_d3_lplu_state = e1000_set_lplu_state_pchlan;
	phy->ops.write_reg = e1000_write_phy_reg_hv;
	phy->ops.write_reg_locked = e1000_write_phy_reg_hv_locked;
	phy->ops.write_reg_page = e1000_write_phy_reg_page_hv;
	phy->ops.power_up = e1000_power_up_phy_copper;
	phy->ops.power_down = e1000_power_down_phy_copper_ich8lan;
	phy->autoneg_mask = AUTONEG_ADVERTISE_SPEED_DEFAULT;

	phy->id = e1000_phy_unknown;

	ret_val = e1000_init_phy_workarounds_pchlan(hw);
	if (ret_val)
		return ret_val;

	if (phy->id == e1000_phy_unknown)
		switch (hw->mac.type) {
		default:
			ret_val = e1000e_get_phy_id(hw);
			if (ret_val)
				return ret_val;
			if ((phy->id != 0) && (phy->id != PHY_REVISION_MASK))
				break;
			/* fall-through */
		case e1000_pch2lan:
		case e1000_pch_lpt:
		case e1000_pch_spt:
		case e1000_pch_cnp:
			/* In case the PHY needs to be in mdio slow mode,
			 * set slow mode and try to get the PHY id again.
			 */
			ret_val = e1000_set_mdio_slow_mode_hv(hw);
			if (ret_val)
				return ret_val;
			ret_val = e1000e_get_phy_id(hw);
			if (ret_val)
				return ret_val;
			break;
		}
	phy->type = e1000e_get_phy_type_from_id(phy->id);

	switch (phy->type) {
	case e1000_phy_82577:
	case e1000_phy_82579:
	case e1000_phy_i217:
		phy->ops.check_polarity = e1000_check_polarity_82577;
		phy->ops.force_speed_duplex =
		    e1000_phy_force_speed_duplex_82577;
		phy->ops.get_cable_length = e1000_get_cable_length_82577;
		phy->ops.get_info = e1000_get_phy_info_82577;
		phy->ops.commit = e1000e_phy_sw_reset;
		break;
	case e1000_phy_82578:
		phy->ops.check_polarity = e1000_check_polarity_m88;
		phy->ops.force_speed_duplex = e1000e_phy_force_speed_duplex_m88;
		phy->ops.get_cable_length = e1000e_get_cable_length_m88;
		phy->ops.get_info = e1000e_get_phy_info_m88;
		break;
	default:
		ret_val = -E1000_ERR_PHY;
		break;
	}

	return ret_val;
}

/**
 *  e1000_init_phy_params_ich8lan - Initialize PHY function pointers
 *  @hw: pointer to the HW structure
 *
 *  Initialize family-specific PHY parameters and function pointers.
 **/
static s32 e1000_init_phy_params_ich8lan(struct e1000_hw *hw)
{
	struct e1000_phy_info *phy = &hw->phy;
	s32 ret_val;
	u16 i = 0;

	phy->addr = 1;
	phy->reset_delay_us = 100;

	phy->ops.power_up = e1000_power_up_phy_copper;
	phy->ops.power_down = e1000_power_down_phy_copper_ich8lan;

	/* We may need to do this twice - once for IGP and if that fails,
	 * we'll set BM func pointers and try again
	 */
	ret_val = e1000e_determine_phy_address(hw);
	if (ret_val) {
		phy->ops.write_reg = e1000e_write_phy_reg_bm;
		phy->ops.read_reg = e1000e_read_phy_reg_bm;
		ret_val = e1000e_determine_phy_address(hw);
		if (ret_val) {
			e_dbg("Cannot determine PHY addr. Erroring out\n");
			return ret_val;
		}
	}

	phy->id = 0;
	while ((e1000_phy_unknown == e1000e_get_phy_type_from_id(phy->id)) &&
	       (i++ < 100)) {
		usleep_range(1000, 2000);
		ret_val = e1000e_get_phy_id(hw);
		if (ret_val)
			return ret_val;
	}

	/* Verify phy id */
	switch (phy->id) {
	case IGP03E1000_E_PHY_ID:
		phy->type = e1000_phy_igp_3;
		phy->autoneg_mask = AUTONEG_ADVERTISE_SPEED_DEFAULT;
		phy->ops.read_reg_locked = e1000e_read_phy_reg_igp_locked;
		phy->ops.write_reg_locked = e1000e_write_phy_reg_igp_locked;
		phy->ops.get_info = e1000e_get_phy_info_igp;
		phy->ops.check_polarity = e1000_check_polarity_igp;
		phy->ops.force_speed_duplex = e1000e_phy_force_speed_duplex_igp;
		break;
	case IFE_E_PHY_ID:
	case IFE_PLUS_E_PHY_ID:
	case IFE_C_E_PHY_ID:
		phy->type = e1000_phy_ife;
		phy->autoneg_mask = E1000_ALL_NOT_GIG;
		phy->ops.get_info = e1000_get_phy_info_ife;
		phy->ops.check_polarity = e1000_check_polarity_ife;
		phy->ops.force_speed_duplex = e1000_phy_force_speed_duplex_ife;
		break;
	case BME1000_E_PHY_ID:
		phy->type = e1000_phy_bm;
		phy->autoneg_mask = AUTONEG_ADVERTISE_SPEED_DEFAULT;
		phy->ops.read_reg = e1000e_read_phy_reg_bm;
		phy->ops.write_reg = e1000e_write_phy_reg_bm;
		phy->ops.commit = e1000e_phy_sw_reset;
		phy->ops.get_info = e1000e_get_phy_info_m88;
		phy->ops.check_polarity = e1000_check_polarity_m88;
		phy->ops.force_speed_duplex = e1000e_phy_force_speed_duplex_m88;
		break;
	default:
		return -E1000_ERR_PHY;
	}

	return 0;
}

/**
 *  e1000_init_nvm_params_ich8lan - Initialize NVM function pointers
 *  @hw: pointer to the HW structure
 *
 *  Initialize family-specific NVM parameters and function
 *  pointers.
 **/
static s32 e1000_init_nvm_params_ich8lan(struct e1000_hw *hw)
{
	struct e1000_nvm_info *nvm = &hw->nvm;
	struct e1000_dev_spec_ich8lan *dev_spec = &hw->dev_spec.ich8lan;
	u32 gfpreg, sector_base_addr, sector_end_addr;
	u16 i;
	u32 nvm_size;

	nvm->type = e1000_nvm_flash_sw;

	if (hw->mac.type >= e1000_pch_spt) {
		/* in SPT, gfpreg doesn't exist. NVM size is taken from the
		 * STRAP register. This is because in SPT the GbE Flash region
		 * is no longer accessed through the flash registers. Instead,
		 * the mechanism has changed, and the Flash region access
		 * registers are now implemented in GbE memory space.
		 */
		nvm->flash_base_addr = 0;
		nvm_size = (((er32(STRAP) >> 1) & 0x1F) + 1)
		    * NVM_SIZE_MULTIPLIER;
		nvm->flash_bank_size = nvm_size / 2;
		/* Adjust to word count */
		nvm->flash_bank_size /= sizeof(u16);
		/* Set the base address for flash register access */
		hw->flash_address = hw->hw_addr + E1000_FLASH_BASE_ADDR;
	} else {
		/* Can't read flash registers if register set isn't mapped. */
		if (!hw->flash_address) {
			e_dbg("ERROR: Flash registers not mapped\n");
			return -E1000_ERR_CONFIG;
		}

		gfpreg = er32flash(ICH_FLASH_GFPREG);

		/* sector_X_addr is a "sector"-aligned address (4096 bytes)
		 * Add 1 to sector_end_addr since this sector is included in
		 * the overall size.
		 */
		sector_base_addr = gfpreg & FLASH_GFPREG_BASE_MASK;
		sector_end_addr = ((gfpreg >> 16) & FLASH_GFPREG_BASE_MASK) + 1;

		/* flash_base_addr is byte-aligned */
		nvm->flash_base_addr = sector_base_addr
		    << FLASH_SECTOR_ADDR_SHIFT;

		/* find total size of the NVM, then cut in half since the total
		 * size represents two separate NVM banks.
		 */
		nvm->flash_bank_size = ((sector_end_addr - sector_base_addr)
					<< FLASH_SECTOR_ADDR_SHIFT);
		nvm->flash_bank_size /= 2;
		/* Adjust to word count */
		nvm->flash_bank_size /= sizeof(u16);
	}

	nvm->word_size = E1000_ICH8_SHADOW_RAM_WORDS;

	/* Clear shadow ram */
	for (i = 0; i < nvm->word_size; i++) {
		dev_spec->shadow_ram[i].modified = false;
		dev_spec->shadow_ram[i].value = 0xFFFF;
	}

	return 0;
}

/**
 *  e1000_init_mac_params_ich8lan - Initialize MAC function pointers
 *  @hw: pointer to the HW structure
 *
 *  Initialize family-specific MAC parameters and function
 *  pointers.
 **/
static s32 e1000_init_mac_params_ich8lan(struct e1000_hw *hw)
{
	struct e1000_mac_info *mac = &hw->mac;

	/* Set media type function pointer */
	hw->phy.media_type = e1000_media_type_copper;

	/* Set mta register count */
	mac->mta_reg_count = 32;
	/* Set rar entry count */
	mac->rar_entry_count = E1000_ICH_RAR_ENTRIES;
	if (mac->type == e1000_ich8lan)
		mac->rar_entry_count--;
	/* FWSM register */
	mac->has_fwsm = true;
	/* ARC subsystem not supported */
	mac->arc_subsystem_valid = false;
	/* Adaptive IFS supported */
	mac->adaptive_ifs = true;

	/* LED and other operations */
	switch (mac->type) {
	case e1000_ich8lan:
	case e1000_ich9lan:
	case e1000_ich10lan:
		/* check management mode */
		mac->ops.check_mng_mode = e1000_check_mng_mode_ich8lan;
		/* ID LED init */
		mac->ops.id_led_init = e1000e_id_led_init_generic;
		/* blink LED */
		mac->ops.blink_led = e1000e_blink_led_generic;
		/* setup LED */
		mac->ops.setup_led = e1000e_setup_led_generic;
		/* cleanup LED */
		mac->ops.cleanup_led = e1000_cleanup_led_ich8lan;
		/* turn on/off LED */
		mac->ops.led_on = e1000_led_on_ich8lan;
		mac->ops.led_off = e1000_led_off_ich8lan;
		break;
	case e1000_pch2lan:
		mac->rar_entry_count = E1000_PCH2_RAR_ENTRIES;
		mac->ops.rar_set = e1000_rar_set_pch2lan;
		/* fall-through */
	case e1000_pch_lpt:
	case e1000_pch_spt:
	case e1000_pch_cnp:
	case e1000_pchlan:
		/* check management mode */
		mac->ops.check_mng_mode = e1000_check_mng_mode_pchlan;
		/* ID LED init */
		mac->ops.id_led_init = e1000_id_led_init_pchlan;
		/* setup LED */
		mac->ops.setup_led = e1000_setup_led_pchlan;
		/* cleanup LED */
		mac->ops.cleanup_led = e1000_cleanup_led_pchlan;
		/* turn on/off LED */
		mac->ops.led_on = e1000_led_on_pchlan;
		mac->ops.led_off = e1000_led_off_pchlan;
		break;
	default:
		break;
	}

	if (mac->type >= e1000_pch_lpt) {
		mac->rar_entry_count = E1000_PCH_LPT_RAR_ENTRIES;
		mac->ops.rar_set = e1000_rar_set_pch_lpt;
		mac->ops.setup_physical_interface =
		    e1000_setup_copper_link_pch_lpt;
		mac->ops.rar_get_count = e1000_rar_get_count_pch_lpt;
	}

	/* Enable PCS Lock-loss workaround for ICH8 */
	if (mac->type == e1000_ich8lan)
		e1000e_set_kmrn_lock_loss_workaround_ich8lan(hw, true);

	return 0;
}

/**
 *  __e1000_access_emi_reg_locked - Read/write EMI register
 *  @hw: pointer to the HW structure
 *  @addr: EMI address to program
 *  @data: pointer to value to read/write from/to the EMI address
 *  @read: boolean flag to indicate read or write
 *
 *  This helper function assumes the SW/FW/HW Semaphore is already acquired.
 **/
static s32 __e1000_access_emi_reg_locked(struct e1000_hw *hw, u16 address,
					 u16 *data, bool read)
{
	s32 ret_val;

	ret_val = e1e_wphy_locked(hw, I82579_EMI_ADDR, address);
	if (ret_val)
		return ret_val;

	if (read)
		ret_val = e1e_rphy_locked(hw, I82579_EMI_DATA, data);
	else
		ret_val = e1e_wphy_locked(hw, I82579_EMI_DATA, *data);

	return ret_val;
}

/**
 *  e1000_read_emi_reg_locked - Read Extended Management Interface register
 *  @hw: pointer to the HW structure
 *  @addr: EMI address to program
 *  @data: value to be read from the EMI address
 *
 *  Assumes the SW/FW/HW Semaphore is already acquired.
 **/
s32 e1000_read_emi_reg_locked(struct e1000_hw *hw, u16 addr, u16 *data)
{
	return __e1000_access_emi_reg_locked(hw, addr, data, true);
}

/**
 *  e1000_write_emi_reg_locked - Write Extended Management Interface register
 *  @hw: pointer to the HW structure
 *  @addr: EMI address to program
 *  @data: value to be written to the EMI address
 *
 *  Assumes the SW/FW/HW Semaphore is already acquired.
 **/
s32 e1000_write_emi_reg_locked(struct e1000_hw *hw, u16 addr, u16 data)
{
	return __e1000_access_emi_reg_locked(hw, addr, &data, false);
}

/**
 *  e1000_set_eee_pchlan - Enable/disable EEE support
 *  @hw: pointer to the HW structure
 *
 *  Enable/disable EEE based on setting in dev_spec structure, the duplex of
 *  the link and the EEE capabilities of the link partner.  The LPI Control
 *  register bits will remain set only if/when link is up.
 *
 *  EEE LPI must not be asserted earlier than one second after link is up.
 *  On 82579, EEE LPI should not be enabled until such time otherwise there
 *  can be link issues with some switches.  Other devices can have EEE LPI
 *  enabled immediately upon link up since they have a timer in hardware which
 *  prevents LPI from being asserted too early.
 **/
s32 e1000_set_eee_pchlan(struct e1000_hw *hw)
{
	struct e1000_dev_spec_ich8lan *dev_spec = &hw->dev_spec.ich8lan;
	s32 ret_val;
	u16 lpa, pcs_status, adv, adv_addr, lpi_ctrl, data;

	switch (hw->phy.type) {
	case e1000_phy_82579:
		lpa = I82579_EEE_LP_ABILITY;
		pcs_status = I82579_EEE_PCS_STATUS;
		adv_addr = I82579_EEE_ADVERTISEMENT;
		break;
	case e1000_phy_i217:
		lpa = I217_EEE_LP_ABILITY;
		pcs_status = I217_EEE_PCS_STATUS;
		adv_addr = I217_EEE_ADVERTISEMENT;
		break;
	default:
		return 0;
	}

	ret_val = hw->phy.ops.acquire(hw);
	if (ret_val)
		return ret_val;

	ret_val = e1e_rphy_locked(hw, I82579_LPI_CTRL, &lpi_ctrl);
	if (ret_val)
		goto release;

	/* Clear bits that enable EEE in various speeds */
	lpi_ctrl &= ~I82579_LPI_CTRL_ENABLE_MASK;

	/* Enable EEE if not disabled by user */
	if (!dev_spec->eee_disable) {
		/* Save off link partner's EEE ability */
		ret_val = e1000_read_emi_reg_locked(hw, lpa,
						    &dev_spec->eee_lp_ability);
		if (ret_val)
			goto release;

		/* Read EEE advertisement */
		ret_val = e1000_read_emi_reg_locked(hw, adv_addr, &adv);
		if (ret_val)
			goto release;

		/* Enable EEE only for speeds in which the link partner is
		 * EEE capable and for which we advertise EEE.
		 */
		if (adv & dev_spec->eee_lp_ability & I82579_EEE_1000_SUPPORTED)
			lpi_ctrl |= I82579_LPI_CTRL_1000_ENABLE;

		if (adv & dev_spec->eee_lp_ability & I82579_EEE_100_SUPPORTED) {
			e1e_rphy_locked(hw, MII_LPA, &data);
			if (data & LPA_100FULL)
				lpi_ctrl |= I82579_LPI_CTRL_100_ENABLE;
			else
				/* EEE is not supported in 100Half, so ignore
				 * partner's EEE in 100 ability if full-duplex
				 * is not advertised.
				 */
				dev_spec->eee_lp_ability &=
				    ~I82579_EEE_100_SUPPORTED;
		}
	}

	if (hw->phy.type == e1000_phy_82579) {
		ret_val = e1000_read_emi_reg_locked(hw, I82579_LPI_PLL_SHUT,
						    &data);
		if (ret_val)
			goto release;

		data &= ~I82579_LPI_100_PLL_SHUT;
		ret_val = e1000_write_emi_reg_locked(hw, I82579_LPI_PLL_SHUT,
						     data);
	}

	/* R/Clr IEEE MMD 3.1 bits 11:10 - Tx/Rx LPI Received */
	ret_val = e1000_read_emi_reg_locked(hw, pcs_status, &data);
	if (ret_val)
		goto release;

	ret_val = e1e_wphy_locked(hw, I82579_LPI_CTRL, lpi_ctrl);
release:
	hw->phy.ops.release(hw);

	return ret_val;
}

/**
 *  e1000_k1_workaround_lpt_lp - K1 workaround on Lynxpoint-LP
 *  @hw:   pointer to the HW structure
 *  @link: link up bool flag
 *
 *  When K1 is enabled for 1Gbps, the MAC can miss 2 DMA completion indications
 *  preventing further DMA write requests.  Workaround the issue by disabling
 *  the de-assertion of the clock request when in 1Gpbs mode.
 *  Also, set appropriate Tx re-transmission timeouts for 10 and 100Half link
 *  speeds in order to avoid Tx hangs.
 **/
static s32 e1000_k1_workaround_lpt_lp(struct e1000_hw *hw, bool link)
{
	u32 fextnvm6 = er32(FEXTNVM6);
	u32 status = er32(STATUS);
	s32 ret_val = 0;
	u16 reg;

	if (link && (status & E1000_STATUS_SPEED_1000)) {
		ret_val = hw->phy.ops.acquire(hw);
		if (ret_val)
			return ret_val;

		ret_val =
		    e1000e_read_kmrn_reg_locked(hw, E1000_KMRNCTRLSTA_K1_CONFIG,
						&reg);
		if (ret_val)
			goto release;

		ret_val =
		    e1000e_write_kmrn_reg_locked(hw,
						 E1000_KMRNCTRLSTA_K1_CONFIG,
						 reg &
						 ~E1000_KMRNCTRLSTA_K1_ENABLE);
		if (ret_val)
			goto release;

		usleep_range(10, 20);

		ew32(FEXTNVM6, fextnvm6 | E1000_FEXTNVM6_REQ_PLL_CLK);

		ret_val =
		    e1000e_write_kmrn_reg_locked(hw,
						 E1000_KMRNCTRLSTA_K1_CONFIG,
						 reg);
release:
		hw->phy.ops.release(hw);
	} else {
		/* clear FEXTNVM6 bit 8 on link down or 10/100 */
		fextnvm6 &= ~E1000_FEXTNVM6_REQ_PLL_CLK;

		if ((hw->phy.revision > 5) || !link ||
		    ((status & E1000_STATUS_SPEED_100) &&
		     (status & E1000_STATUS_FD)))
			goto update_fextnvm6;

		ret_val = e1e_rphy(hw, I217_INBAND_CTRL, &reg);
		if (ret_val)
			return ret_val;

		/* Clear link status transmit timeout */
		reg &= ~I217_INBAND_CTRL_LINK_STAT_TX_TIMEOUT_MASK;

		if (status & E1000_STATUS_SPEED_100) {
			/* Set inband Tx timeout to 5x10us for 100Half */
			reg |= 5 << I217_INBAND_CTRL_LINK_STAT_TX_TIMEOUT_SHIFT;

			/* Do not extend the K1 entry latency for 100Half */
			fextnvm6 &= ~E1000_FEXTNVM6_ENABLE_K1_ENTRY_CONDITION;
		} else {
			/* Set inband Tx timeout to 50x10us for 10Full/Half */
			reg |= 50 <<
			    I217_INBAND_CTRL_LINK_STAT_TX_TIMEOUT_SHIFT;

			/* Extend the K1 entry latency for 10 Mbps */
			fextnvm6 |= E1000_FEXTNVM6_ENABLE_K1_ENTRY_CONDITION;
		}

		ret_val = e1e_wphy(hw, I217_INBAND_CTRL, reg);
		if (ret_val)
			return ret_val;

update_fextnvm6:
		ew32(FEXTNVM6, fextnvm6);
	}

	return ret_val;
}

/**
 *  e1000_platform_pm_pch_lpt - Set platform power management values
 *  @hw: pointer to the HW structure
 *  @link: bool indicating link status
 *
 *  Set the Latency Tolerance Reporting (LTR) values for the "PCIe-like"
 *  GbE MAC in the Lynx Point PCH based on Rx buffer size and link speed
 *  when link is up (which must not exceed the maximum latency supported
 *  by the platform), otherwise specify there is no LTR requirement.
 *  Unlike true-PCIe devices which set the LTR maximum snoop/no-snoop
 *  latencies in the LTR Extended Capability Structure in the PCIe Extended
 *  Capability register set, on this device LTR is set by writing the
 *  equivalent snoop/no-snoop latencies in the LTRV register in the MAC and
 *  set the SEND bit to send an Intel On-chip System Fabric sideband (IOSF-SB)
 *  message to the PMC.
 **/
static s32 e1000_platform_pm_pch_lpt(struct e1000_hw *hw, bool link)
{
	u32 reg = link << (E1000_LTRV_REQ_SHIFT + E1000_LTRV_NOSNOOP_SHIFT) |
	    link << E1000_LTRV_REQ_SHIFT | E1000_LTRV_SEND;
	u16 lat_enc = 0;	/* latency encoded */

	if (link) {
		u16 speed, duplex, scale = 0;
		u16 max_snoop, max_nosnoop;
		u16 max_ltr_enc;	/* max LTR latency encoded */
		u64 value;
		u32 rxa;

		if (!hw->adapter->max_frame_size) {
			e_dbg("max_frame_size not set.\n");
			return -E1000_ERR_CONFIG;
		}

		hw->mac.ops.get_link_up_info(hw, &speed, &duplex);
		if (!speed) {
			e_dbg("Speed not set.\n");
			return -E1000_ERR_CONFIG;
		}

		/* Rx Packet Buffer Allocation size (KB) */
		rxa = er32(PBA) & E1000_PBA_RXA_MASK;

		/* Determine the maximum latency tolerated by the device.
		 *
		 * Per the PCIe spec, the tolerated latencies are encoded as
		 * a 3-bit encoded scale (only 0-5 are valid) multiplied by
		 * a 10-bit value (0-1023) to provide a range from 1 ns to
		 * 2^25*(2^10-1) ns.  The scale is encoded as 0=2^0ns,
		 * 1=2^5ns, 2=2^10ns,...5=2^25ns.
		 */
		rxa *= 512;
		value = (rxa > hw->adapter->max_frame_size) ?
			(rxa - hw->adapter->max_frame_size) * (16000 / speed) :
			0;

		while (value > PCI_LTR_VALUE_MASK) {
			scale++;
			value = DIV_ROUND_UP(value, BIT(5));
		}
		if (scale > E1000_LTRV_SCALE_MAX) {
			e_dbg("Invalid LTR latency scale %d\n", scale);
			return -E1000_ERR_CONFIG;
		}
		lat_enc = (u16)((scale << PCI_LTR_SCALE_SHIFT) | value);

		/* Determine the maximum latency tolerated by the platform */
		pci_read_config_word(hw->adapter->pdev, E1000_PCI_LTR_CAP_LPT,
				     &max_snoop);
		pci_read_config_word(hw->adapter->pdev,
				     E1000_PCI_LTR_CAP_LPT + 2, &max_nosnoop);
		max_ltr_enc = max_t(u16, max_snoop, max_nosnoop);

		if (lat_enc > max_ltr_enc)
			lat_enc = max_ltr_enc;
	}

	/* Set Snoop and No-Snoop latencies the same */
	reg |= lat_enc | (lat_enc << E1000_LTRV_NOSNOOP_SHIFT);
	ew32(LTRV, reg);

	return 0;
}

/**
 *  e1000_enable_ulp_lpt_lp - configure Ultra Low Power mode for LynxPoint-LP
 *  @hw: pointer to the HW structure
 *  @to_sx: boolean indicating a system power state transition to Sx
 *
 *  When link is down, configure ULP mode to significantly reduce the power
 *  to the PHY.  If on a Manageability Engine (ME) enabled system, tell the
 *  ME firmware to start the ULP configuration.  If not on an ME enabled
 *  system, configure the ULP mode by software.
 */
s32 e1000_enable_ulp_lpt_lp(struct e1000_hw *hw, bool to_sx)
{
	u32 mac_reg;
	s32 ret_val = 0;
	u16 phy_reg;
	u16 oem_reg = 0;

	if ((hw->mac.type < e1000_pch_lpt) ||
	    (hw->adapter->pdev->device == E1000_DEV_ID_PCH_LPT_I217_LM) ||
	    (hw->adapter->pdev->device == E1000_DEV_ID_PCH_LPT_I217_V) ||
	    (hw->adapter->pdev->device == E1000_DEV_ID_PCH_I218_LM2) ||
	    (hw->adapter->pdev->device == E1000_DEV_ID_PCH_I218_V2) ||
	    (hw->dev_spec.ich8lan.ulp_state == e1000_ulp_state_on))
		return 0;

	if (er32(FWSM) & E1000_ICH_FWSM_FW_VALID) {
		/* Request ME configure ULP mode in the PHY */
		mac_reg = er32(H2ME);
		mac_reg |= E1000_H2ME_ULP | E1000_H2ME_ENFORCE_SETTINGS;
		ew32(H2ME, mac_reg);

		goto out;
	}

	if (!to_sx) {
		int i = 0;

		/* Poll up to 5 seconds for Cable Disconnected indication */
		while (!(er32(FEXT) & E1000_FEXT_PHY_CABLE_DISCONNECTED)) {
			/* Bail if link is re-acquired */
			if (er32(STATUS) & E1000_STATUS_LU)
				return -E1000_ERR_PHY;

			if (i++ == 100)
				break;

			msleep(50);
		}
		e_dbg("CABLE_DISCONNECTED %s set after %dmsec\n",
		      (er32(FEXT) &
		       E1000_FEXT_PHY_CABLE_DISCONNECTED) ? "" : "not", i * 50);
	}

	ret_val = hw->phy.ops.acquire(hw);
	if (ret_val)
		goto out;

	/* Force SMBus mode in PHY */
	ret_val = e1000_read_phy_reg_hv_locked(hw, CV_SMB_CTRL, &phy_reg);
	if (ret_val)
		goto release;
	phy_reg |= CV_SMB_CTRL_FORCE_SMBUS;
	e1000_write_phy_reg_hv_locked(hw, CV_SMB_CTRL, phy_reg);

	/* Force SMBus mode in MAC */
	mac_reg = er32(CTRL_EXT);
	mac_reg |= E1000_CTRL_EXT_FORCE_SMBUS;
	ew32(CTRL_EXT, mac_reg);

	/* Si workaround for ULP entry flow on i127/rev6 h/w.  Enable
	 * LPLU and disable Gig speed when entering ULP
	 */
	if ((hw->phy.type == e1000_phy_i217) && (hw->phy.revision == 6)) {
		ret_val = e1000_read_phy_reg_hv_locked(hw, HV_OEM_BITS,
						       &oem_reg);
		if (ret_val)
			goto release;

		phy_reg = oem_reg;
		phy_reg |= HV_OEM_BITS_LPLU | HV_OEM_BITS_GBE_DIS;

		ret_val = e1000_write_phy_reg_hv_locked(hw, HV_OEM_BITS,
							phy_reg);

		if (ret_val)
			goto release;
	}

	/* Set Inband ULP Exit, Reset to SMBus mode and
	 * Disable SMBus Release on PERST# in PHY
	 */
	ret_val = e1000_read_phy_reg_hv_locked(hw, I218_ULP_CONFIG1, &phy_reg);
	if (ret_val)
		goto release;
	phy_reg |= (I218_ULP_CONFIG1_RESET_TO_SMBUS |
		    I218_ULP_CONFIG1_DISABLE_SMB_PERST);
	if (to_sx) {
		if (er32(WUFC) & E1000_WUFC_LNKC)
			phy_reg |= I218_ULP_CONFIG1_WOL_HOST;
		else
			phy_reg &= ~I218_ULP_CONFIG1_WOL_HOST;

		phy_reg |= I218_ULP_CONFIG1_STICKY_ULP;
		phy_reg &= ~I218_ULP_CONFIG1_INBAND_EXIT;
	} else {
		phy_reg |= I218_ULP_CONFIG1_INBAND_EXIT;
		phy_reg &= ~I218_ULP_CONFIG1_STICKY_ULP;
		phy_reg &= ~I218_ULP_CONFIG1_WOL_HOST;
	}
	e1000_write_phy_reg_hv_locked(hw, I218_ULP_CONFIG1, phy_reg);

	/* Set Disable SMBus Release on PERST# in MAC */
	mac_reg = er32(FEXTNVM7);
	mac_reg |= E1000_FEXTNVM7_DISABLE_SMB_PERST;
	ew32(FEXTNVM7, mac_reg);

	/* Commit ULP changes in PHY by starting auto ULP configuration */
	phy_reg |= I218_ULP_CONFIG1_START;
	e1000_write_phy_reg_hv_locked(hw, I218_ULP_CONFIG1, phy_reg);

	if ((hw->phy.type == e1000_phy_i217) && (hw->phy.revision == 6) &&
	    to_sx && (er32(STATUS) & E1000_STATUS_LU)) {
		ret_val = e1000_write_phy_reg_hv_locked(hw, HV_OEM_BITS,
							oem_reg);
		if (ret_val)
			goto release;
	}

release:
	hw->phy.ops.release(hw);
out:
	if (ret_val)
		e_dbg("Error in ULP enable flow: %d\n", ret_val);
	else
		hw->dev_spec.ich8lan.ulp_state = e1000_ulp_state_on;

	return ret_val;
}

/**
 *  e1000_disable_ulp_lpt_lp - unconfigure Ultra Low Power mode for LynxPoint-LP
 *  @hw: pointer to the HW structure
 *  @force: boolean indicating whether or not to force disabling ULP
 *
 *  Un-configure ULP mode when link is up, the system is transitioned from
 *  Sx or the driver is unloaded.  If on a Manageability Engine (ME) enabled
 *  system, poll for an indication from ME that ULP has been un-configured.
 *  If not on an ME enabled system, un-configure the ULP mode by software.
 *
 *  During nominal operation, this function is called when link is acquired
 *  to disable ULP mode (force=false); otherwise, for example when unloading
 *  the driver or during Sx->S0 transitions, this is called with force=true
 *  to forcibly disable ULP.
 */
static s32 e1000_disable_ulp_lpt_lp(struct e1000_hw *hw, bool force)
{
	s32 ret_val = 0;
	u32 mac_reg;
	u16 phy_reg;
	int i = 0;

	if ((hw->mac.type < e1000_pch_lpt) ||
	    (hw->adapter->pdev->device == E1000_DEV_ID_PCH_LPT_I217_LM) ||
	    (hw->adapter->pdev->device == E1000_DEV_ID_PCH_LPT_I217_V) ||
	    (hw->adapter->pdev->device == E1000_DEV_ID_PCH_I218_LM2) ||
	    (hw->adapter->pdev->device == E1000_DEV_ID_PCH_I218_V2) ||
	    (hw->dev_spec.ich8lan.ulp_state == e1000_ulp_state_off))
		return 0;

	if (er32(FWSM) & E1000_ICH_FWSM_FW_VALID) {
		if (force) {
			/* Request ME un-configure ULP mode in the PHY */
			mac_reg = er32(H2ME);
			mac_reg &= ~E1000_H2ME_ULP;
			mac_reg |= E1000_H2ME_ENFORCE_SETTINGS;
			ew32(H2ME, mac_reg);
		}

		/* Poll up to 300msec for ME to clear ULP_CFG_DONE. */
		while (er32(FWSM) & E1000_FWSM_ULP_CFG_DONE) {
			if (i++ == 30) {
				ret_val = -E1000_ERR_PHY;
				goto out;
			}

			usleep_range(10000, 20000);
		}
		e_dbg("ULP_CONFIG_DONE cleared after %dmsec\n", i * 10);

		if (force) {
			mac_reg = er32(H2ME);
			mac_reg &= ~E1000_H2ME_ENFORCE_SETTINGS;
			ew32(H2ME, mac_reg);
		} else {
			/* Clear H2ME.ULP after ME ULP configuration */
			mac_reg = er32(H2ME);
			mac_reg &= ~E1000_H2ME_ULP;
			ew32(H2ME, mac_reg);
		}

		goto out;
	}

	ret_val = hw->phy.ops.acquire(hw);
	if (ret_val)
		goto out;

	if (force)
		/* Toggle LANPHYPC Value bit */
		e1000_toggle_lanphypc_pch_lpt(hw);

	/* Unforce SMBus mode in PHY */
	ret_val = e1000_read_phy_reg_hv_locked(hw, CV_SMB_CTRL, &phy_reg);
	if (ret_val) {
		/* The MAC might be in PCIe mode, so temporarily force to
		 * SMBus mode in order to access the PHY.
		 */
		mac_reg = er32(CTRL_EXT);
		mac_reg |= E1000_CTRL_EXT_FORCE_SMBUS;
		ew32(CTRL_EXT, mac_reg);

		msleep(50);

		ret_val = e1000_read_phy_reg_hv_locked(hw, CV_SMB_CTRL,
						       &phy_reg);
		if (ret_val)
			goto release;
	}
	phy_reg &= ~CV_SMB_CTRL_FORCE_SMBUS;
	e1000_write_phy_reg_hv_locked(hw, CV_SMB_CTRL, phy_reg);

	/* Unforce SMBus mode in MAC */
	mac_reg = er32(CTRL_EXT);
	mac_reg &= ~E1000_CTRL_EXT_FORCE_SMBUS;
	ew32(CTRL_EXT, mac_reg);

	/* When ULP mode was previously entered, K1 was disabled by the
	 * hardware.  Re-Enable K1 in the PHY when exiting ULP.
	 */
	ret_val = e1000_read_phy_reg_hv_locked(hw, HV_PM_CTRL, &phy_reg);
	if (ret_val)
		goto release;
	phy_reg |= HV_PM_CTRL_K1_ENABLE;
	e1000_write_phy_reg_hv_locked(hw, HV_PM_CTRL, phy_reg);

	/* Clear ULP enabled configuration */
	ret_val = e1000_read_phy_reg_hv_locked(hw, I218_ULP_CONFIG1, &phy_reg);
	if (ret_val)
		goto release;
	phy_reg &= ~(I218_ULP_CONFIG1_IND |
		     I218_ULP_CONFIG1_STICKY_ULP |
		     I218_ULP_CONFIG1_RESET_TO_SMBUS |
		     I218_ULP_CONFIG1_WOL_HOST |
		     I218_ULP_CONFIG1_INBAND_EXIT |
		     I218_ULP_CONFIG1_EN_ULP_LANPHYPC |
		     I218_ULP_CONFIG1_DIS_CLR_STICKY_ON_PERST |
		     I218_ULP_CONFIG1_DISABLE_SMB_PERST);
	e1000_write_phy_reg_hv_locked(hw, I218_ULP_CONFIG1, phy_reg);

	/* Commit ULP changes by starting auto ULP configuration */
	phy_reg |= I218_ULP_CONFIG1_START;
	e1000_write_phy_reg_hv_locked(hw, I218_ULP_CONFIG1, phy_reg);

	/* Clear Disable SMBus Release on PERST# in MAC */
	mac_reg = er32(FEXTNVM7);
	mac_reg &= ~E1000_FEXTNVM7_DISABLE_SMB_PERST;
	ew32(FEXTNVM7, mac_reg);

release:
	hw->phy.ops.release(hw);
	if (force) {
		e1000_phy_hw_reset(hw);
		msleep(50);
	}
out:
	if (ret_val)
		e_dbg("Error in ULP disable flow: %d\n", ret_val);
	else
		hw->dev_spec.ich8lan.ulp_state = e1000_ulp_state_off;

	return ret_val;
}

/**
 *  e1000_check_for_copper_link_ich8lan - Check for link (Copper)
 *  @hw: pointer to the HW structure
 *
 *  Checks to see of the link status of the hardware has changed.  If a
 *  change in link status has been detected, then we read the PHY registers
 *  to get the current speed/duplex if link exists.
 *
 *  Returns a negative error code (-E1000_ERR_*) or 0 (link down) or 1 (link
 *  up).
 **/
static s32 e1000_check_for_copper_link_ich8lan(struct e1000_hw *hw)
{
	struct e1000_mac_info *mac = &hw->mac;
	s32 ret_val, tipg_reg = 0;
	u16 emi_addr, emi_val = 0;
	bool link;
	u16 phy_reg;

	/* We only want to go out to the PHY registers to see if Auto-Neg
	 * has completed and/or if our link status has changed.  The
	 * get_link_status flag is set upon receiving a Link Status
	 * Change or Rx Sequence Error interrupt.
	 */
	if (!mac->get_link_status)
<<<<<<< HEAD
		return 1;
=======
		return 0;
	mac->get_link_status = false;
>>>>>>> 1ec8f1f0

	/* First we want to see if the MII Status Register reports
	 * link.  If so, then we want to get the current speed/duplex
	 * of the PHY.
	 */
	ret_val = e1000e_phy_has_link_generic(hw, 1, 0, &link);
	if (ret_val)
		goto out;

	if (hw->mac.type == e1000_pchlan) {
		ret_val = e1000_k1_gig_workaround_hv(hw, link);
		if (ret_val)
			goto out;
	}

	/* When connected at 10Mbps half-duplex, some parts are excessively
	 * aggressive resulting in many collisions. To avoid this, increase
	 * the IPG and reduce Rx latency in the PHY.
	 */
	if ((hw->mac.type >= e1000_pch2lan) && link) {
		u16 speed, duplex;

		e1000e_get_speed_and_duplex_copper(hw, &speed, &duplex);
		tipg_reg = er32(TIPG);
		tipg_reg &= ~E1000_TIPG_IPGT_MASK;

		if (duplex == HALF_DUPLEX && speed == SPEED_10) {
			tipg_reg |= 0xFF;
			/* Reduce Rx latency in analog PHY */
			emi_val = 0;
		} else if (hw->mac.type >= e1000_pch_spt &&
			   duplex == FULL_DUPLEX && speed != SPEED_1000) {
			tipg_reg |= 0xC;
			emi_val = 1;
		} else {

			/* Roll back the default values */
			tipg_reg |= 0x08;
			emi_val = 1;
		}

		ew32(TIPG, tipg_reg);

		ret_val = hw->phy.ops.acquire(hw);
		if (ret_val)
			goto out;

		if (hw->mac.type == e1000_pch2lan)
			emi_addr = I82579_RX_CONFIG;
		else
			emi_addr = I217_RX_CONFIG;
		ret_val = e1000_write_emi_reg_locked(hw, emi_addr, emi_val);

		if (hw->mac.type >= e1000_pch_lpt) {
			u16 phy_reg;

			e1e_rphy_locked(hw, I217_PLL_CLOCK_GATE_REG, &phy_reg);
			phy_reg &= ~I217_PLL_CLOCK_GATE_MASK;
			if (speed == SPEED_100 || speed == SPEED_10)
				phy_reg |= 0x3E8;
			else
				phy_reg |= 0xFA;
			e1e_wphy_locked(hw, I217_PLL_CLOCK_GATE_REG, phy_reg);
		}
		hw->phy.ops.release(hw);

		if (ret_val)
			goto out;

		if (hw->mac.type >= e1000_pch_spt) {
			u16 data;
			u16 ptr_gap;

			if (speed == SPEED_1000) {
				ret_val = hw->phy.ops.acquire(hw);
				if (ret_val)
					goto out;

				ret_val = e1e_rphy_locked(hw,
							  PHY_REG(776, 20),
							  &data);
				if (ret_val) {
					hw->phy.ops.release(hw);
					goto out;
				}

				ptr_gap = (data & (0x3FF << 2)) >> 2;
				if (ptr_gap < 0x18) {
					data &= ~(0x3FF << 2);
					data |= (0x18 << 2);
					ret_val =
					    e1e_wphy_locked(hw,
							    PHY_REG(776, 20),
							    data);
				}
				hw->phy.ops.release(hw);
				if (ret_val)
					goto out;
			} else {
				ret_val = hw->phy.ops.acquire(hw);
				if (ret_val)
					goto out;

				ret_val = e1e_wphy_locked(hw,
							  PHY_REG(776, 20),
							  0xC023);
				hw->phy.ops.release(hw);
				if (ret_val)
					goto out;

			}
		}
	}

	/* I217 Packet Loss issue:
	 * ensure that FEXTNVM4 Beacon Duration is set correctly
	 * on power up.
	 * Set the Beacon Duration for I217 to 8 usec
	 */
	if (hw->mac.type >= e1000_pch_lpt) {
		u32 mac_reg;

		mac_reg = er32(FEXTNVM4);
		mac_reg &= ~E1000_FEXTNVM4_BEACON_DURATION_MASK;
		mac_reg |= E1000_FEXTNVM4_BEACON_DURATION_8USEC;
		ew32(FEXTNVM4, mac_reg);
	}

	/* Work-around I218 hang issue */
	if ((hw->adapter->pdev->device == E1000_DEV_ID_PCH_LPTLP_I218_LM) ||
	    (hw->adapter->pdev->device == E1000_DEV_ID_PCH_LPTLP_I218_V) ||
	    (hw->adapter->pdev->device == E1000_DEV_ID_PCH_I218_LM3) ||
	    (hw->adapter->pdev->device == E1000_DEV_ID_PCH_I218_V3)) {
		ret_val = e1000_k1_workaround_lpt_lp(hw, link);
		if (ret_val)
			goto out;
	}
	if (hw->mac.type >= e1000_pch_lpt) {
		/* Set platform power management values for
		 * Latency Tolerance Reporting (LTR)
		 */
		ret_val = e1000_platform_pm_pch_lpt(hw, link);
		if (ret_val)
			goto out;
	}

	/* Clear link partner's EEE ability */
	hw->dev_spec.ich8lan.eee_lp_ability = 0;

	if (hw->mac.type >= e1000_pch_lpt) {
		u32 fextnvm6 = er32(FEXTNVM6);

		if (hw->mac.type == e1000_pch_spt) {
			/* FEXTNVM6 K1-off workaround - for SPT only */
			u32 pcieanacfg = er32(PCIEANACFG);

			if (pcieanacfg & E1000_FEXTNVM6_K1_OFF_ENABLE)
				fextnvm6 |= E1000_FEXTNVM6_K1_OFF_ENABLE;
			else
				fextnvm6 &= ~E1000_FEXTNVM6_K1_OFF_ENABLE;
		}

		ew32(FEXTNVM6, fextnvm6);
	}

	if (!link)
		goto out;

	switch (hw->mac.type) {
	case e1000_pch2lan:
		ret_val = e1000_k1_workaround_lv(hw);
		if (ret_val)
			return ret_val;
		/* fall-thru */
	case e1000_pchlan:
		if (hw->phy.type == e1000_phy_82578) {
			ret_val = e1000_link_stall_workaround_hv(hw);
			if (ret_val)
				return ret_val;
		}

		/* Workaround for PCHx parts in half-duplex:
		 * Set the number of preambles removed from the packet
		 * when it is passed from the PHY to the MAC to prevent
		 * the MAC from misinterpreting the packet type.
		 */
		e1e_rphy(hw, HV_KMRN_FIFO_CTRLSTA, &phy_reg);
		phy_reg &= ~HV_KMRN_FIFO_CTRLSTA_PREAMBLE_MASK;

		if ((er32(STATUS) & E1000_STATUS_FD) != E1000_STATUS_FD)
			phy_reg |= BIT(HV_KMRN_FIFO_CTRLSTA_PREAMBLE_SHIFT);

		e1e_wphy(hw, HV_KMRN_FIFO_CTRLSTA, phy_reg);
		break;
	default:
		break;
	}

	/* Check if there was DownShift, must be checked
	 * immediately after link-up
	 */
	e1000e_check_downshift(hw);

	/* Enable/Disable EEE after link up */
	if (hw->phy.type > e1000_phy_82579) {
		ret_val = e1000_set_eee_pchlan(hw);
		if (ret_val)
			return ret_val;
	}

	/* If we are forcing speed/duplex, then we simply return since
	 * we have already determined whether we have link or not.
	 */
	if (!mac->autoneg)
		return 1;

	/* Auto-Neg is enabled.  Auto Speed Detection takes care
	 * of MAC speed/duplex configuration.  So we only need to
	 * configure Collision Distance in the MAC.
	 */
	mac->ops.config_collision_dist(hw);

	/* Configure Flow Control now that Auto-Neg has completed.
	 * First, we need to restore the desired flow control
	 * settings because we may have had to re-autoneg with a
	 * different link partner.
	 */
	ret_val = e1000e_config_fc_after_link_up(hw);
	if (ret_val) {
		e_dbg("Error configuring flow control\n");
		return ret_val;
	}

<<<<<<< HEAD
	return 1;
=======
	return ret_val;

out:
	mac->get_link_status = true;
	return ret_val;
>>>>>>> 1ec8f1f0
}

static s32 e1000_get_variants_ich8lan(struct e1000_adapter *adapter)
{
	struct e1000_hw *hw = &adapter->hw;
	s32 rc;

	rc = e1000_init_mac_params_ich8lan(hw);
	if (rc)
		return rc;

	rc = e1000_init_nvm_params_ich8lan(hw);
	if (rc)
		return rc;

	switch (hw->mac.type) {
	case e1000_ich8lan:
	case e1000_ich9lan:
	case e1000_ich10lan:
		rc = e1000_init_phy_params_ich8lan(hw);
		break;
	case e1000_pchlan:
	case e1000_pch2lan:
	case e1000_pch_lpt:
	case e1000_pch_spt:
	case e1000_pch_cnp:
		rc = e1000_init_phy_params_pchlan(hw);
		break;
	default:
		break;
	}
	if (rc)
		return rc;

	/* Disable Jumbo Frame support on parts with Intel 10/100 PHY or
	 * on parts with MACsec enabled in NVM (reflected in CTRL_EXT).
	 */
	if ((adapter->hw.phy.type == e1000_phy_ife) ||
	    ((adapter->hw.mac.type >= e1000_pch2lan) &&
	     (!(er32(CTRL_EXT) & E1000_CTRL_EXT_LSECCK)))) {
		adapter->flags &= ~FLAG_HAS_JUMBO_FRAMES;
		adapter->max_hw_frame_size = VLAN_ETH_FRAME_LEN + ETH_FCS_LEN;

		hw->mac.ops.blink_led = NULL;
	}

	if ((adapter->hw.mac.type == e1000_ich8lan) &&
	    (adapter->hw.phy.type != e1000_phy_ife))
		adapter->flags |= FLAG_LSC_GIG_SPEED_DROP;

	/* Enable workaround for 82579 w/ ME enabled */
	if ((adapter->hw.mac.type == e1000_pch2lan) &&
	    (er32(FWSM) & E1000_ICH_FWSM_FW_VALID))
		adapter->flags2 |= FLAG2_PCIM2PCI_ARBITER_WA;

	return 0;
}

static DEFINE_MUTEX(nvm_mutex);

/**
 *  e1000_acquire_nvm_ich8lan - Acquire NVM mutex
 *  @hw: pointer to the HW structure
 *
 *  Acquires the mutex for performing NVM operations.
 **/
static s32 e1000_acquire_nvm_ich8lan(struct e1000_hw __always_unused *hw)
{
	mutex_lock(&nvm_mutex);

	return 0;
}

/**
 *  e1000_release_nvm_ich8lan - Release NVM mutex
 *  @hw: pointer to the HW structure
 *
 *  Releases the mutex used while performing NVM operations.
 **/
static void e1000_release_nvm_ich8lan(struct e1000_hw __always_unused *hw)
{
	mutex_unlock(&nvm_mutex);
}

/**
 *  e1000_acquire_swflag_ich8lan - Acquire software control flag
 *  @hw: pointer to the HW structure
 *
 *  Acquires the software control flag for performing PHY and select
 *  MAC CSR accesses.
 **/
static s32 e1000_acquire_swflag_ich8lan(struct e1000_hw *hw)
{
	u32 extcnf_ctrl, timeout = PHY_CFG_TIMEOUT;
	s32 ret_val = 0;

	if (test_and_set_bit(__E1000_ACCESS_SHARED_RESOURCE,
			     &hw->adapter->state)) {
		e_dbg("contention for Phy access\n");
		return -E1000_ERR_PHY;
	}

	while (timeout) {
		extcnf_ctrl = er32(EXTCNF_CTRL);
		if (!(extcnf_ctrl & E1000_EXTCNF_CTRL_SWFLAG))
			break;

		mdelay(1);
		timeout--;
	}

	if (!timeout) {
		e_dbg("SW has already locked the resource.\n");
		ret_val = -E1000_ERR_CONFIG;
		goto out;
	}

	timeout = SW_FLAG_TIMEOUT;

	extcnf_ctrl |= E1000_EXTCNF_CTRL_SWFLAG;
	ew32(EXTCNF_CTRL, extcnf_ctrl);

	while (timeout) {
		extcnf_ctrl = er32(EXTCNF_CTRL);
		if (extcnf_ctrl & E1000_EXTCNF_CTRL_SWFLAG)
			break;

		mdelay(1);
		timeout--;
	}

	if (!timeout) {
		e_dbg("Failed to acquire the semaphore, FW or HW has it: FWSM=0x%8.8x EXTCNF_CTRL=0x%8.8x)\n",
		      er32(FWSM), extcnf_ctrl);
		extcnf_ctrl &= ~E1000_EXTCNF_CTRL_SWFLAG;
		ew32(EXTCNF_CTRL, extcnf_ctrl);
		ret_val = -E1000_ERR_CONFIG;
		goto out;
	}

out:
	if (ret_val)
		clear_bit(__E1000_ACCESS_SHARED_RESOURCE, &hw->adapter->state);

	return ret_val;
}

/**
 *  e1000_release_swflag_ich8lan - Release software control flag
 *  @hw: pointer to the HW structure
 *
 *  Releases the software control flag for performing PHY and select
 *  MAC CSR accesses.
 **/
static void e1000_release_swflag_ich8lan(struct e1000_hw *hw)
{
	u32 extcnf_ctrl;

	extcnf_ctrl = er32(EXTCNF_CTRL);

	if (extcnf_ctrl & E1000_EXTCNF_CTRL_SWFLAG) {
		extcnf_ctrl &= ~E1000_EXTCNF_CTRL_SWFLAG;
		ew32(EXTCNF_CTRL, extcnf_ctrl);
	} else {
		e_dbg("Semaphore unexpectedly released by sw/fw/hw\n");
	}

	clear_bit(__E1000_ACCESS_SHARED_RESOURCE, &hw->adapter->state);
}

/**
 *  e1000_check_mng_mode_ich8lan - Checks management mode
 *  @hw: pointer to the HW structure
 *
 *  This checks if the adapter has any manageability enabled.
 *  This is a function pointer entry point only called by read/write
 *  routines for the PHY and NVM parts.
 **/
static bool e1000_check_mng_mode_ich8lan(struct e1000_hw *hw)
{
	u32 fwsm;

	fwsm = er32(FWSM);
	return (fwsm & E1000_ICH_FWSM_FW_VALID) &&
		((fwsm & E1000_FWSM_MODE_MASK) ==
		 (E1000_ICH_MNG_IAMT_MODE << E1000_FWSM_MODE_SHIFT));
}

/**
 *  e1000_check_mng_mode_pchlan - Checks management mode
 *  @hw: pointer to the HW structure
 *
 *  This checks if the adapter has iAMT enabled.
 *  This is a function pointer entry point only called by read/write
 *  routines for the PHY and NVM parts.
 **/
static bool e1000_check_mng_mode_pchlan(struct e1000_hw *hw)
{
	u32 fwsm;

	fwsm = er32(FWSM);
	return (fwsm & E1000_ICH_FWSM_FW_VALID) &&
	    (fwsm & (E1000_ICH_MNG_IAMT_MODE << E1000_FWSM_MODE_SHIFT));
}

/**
 *  e1000_rar_set_pch2lan - Set receive address register
 *  @hw: pointer to the HW structure
 *  @addr: pointer to the receive address
 *  @index: receive address array register
 *
 *  Sets the receive address array register at index to the address passed
 *  in by addr.  For 82579, RAR[0] is the base address register that is to
 *  contain the MAC address but RAR[1-6] are reserved for manageability (ME).
 *  Use SHRA[0-3] in place of those reserved for ME.
 **/
static int e1000_rar_set_pch2lan(struct e1000_hw *hw, u8 *addr, u32 index)
{
	u32 rar_low, rar_high;

	/* HW expects these in little endian so we reverse the byte order
	 * from network order (big endian) to little endian
	 */
	rar_low = ((u32)addr[0] |
		   ((u32)addr[1] << 8) |
		   ((u32)addr[2] << 16) | ((u32)addr[3] << 24));

	rar_high = ((u32)addr[4] | ((u32)addr[5] << 8));

	/* If MAC address zero, no need to set the AV bit */
	if (rar_low || rar_high)
		rar_high |= E1000_RAH_AV;

	if (index == 0) {
		ew32(RAL(index), rar_low);
		e1e_flush();
		ew32(RAH(index), rar_high);
		e1e_flush();
		return 0;
	}

	/* RAR[1-6] are owned by manageability.  Skip those and program the
	 * next address into the SHRA register array.
	 */
	if (index < (u32)(hw->mac.rar_entry_count)) {
		s32 ret_val;

		ret_val = e1000_acquire_swflag_ich8lan(hw);
		if (ret_val)
			goto out;

		ew32(SHRAL(index - 1), rar_low);
		e1e_flush();
		ew32(SHRAH(index - 1), rar_high);
		e1e_flush();

		e1000_release_swflag_ich8lan(hw);

		/* verify the register updates */
		if ((er32(SHRAL(index - 1)) == rar_low) &&
		    (er32(SHRAH(index - 1)) == rar_high))
			return 0;

		e_dbg("SHRA[%d] might be locked by ME - FWSM=0x%8.8x\n",
		      (index - 1), er32(FWSM));
	}

out:
	e_dbg("Failed to write receive address at index %d\n", index);
	return -E1000_ERR_CONFIG;
}

/**
 *  e1000_rar_get_count_pch_lpt - Get the number of available SHRA
 *  @hw: pointer to the HW structure
 *
 *  Get the number of available receive registers that the Host can
 *  program. SHRA[0-10] are the shared receive address registers
 *  that are shared between the Host and manageability engine (ME).
 *  ME can reserve any number of addresses and the host needs to be
 *  able to tell how many available registers it has access to.
 **/
static u32 e1000_rar_get_count_pch_lpt(struct e1000_hw *hw)
{
	u32 wlock_mac;
	u32 num_entries;

	wlock_mac = er32(FWSM) & E1000_FWSM_WLOCK_MAC_MASK;
	wlock_mac >>= E1000_FWSM_WLOCK_MAC_SHIFT;

	switch (wlock_mac) {
	case 0:
		/* All SHRA[0..10] and RAR[0] available */
		num_entries = hw->mac.rar_entry_count;
		break;
	case 1:
		/* Only RAR[0] available */
		num_entries = 1;
		break;
	default:
		/* SHRA[0..(wlock_mac - 1)] available + RAR[0] */
		num_entries = wlock_mac + 1;
		break;
	}

	return num_entries;
}

/**
 *  e1000_rar_set_pch_lpt - Set receive address registers
 *  @hw: pointer to the HW structure
 *  @addr: pointer to the receive address
 *  @index: receive address array register
 *
 *  Sets the receive address register array at index to the address passed
 *  in by addr. For LPT, RAR[0] is the base address register that is to
 *  contain the MAC address. SHRA[0-10] are the shared receive address
 *  registers that are shared between the Host and manageability engine (ME).
 **/
static int e1000_rar_set_pch_lpt(struct e1000_hw *hw, u8 *addr, u32 index)
{
	u32 rar_low, rar_high;
	u32 wlock_mac;

	/* HW expects these in little endian so we reverse the byte order
	 * from network order (big endian) to little endian
	 */
	rar_low = ((u32)addr[0] | ((u32)addr[1] << 8) |
		   ((u32)addr[2] << 16) | ((u32)addr[3] << 24));

	rar_high = ((u32)addr[4] | ((u32)addr[5] << 8));

	/* If MAC address zero, no need to set the AV bit */
	if (rar_low || rar_high)
		rar_high |= E1000_RAH_AV;

	if (index == 0) {
		ew32(RAL(index), rar_low);
		e1e_flush();
		ew32(RAH(index), rar_high);
		e1e_flush();
		return 0;
	}

	/* The manageability engine (ME) can lock certain SHRAR registers that
	 * it is using - those registers are unavailable for use.
	 */
	if (index < hw->mac.rar_entry_count) {
		wlock_mac = er32(FWSM) & E1000_FWSM_WLOCK_MAC_MASK;
		wlock_mac >>= E1000_FWSM_WLOCK_MAC_SHIFT;

		/* Check if all SHRAR registers are locked */
		if (wlock_mac == 1)
			goto out;

		if ((wlock_mac == 0) || (index <= wlock_mac)) {
			s32 ret_val;

			ret_val = e1000_acquire_swflag_ich8lan(hw);

			if (ret_val)
				goto out;

			ew32(SHRAL_PCH_LPT(index - 1), rar_low);
			e1e_flush();
			ew32(SHRAH_PCH_LPT(index - 1), rar_high);
			e1e_flush();

			e1000_release_swflag_ich8lan(hw);

			/* verify the register updates */
			if ((er32(SHRAL_PCH_LPT(index - 1)) == rar_low) &&
			    (er32(SHRAH_PCH_LPT(index - 1)) == rar_high))
				return 0;
		}
	}

out:
	e_dbg("Failed to write receive address at index %d\n", index);
	return -E1000_ERR_CONFIG;
}

/**
 *  e1000_check_reset_block_ich8lan - Check if PHY reset is blocked
 *  @hw: pointer to the HW structure
 *
 *  Checks if firmware is blocking the reset of the PHY.
 *  This is a function pointer entry point only called by
 *  reset routines.
 **/
static s32 e1000_check_reset_block_ich8lan(struct e1000_hw *hw)
{
	bool blocked = false;
	int i = 0;

	while ((blocked = !(er32(FWSM) & E1000_ICH_FWSM_RSPCIPHY)) &&
	       (i++ < 30))
		usleep_range(10000, 20000);
	return blocked ? E1000_BLK_PHY_RESET : 0;
}

/**
 *  e1000_write_smbus_addr - Write SMBus address to PHY needed during Sx states
 *  @hw: pointer to the HW structure
 *
 *  Assumes semaphore already acquired.
 *
 **/
static s32 e1000_write_smbus_addr(struct e1000_hw *hw)
{
	u16 phy_data;
	u32 strap = er32(STRAP);
	u32 freq = (strap & E1000_STRAP_SMT_FREQ_MASK) >>
	    E1000_STRAP_SMT_FREQ_SHIFT;
	s32 ret_val;

	strap &= E1000_STRAP_SMBUS_ADDRESS_MASK;

	ret_val = e1000_read_phy_reg_hv_locked(hw, HV_SMB_ADDR, &phy_data);
	if (ret_val)
		return ret_val;

	phy_data &= ~HV_SMB_ADDR_MASK;
	phy_data |= (strap >> E1000_STRAP_SMBUS_ADDRESS_SHIFT);
	phy_data |= HV_SMB_ADDR_PEC_EN | HV_SMB_ADDR_VALID;

	if (hw->phy.type == e1000_phy_i217) {
		/* Restore SMBus frequency */
		if (freq--) {
			phy_data &= ~HV_SMB_ADDR_FREQ_MASK;
			phy_data |= (freq & BIT(0)) <<
			    HV_SMB_ADDR_FREQ_LOW_SHIFT;
			phy_data |= (freq & BIT(1)) <<
			    (HV_SMB_ADDR_FREQ_HIGH_SHIFT - 1);
		} else {
			e_dbg("Unsupported SMB frequency in PHY\n");
		}
	}

	return e1000_write_phy_reg_hv_locked(hw, HV_SMB_ADDR, phy_data);
}

/**
 *  e1000_sw_lcd_config_ich8lan - SW-based LCD Configuration
 *  @hw:   pointer to the HW structure
 *
 *  SW should configure the LCD from the NVM extended configuration region
 *  as a workaround for certain parts.
 **/
static s32 e1000_sw_lcd_config_ich8lan(struct e1000_hw *hw)
{
	struct e1000_phy_info *phy = &hw->phy;
	u32 i, data, cnf_size, cnf_base_addr, sw_cfg_mask;
	s32 ret_val = 0;
	u16 word_addr, reg_data, reg_addr, phy_page = 0;

	/* Initialize the PHY from the NVM on ICH platforms.  This
	 * is needed due to an issue where the NVM configuration is
	 * not properly autoloaded after power transitions.
	 * Therefore, after each PHY reset, we will load the
	 * configuration data out of the NVM manually.
	 */
	switch (hw->mac.type) {
	case e1000_ich8lan:
		if (phy->type != e1000_phy_igp_3)
			return ret_val;

		if ((hw->adapter->pdev->device == E1000_DEV_ID_ICH8_IGP_AMT) ||
		    (hw->adapter->pdev->device == E1000_DEV_ID_ICH8_IGP_C)) {
			sw_cfg_mask = E1000_FEXTNVM_SW_CONFIG;
			break;
		}
		/* Fall-thru */
	case e1000_pchlan:
	case e1000_pch2lan:
	case e1000_pch_lpt:
	case e1000_pch_spt:
	case e1000_pch_cnp:
		sw_cfg_mask = E1000_FEXTNVM_SW_CONFIG_ICH8M;
		break;
	default:
		return ret_val;
	}

	ret_val = hw->phy.ops.acquire(hw);
	if (ret_val)
		return ret_val;

	data = er32(FEXTNVM);
	if (!(data & sw_cfg_mask))
		goto release;

	/* Make sure HW does not configure LCD from PHY
	 * extended configuration before SW configuration
	 */
	data = er32(EXTCNF_CTRL);
	if ((hw->mac.type < e1000_pch2lan) &&
	    (data & E1000_EXTCNF_CTRL_LCD_WRITE_ENABLE))
		goto release;

	cnf_size = er32(EXTCNF_SIZE);
	cnf_size &= E1000_EXTCNF_SIZE_EXT_PCIE_LENGTH_MASK;
	cnf_size >>= E1000_EXTCNF_SIZE_EXT_PCIE_LENGTH_SHIFT;
	if (!cnf_size)
		goto release;

	cnf_base_addr = data & E1000_EXTCNF_CTRL_EXT_CNF_POINTER_MASK;
	cnf_base_addr >>= E1000_EXTCNF_CTRL_EXT_CNF_POINTER_SHIFT;

	if (((hw->mac.type == e1000_pchlan) &&
	     !(data & E1000_EXTCNF_CTRL_OEM_WRITE_ENABLE)) ||
	    (hw->mac.type > e1000_pchlan)) {
		/* HW configures the SMBus address and LEDs when the
		 * OEM and LCD Write Enable bits are set in the NVM.
		 * When both NVM bits are cleared, SW will configure
		 * them instead.
		 */
		ret_val = e1000_write_smbus_addr(hw);
		if (ret_val)
			goto release;

		data = er32(LEDCTL);
		ret_val = e1000_write_phy_reg_hv_locked(hw, HV_LED_CONFIG,
							(u16)data);
		if (ret_val)
			goto release;
	}

	/* Configure LCD from extended configuration region. */

	/* cnf_base_addr is in DWORD */
	word_addr = (u16)(cnf_base_addr << 1);

	for (i = 0; i < cnf_size; i++) {
		ret_val = e1000_read_nvm(hw, (word_addr + i * 2), 1, &reg_data);
		if (ret_val)
			goto release;

		ret_val = e1000_read_nvm(hw, (word_addr + i * 2 + 1),
					 1, &reg_addr);
		if (ret_val)
			goto release;

		/* Save off the PHY page for future writes. */
		if (reg_addr == IGP01E1000_PHY_PAGE_SELECT) {
			phy_page = reg_data;
			continue;
		}

		reg_addr &= PHY_REG_MASK;
		reg_addr |= phy_page;

		ret_val = e1e_wphy_locked(hw, (u32)reg_addr, reg_data);
		if (ret_val)
			goto release;
	}

release:
	hw->phy.ops.release(hw);
	return ret_val;
}

/**
 *  e1000_k1_gig_workaround_hv - K1 Si workaround
 *  @hw:   pointer to the HW structure
 *  @link: link up bool flag
 *
 *  If K1 is enabled for 1Gbps, the MAC might stall when transitioning
 *  from a lower speed.  This workaround disables K1 whenever link is at 1Gig
 *  If link is down, the function will restore the default K1 setting located
 *  in the NVM.
 **/
static s32 e1000_k1_gig_workaround_hv(struct e1000_hw *hw, bool link)
{
	s32 ret_val = 0;
	u16 status_reg = 0;
	bool k1_enable = hw->dev_spec.ich8lan.nvm_k1_enabled;

	if (hw->mac.type != e1000_pchlan)
		return 0;

	/* Wrap the whole flow with the sw flag */
	ret_val = hw->phy.ops.acquire(hw);
	if (ret_val)
		return ret_val;

	/* Disable K1 when link is 1Gbps, otherwise use the NVM setting */
	if (link) {
		if (hw->phy.type == e1000_phy_82578) {
			ret_val = e1e_rphy_locked(hw, BM_CS_STATUS,
						  &status_reg);
			if (ret_val)
				goto release;

			status_reg &= (BM_CS_STATUS_LINK_UP |
				       BM_CS_STATUS_RESOLVED |
				       BM_CS_STATUS_SPEED_MASK);

			if (status_reg == (BM_CS_STATUS_LINK_UP |
					   BM_CS_STATUS_RESOLVED |
					   BM_CS_STATUS_SPEED_1000))
				k1_enable = false;
		}

		if (hw->phy.type == e1000_phy_82577) {
			ret_val = e1e_rphy_locked(hw, HV_M_STATUS, &status_reg);
			if (ret_val)
				goto release;

			status_reg &= (HV_M_STATUS_LINK_UP |
				       HV_M_STATUS_AUTONEG_COMPLETE |
				       HV_M_STATUS_SPEED_MASK);

			if (status_reg == (HV_M_STATUS_LINK_UP |
					   HV_M_STATUS_AUTONEG_COMPLETE |
					   HV_M_STATUS_SPEED_1000))
				k1_enable = false;
		}

		/* Link stall fix for link up */
		ret_val = e1e_wphy_locked(hw, PHY_REG(770, 19), 0x0100);
		if (ret_val)
			goto release;

	} else {
		/* Link stall fix for link down */
		ret_val = e1e_wphy_locked(hw, PHY_REG(770, 19), 0x4100);
		if (ret_val)
			goto release;
	}

	ret_val = e1000_configure_k1_ich8lan(hw, k1_enable);

release:
	hw->phy.ops.release(hw);

	return ret_val;
}

/**
 *  e1000_configure_k1_ich8lan - Configure K1 power state
 *  @hw: pointer to the HW structure
 *  @enable: K1 state to configure
 *
 *  Configure the K1 power state based on the provided parameter.
 *  Assumes semaphore already acquired.
 *
 *  Success returns 0, Failure returns -E1000_ERR_PHY (-2)
 **/
s32 e1000_configure_k1_ich8lan(struct e1000_hw *hw, bool k1_enable)
{
	s32 ret_val;
	u32 ctrl_reg = 0;
	u32 ctrl_ext = 0;
	u32 reg = 0;
	u16 kmrn_reg = 0;

	ret_val = e1000e_read_kmrn_reg_locked(hw, E1000_KMRNCTRLSTA_K1_CONFIG,
					      &kmrn_reg);
	if (ret_val)
		return ret_val;

	if (k1_enable)
		kmrn_reg |= E1000_KMRNCTRLSTA_K1_ENABLE;
	else
		kmrn_reg &= ~E1000_KMRNCTRLSTA_K1_ENABLE;

	ret_val = e1000e_write_kmrn_reg_locked(hw, E1000_KMRNCTRLSTA_K1_CONFIG,
					       kmrn_reg);
	if (ret_val)
		return ret_val;

	usleep_range(20, 40);
	ctrl_ext = er32(CTRL_EXT);
	ctrl_reg = er32(CTRL);

	reg = ctrl_reg & ~(E1000_CTRL_SPD_1000 | E1000_CTRL_SPD_100);
	reg |= E1000_CTRL_FRCSPD;
	ew32(CTRL, reg);

	ew32(CTRL_EXT, ctrl_ext | E1000_CTRL_EXT_SPD_BYPS);
	e1e_flush();
	usleep_range(20, 40);
	ew32(CTRL, ctrl_reg);
	ew32(CTRL_EXT, ctrl_ext);
	e1e_flush();
	usleep_range(20, 40);

	return 0;
}

/**
 *  e1000_oem_bits_config_ich8lan - SW-based LCD Configuration
 *  @hw:       pointer to the HW structure
 *  @d0_state: boolean if entering d0 or d3 device state
 *
 *  SW will configure Gbe Disable and LPLU based on the NVM. The four bits are
 *  collectively called OEM bits.  The OEM Write Enable bit and SW Config bit
 *  in NVM determines whether HW should configure LPLU and Gbe Disable.
 **/
static s32 e1000_oem_bits_config_ich8lan(struct e1000_hw *hw, bool d0_state)
{
	s32 ret_val = 0;
	u32 mac_reg;
	u16 oem_reg;

	if (hw->mac.type < e1000_pchlan)
		return ret_val;

	ret_val = hw->phy.ops.acquire(hw);
	if (ret_val)
		return ret_val;

	if (hw->mac.type == e1000_pchlan) {
		mac_reg = er32(EXTCNF_CTRL);
		if (mac_reg & E1000_EXTCNF_CTRL_OEM_WRITE_ENABLE)
			goto release;
	}

	mac_reg = er32(FEXTNVM);
	if (!(mac_reg & E1000_FEXTNVM_SW_CONFIG_ICH8M))
		goto release;

	mac_reg = er32(PHY_CTRL);

	ret_val = e1e_rphy_locked(hw, HV_OEM_BITS, &oem_reg);
	if (ret_val)
		goto release;

	oem_reg &= ~(HV_OEM_BITS_GBE_DIS | HV_OEM_BITS_LPLU);

	if (d0_state) {
		if (mac_reg & E1000_PHY_CTRL_GBE_DISABLE)
			oem_reg |= HV_OEM_BITS_GBE_DIS;

		if (mac_reg & E1000_PHY_CTRL_D0A_LPLU)
			oem_reg |= HV_OEM_BITS_LPLU;
	} else {
		if (mac_reg & (E1000_PHY_CTRL_GBE_DISABLE |
			       E1000_PHY_CTRL_NOND0A_GBE_DISABLE))
			oem_reg |= HV_OEM_BITS_GBE_DIS;

		if (mac_reg & (E1000_PHY_CTRL_D0A_LPLU |
			       E1000_PHY_CTRL_NOND0A_LPLU))
			oem_reg |= HV_OEM_BITS_LPLU;
	}

	/* Set Restart auto-neg to activate the bits */
	if ((d0_state || (hw->mac.type != e1000_pchlan)) &&
	    !hw->phy.ops.check_reset_block(hw))
		oem_reg |= HV_OEM_BITS_RESTART_AN;

	ret_val = e1e_wphy_locked(hw, HV_OEM_BITS, oem_reg);

release:
	hw->phy.ops.release(hw);

	return ret_val;
}

/**
 *  e1000_set_mdio_slow_mode_hv - Set slow MDIO access mode
 *  @hw:   pointer to the HW structure
 **/
static s32 e1000_set_mdio_slow_mode_hv(struct e1000_hw *hw)
{
	s32 ret_val;
	u16 data;

	ret_val = e1e_rphy(hw, HV_KMRN_MODE_CTRL, &data);
	if (ret_val)
		return ret_val;

	data |= HV_KMRN_MDIO_SLOW;

	ret_val = e1e_wphy(hw, HV_KMRN_MODE_CTRL, data);

	return ret_val;
}

/**
 *  e1000_hv_phy_workarounds_ich8lan - A series of Phy workarounds to be
 *  done after every PHY reset.
 **/
static s32 e1000_hv_phy_workarounds_ich8lan(struct e1000_hw *hw)
{
	s32 ret_val = 0;
	u16 phy_data;

	if (hw->mac.type != e1000_pchlan)
		return 0;

	/* Set MDIO slow mode before any other MDIO access */
	if (hw->phy.type == e1000_phy_82577) {
		ret_val = e1000_set_mdio_slow_mode_hv(hw);
		if (ret_val)
			return ret_val;
	}

	if (((hw->phy.type == e1000_phy_82577) &&
	     ((hw->phy.revision == 1) || (hw->phy.revision == 2))) ||
	    ((hw->phy.type == e1000_phy_82578) && (hw->phy.revision == 1))) {
		/* Disable generation of early preamble */
		ret_val = e1e_wphy(hw, PHY_REG(769, 25), 0x4431);
		if (ret_val)
			return ret_val;

		/* Preamble tuning for SSC */
		ret_val = e1e_wphy(hw, HV_KMRN_FIFO_CTRLSTA, 0xA204);
		if (ret_val)
			return ret_val;
	}

	if (hw->phy.type == e1000_phy_82578) {
		/* Return registers to default by doing a soft reset then
		 * writing 0x3140 to the control register.
		 */
		if (hw->phy.revision < 2) {
			e1000e_phy_sw_reset(hw);
			ret_val = e1e_wphy(hw, MII_BMCR, 0x3140);
			if (ret_val)
				return ret_val;
		}
	}

	/* Select page 0 */
	ret_val = hw->phy.ops.acquire(hw);
	if (ret_val)
		return ret_val;

	hw->phy.addr = 1;
	ret_val = e1000e_write_phy_reg_mdic(hw, IGP01E1000_PHY_PAGE_SELECT, 0);
	hw->phy.ops.release(hw);
	if (ret_val)
		return ret_val;

	/* Configure the K1 Si workaround during phy reset assuming there is
	 * link so that it disables K1 if link is in 1Gbps.
	 */
	ret_val = e1000_k1_gig_workaround_hv(hw, true);
	if (ret_val)
		return ret_val;

	/* Workaround for link disconnects on a busy hub in half duplex */
	ret_val = hw->phy.ops.acquire(hw);
	if (ret_val)
		return ret_val;
	ret_val = e1e_rphy_locked(hw, BM_PORT_GEN_CFG, &phy_data);
	if (ret_val)
		goto release;
	ret_val = e1e_wphy_locked(hw, BM_PORT_GEN_CFG, phy_data & 0x00FF);
	if (ret_val)
		goto release;

	/* set MSE higher to enable link to stay up when noise is high */
	ret_val = e1000_write_emi_reg_locked(hw, I82577_MSE_THRESHOLD, 0x0034);
release:
	hw->phy.ops.release(hw);

	return ret_val;
}

/**
 *  e1000_copy_rx_addrs_to_phy_ich8lan - Copy Rx addresses from MAC to PHY
 *  @hw:   pointer to the HW structure
 **/
void e1000_copy_rx_addrs_to_phy_ich8lan(struct e1000_hw *hw)
{
	u32 mac_reg;
	u16 i, phy_reg = 0;
	s32 ret_val;

	ret_val = hw->phy.ops.acquire(hw);
	if (ret_val)
		return;
	ret_val = e1000_enable_phy_wakeup_reg_access_bm(hw, &phy_reg);
	if (ret_val)
		goto release;

	/* Copy both RAL/H (rar_entry_count) and SHRAL/H to PHY */
	for (i = 0; i < (hw->mac.rar_entry_count); i++) {
		mac_reg = er32(RAL(i));
		hw->phy.ops.write_reg_page(hw, BM_RAR_L(i),
					   (u16)(mac_reg & 0xFFFF));
		hw->phy.ops.write_reg_page(hw, BM_RAR_M(i),
					   (u16)((mac_reg >> 16) & 0xFFFF));

		mac_reg = er32(RAH(i));
		hw->phy.ops.write_reg_page(hw, BM_RAR_H(i),
					   (u16)(mac_reg & 0xFFFF));
		hw->phy.ops.write_reg_page(hw, BM_RAR_CTRL(i),
					   (u16)((mac_reg & E1000_RAH_AV)
						 >> 16));
	}

	e1000_disable_phy_wakeup_reg_access_bm(hw, &phy_reg);

release:
	hw->phy.ops.release(hw);
}

/**
 *  e1000_lv_jumbo_workaround_ich8lan - required for jumbo frame operation
 *  with 82579 PHY
 *  @hw: pointer to the HW structure
 *  @enable: flag to enable/disable workaround when enabling/disabling jumbos
 **/
s32 e1000_lv_jumbo_workaround_ich8lan(struct e1000_hw *hw, bool enable)
{
	s32 ret_val = 0;
	u16 phy_reg, data;
	u32 mac_reg;
	u16 i;

	if (hw->mac.type < e1000_pch2lan)
		return 0;

	/* disable Rx path while enabling/disabling workaround */
	e1e_rphy(hw, PHY_REG(769, 20), &phy_reg);
	ret_val = e1e_wphy(hw, PHY_REG(769, 20), phy_reg | BIT(14));
	if (ret_val)
		return ret_val;

	if (enable) {
		/* Write Rx addresses (rar_entry_count for RAL/H, and
		 * SHRAL/H) and initial CRC values to the MAC
		 */
		for (i = 0; i < hw->mac.rar_entry_count; i++) {
			u8 mac_addr[ETH_ALEN] = { 0 };
			u32 addr_high, addr_low;

			addr_high = er32(RAH(i));
			if (!(addr_high & E1000_RAH_AV))
				continue;
			addr_low = er32(RAL(i));
			mac_addr[0] = (addr_low & 0xFF);
			mac_addr[1] = ((addr_low >> 8) & 0xFF);
			mac_addr[2] = ((addr_low >> 16) & 0xFF);
			mac_addr[3] = ((addr_low >> 24) & 0xFF);
			mac_addr[4] = (addr_high & 0xFF);
			mac_addr[5] = ((addr_high >> 8) & 0xFF);

			ew32(PCH_RAICC(i), ~ether_crc_le(ETH_ALEN, mac_addr));
		}

		/* Write Rx addresses to the PHY */
		e1000_copy_rx_addrs_to_phy_ich8lan(hw);

		/* Enable jumbo frame workaround in the MAC */
		mac_reg = er32(FFLT_DBG);
		mac_reg &= ~BIT(14);
		mac_reg |= (7 << 15);
		ew32(FFLT_DBG, mac_reg);

		mac_reg = er32(RCTL);
		mac_reg |= E1000_RCTL_SECRC;
		ew32(RCTL, mac_reg);

		ret_val = e1000e_read_kmrn_reg(hw,
					       E1000_KMRNCTRLSTA_CTRL_OFFSET,
					       &data);
		if (ret_val)
			return ret_val;
		ret_val = e1000e_write_kmrn_reg(hw,
						E1000_KMRNCTRLSTA_CTRL_OFFSET,
						data | BIT(0));
		if (ret_val)
			return ret_val;
		ret_val = e1000e_read_kmrn_reg(hw,
					       E1000_KMRNCTRLSTA_HD_CTRL,
					       &data);
		if (ret_val)
			return ret_val;
		data &= ~(0xF << 8);
		data |= (0xB << 8);
		ret_val = e1000e_write_kmrn_reg(hw,
						E1000_KMRNCTRLSTA_HD_CTRL,
						data);
		if (ret_val)
			return ret_val;

		/* Enable jumbo frame workaround in the PHY */
		e1e_rphy(hw, PHY_REG(769, 23), &data);
		data &= ~(0x7F << 5);
		data |= (0x37 << 5);
		ret_val = e1e_wphy(hw, PHY_REG(769, 23), data);
		if (ret_val)
			return ret_val;
		e1e_rphy(hw, PHY_REG(769, 16), &data);
		data &= ~BIT(13);
		ret_val = e1e_wphy(hw, PHY_REG(769, 16), data);
		if (ret_val)
			return ret_val;
		e1e_rphy(hw, PHY_REG(776, 20), &data);
		data &= ~(0x3FF << 2);
		data |= (E1000_TX_PTR_GAP << 2);
		ret_val = e1e_wphy(hw, PHY_REG(776, 20), data);
		if (ret_val)
			return ret_val;
		ret_val = e1e_wphy(hw, PHY_REG(776, 23), 0xF100);
		if (ret_val)
			return ret_val;
		e1e_rphy(hw, HV_PM_CTRL, &data);
		ret_val = e1e_wphy(hw, HV_PM_CTRL, data | BIT(10));
		if (ret_val)
			return ret_val;
	} else {
		/* Write MAC register values back to h/w defaults */
		mac_reg = er32(FFLT_DBG);
		mac_reg &= ~(0xF << 14);
		ew32(FFLT_DBG, mac_reg);

		mac_reg = er32(RCTL);
		mac_reg &= ~E1000_RCTL_SECRC;
		ew32(RCTL, mac_reg);

		ret_val = e1000e_read_kmrn_reg(hw,
					       E1000_KMRNCTRLSTA_CTRL_OFFSET,
					       &data);
		if (ret_val)
			return ret_val;
		ret_val = e1000e_write_kmrn_reg(hw,
						E1000_KMRNCTRLSTA_CTRL_OFFSET,
						data & ~BIT(0));
		if (ret_val)
			return ret_val;
		ret_val = e1000e_read_kmrn_reg(hw,
					       E1000_KMRNCTRLSTA_HD_CTRL,
					       &data);
		if (ret_val)
			return ret_val;
		data &= ~(0xF << 8);
		data |= (0xB << 8);
		ret_val = e1000e_write_kmrn_reg(hw,
						E1000_KMRNCTRLSTA_HD_CTRL,
						data);
		if (ret_val)
			return ret_val;

		/* Write PHY register values back to h/w defaults */
		e1e_rphy(hw, PHY_REG(769, 23), &data);
		data &= ~(0x7F << 5);
		ret_val = e1e_wphy(hw, PHY_REG(769, 23), data);
		if (ret_val)
			return ret_val;
		e1e_rphy(hw, PHY_REG(769, 16), &data);
		data |= BIT(13);
		ret_val = e1e_wphy(hw, PHY_REG(769, 16), data);
		if (ret_val)
			return ret_val;
		e1e_rphy(hw, PHY_REG(776, 20), &data);
		data &= ~(0x3FF << 2);
		data |= (0x8 << 2);
		ret_val = e1e_wphy(hw, PHY_REG(776, 20), data);
		if (ret_val)
			return ret_val;
		ret_val = e1e_wphy(hw, PHY_REG(776, 23), 0x7E00);
		if (ret_val)
			return ret_val;
		e1e_rphy(hw, HV_PM_CTRL, &data);
		ret_val = e1e_wphy(hw, HV_PM_CTRL, data & ~BIT(10));
		if (ret_val)
			return ret_val;
	}

	/* re-enable Rx path after enabling/disabling workaround */
	return e1e_wphy(hw, PHY_REG(769, 20), phy_reg & ~BIT(14));
}

/**
 *  e1000_lv_phy_workarounds_ich8lan - A series of Phy workarounds to be
 *  done after every PHY reset.
 **/
static s32 e1000_lv_phy_workarounds_ich8lan(struct e1000_hw *hw)
{
	s32 ret_val = 0;

	if (hw->mac.type != e1000_pch2lan)
		return 0;

	/* Set MDIO slow mode before any other MDIO access */
	ret_val = e1000_set_mdio_slow_mode_hv(hw);
	if (ret_val)
		return ret_val;

	ret_val = hw->phy.ops.acquire(hw);
	if (ret_val)
		return ret_val;
	/* set MSE higher to enable link to stay up when noise is high */
	ret_val = e1000_write_emi_reg_locked(hw, I82579_MSE_THRESHOLD, 0x0034);
	if (ret_val)
		goto release;
	/* drop link after 5 times MSE threshold was reached */
	ret_val = e1000_write_emi_reg_locked(hw, I82579_MSE_LINK_DOWN, 0x0005);
release:
	hw->phy.ops.release(hw);

	return ret_val;
}

/**
 *  e1000_k1_gig_workaround_lv - K1 Si workaround
 *  @hw:   pointer to the HW structure
 *
 *  Workaround to set the K1 beacon duration for 82579 parts in 10Mbps
 *  Disable K1 in 1000Mbps and 100Mbps
 **/
static s32 e1000_k1_workaround_lv(struct e1000_hw *hw)
{
	s32 ret_val = 0;
	u16 status_reg = 0;

	if (hw->mac.type != e1000_pch2lan)
		return 0;

	/* Set K1 beacon duration based on 10Mbs speed */
	ret_val = e1e_rphy(hw, HV_M_STATUS, &status_reg);
	if (ret_val)
		return ret_val;

	if ((status_reg & (HV_M_STATUS_LINK_UP | HV_M_STATUS_AUTONEG_COMPLETE))
	    == (HV_M_STATUS_LINK_UP | HV_M_STATUS_AUTONEG_COMPLETE)) {
		if (status_reg &
		    (HV_M_STATUS_SPEED_1000 | HV_M_STATUS_SPEED_100)) {
			u16 pm_phy_reg;

			/* LV 1G/100 Packet drop issue wa  */
			ret_val = e1e_rphy(hw, HV_PM_CTRL, &pm_phy_reg);
			if (ret_val)
				return ret_val;
			pm_phy_reg &= ~HV_PM_CTRL_K1_ENABLE;
			ret_val = e1e_wphy(hw, HV_PM_CTRL, pm_phy_reg);
			if (ret_val)
				return ret_val;
		} else {
			u32 mac_reg;

			mac_reg = er32(FEXTNVM4);
			mac_reg &= ~E1000_FEXTNVM4_BEACON_DURATION_MASK;
			mac_reg |= E1000_FEXTNVM4_BEACON_DURATION_16USEC;
			ew32(FEXTNVM4, mac_reg);
		}
	}

	return ret_val;
}

/**
 *  e1000_gate_hw_phy_config_ich8lan - disable PHY config via hardware
 *  @hw:   pointer to the HW structure
 *  @gate: boolean set to true to gate, false to ungate
 *
 *  Gate/ungate the automatic PHY configuration via hardware; perform
 *  the configuration via software instead.
 **/
static void e1000_gate_hw_phy_config_ich8lan(struct e1000_hw *hw, bool gate)
{
	u32 extcnf_ctrl;

	if (hw->mac.type < e1000_pch2lan)
		return;

	extcnf_ctrl = er32(EXTCNF_CTRL);

	if (gate)
		extcnf_ctrl |= E1000_EXTCNF_CTRL_GATE_PHY_CFG;
	else
		extcnf_ctrl &= ~E1000_EXTCNF_CTRL_GATE_PHY_CFG;

	ew32(EXTCNF_CTRL, extcnf_ctrl);
}

/**
 *  e1000_lan_init_done_ich8lan - Check for PHY config completion
 *  @hw: pointer to the HW structure
 *
 *  Check the appropriate indication the MAC has finished configuring the
 *  PHY after a software reset.
 **/
static void e1000_lan_init_done_ich8lan(struct e1000_hw *hw)
{
	u32 data, loop = E1000_ICH8_LAN_INIT_TIMEOUT;

	/* Wait for basic configuration completes before proceeding */
	do {
		data = er32(STATUS);
		data &= E1000_STATUS_LAN_INIT_DONE;
		usleep_range(100, 200);
	} while ((!data) && --loop);

	/* If basic configuration is incomplete before the above loop
	 * count reaches 0, loading the configuration from NVM will
	 * leave the PHY in a bad state possibly resulting in no link.
	 */
	if (loop == 0)
		e_dbg("LAN_INIT_DONE not set, increase timeout\n");

	/* Clear the Init Done bit for the next init event */
	data = er32(STATUS);
	data &= ~E1000_STATUS_LAN_INIT_DONE;
	ew32(STATUS, data);
}

/**
 *  e1000_post_phy_reset_ich8lan - Perform steps required after a PHY reset
 *  @hw: pointer to the HW structure
 **/
static s32 e1000_post_phy_reset_ich8lan(struct e1000_hw *hw)
{
	s32 ret_val = 0;
	u16 reg;

	if (hw->phy.ops.check_reset_block(hw))
		return 0;

	/* Allow time for h/w to get to quiescent state after reset */
	usleep_range(10000, 20000);

	/* Perform any necessary post-reset workarounds */
	switch (hw->mac.type) {
	case e1000_pchlan:
		ret_val = e1000_hv_phy_workarounds_ich8lan(hw);
		if (ret_val)
			return ret_val;
		break;
	case e1000_pch2lan:
		ret_val = e1000_lv_phy_workarounds_ich8lan(hw);
		if (ret_val)
			return ret_val;
		break;
	default:
		break;
	}

	/* Clear the host wakeup bit after lcd reset */
	if (hw->mac.type >= e1000_pchlan) {
		e1e_rphy(hw, BM_PORT_GEN_CFG, &reg);
		reg &= ~BM_WUC_HOST_WU_BIT;
		e1e_wphy(hw, BM_PORT_GEN_CFG, reg);
	}

	/* Configure the LCD with the extended configuration region in NVM */
	ret_val = e1000_sw_lcd_config_ich8lan(hw);
	if (ret_val)
		return ret_val;

	/* Configure the LCD with the OEM bits in NVM */
	ret_val = e1000_oem_bits_config_ich8lan(hw, true);

	if (hw->mac.type == e1000_pch2lan) {
		/* Ungate automatic PHY configuration on non-managed 82579 */
		if (!(er32(FWSM) & E1000_ICH_FWSM_FW_VALID)) {
			usleep_range(10000, 20000);
			e1000_gate_hw_phy_config_ich8lan(hw, false);
		}

		/* Set EEE LPI Update Timer to 200usec */
		ret_val = hw->phy.ops.acquire(hw);
		if (ret_val)
			return ret_val;
		ret_val = e1000_write_emi_reg_locked(hw,
						     I82579_LPI_UPDATE_TIMER,
						     0x1387);
		hw->phy.ops.release(hw);
	}

	return ret_val;
}

/**
 *  e1000_phy_hw_reset_ich8lan - Performs a PHY reset
 *  @hw: pointer to the HW structure
 *
 *  Resets the PHY
 *  This is a function pointer entry point called by drivers
 *  or other shared routines.
 **/
static s32 e1000_phy_hw_reset_ich8lan(struct e1000_hw *hw)
{
	s32 ret_val = 0;

	/* Gate automatic PHY configuration by hardware on non-managed 82579 */
	if ((hw->mac.type == e1000_pch2lan) &&
	    !(er32(FWSM) & E1000_ICH_FWSM_FW_VALID))
		e1000_gate_hw_phy_config_ich8lan(hw, true);

	ret_val = e1000e_phy_hw_reset_generic(hw);
	if (ret_val)
		return ret_val;

	return e1000_post_phy_reset_ich8lan(hw);
}

/**
 *  e1000_set_lplu_state_pchlan - Set Low Power Link Up state
 *  @hw: pointer to the HW structure
 *  @active: true to enable LPLU, false to disable
 *
 *  Sets the LPLU state according to the active flag.  For PCH, if OEM write
 *  bit are disabled in the NVM, writing the LPLU bits in the MAC will not set
 *  the phy speed. This function will manually set the LPLU bit and restart
 *  auto-neg as hw would do. D3 and D0 LPLU will call the same function
 *  since it configures the same bit.
 **/
static s32 e1000_set_lplu_state_pchlan(struct e1000_hw *hw, bool active)
{
	s32 ret_val;
	u16 oem_reg;

	ret_val = e1e_rphy(hw, HV_OEM_BITS, &oem_reg);
	if (ret_val)
		return ret_val;

	if (active)
		oem_reg |= HV_OEM_BITS_LPLU;
	else
		oem_reg &= ~HV_OEM_BITS_LPLU;

	if (!hw->phy.ops.check_reset_block(hw))
		oem_reg |= HV_OEM_BITS_RESTART_AN;

	return e1e_wphy(hw, HV_OEM_BITS, oem_reg);
}

/**
 *  e1000_set_d0_lplu_state_ich8lan - Set Low Power Linkup D0 state
 *  @hw: pointer to the HW structure
 *  @active: true to enable LPLU, false to disable
 *
 *  Sets the LPLU D0 state according to the active flag.  When
 *  activating LPLU this function also disables smart speed
 *  and vice versa.  LPLU will not be activated unless the
 *  device autonegotiation advertisement meets standards of
 *  either 10 or 10/100 or 10/100/1000 at all duplexes.
 *  This is a function pointer entry point only called by
 *  PHY setup routines.
 **/
static s32 e1000_set_d0_lplu_state_ich8lan(struct e1000_hw *hw, bool active)
{
	struct e1000_phy_info *phy = &hw->phy;
	u32 phy_ctrl;
	s32 ret_val = 0;
	u16 data;

	if (phy->type == e1000_phy_ife)
		return 0;

	phy_ctrl = er32(PHY_CTRL);

	if (active) {
		phy_ctrl |= E1000_PHY_CTRL_D0A_LPLU;
		ew32(PHY_CTRL, phy_ctrl);

		if (phy->type != e1000_phy_igp_3)
			return 0;

		/* Call gig speed drop workaround on LPLU before accessing
		 * any PHY registers
		 */
		if (hw->mac.type == e1000_ich8lan)
			e1000e_gig_downshift_workaround_ich8lan(hw);

		/* When LPLU is enabled, we should disable SmartSpeed */
		ret_val = e1e_rphy(hw, IGP01E1000_PHY_PORT_CONFIG, &data);
		if (ret_val)
			return ret_val;
		data &= ~IGP01E1000_PSCFR_SMART_SPEED;
		ret_val = e1e_wphy(hw, IGP01E1000_PHY_PORT_CONFIG, data);
		if (ret_val)
			return ret_val;
	} else {
		phy_ctrl &= ~E1000_PHY_CTRL_D0A_LPLU;
		ew32(PHY_CTRL, phy_ctrl);

		if (phy->type != e1000_phy_igp_3)
			return 0;

		/* LPLU and SmartSpeed are mutually exclusive.  LPLU is used
		 * during Dx states where the power conservation is most
		 * important.  During driver activity we should enable
		 * SmartSpeed, so performance is maintained.
		 */
		if (phy->smart_speed == e1000_smart_speed_on) {
			ret_val = e1e_rphy(hw, IGP01E1000_PHY_PORT_CONFIG,
					   &data);
			if (ret_val)
				return ret_val;

			data |= IGP01E1000_PSCFR_SMART_SPEED;
			ret_val = e1e_wphy(hw, IGP01E1000_PHY_PORT_CONFIG,
					   data);
			if (ret_val)
				return ret_val;
		} else if (phy->smart_speed == e1000_smart_speed_off) {
			ret_val = e1e_rphy(hw, IGP01E1000_PHY_PORT_CONFIG,
					   &data);
			if (ret_val)
				return ret_val;

			data &= ~IGP01E1000_PSCFR_SMART_SPEED;
			ret_val = e1e_wphy(hw, IGP01E1000_PHY_PORT_CONFIG,
					   data);
			if (ret_val)
				return ret_val;
		}
	}

	return 0;
}

/**
 *  e1000_set_d3_lplu_state_ich8lan - Set Low Power Linkup D3 state
 *  @hw: pointer to the HW structure
 *  @active: true to enable LPLU, false to disable
 *
 *  Sets the LPLU D3 state according to the active flag.  When
 *  activating LPLU this function also disables smart speed
 *  and vice versa.  LPLU will not be activated unless the
 *  device autonegotiation advertisement meets standards of
 *  either 10 or 10/100 or 10/100/1000 at all duplexes.
 *  This is a function pointer entry point only called by
 *  PHY setup routines.
 **/
static s32 e1000_set_d3_lplu_state_ich8lan(struct e1000_hw *hw, bool active)
{
	struct e1000_phy_info *phy = &hw->phy;
	u32 phy_ctrl;
	s32 ret_val = 0;
	u16 data;

	phy_ctrl = er32(PHY_CTRL);

	if (!active) {
		phy_ctrl &= ~E1000_PHY_CTRL_NOND0A_LPLU;
		ew32(PHY_CTRL, phy_ctrl);

		if (phy->type != e1000_phy_igp_3)
			return 0;

		/* LPLU and SmartSpeed are mutually exclusive.  LPLU is used
		 * during Dx states where the power conservation is most
		 * important.  During driver activity we should enable
		 * SmartSpeed, so performance is maintained.
		 */
		if (phy->smart_speed == e1000_smart_speed_on) {
			ret_val = e1e_rphy(hw, IGP01E1000_PHY_PORT_CONFIG,
					   &data);
			if (ret_val)
				return ret_val;

			data |= IGP01E1000_PSCFR_SMART_SPEED;
			ret_val = e1e_wphy(hw, IGP01E1000_PHY_PORT_CONFIG,
					   data);
			if (ret_val)
				return ret_val;
		} else if (phy->smart_speed == e1000_smart_speed_off) {
			ret_val = e1e_rphy(hw, IGP01E1000_PHY_PORT_CONFIG,
					   &data);
			if (ret_val)
				return ret_val;

			data &= ~IGP01E1000_PSCFR_SMART_SPEED;
			ret_val = e1e_wphy(hw, IGP01E1000_PHY_PORT_CONFIG,
					   data);
			if (ret_val)
				return ret_val;
		}
	} else if ((phy->autoneg_advertised == E1000_ALL_SPEED_DUPLEX) ||
		   (phy->autoneg_advertised == E1000_ALL_NOT_GIG) ||
		   (phy->autoneg_advertised == E1000_ALL_10_SPEED)) {
		phy_ctrl |= E1000_PHY_CTRL_NOND0A_LPLU;
		ew32(PHY_CTRL, phy_ctrl);

		if (phy->type != e1000_phy_igp_3)
			return 0;

		/* Call gig speed drop workaround on LPLU before accessing
		 * any PHY registers
		 */
		if (hw->mac.type == e1000_ich8lan)
			e1000e_gig_downshift_workaround_ich8lan(hw);

		/* When LPLU is enabled, we should disable SmartSpeed */
		ret_val = e1e_rphy(hw, IGP01E1000_PHY_PORT_CONFIG, &data);
		if (ret_val)
			return ret_val;

		data &= ~IGP01E1000_PSCFR_SMART_SPEED;
		ret_val = e1e_wphy(hw, IGP01E1000_PHY_PORT_CONFIG, data);
	}

	return ret_val;
}

/**
 *  e1000_valid_nvm_bank_detect_ich8lan - finds out the valid bank 0 or 1
 *  @hw: pointer to the HW structure
 *  @bank:  pointer to the variable that returns the active bank
 *
 *  Reads signature byte from the NVM using the flash access registers.
 *  Word 0x13 bits 15:14 = 10b indicate a valid signature for that bank.
 **/
static s32 e1000_valid_nvm_bank_detect_ich8lan(struct e1000_hw *hw, u32 *bank)
{
	u32 eecd;
	struct e1000_nvm_info *nvm = &hw->nvm;
	u32 bank1_offset = nvm->flash_bank_size * sizeof(u16);
	u32 act_offset = E1000_ICH_NVM_SIG_WORD * 2 + 1;
	u32 nvm_dword = 0;
	u8 sig_byte = 0;
	s32 ret_val;

	switch (hw->mac.type) {
	case e1000_pch_spt:
	case e1000_pch_cnp:
		bank1_offset = nvm->flash_bank_size;
		act_offset = E1000_ICH_NVM_SIG_WORD;

		/* set bank to 0 in case flash read fails */
		*bank = 0;

		/* Check bank 0 */
		ret_val = e1000_read_flash_dword_ich8lan(hw, act_offset,
							 &nvm_dword);
		if (ret_val)
			return ret_val;
		sig_byte = (u8)((nvm_dword & 0xFF00) >> 8);
		if ((sig_byte & E1000_ICH_NVM_VALID_SIG_MASK) ==
		    E1000_ICH_NVM_SIG_VALUE) {
			*bank = 0;
			return 0;
		}

		/* Check bank 1 */
		ret_val = e1000_read_flash_dword_ich8lan(hw, act_offset +
							 bank1_offset,
							 &nvm_dword);
		if (ret_val)
			return ret_val;
		sig_byte = (u8)((nvm_dword & 0xFF00) >> 8);
		if ((sig_byte & E1000_ICH_NVM_VALID_SIG_MASK) ==
		    E1000_ICH_NVM_SIG_VALUE) {
			*bank = 1;
			return 0;
		}

		e_dbg("ERROR: No valid NVM bank present\n");
		return -E1000_ERR_NVM;
	case e1000_ich8lan:
	case e1000_ich9lan:
		eecd = er32(EECD);
		if ((eecd & E1000_EECD_SEC1VAL_VALID_MASK) ==
		    E1000_EECD_SEC1VAL_VALID_MASK) {
			if (eecd & E1000_EECD_SEC1VAL)
				*bank = 1;
			else
				*bank = 0;

			return 0;
		}
		e_dbg("Unable to determine valid NVM bank via EEC - reading flash signature\n");
		/* fall-thru */
	default:
		/* set bank to 0 in case flash read fails */
		*bank = 0;

		/* Check bank 0 */
		ret_val = e1000_read_flash_byte_ich8lan(hw, act_offset,
							&sig_byte);
		if (ret_val)
			return ret_val;
		if ((sig_byte & E1000_ICH_NVM_VALID_SIG_MASK) ==
		    E1000_ICH_NVM_SIG_VALUE) {
			*bank = 0;
			return 0;
		}

		/* Check bank 1 */
		ret_val = e1000_read_flash_byte_ich8lan(hw, act_offset +
							bank1_offset,
							&sig_byte);
		if (ret_val)
			return ret_val;
		if ((sig_byte & E1000_ICH_NVM_VALID_SIG_MASK) ==
		    E1000_ICH_NVM_SIG_VALUE) {
			*bank = 1;
			return 0;
		}

		e_dbg("ERROR: No valid NVM bank present\n");
		return -E1000_ERR_NVM;
	}
}

/**
 *  e1000_read_nvm_spt - NVM access for SPT
 *  @hw: pointer to the HW structure
 *  @offset: The offset (in bytes) of the word(s) to read.
 *  @words: Size of data to read in words.
 *  @data: pointer to the word(s) to read at offset.
 *
 *  Reads a word(s) from the NVM
 **/
static s32 e1000_read_nvm_spt(struct e1000_hw *hw, u16 offset, u16 words,
			      u16 *data)
{
	struct e1000_nvm_info *nvm = &hw->nvm;
	struct e1000_dev_spec_ich8lan *dev_spec = &hw->dev_spec.ich8lan;
	u32 act_offset;
	s32 ret_val = 0;
	u32 bank = 0;
	u32 dword = 0;
	u16 offset_to_read;
	u16 i;

	if ((offset >= nvm->word_size) || (words > nvm->word_size - offset) ||
	    (words == 0)) {
		e_dbg("nvm parameter(s) out of bounds\n");
		ret_val = -E1000_ERR_NVM;
		goto out;
	}

	nvm->ops.acquire(hw);

	ret_val = e1000_valid_nvm_bank_detect_ich8lan(hw, &bank);
	if (ret_val) {
		e_dbg("Could not detect valid bank, assuming bank 0\n");
		bank = 0;
	}

	act_offset = (bank) ? nvm->flash_bank_size : 0;
	act_offset += offset;

	ret_val = 0;

	for (i = 0; i < words; i += 2) {
		if (words - i == 1) {
			if (dev_spec->shadow_ram[offset + i].modified) {
				data[i] =
				    dev_spec->shadow_ram[offset + i].value;
			} else {
				offset_to_read = act_offset + i -
				    ((act_offset + i) % 2);
				ret_val =
				  e1000_read_flash_dword_ich8lan(hw,
								 offset_to_read,
								 &dword);
				if (ret_val)
					break;
				if ((act_offset + i) % 2 == 0)
					data[i] = (u16)(dword & 0xFFFF);
				else
					data[i] = (u16)((dword >> 16) & 0xFFFF);
			}
		} else {
			offset_to_read = act_offset + i;
			if (!(dev_spec->shadow_ram[offset + i].modified) ||
			    !(dev_spec->shadow_ram[offset + i + 1].modified)) {
				ret_val =
				  e1000_read_flash_dword_ich8lan(hw,
								 offset_to_read,
								 &dword);
				if (ret_val)
					break;
			}
			if (dev_spec->shadow_ram[offset + i].modified)
				data[i] =
				    dev_spec->shadow_ram[offset + i].value;
			else
				data[i] = (u16)(dword & 0xFFFF);
			if (dev_spec->shadow_ram[offset + i].modified)
				data[i + 1] =
				    dev_spec->shadow_ram[offset + i + 1].value;
			else
				data[i + 1] = (u16)(dword >> 16 & 0xFFFF);
		}
	}

	nvm->ops.release(hw);

out:
	if (ret_val)
		e_dbg("NVM read error: %d\n", ret_val);

	return ret_val;
}

/**
 *  e1000_read_nvm_ich8lan - Read word(s) from the NVM
 *  @hw: pointer to the HW structure
 *  @offset: The offset (in bytes) of the word(s) to read.
 *  @words: Size of data to read in words
 *  @data: Pointer to the word(s) to read at offset.
 *
 *  Reads a word(s) from the NVM using the flash access registers.
 **/
static s32 e1000_read_nvm_ich8lan(struct e1000_hw *hw, u16 offset, u16 words,
				  u16 *data)
{
	struct e1000_nvm_info *nvm = &hw->nvm;
	struct e1000_dev_spec_ich8lan *dev_spec = &hw->dev_spec.ich8lan;
	u32 act_offset;
	s32 ret_val = 0;
	u32 bank = 0;
	u16 i, word;

	if ((offset >= nvm->word_size) || (words > nvm->word_size - offset) ||
	    (words == 0)) {
		e_dbg("nvm parameter(s) out of bounds\n");
		ret_val = -E1000_ERR_NVM;
		goto out;
	}

	nvm->ops.acquire(hw);

	ret_val = e1000_valid_nvm_bank_detect_ich8lan(hw, &bank);
	if (ret_val) {
		e_dbg("Could not detect valid bank, assuming bank 0\n");
		bank = 0;
	}

	act_offset = (bank) ? nvm->flash_bank_size : 0;
	act_offset += offset;

	ret_val = 0;
	for (i = 0; i < words; i++) {
		if (dev_spec->shadow_ram[offset + i].modified) {
			data[i] = dev_spec->shadow_ram[offset + i].value;
		} else {
			ret_val = e1000_read_flash_word_ich8lan(hw,
								act_offset + i,
								&word);
			if (ret_val)
				break;
			data[i] = word;
		}
	}

	nvm->ops.release(hw);

out:
	if (ret_val)
		e_dbg("NVM read error: %d\n", ret_val);

	return ret_val;
}

/**
 *  e1000_flash_cycle_init_ich8lan - Initialize flash
 *  @hw: pointer to the HW structure
 *
 *  This function does initial flash setup so that a new read/write/erase cycle
 *  can be started.
 **/
static s32 e1000_flash_cycle_init_ich8lan(struct e1000_hw *hw)
{
	union ich8_hws_flash_status hsfsts;
	s32 ret_val = -E1000_ERR_NVM;

	hsfsts.regval = er16flash(ICH_FLASH_HSFSTS);

	/* Check if the flash descriptor is valid */
	if (!hsfsts.hsf_status.fldesvalid) {
		e_dbg("Flash descriptor invalid.  SW Sequencing must be used.\n");
		return -E1000_ERR_NVM;
	}

	/* Clear FCERR and DAEL in hw status by writing 1 */
	hsfsts.hsf_status.flcerr = 1;
	hsfsts.hsf_status.dael = 1;
	if (hw->mac.type >= e1000_pch_spt)
		ew32flash(ICH_FLASH_HSFSTS, hsfsts.regval & 0xFFFF);
	else
		ew16flash(ICH_FLASH_HSFSTS, hsfsts.regval);

	/* Either we should have a hardware SPI cycle in progress
	 * bit to check against, in order to start a new cycle or
	 * FDONE bit should be changed in the hardware so that it
	 * is 1 after hardware reset, which can then be used as an
	 * indication whether a cycle is in progress or has been
	 * completed.
	 */

	if (!hsfsts.hsf_status.flcinprog) {
		/* There is no cycle running at present,
		 * so we can start a cycle.
		 * Begin by setting Flash Cycle Done.
		 */
		hsfsts.hsf_status.flcdone = 1;
		if (hw->mac.type >= e1000_pch_spt)
			ew32flash(ICH_FLASH_HSFSTS, hsfsts.regval & 0xFFFF);
		else
			ew16flash(ICH_FLASH_HSFSTS, hsfsts.regval);
		ret_val = 0;
	} else {
		s32 i;

		/* Otherwise poll for sometime so the current
		 * cycle has a chance to end before giving up.
		 */
		for (i = 0; i < ICH_FLASH_READ_COMMAND_TIMEOUT; i++) {
			hsfsts.regval = er16flash(ICH_FLASH_HSFSTS);
			if (!hsfsts.hsf_status.flcinprog) {
				ret_val = 0;
				break;
			}
			udelay(1);
		}
		if (!ret_val) {
			/* Successful in waiting for previous cycle to timeout,
			 * now set the Flash Cycle Done.
			 */
			hsfsts.hsf_status.flcdone = 1;
			if (hw->mac.type >= e1000_pch_spt)
				ew32flash(ICH_FLASH_HSFSTS,
					  hsfsts.regval & 0xFFFF);
			else
				ew16flash(ICH_FLASH_HSFSTS, hsfsts.regval);
		} else {
			e_dbg("Flash controller busy, cannot get access\n");
		}
	}

	return ret_val;
}

/**
 *  e1000_flash_cycle_ich8lan - Starts flash cycle (read/write/erase)
 *  @hw: pointer to the HW structure
 *  @timeout: maximum time to wait for completion
 *
 *  This function starts a flash cycle and waits for its completion.
 **/
static s32 e1000_flash_cycle_ich8lan(struct e1000_hw *hw, u32 timeout)
{
	union ich8_hws_flash_ctrl hsflctl;
	union ich8_hws_flash_status hsfsts;
	u32 i = 0;

	/* Start a cycle by writing 1 in Flash Cycle Go in Hw Flash Control */
	if (hw->mac.type >= e1000_pch_spt)
		hsflctl.regval = er32flash(ICH_FLASH_HSFSTS) >> 16;
	else
		hsflctl.regval = er16flash(ICH_FLASH_HSFCTL);
	hsflctl.hsf_ctrl.flcgo = 1;

	if (hw->mac.type >= e1000_pch_spt)
		ew32flash(ICH_FLASH_HSFSTS, hsflctl.regval << 16);
	else
		ew16flash(ICH_FLASH_HSFCTL, hsflctl.regval);

	/* wait till FDONE bit is set to 1 */
	do {
		hsfsts.regval = er16flash(ICH_FLASH_HSFSTS);
		if (hsfsts.hsf_status.flcdone)
			break;
		udelay(1);
	} while (i++ < timeout);

	if (hsfsts.hsf_status.flcdone && !hsfsts.hsf_status.flcerr)
		return 0;

	return -E1000_ERR_NVM;
}

/**
 *  e1000_read_flash_dword_ich8lan - Read dword from flash
 *  @hw: pointer to the HW structure
 *  @offset: offset to data location
 *  @data: pointer to the location for storing the data
 *
 *  Reads the flash dword at offset into data.  Offset is converted
 *  to bytes before read.
 **/
static s32 e1000_read_flash_dword_ich8lan(struct e1000_hw *hw, u32 offset,
					  u32 *data)
{
	/* Must convert word offset into bytes. */
	offset <<= 1;
	return e1000_read_flash_data32_ich8lan(hw, offset, data);
}

/**
 *  e1000_read_flash_word_ich8lan - Read word from flash
 *  @hw: pointer to the HW structure
 *  @offset: offset to data location
 *  @data: pointer to the location for storing the data
 *
 *  Reads the flash word at offset into data.  Offset is converted
 *  to bytes before read.
 **/
static s32 e1000_read_flash_word_ich8lan(struct e1000_hw *hw, u32 offset,
					 u16 *data)
{
	/* Must convert offset into bytes. */
	offset <<= 1;

	return e1000_read_flash_data_ich8lan(hw, offset, 2, data);
}

/**
 *  e1000_read_flash_byte_ich8lan - Read byte from flash
 *  @hw: pointer to the HW structure
 *  @offset: The offset of the byte to read.
 *  @data: Pointer to a byte to store the value read.
 *
 *  Reads a single byte from the NVM using the flash access registers.
 **/
static s32 e1000_read_flash_byte_ich8lan(struct e1000_hw *hw, u32 offset,
					 u8 *data)
{
	s32 ret_val;
	u16 word = 0;

	/* In SPT, only 32 bits access is supported,
	 * so this function should not be called.
	 */
	if (hw->mac.type >= e1000_pch_spt)
		return -E1000_ERR_NVM;
	else
		ret_val = e1000_read_flash_data_ich8lan(hw, offset, 1, &word);

	if (ret_val)
		return ret_val;

	*data = (u8)word;

	return 0;
}

/**
 *  e1000_read_flash_data_ich8lan - Read byte or word from NVM
 *  @hw: pointer to the HW structure
 *  @offset: The offset (in bytes) of the byte or word to read.
 *  @size: Size of data to read, 1=byte 2=word
 *  @data: Pointer to the word to store the value read.
 *
 *  Reads a byte or word from the NVM using the flash access registers.
 **/
static s32 e1000_read_flash_data_ich8lan(struct e1000_hw *hw, u32 offset,
					 u8 size, u16 *data)
{
	union ich8_hws_flash_status hsfsts;
	union ich8_hws_flash_ctrl hsflctl;
	u32 flash_linear_addr;
	u32 flash_data = 0;
	s32 ret_val = -E1000_ERR_NVM;
	u8 count = 0;

	if (size < 1 || size > 2 || offset > ICH_FLASH_LINEAR_ADDR_MASK)
		return -E1000_ERR_NVM;

	flash_linear_addr = ((ICH_FLASH_LINEAR_ADDR_MASK & offset) +
			     hw->nvm.flash_base_addr);

	do {
		udelay(1);
		/* Steps */
		ret_val = e1000_flash_cycle_init_ich8lan(hw);
		if (ret_val)
			break;

		hsflctl.regval = er16flash(ICH_FLASH_HSFCTL);
		/* 0b/1b corresponds to 1 or 2 byte size, respectively. */
		hsflctl.hsf_ctrl.fldbcount = size - 1;
		hsflctl.hsf_ctrl.flcycle = ICH_CYCLE_READ;
		ew16flash(ICH_FLASH_HSFCTL, hsflctl.regval);

		ew32flash(ICH_FLASH_FADDR, flash_linear_addr);

		ret_val =
		    e1000_flash_cycle_ich8lan(hw,
					      ICH_FLASH_READ_COMMAND_TIMEOUT);

		/* Check if FCERR is set to 1, if set to 1, clear it
		 * and try the whole sequence a few more times, else
		 * read in (shift in) the Flash Data0, the order is
		 * least significant byte first msb to lsb
		 */
		if (!ret_val) {
			flash_data = er32flash(ICH_FLASH_FDATA0);
			if (size == 1)
				*data = (u8)(flash_data & 0x000000FF);
			else if (size == 2)
				*data = (u16)(flash_data & 0x0000FFFF);
			break;
		} else {
			/* If we've gotten here, then things are probably
			 * completely hosed, but if the error condition is
			 * detected, it won't hurt to give it another try...
			 * ICH_FLASH_CYCLE_REPEAT_COUNT times.
			 */
			hsfsts.regval = er16flash(ICH_FLASH_HSFSTS);
			if (hsfsts.hsf_status.flcerr) {
				/* Repeat for some time before giving up. */
				continue;
			} else if (!hsfsts.hsf_status.flcdone) {
				e_dbg("Timeout error - flash cycle did not complete.\n");
				break;
			}
		}
	} while (count++ < ICH_FLASH_CYCLE_REPEAT_COUNT);

	return ret_val;
}

/**
 *  e1000_read_flash_data32_ich8lan - Read dword from NVM
 *  @hw: pointer to the HW structure
 *  @offset: The offset (in bytes) of the dword to read.
 *  @data: Pointer to the dword to store the value read.
 *
 *  Reads a byte or word from the NVM using the flash access registers.
 **/

static s32 e1000_read_flash_data32_ich8lan(struct e1000_hw *hw, u32 offset,
					   u32 *data)
{
	union ich8_hws_flash_status hsfsts;
	union ich8_hws_flash_ctrl hsflctl;
	u32 flash_linear_addr;
	s32 ret_val = -E1000_ERR_NVM;
	u8 count = 0;

	if (offset > ICH_FLASH_LINEAR_ADDR_MASK || hw->mac.type < e1000_pch_spt)
		return -E1000_ERR_NVM;
	flash_linear_addr = ((ICH_FLASH_LINEAR_ADDR_MASK & offset) +
			     hw->nvm.flash_base_addr);

	do {
		udelay(1);
		/* Steps */
		ret_val = e1000_flash_cycle_init_ich8lan(hw);
		if (ret_val)
			break;
		/* In SPT, This register is in Lan memory space, not flash.
		 * Therefore, only 32 bit access is supported
		 */
		hsflctl.regval = er32flash(ICH_FLASH_HSFSTS) >> 16;

		/* 0b/1b corresponds to 1 or 2 byte size, respectively. */
		hsflctl.hsf_ctrl.fldbcount = sizeof(u32) - 1;
		hsflctl.hsf_ctrl.flcycle = ICH_CYCLE_READ;
		/* In SPT, This register is in Lan memory space, not flash.
		 * Therefore, only 32 bit access is supported
		 */
		ew32flash(ICH_FLASH_HSFSTS, (u32)hsflctl.regval << 16);
		ew32flash(ICH_FLASH_FADDR, flash_linear_addr);

		ret_val =
		   e1000_flash_cycle_ich8lan(hw,
					     ICH_FLASH_READ_COMMAND_TIMEOUT);

		/* Check if FCERR is set to 1, if set to 1, clear it
		 * and try the whole sequence a few more times, else
		 * read in (shift in) the Flash Data0, the order is
		 * least significant byte first msb to lsb
		 */
		if (!ret_val) {
			*data = er32flash(ICH_FLASH_FDATA0);
			break;
		} else {
			/* If we've gotten here, then things are probably
			 * completely hosed, but if the error condition is
			 * detected, it won't hurt to give it another try...
			 * ICH_FLASH_CYCLE_REPEAT_COUNT times.
			 */
			hsfsts.regval = er16flash(ICH_FLASH_HSFSTS);
			if (hsfsts.hsf_status.flcerr) {
				/* Repeat for some time before giving up. */
				continue;
			} else if (!hsfsts.hsf_status.flcdone) {
				e_dbg("Timeout error - flash cycle did not complete.\n");
				break;
			}
		}
	} while (count++ < ICH_FLASH_CYCLE_REPEAT_COUNT);

	return ret_val;
}

/**
 *  e1000_write_nvm_ich8lan - Write word(s) to the NVM
 *  @hw: pointer to the HW structure
 *  @offset: The offset (in bytes) of the word(s) to write.
 *  @words: Size of data to write in words
 *  @data: Pointer to the word(s) to write at offset.
 *
 *  Writes a byte or word to the NVM using the flash access registers.
 **/
static s32 e1000_write_nvm_ich8lan(struct e1000_hw *hw, u16 offset, u16 words,
				   u16 *data)
{
	struct e1000_nvm_info *nvm = &hw->nvm;
	struct e1000_dev_spec_ich8lan *dev_spec = &hw->dev_spec.ich8lan;
	u16 i;

	if ((offset >= nvm->word_size) || (words > nvm->word_size - offset) ||
	    (words == 0)) {
		e_dbg("nvm parameter(s) out of bounds\n");
		return -E1000_ERR_NVM;
	}

	nvm->ops.acquire(hw);

	for (i = 0; i < words; i++) {
		dev_spec->shadow_ram[offset + i].modified = true;
		dev_spec->shadow_ram[offset + i].value = data[i];
	}

	nvm->ops.release(hw);

	return 0;
}

/**
 *  e1000_update_nvm_checksum_spt - Update the checksum for NVM
 *  @hw: pointer to the HW structure
 *
 *  The NVM checksum is updated by calling the generic update_nvm_checksum,
 *  which writes the checksum to the shadow ram.  The changes in the shadow
 *  ram are then committed to the EEPROM by processing each bank at a time
 *  checking for the modified bit and writing only the pending changes.
 *  After a successful commit, the shadow ram is cleared and is ready for
 *  future writes.
 **/
static s32 e1000_update_nvm_checksum_spt(struct e1000_hw *hw)
{
	struct e1000_nvm_info *nvm = &hw->nvm;
	struct e1000_dev_spec_ich8lan *dev_spec = &hw->dev_spec.ich8lan;
	u32 i, act_offset, new_bank_offset, old_bank_offset, bank;
	s32 ret_val;
	u32 dword = 0;

	ret_val = e1000e_update_nvm_checksum_generic(hw);
	if (ret_val)
		goto out;

	if (nvm->type != e1000_nvm_flash_sw)
		goto out;

	nvm->ops.acquire(hw);

	/* We're writing to the opposite bank so if we're on bank 1,
	 * write to bank 0 etc.  We also need to erase the segment that
	 * is going to be written
	 */
	ret_val = e1000_valid_nvm_bank_detect_ich8lan(hw, &bank);
	if (ret_val) {
		e_dbg("Could not detect valid bank, assuming bank 0\n");
		bank = 0;
	}

	if (bank == 0) {
		new_bank_offset = nvm->flash_bank_size;
		old_bank_offset = 0;
		ret_val = e1000_erase_flash_bank_ich8lan(hw, 1);
		if (ret_val)
			goto release;
	} else {
		old_bank_offset = nvm->flash_bank_size;
		new_bank_offset = 0;
		ret_val = e1000_erase_flash_bank_ich8lan(hw, 0);
		if (ret_val)
			goto release;
	}
	for (i = 0; i < E1000_ICH8_SHADOW_RAM_WORDS; i += 2) {
		/* Determine whether to write the value stored
		 * in the other NVM bank or a modified value stored
		 * in the shadow RAM
		 */
		ret_val = e1000_read_flash_dword_ich8lan(hw,
							 i + old_bank_offset,
							 &dword);

		if (dev_spec->shadow_ram[i].modified) {
			dword &= 0xffff0000;
			dword |= (dev_spec->shadow_ram[i].value & 0xffff);
		}
		if (dev_spec->shadow_ram[i + 1].modified) {
			dword &= 0x0000ffff;
			dword |= ((dev_spec->shadow_ram[i + 1].value & 0xffff)
				  << 16);
		}
		if (ret_val)
			break;

		/* If the word is 0x13, then make sure the signature bits
		 * (15:14) are 11b until the commit has completed.
		 * This will allow us to write 10b which indicates the
		 * signature is valid.  We want to do this after the write
		 * has completed so that we don't mark the segment valid
		 * while the write is still in progress
		 */
		if (i == E1000_ICH_NVM_SIG_WORD - 1)
			dword |= E1000_ICH_NVM_SIG_MASK << 16;

		/* Convert offset to bytes. */
		act_offset = (i + new_bank_offset) << 1;

		usleep_range(100, 200);

		/* Write the data to the new bank. Offset in words */
		act_offset = i + new_bank_offset;
		ret_val = e1000_retry_write_flash_dword_ich8lan(hw, act_offset,
								dword);
		if (ret_val)
			break;
	}

	/* Don't bother writing the segment valid bits if sector
	 * programming failed.
	 */
	if (ret_val) {
		/* Possibly read-only, see e1000e_write_protect_nvm_ich8lan() */
		e_dbg("Flash commit failed.\n");
		goto release;
	}

	/* Finally validate the new segment by setting bit 15:14
	 * to 10b in word 0x13 , this can be done without an
	 * erase as well since these bits are 11 to start with
	 * and we need to change bit 14 to 0b
	 */
	act_offset = new_bank_offset + E1000_ICH_NVM_SIG_WORD;

	/*offset in words but we read dword */
	--act_offset;
	ret_val = e1000_read_flash_dword_ich8lan(hw, act_offset, &dword);

	if (ret_val)
		goto release;

	dword &= 0xBFFFFFFF;
	ret_val = e1000_retry_write_flash_dword_ich8lan(hw, act_offset, dword);

	if (ret_val)
		goto release;

	/* And invalidate the previously valid segment by setting
	 * its signature word (0x13) high_byte to 0b. This can be
	 * done without an erase because flash erase sets all bits
	 * to 1's. We can write 1's to 0's without an erase
	 */
	act_offset = (old_bank_offset + E1000_ICH_NVM_SIG_WORD) * 2 + 1;

	/* offset in words but we read dword */
	act_offset = old_bank_offset + E1000_ICH_NVM_SIG_WORD - 1;
	ret_val = e1000_read_flash_dword_ich8lan(hw, act_offset, &dword);

	if (ret_val)
		goto release;

	dword &= 0x00FFFFFF;
	ret_val = e1000_retry_write_flash_dword_ich8lan(hw, act_offset, dword);

	if (ret_val)
		goto release;

	/* Great!  Everything worked, we can now clear the cached entries. */
	for (i = 0; i < E1000_ICH8_SHADOW_RAM_WORDS; i++) {
		dev_spec->shadow_ram[i].modified = false;
		dev_spec->shadow_ram[i].value = 0xFFFF;
	}

release:
	nvm->ops.release(hw);

	/* Reload the EEPROM, or else modifications will not appear
	 * until after the next adapter reset.
	 */
	if (!ret_val) {
		nvm->ops.reload(hw);
		usleep_range(10000, 20000);
	}

out:
	if (ret_val)
		e_dbg("NVM update error: %d\n", ret_val);

	return ret_val;
}

/**
 *  e1000_update_nvm_checksum_ich8lan - Update the checksum for NVM
 *  @hw: pointer to the HW structure
 *
 *  The NVM checksum is updated by calling the generic update_nvm_checksum,
 *  which writes the checksum to the shadow ram.  The changes in the shadow
 *  ram are then committed to the EEPROM by processing each bank at a time
 *  checking for the modified bit and writing only the pending changes.
 *  After a successful commit, the shadow ram is cleared and is ready for
 *  future writes.
 **/
static s32 e1000_update_nvm_checksum_ich8lan(struct e1000_hw *hw)
{
	struct e1000_nvm_info *nvm = &hw->nvm;
	struct e1000_dev_spec_ich8lan *dev_spec = &hw->dev_spec.ich8lan;
	u32 i, act_offset, new_bank_offset, old_bank_offset, bank;
	s32 ret_val;
	u16 data = 0;

	ret_val = e1000e_update_nvm_checksum_generic(hw);
	if (ret_val)
		goto out;

	if (nvm->type != e1000_nvm_flash_sw)
		goto out;

	nvm->ops.acquire(hw);

	/* We're writing to the opposite bank so if we're on bank 1,
	 * write to bank 0 etc.  We also need to erase the segment that
	 * is going to be written
	 */
	ret_val = e1000_valid_nvm_bank_detect_ich8lan(hw, &bank);
	if (ret_val) {
		e_dbg("Could not detect valid bank, assuming bank 0\n");
		bank = 0;
	}

	if (bank == 0) {
		new_bank_offset = nvm->flash_bank_size;
		old_bank_offset = 0;
		ret_val = e1000_erase_flash_bank_ich8lan(hw, 1);
		if (ret_val)
			goto release;
	} else {
		old_bank_offset = nvm->flash_bank_size;
		new_bank_offset = 0;
		ret_val = e1000_erase_flash_bank_ich8lan(hw, 0);
		if (ret_val)
			goto release;
	}
	for (i = 0; i < E1000_ICH8_SHADOW_RAM_WORDS; i++) {
		if (dev_spec->shadow_ram[i].modified) {
			data = dev_spec->shadow_ram[i].value;
		} else {
			ret_val = e1000_read_flash_word_ich8lan(hw, i +
								old_bank_offset,
								&data);
			if (ret_val)
				break;
		}

		/* If the word is 0x13, then make sure the signature bits
		 * (15:14) are 11b until the commit has completed.
		 * This will allow us to write 10b which indicates the
		 * signature is valid.  We want to do this after the write
		 * has completed so that we don't mark the segment valid
		 * while the write is still in progress
		 */
		if (i == E1000_ICH_NVM_SIG_WORD)
			data |= E1000_ICH_NVM_SIG_MASK;

		/* Convert offset to bytes. */
		act_offset = (i + new_bank_offset) << 1;

		usleep_range(100, 200);
		/* Write the bytes to the new bank. */
		ret_val = e1000_retry_write_flash_byte_ich8lan(hw,
							       act_offset,
							       (u8)data);
		if (ret_val)
			break;

		usleep_range(100, 200);
		ret_val = e1000_retry_write_flash_byte_ich8lan(hw,
							       act_offset + 1,
							       (u8)(data >> 8));
		if (ret_val)
			break;
	}

	/* Don't bother writing the segment valid bits if sector
	 * programming failed.
	 */
	if (ret_val) {
		/* Possibly read-only, see e1000e_write_protect_nvm_ich8lan() */
		e_dbg("Flash commit failed.\n");
		goto release;
	}

	/* Finally validate the new segment by setting bit 15:14
	 * to 10b in word 0x13 , this can be done without an
	 * erase as well since these bits are 11 to start with
	 * and we need to change bit 14 to 0b
	 */
	act_offset = new_bank_offset + E1000_ICH_NVM_SIG_WORD;
	ret_val = e1000_read_flash_word_ich8lan(hw, act_offset, &data);
	if (ret_val)
		goto release;

	data &= 0xBFFF;
	ret_val = e1000_retry_write_flash_byte_ich8lan(hw,
						       act_offset * 2 + 1,
						       (u8)(data >> 8));
	if (ret_val)
		goto release;

	/* And invalidate the previously valid segment by setting
	 * its signature word (0x13) high_byte to 0b. This can be
	 * done without an erase because flash erase sets all bits
	 * to 1's. We can write 1's to 0's without an erase
	 */
	act_offset = (old_bank_offset + E1000_ICH_NVM_SIG_WORD) * 2 + 1;
	ret_val = e1000_retry_write_flash_byte_ich8lan(hw, act_offset, 0);
	if (ret_val)
		goto release;

	/* Great!  Everything worked, we can now clear the cached entries. */
	for (i = 0; i < E1000_ICH8_SHADOW_RAM_WORDS; i++) {
		dev_spec->shadow_ram[i].modified = false;
		dev_spec->shadow_ram[i].value = 0xFFFF;
	}

release:
	nvm->ops.release(hw);

	/* Reload the EEPROM, or else modifications will not appear
	 * until after the next adapter reset.
	 */
	if (!ret_val) {
		nvm->ops.reload(hw);
		usleep_range(10000, 20000);
	}

out:
	if (ret_val)
		e_dbg("NVM update error: %d\n", ret_val);

	return ret_val;
}

/**
 *  e1000_validate_nvm_checksum_ich8lan - Validate EEPROM checksum
 *  @hw: pointer to the HW structure
 *
 *  Check to see if checksum needs to be fixed by reading bit 6 in word 0x19.
 *  If the bit is 0, that the EEPROM had been modified, but the checksum was not
 *  calculated, in which case we need to calculate the checksum and set bit 6.
 **/
static s32 e1000_validate_nvm_checksum_ich8lan(struct e1000_hw *hw)
{
	s32 ret_val;
	u16 data;
	u16 word;
	u16 valid_csum_mask;

	/* Read NVM and check Invalid Image CSUM bit.  If this bit is 0,
	 * the checksum needs to be fixed.  This bit is an indication that
	 * the NVM was prepared by OEM software and did not calculate
	 * the checksum...a likely scenario.
	 */
	switch (hw->mac.type) {
	case e1000_pch_lpt:
	case e1000_pch_spt:
	case e1000_pch_cnp:
		word = NVM_COMPAT;
		valid_csum_mask = NVM_COMPAT_VALID_CSUM;
		break;
	default:
		word = NVM_FUTURE_INIT_WORD1;
		valid_csum_mask = NVM_FUTURE_INIT_WORD1_VALID_CSUM;
		break;
	}

	ret_val = e1000_read_nvm(hw, word, 1, &data);
	if (ret_val)
		return ret_val;

	if (!(data & valid_csum_mask)) {
		data |= valid_csum_mask;
		ret_val = e1000_write_nvm(hw, word, 1, &data);
		if (ret_val)
			return ret_val;
		ret_val = e1000e_update_nvm_checksum(hw);
		if (ret_val)
			return ret_val;
	}

	return e1000e_validate_nvm_checksum_generic(hw);
}

/**
 *  e1000e_write_protect_nvm_ich8lan - Make the NVM read-only
 *  @hw: pointer to the HW structure
 *
 *  To prevent malicious write/erase of the NVM, set it to be read-only
 *  so that the hardware ignores all write/erase cycles of the NVM via
 *  the flash control registers.  The shadow-ram copy of the NVM will
 *  still be updated, however any updates to this copy will not stick
 *  across driver reloads.
 **/
void e1000e_write_protect_nvm_ich8lan(struct e1000_hw *hw)
{
	struct e1000_nvm_info *nvm = &hw->nvm;
	union ich8_flash_protected_range pr0;
	union ich8_hws_flash_status hsfsts;
	u32 gfpreg;

	nvm->ops.acquire(hw);

	gfpreg = er32flash(ICH_FLASH_GFPREG);

	/* Write-protect GbE Sector of NVM */
	pr0.regval = er32flash(ICH_FLASH_PR0);
	pr0.range.base = gfpreg & FLASH_GFPREG_BASE_MASK;
	pr0.range.limit = ((gfpreg >> 16) & FLASH_GFPREG_BASE_MASK);
	pr0.range.wpe = true;
	ew32flash(ICH_FLASH_PR0, pr0.regval);

	/* Lock down a subset of GbE Flash Control Registers, e.g.
	 * PR0 to prevent the write-protection from being lifted.
	 * Once FLOCKDN is set, the registers protected by it cannot
	 * be written until FLOCKDN is cleared by a hardware reset.
	 */
	hsfsts.regval = er16flash(ICH_FLASH_HSFSTS);
	hsfsts.hsf_status.flockdn = true;
	ew32flash(ICH_FLASH_HSFSTS, hsfsts.regval);

	nvm->ops.release(hw);
}

/**
 *  e1000_write_flash_data_ich8lan - Writes bytes to the NVM
 *  @hw: pointer to the HW structure
 *  @offset: The offset (in bytes) of the byte/word to read.
 *  @size: Size of data to read, 1=byte 2=word
 *  @data: The byte(s) to write to the NVM.
 *
 *  Writes one/two bytes to the NVM using the flash access registers.
 **/
static s32 e1000_write_flash_data_ich8lan(struct e1000_hw *hw, u32 offset,
					  u8 size, u16 data)
{
	union ich8_hws_flash_status hsfsts;
	union ich8_hws_flash_ctrl hsflctl;
	u32 flash_linear_addr;
	u32 flash_data = 0;
	s32 ret_val;
	u8 count = 0;

	if (hw->mac.type >= e1000_pch_spt) {
		if (size != 4 || offset > ICH_FLASH_LINEAR_ADDR_MASK)
			return -E1000_ERR_NVM;
	} else {
		if (size < 1 || size > 2 || offset > ICH_FLASH_LINEAR_ADDR_MASK)
			return -E1000_ERR_NVM;
	}

	flash_linear_addr = ((ICH_FLASH_LINEAR_ADDR_MASK & offset) +
			     hw->nvm.flash_base_addr);

	do {
		udelay(1);
		/* Steps */
		ret_val = e1000_flash_cycle_init_ich8lan(hw);
		if (ret_val)
			break;
		/* In SPT, This register is in Lan memory space, not
		 * flash.  Therefore, only 32 bit access is supported
		 */
		if (hw->mac.type >= e1000_pch_spt)
			hsflctl.regval = er32flash(ICH_FLASH_HSFSTS) >> 16;
		else
			hsflctl.regval = er16flash(ICH_FLASH_HSFCTL);

		/* 0b/1b corresponds to 1 or 2 byte size, respectively. */
		hsflctl.hsf_ctrl.fldbcount = size - 1;
		hsflctl.hsf_ctrl.flcycle = ICH_CYCLE_WRITE;
		/* In SPT, This register is in Lan memory space,
		 * not flash.  Therefore, only 32 bit access is
		 * supported
		 */
		if (hw->mac.type >= e1000_pch_spt)
			ew32flash(ICH_FLASH_HSFSTS, hsflctl.regval << 16);
		else
			ew16flash(ICH_FLASH_HSFCTL, hsflctl.regval);

		ew32flash(ICH_FLASH_FADDR, flash_linear_addr);

		if (size == 1)
			flash_data = (u32)data & 0x00FF;
		else
			flash_data = (u32)data;

		ew32flash(ICH_FLASH_FDATA0, flash_data);

		/* check if FCERR is set to 1 , if set to 1, clear it
		 * and try the whole sequence a few more times else done
		 */
		ret_val =
		    e1000_flash_cycle_ich8lan(hw,
					      ICH_FLASH_WRITE_COMMAND_TIMEOUT);
		if (!ret_val)
			break;

		/* If we're here, then things are most likely
		 * completely hosed, but if the error condition
		 * is detected, it won't hurt to give it another
		 * try...ICH_FLASH_CYCLE_REPEAT_COUNT times.
		 */
		hsfsts.regval = er16flash(ICH_FLASH_HSFSTS);
		if (hsfsts.hsf_status.flcerr)
			/* Repeat for some time before giving up. */
			continue;
		if (!hsfsts.hsf_status.flcdone) {
			e_dbg("Timeout error - flash cycle did not complete.\n");
			break;
		}
	} while (count++ < ICH_FLASH_CYCLE_REPEAT_COUNT);

	return ret_val;
}

/**
*  e1000_write_flash_data32_ich8lan - Writes 4 bytes to the NVM
*  @hw: pointer to the HW structure
*  @offset: The offset (in bytes) of the dwords to read.
*  @data: The 4 bytes to write to the NVM.
*
*  Writes one/two/four bytes to the NVM using the flash access registers.
**/
static s32 e1000_write_flash_data32_ich8lan(struct e1000_hw *hw, u32 offset,
					    u32 data)
{
	union ich8_hws_flash_status hsfsts;
	union ich8_hws_flash_ctrl hsflctl;
	u32 flash_linear_addr;
	s32 ret_val;
	u8 count = 0;

	if (hw->mac.type >= e1000_pch_spt) {
		if (offset > ICH_FLASH_LINEAR_ADDR_MASK)
			return -E1000_ERR_NVM;
	}
	flash_linear_addr = ((ICH_FLASH_LINEAR_ADDR_MASK & offset) +
			     hw->nvm.flash_base_addr);
	do {
		udelay(1);
		/* Steps */
		ret_val = e1000_flash_cycle_init_ich8lan(hw);
		if (ret_val)
			break;

		/* In SPT, This register is in Lan memory space, not
		 * flash.  Therefore, only 32 bit access is supported
		 */
		if (hw->mac.type >= e1000_pch_spt)
			hsflctl.regval = er32flash(ICH_FLASH_HSFSTS)
			    >> 16;
		else
			hsflctl.regval = er16flash(ICH_FLASH_HSFCTL);

		hsflctl.hsf_ctrl.fldbcount = sizeof(u32) - 1;
		hsflctl.hsf_ctrl.flcycle = ICH_CYCLE_WRITE;

		/* In SPT, This register is in Lan memory space,
		 * not flash.  Therefore, only 32 bit access is
		 * supported
		 */
		if (hw->mac.type >= e1000_pch_spt)
			ew32flash(ICH_FLASH_HSFSTS, hsflctl.regval << 16);
		else
			ew16flash(ICH_FLASH_HSFCTL, hsflctl.regval);

		ew32flash(ICH_FLASH_FADDR, flash_linear_addr);

		ew32flash(ICH_FLASH_FDATA0, data);

		/* check if FCERR is set to 1 , if set to 1, clear it
		 * and try the whole sequence a few more times else done
		 */
		ret_val =
		   e1000_flash_cycle_ich8lan(hw,
					     ICH_FLASH_WRITE_COMMAND_TIMEOUT);

		if (!ret_val)
			break;

		/* If we're here, then things are most likely
		 * completely hosed, but if the error condition
		 * is detected, it won't hurt to give it another
		 * try...ICH_FLASH_CYCLE_REPEAT_COUNT times.
		 */
		hsfsts.regval = er16flash(ICH_FLASH_HSFSTS);

		if (hsfsts.hsf_status.flcerr)
			/* Repeat for some time before giving up. */
			continue;
		if (!hsfsts.hsf_status.flcdone) {
			e_dbg("Timeout error - flash cycle did not complete.\n");
			break;
		}
	} while (count++ < ICH_FLASH_CYCLE_REPEAT_COUNT);

	return ret_val;
}

/**
 *  e1000_write_flash_byte_ich8lan - Write a single byte to NVM
 *  @hw: pointer to the HW structure
 *  @offset: The index of the byte to read.
 *  @data: The byte to write to the NVM.
 *
 *  Writes a single byte to the NVM using the flash access registers.
 **/
static s32 e1000_write_flash_byte_ich8lan(struct e1000_hw *hw, u32 offset,
					  u8 data)
{
	u16 word = (u16)data;

	return e1000_write_flash_data_ich8lan(hw, offset, 1, word);
}

/**
*  e1000_retry_write_flash_dword_ich8lan - Writes a dword to NVM
*  @hw: pointer to the HW structure
*  @offset: The offset of the word to write.
*  @dword: The dword to write to the NVM.
*
*  Writes a single dword to the NVM using the flash access registers.
*  Goes through a retry algorithm before giving up.
**/
static s32 e1000_retry_write_flash_dword_ich8lan(struct e1000_hw *hw,
						 u32 offset, u32 dword)
{
	s32 ret_val;
	u16 program_retries;

	/* Must convert word offset into bytes. */
	offset <<= 1;
	ret_val = e1000_write_flash_data32_ich8lan(hw, offset, dword);

	if (!ret_val)
		return ret_val;
	for (program_retries = 0; program_retries < 100; program_retries++) {
		e_dbg("Retrying Byte %8.8X at offset %u\n", dword, offset);
		usleep_range(100, 200);
		ret_val = e1000_write_flash_data32_ich8lan(hw, offset, dword);
		if (!ret_val)
			break;
	}
	if (program_retries == 100)
		return -E1000_ERR_NVM;

	return 0;
}

/**
 *  e1000_retry_write_flash_byte_ich8lan - Writes a single byte to NVM
 *  @hw: pointer to the HW structure
 *  @offset: The offset of the byte to write.
 *  @byte: The byte to write to the NVM.
 *
 *  Writes a single byte to the NVM using the flash access registers.
 *  Goes through a retry algorithm before giving up.
 **/
static s32 e1000_retry_write_flash_byte_ich8lan(struct e1000_hw *hw,
						u32 offset, u8 byte)
{
	s32 ret_val;
	u16 program_retries;

	ret_val = e1000_write_flash_byte_ich8lan(hw, offset, byte);
	if (!ret_val)
		return ret_val;

	for (program_retries = 0; program_retries < 100; program_retries++) {
		e_dbg("Retrying Byte %2.2X at offset %u\n", byte, offset);
		usleep_range(100, 200);
		ret_val = e1000_write_flash_byte_ich8lan(hw, offset, byte);
		if (!ret_val)
			break;
	}
	if (program_retries == 100)
		return -E1000_ERR_NVM;

	return 0;
}

/**
 *  e1000_erase_flash_bank_ich8lan - Erase a bank (4k) from NVM
 *  @hw: pointer to the HW structure
 *  @bank: 0 for first bank, 1 for second bank, etc.
 *
 *  Erases the bank specified. Each bank is a 4k block. Banks are 0 based.
 *  bank N is 4096 * N + flash_reg_addr.
 **/
static s32 e1000_erase_flash_bank_ich8lan(struct e1000_hw *hw, u32 bank)
{
	struct e1000_nvm_info *nvm = &hw->nvm;
	union ich8_hws_flash_status hsfsts;
	union ich8_hws_flash_ctrl hsflctl;
	u32 flash_linear_addr;
	/* bank size is in 16bit words - adjust to bytes */
	u32 flash_bank_size = nvm->flash_bank_size * 2;
	s32 ret_val;
	s32 count = 0;
	s32 j, iteration, sector_size;

	hsfsts.regval = er16flash(ICH_FLASH_HSFSTS);

	/* Determine HW Sector size: Read BERASE bits of hw flash status
	 * register
	 * 00: The Hw sector is 256 bytes, hence we need to erase 16
	 *     consecutive sectors.  The start index for the nth Hw sector
	 *     can be calculated as = bank * 4096 + n * 256
	 * 01: The Hw sector is 4K bytes, hence we need to erase 1 sector.
	 *     The start index for the nth Hw sector can be calculated
	 *     as = bank * 4096
	 * 10: The Hw sector is 8K bytes, nth sector = bank * 8192
	 *     (ich9 only, otherwise error condition)
	 * 11: The Hw sector is 64K bytes, nth sector = bank * 65536
	 */
	switch (hsfsts.hsf_status.berasesz) {
	case 0:
		/* Hw sector size 256 */
		sector_size = ICH_FLASH_SEG_SIZE_256;
		iteration = flash_bank_size / ICH_FLASH_SEG_SIZE_256;
		break;
	case 1:
		sector_size = ICH_FLASH_SEG_SIZE_4K;
		iteration = 1;
		break;
	case 2:
		sector_size = ICH_FLASH_SEG_SIZE_8K;
		iteration = 1;
		break;
	case 3:
		sector_size = ICH_FLASH_SEG_SIZE_64K;
		iteration = 1;
		break;
	default:
		return -E1000_ERR_NVM;
	}

	/* Start with the base address, then add the sector offset. */
	flash_linear_addr = hw->nvm.flash_base_addr;
	flash_linear_addr += (bank) ? flash_bank_size : 0;

	for (j = 0; j < iteration; j++) {
		do {
			u32 timeout = ICH_FLASH_ERASE_COMMAND_TIMEOUT;

			/* Steps */
			ret_val = e1000_flash_cycle_init_ich8lan(hw);
			if (ret_val)
				return ret_val;

			/* Write a value 11 (block Erase) in Flash
			 * Cycle field in hw flash control
			 */
			if (hw->mac.type >= e1000_pch_spt)
				hsflctl.regval =
				    er32flash(ICH_FLASH_HSFSTS) >> 16;
			else
				hsflctl.regval = er16flash(ICH_FLASH_HSFCTL);

			hsflctl.hsf_ctrl.flcycle = ICH_CYCLE_ERASE;
			if (hw->mac.type >= e1000_pch_spt)
				ew32flash(ICH_FLASH_HSFSTS,
					  hsflctl.regval << 16);
			else
				ew16flash(ICH_FLASH_HSFCTL, hsflctl.regval);

			/* Write the last 24 bits of an index within the
			 * block into Flash Linear address field in Flash
			 * Address.
			 */
			flash_linear_addr += (j * sector_size);
			ew32flash(ICH_FLASH_FADDR, flash_linear_addr);

			ret_val = e1000_flash_cycle_ich8lan(hw, timeout);
			if (!ret_val)
				break;

			/* Check if FCERR is set to 1.  If 1,
			 * clear it and try the whole sequence
			 * a few more times else Done
			 */
			hsfsts.regval = er16flash(ICH_FLASH_HSFSTS);
			if (hsfsts.hsf_status.flcerr)
				/* repeat for some time before giving up */
				continue;
			else if (!hsfsts.hsf_status.flcdone)
				return ret_val;
		} while (++count < ICH_FLASH_CYCLE_REPEAT_COUNT);
	}

	return 0;
}

/**
 *  e1000_valid_led_default_ich8lan - Set the default LED settings
 *  @hw: pointer to the HW structure
 *  @data: Pointer to the LED settings
 *
 *  Reads the LED default settings from the NVM to data.  If the NVM LED
 *  settings is all 0's or F's, set the LED default to a valid LED default
 *  setting.
 **/
static s32 e1000_valid_led_default_ich8lan(struct e1000_hw *hw, u16 *data)
{
	s32 ret_val;

	ret_val = e1000_read_nvm(hw, NVM_ID_LED_SETTINGS, 1, data);
	if (ret_val) {
		e_dbg("NVM Read Error\n");
		return ret_val;
	}

	if (*data == ID_LED_RESERVED_0000 || *data == ID_LED_RESERVED_FFFF)
		*data = ID_LED_DEFAULT_ICH8LAN;

	return 0;
}

/**
 *  e1000_id_led_init_pchlan - store LED configurations
 *  @hw: pointer to the HW structure
 *
 *  PCH does not control LEDs via the LEDCTL register, rather it uses
 *  the PHY LED configuration register.
 *
 *  PCH also does not have an "always on" or "always off" mode which
 *  complicates the ID feature.  Instead of using the "on" mode to indicate
 *  in ledctl_mode2 the LEDs to use for ID (see e1000e_id_led_init_generic()),
 *  use "link_up" mode.  The LEDs will still ID on request if there is no
 *  link based on logic in e1000_led_[on|off]_pchlan().
 **/
static s32 e1000_id_led_init_pchlan(struct e1000_hw *hw)
{
	struct e1000_mac_info *mac = &hw->mac;
	s32 ret_val;
	const u32 ledctl_on = E1000_LEDCTL_MODE_LINK_UP;
	const u32 ledctl_off = E1000_LEDCTL_MODE_LINK_UP | E1000_PHY_LED0_IVRT;
	u16 data, i, temp, shift;

	/* Get default ID LED modes */
	ret_val = hw->nvm.ops.valid_led_default(hw, &data);
	if (ret_val)
		return ret_val;

	mac->ledctl_default = er32(LEDCTL);
	mac->ledctl_mode1 = mac->ledctl_default;
	mac->ledctl_mode2 = mac->ledctl_default;

	for (i = 0; i < 4; i++) {
		temp = (data >> (i << 2)) & E1000_LEDCTL_LED0_MODE_MASK;
		shift = (i * 5);
		switch (temp) {
		case ID_LED_ON1_DEF2:
		case ID_LED_ON1_ON2:
		case ID_LED_ON1_OFF2:
			mac->ledctl_mode1 &= ~(E1000_PHY_LED0_MASK << shift);
			mac->ledctl_mode1 |= (ledctl_on << shift);
			break;
		case ID_LED_OFF1_DEF2:
		case ID_LED_OFF1_ON2:
		case ID_LED_OFF1_OFF2:
			mac->ledctl_mode1 &= ~(E1000_PHY_LED0_MASK << shift);
			mac->ledctl_mode1 |= (ledctl_off << shift);
			break;
		default:
			/* Do nothing */
			break;
		}
		switch (temp) {
		case ID_LED_DEF1_ON2:
		case ID_LED_ON1_ON2:
		case ID_LED_OFF1_ON2:
			mac->ledctl_mode2 &= ~(E1000_PHY_LED0_MASK << shift);
			mac->ledctl_mode2 |= (ledctl_on << shift);
			break;
		case ID_LED_DEF1_OFF2:
		case ID_LED_ON1_OFF2:
		case ID_LED_OFF1_OFF2:
			mac->ledctl_mode2 &= ~(E1000_PHY_LED0_MASK << shift);
			mac->ledctl_mode2 |= (ledctl_off << shift);
			break;
		default:
			/* Do nothing */
			break;
		}
	}

	return 0;
}

/**
 *  e1000_get_bus_info_ich8lan - Get/Set the bus type and width
 *  @hw: pointer to the HW structure
 *
 *  ICH8 use the PCI Express bus, but does not contain a PCI Express Capability
 *  register, so the the bus width is hard coded.
 **/
static s32 e1000_get_bus_info_ich8lan(struct e1000_hw *hw)
{
	struct e1000_bus_info *bus = &hw->bus;
	s32 ret_val;

	ret_val = e1000e_get_bus_info_pcie(hw);

	/* ICH devices are "PCI Express"-ish.  They have
	 * a configuration space, but do not contain
	 * PCI Express Capability registers, so bus width
	 * must be hardcoded.
	 */
	if (bus->width == e1000_bus_width_unknown)
		bus->width = e1000_bus_width_pcie_x1;

	return ret_val;
}

/**
 *  e1000_reset_hw_ich8lan - Reset the hardware
 *  @hw: pointer to the HW structure
 *
 *  Does a full reset of the hardware which includes a reset of the PHY and
 *  MAC.
 **/
static s32 e1000_reset_hw_ich8lan(struct e1000_hw *hw)
{
	struct e1000_dev_spec_ich8lan *dev_spec = &hw->dev_spec.ich8lan;
	u16 kum_cfg;
	u32 ctrl, reg;
	s32 ret_val;

	/* Prevent the PCI-E bus from sticking if there is no TLP connection
	 * on the last TLP read/write transaction when MAC is reset.
	 */
	ret_val = e1000e_disable_pcie_master(hw);
	if (ret_val)
		e_dbg("PCI-E Master disable polling has failed.\n");

	e_dbg("Masking off all interrupts\n");
	ew32(IMC, 0xffffffff);

	/* Disable the Transmit and Receive units.  Then delay to allow
	 * any pending transactions to complete before we hit the MAC
	 * with the global reset.
	 */
	ew32(RCTL, 0);
	ew32(TCTL, E1000_TCTL_PSP);
	e1e_flush();

	usleep_range(10000, 20000);

	/* Workaround for ICH8 bit corruption issue in FIFO memory */
	if (hw->mac.type == e1000_ich8lan) {
		/* Set Tx and Rx buffer allocation to 8k apiece. */
		ew32(PBA, E1000_PBA_8K);
		/* Set Packet Buffer Size to 16k. */
		ew32(PBS, E1000_PBS_16K);
	}

	if (hw->mac.type == e1000_pchlan) {
		/* Save the NVM K1 bit setting */
		ret_val = e1000_read_nvm(hw, E1000_NVM_K1_CONFIG, 1, &kum_cfg);
		if (ret_val)
			return ret_val;

		if (kum_cfg & E1000_NVM_K1_ENABLE)
			dev_spec->nvm_k1_enabled = true;
		else
			dev_spec->nvm_k1_enabled = false;
	}

	ctrl = er32(CTRL);

	if (!hw->phy.ops.check_reset_block(hw)) {
		/* Full-chip reset requires MAC and PHY reset at the same
		 * time to make sure the interface between MAC and the
		 * external PHY is reset.
		 */
		ctrl |= E1000_CTRL_PHY_RST;

		/* Gate automatic PHY configuration by hardware on
		 * non-managed 82579
		 */
		if ((hw->mac.type == e1000_pch2lan) &&
		    !(er32(FWSM) & E1000_ICH_FWSM_FW_VALID))
			e1000_gate_hw_phy_config_ich8lan(hw, true);
	}
	ret_val = e1000_acquire_swflag_ich8lan(hw);
	e_dbg("Issuing a global reset to ich8lan\n");
	ew32(CTRL, (ctrl | E1000_CTRL_RST));
	/* cannot issue a flush here because it hangs the hardware */
	msleep(20);

	/* Set Phy Config Counter to 50msec */
	if (hw->mac.type == e1000_pch2lan) {
		reg = er32(FEXTNVM3);
		reg &= ~E1000_FEXTNVM3_PHY_CFG_COUNTER_MASK;
		reg |= E1000_FEXTNVM3_PHY_CFG_COUNTER_50MSEC;
		ew32(FEXTNVM3, reg);
	}

	if (!ret_val)
		clear_bit(__E1000_ACCESS_SHARED_RESOURCE, &hw->adapter->state);

	if (ctrl & E1000_CTRL_PHY_RST) {
		ret_val = hw->phy.ops.get_cfg_done(hw);
		if (ret_val)
			return ret_val;

		ret_val = e1000_post_phy_reset_ich8lan(hw);
		if (ret_val)
			return ret_val;
	}

	/* For PCH, this write will make sure that any noise
	 * will be detected as a CRC error and be dropped rather than show up
	 * as a bad packet to the DMA engine.
	 */
	if (hw->mac.type == e1000_pchlan)
		ew32(CRC_OFFSET, 0x65656565);

	ew32(IMC, 0xffffffff);
	er32(ICR);

	reg = er32(KABGTXD);
	reg |= E1000_KABGTXD_BGSQLBIAS;
	ew32(KABGTXD, reg);

	return 0;
}

/**
 *  e1000_init_hw_ich8lan - Initialize the hardware
 *  @hw: pointer to the HW structure
 *
 *  Prepares the hardware for transmit and receive by doing the following:
 *   - initialize hardware bits
 *   - initialize LED identification
 *   - setup receive address registers
 *   - setup flow control
 *   - setup transmit descriptors
 *   - clear statistics
 **/
static s32 e1000_init_hw_ich8lan(struct e1000_hw *hw)
{
	struct e1000_mac_info *mac = &hw->mac;
	u32 ctrl_ext, txdctl, snoop;
	s32 ret_val;
	u16 i;

	e1000_initialize_hw_bits_ich8lan(hw);

	/* Initialize identification LED */
	ret_val = mac->ops.id_led_init(hw);
	/* An error is not fatal and we should not stop init due to this */
	if (ret_val)
		e_dbg("Error initializing identification LED\n");

	/* Setup the receive address. */
	e1000e_init_rx_addrs(hw, mac->rar_entry_count);

	/* Zero out the Multicast HASH table */
	e_dbg("Zeroing the MTA\n");
	for (i = 0; i < mac->mta_reg_count; i++)
		E1000_WRITE_REG_ARRAY(hw, E1000_MTA, i, 0);

	/* The 82578 Rx buffer will stall if wakeup is enabled in host and
	 * the ME.  Disable wakeup by clearing the host wakeup bit.
	 * Reset the phy after disabling host wakeup to reset the Rx buffer.
	 */
	if (hw->phy.type == e1000_phy_82578) {
		e1e_rphy(hw, BM_PORT_GEN_CFG, &i);
		i &= ~BM_WUC_HOST_WU_BIT;
		e1e_wphy(hw, BM_PORT_GEN_CFG, i);
		ret_val = e1000_phy_hw_reset_ich8lan(hw);
		if (ret_val)
			return ret_val;
	}

	/* Setup link and flow control */
	ret_val = mac->ops.setup_link(hw);

	/* Set the transmit descriptor write-back policy for both queues */
	txdctl = er32(TXDCTL(0));
	txdctl = ((txdctl & ~E1000_TXDCTL_WTHRESH) |
		  E1000_TXDCTL_FULL_TX_DESC_WB);
	txdctl = ((txdctl & ~E1000_TXDCTL_PTHRESH) |
		  E1000_TXDCTL_MAX_TX_DESC_PREFETCH);
	ew32(TXDCTL(0), txdctl);
	txdctl = er32(TXDCTL(1));
	txdctl = ((txdctl & ~E1000_TXDCTL_WTHRESH) |
		  E1000_TXDCTL_FULL_TX_DESC_WB);
	txdctl = ((txdctl & ~E1000_TXDCTL_PTHRESH) |
		  E1000_TXDCTL_MAX_TX_DESC_PREFETCH);
	ew32(TXDCTL(1), txdctl);

	/* ICH8 has opposite polarity of no_snoop bits.
	 * By default, we should use snoop behavior.
	 */
	if (mac->type == e1000_ich8lan)
		snoop = PCIE_ICH8_SNOOP_ALL;
	else
		snoop = (u32)~(PCIE_NO_SNOOP_ALL);
	e1000e_set_pcie_no_snoop(hw, snoop);

	ctrl_ext = er32(CTRL_EXT);
	ctrl_ext |= E1000_CTRL_EXT_RO_DIS;
	ew32(CTRL_EXT, ctrl_ext);

	/* Clear all of the statistics registers (clear on read).  It is
	 * important that we do this after we have tried to establish link
	 * because the symbol error count will increment wildly if there
	 * is no link.
	 */
	e1000_clear_hw_cntrs_ich8lan(hw);

	return ret_val;
}

/**
 *  e1000_initialize_hw_bits_ich8lan - Initialize required hardware bits
 *  @hw: pointer to the HW structure
 *
 *  Sets/Clears required hardware bits necessary for correctly setting up the
 *  hardware for transmit and receive.
 **/
static void e1000_initialize_hw_bits_ich8lan(struct e1000_hw *hw)
{
	u32 reg;

	/* Extended Device Control */
	reg = er32(CTRL_EXT);
	reg |= BIT(22);
	/* Enable PHY low-power state when MAC is at D3 w/o WoL */
	if (hw->mac.type >= e1000_pchlan)
		reg |= E1000_CTRL_EXT_PHYPDEN;
	ew32(CTRL_EXT, reg);

	/* Transmit Descriptor Control 0 */
	reg = er32(TXDCTL(0));
	reg |= BIT(22);
	ew32(TXDCTL(0), reg);

	/* Transmit Descriptor Control 1 */
	reg = er32(TXDCTL(1));
	reg |= BIT(22);
	ew32(TXDCTL(1), reg);

	/* Transmit Arbitration Control 0 */
	reg = er32(TARC(0));
	if (hw->mac.type == e1000_ich8lan)
		reg |= BIT(28) | BIT(29);
	reg |= BIT(23) | BIT(24) | BIT(26) | BIT(27);
	ew32(TARC(0), reg);

	/* Transmit Arbitration Control 1 */
	reg = er32(TARC(1));
	if (er32(TCTL) & E1000_TCTL_MULR)
		reg &= ~BIT(28);
	else
		reg |= BIT(28);
	reg |= BIT(24) | BIT(26) | BIT(30);
	ew32(TARC(1), reg);

	/* Device Status */
	if (hw->mac.type == e1000_ich8lan) {
		reg = er32(STATUS);
		reg &= ~BIT(31);
		ew32(STATUS, reg);
	}

	/* work-around descriptor data corruption issue during nfs v2 udp
	 * traffic, just disable the nfs filtering capability
	 */
	reg = er32(RFCTL);
	reg |= (E1000_RFCTL_NFSW_DIS | E1000_RFCTL_NFSR_DIS);

	/* Disable IPv6 extension header parsing because some malformed
	 * IPv6 headers can hang the Rx.
	 */
	if (hw->mac.type == e1000_ich8lan)
		reg |= (E1000_RFCTL_IPV6_EX_DIS | E1000_RFCTL_NEW_IPV6_EXT_DIS);
	ew32(RFCTL, reg);

	/* Enable ECC on Lynxpoint */
	if (hw->mac.type >= e1000_pch_lpt) {
		reg = er32(PBECCSTS);
		reg |= E1000_PBECCSTS_ECC_ENABLE;
		ew32(PBECCSTS, reg);

		reg = er32(CTRL);
		reg |= E1000_CTRL_MEHE;
		ew32(CTRL, reg);
	}
}

/**
 *  e1000_setup_link_ich8lan - Setup flow control and link settings
 *  @hw: pointer to the HW structure
 *
 *  Determines which flow control settings to use, then configures flow
 *  control.  Calls the appropriate media-specific link configuration
 *  function.  Assuming the adapter has a valid link partner, a valid link
 *  should be established.  Assumes the hardware has previously been reset
 *  and the transmitter and receiver are not enabled.
 **/
static s32 e1000_setup_link_ich8lan(struct e1000_hw *hw)
{
	s32 ret_val;

	if (hw->phy.ops.check_reset_block(hw))
		return 0;

	/* ICH parts do not have a word in the NVM to determine
	 * the default flow control setting, so we explicitly
	 * set it to full.
	 */
	if (hw->fc.requested_mode == e1000_fc_default) {
		/* Workaround h/w hang when Tx flow control enabled */
		if (hw->mac.type == e1000_pchlan)
			hw->fc.requested_mode = e1000_fc_rx_pause;
		else
			hw->fc.requested_mode = e1000_fc_full;
	}

	/* Save off the requested flow control mode for use later.  Depending
	 * on the link partner's capabilities, we may or may not use this mode.
	 */
	hw->fc.current_mode = hw->fc.requested_mode;

	e_dbg("After fix-ups FlowControl is now = %x\n", hw->fc.current_mode);

	/* Continue to configure the copper link. */
	ret_val = hw->mac.ops.setup_physical_interface(hw);
	if (ret_val)
		return ret_val;

	ew32(FCTTV, hw->fc.pause_time);
	if ((hw->phy.type == e1000_phy_82578) ||
	    (hw->phy.type == e1000_phy_82579) ||
	    (hw->phy.type == e1000_phy_i217) ||
	    (hw->phy.type == e1000_phy_82577)) {
		ew32(FCRTV_PCH, hw->fc.refresh_time);

		ret_val = e1e_wphy(hw, PHY_REG(BM_PORT_CTRL_PAGE, 27),
				   hw->fc.pause_time);
		if (ret_val)
			return ret_val;
	}

	return e1000e_set_fc_watermarks(hw);
}

/**
 *  e1000_setup_copper_link_ich8lan - Configure MAC/PHY interface
 *  @hw: pointer to the HW structure
 *
 *  Configures the kumeran interface to the PHY to wait the appropriate time
 *  when polling the PHY, then call the generic setup_copper_link to finish
 *  configuring the copper link.
 **/
static s32 e1000_setup_copper_link_ich8lan(struct e1000_hw *hw)
{
	u32 ctrl;
	s32 ret_val;
	u16 reg_data;

	ctrl = er32(CTRL);
	ctrl |= E1000_CTRL_SLU;
	ctrl &= ~(E1000_CTRL_FRCSPD | E1000_CTRL_FRCDPX);
	ew32(CTRL, ctrl);

	/* Set the mac to wait the maximum time between each iteration
	 * and increase the max iterations when polling the phy;
	 * this fixes erroneous timeouts at 10Mbps.
	 */
	ret_val = e1000e_write_kmrn_reg(hw, E1000_KMRNCTRLSTA_TIMEOUTS, 0xFFFF);
	if (ret_val)
		return ret_val;
	ret_val = e1000e_read_kmrn_reg(hw, E1000_KMRNCTRLSTA_INBAND_PARAM,
				       &reg_data);
	if (ret_val)
		return ret_val;
	reg_data |= 0x3F;
	ret_val = e1000e_write_kmrn_reg(hw, E1000_KMRNCTRLSTA_INBAND_PARAM,
					reg_data);
	if (ret_val)
		return ret_val;

	switch (hw->phy.type) {
	case e1000_phy_igp_3:
		ret_val = e1000e_copper_link_setup_igp(hw);
		if (ret_val)
			return ret_val;
		break;
	case e1000_phy_bm:
	case e1000_phy_82578:
		ret_val = e1000e_copper_link_setup_m88(hw);
		if (ret_val)
			return ret_val;
		break;
	case e1000_phy_82577:
	case e1000_phy_82579:
		ret_val = e1000_copper_link_setup_82577(hw);
		if (ret_val)
			return ret_val;
		break;
	case e1000_phy_ife:
		ret_val = e1e_rphy(hw, IFE_PHY_MDIX_CONTROL, &reg_data);
		if (ret_val)
			return ret_val;

		reg_data &= ~IFE_PMC_AUTO_MDIX;

		switch (hw->phy.mdix) {
		case 1:
			reg_data &= ~IFE_PMC_FORCE_MDIX;
			break;
		case 2:
			reg_data |= IFE_PMC_FORCE_MDIX;
			break;
		case 0:
		default:
			reg_data |= IFE_PMC_AUTO_MDIX;
			break;
		}
		ret_val = e1e_wphy(hw, IFE_PHY_MDIX_CONTROL, reg_data);
		if (ret_val)
			return ret_val;
		break;
	default:
		break;
	}

	return e1000e_setup_copper_link(hw);
}

/**
 *  e1000_setup_copper_link_pch_lpt - Configure MAC/PHY interface
 *  @hw: pointer to the HW structure
 *
 *  Calls the PHY specific link setup function and then calls the
 *  generic setup_copper_link to finish configuring the link for
 *  Lynxpoint PCH devices
 **/
static s32 e1000_setup_copper_link_pch_lpt(struct e1000_hw *hw)
{
	u32 ctrl;
	s32 ret_val;

	ctrl = er32(CTRL);
	ctrl |= E1000_CTRL_SLU;
	ctrl &= ~(E1000_CTRL_FRCSPD | E1000_CTRL_FRCDPX);
	ew32(CTRL, ctrl);

	ret_val = e1000_copper_link_setup_82577(hw);
	if (ret_val)
		return ret_val;

	return e1000e_setup_copper_link(hw);
}

/**
 *  e1000_get_link_up_info_ich8lan - Get current link speed and duplex
 *  @hw: pointer to the HW structure
 *  @speed: pointer to store current link speed
 *  @duplex: pointer to store the current link duplex
 *
 *  Calls the generic get_speed_and_duplex to retrieve the current link
 *  information and then calls the Kumeran lock loss workaround for links at
 *  gigabit speeds.
 **/
static s32 e1000_get_link_up_info_ich8lan(struct e1000_hw *hw, u16 *speed,
					  u16 *duplex)
{
	s32 ret_val;

	ret_val = e1000e_get_speed_and_duplex_copper(hw, speed, duplex);
	if (ret_val)
		return ret_val;

	if ((hw->mac.type == e1000_ich8lan) &&
	    (hw->phy.type == e1000_phy_igp_3) && (*speed == SPEED_1000)) {
		ret_val = e1000_kmrn_lock_loss_workaround_ich8lan(hw);
	}

	return ret_val;
}

/**
 *  e1000_kmrn_lock_loss_workaround_ich8lan - Kumeran workaround
 *  @hw: pointer to the HW structure
 *
 *  Work-around for 82566 Kumeran PCS lock loss:
 *  On link status change (i.e. PCI reset, speed change) and link is up and
 *  speed is gigabit-
 *    0) if workaround is optionally disabled do nothing
 *    1) wait 1ms for Kumeran link to come up
 *    2) check Kumeran Diagnostic register PCS lock loss bit
 *    3) if not set the link is locked (all is good), otherwise...
 *    4) reset the PHY
 *    5) repeat up to 10 times
 *  Note: this is only called for IGP3 copper when speed is 1gb.
 **/
static s32 e1000_kmrn_lock_loss_workaround_ich8lan(struct e1000_hw *hw)
{
	struct e1000_dev_spec_ich8lan *dev_spec = &hw->dev_spec.ich8lan;
	u32 phy_ctrl;
	s32 ret_val;
	u16 i, data;
	bool link;

	if (!dev_spec->kmrn_lock_loss_workaround_enabled)
		return 0;

	/* Make sure link is up before proceeding.  If not just return.
	 * Attempting this while link is negotiating fouled up link
	 * stability
	 */
	ret_val = e1000e_phy_has_link_generic(hw, 1, 0, &link);
	if (!link)
		return 0;

	for (i = 0; i < 10; i++) {
		/* read once to clear */
		ret_val = e1e_rphy(hw, IGP3_KMRN_DIAG, &data);
		if (ret_val)
			return ret_val;
		/* and again to get new status */
		ret_val = e1e_rphy(hw, IGP3_KMRN_DIAG, &data);
		if (ret_val)
			return ret_val;

		/* check for PCS lock */
		if (!(data & IGP3_KMRN_DIAG_PCS_LOCK_LOSS))
			return 0;

		/* Issue PHY reset */
		e1000_phy_hw_reset(hw);
		mdelay(5);
	}
	/* Disable GigE link negotiation */
	phy_ctrl = er32(PHY_CTRL);
	phy_ctrl |= (E1000_PHY_CTRL_GBE_DISABLE |
		     E1000_PHY_CTRL_NOND0A_GBE_DISABLE);
	ew32(PHY_CTRL, phy_ctrl);

	/* Call gig speed drop workaround on Gig disable before accessing
	 * any PHY registers
	 */
	e1000e_gig_downshift_workaround_ich8lan(hw);

	/* unable to acquire PCS lock */
	return -E1000_ERR_PHY;
}

/**
 *  e1000e_set_kmrn_lock_loss_workaround_ich8lan - Set Kumeran workaround state
 *  @hw: pointer to the HW structure
 *  @state: boolean value used to set the current Kumeran workaround state
 *
 *  If ICH8, set the current Kumeran workaround state (enabled - true
 *  /disabled - false).
 **/
void e1000e_set_kmrn_lock_loss_workaround_ich8lan(struct e1000_hw *hw,
						  bool state)
{
	struct e1000_dev_spec_ich8lan *dev_spec = &hw->dev_spec.ich8lan;

	if (hw->mac.type != e1000_ich8lan) {
		e_dbg("Workaround applies to ICH8 only.\n");
		return;
	}

	dev_spec->kmrn_lock_loss_workaround_enabled = state;
}

/**
 *  e1000_ipg3_phy_powerdown_workaround_ich8lan - Power down workaround on D3
 *  @hw: pointer to the HW structure
 *
 *  Workaround for 82566 power-down on D3 entry:
 *    1) disable gigabit link
 *    2) write VR power-down enable
 *    3) read it back
 *  Continue if successful, else issue LCD reset and repeat
 **/
void e1000e_igp3_phy_powerdown_workaround_ich8lan(struct e1000_hw *hw)
{
	u32 reg;
	u16 data;
	u8 retry = 0;

	if (hw->phy.type != e1000_phy_igp_3)
		return;

	/* Try the workaround twice (if needed) */
	do {
		/* Disable link */
		reg = er32(PHY_CTRL);
		reg |= (E1000_PHY_CTRL_GBE_DISABLE |
			E1000_PHY_CTRL_NOND0A_GBE_DISABLE);
		ew32(PHY_CTRL, reg);

		/* Call gig speed drop workaround on Gig disable before
		 * accessing any PHY registers
		 */
		if (hw->mac.type == e1000_ich8lan)
			e1000e_gig_downshift_workaround_ich8lan(hw);

		/* Write VR power-down enable */
		e1e_rphy(hw, IGP3_VR_CTRL, &data);
		data &= ~IGP3_VR_CTRL_DEV_POWERDOWN_MODE_MASK;
		e1e_wphy(hw, IGP3_VR_CTRL, data | IGP3_VR_CTRL_MODE_SHUTDOWN);

		/* Read it back and test */
		e1e_rphy(hw, IGP3_VR_CTRL, &data);
		data &= IGP3_VR_CTRL_DEV_POWERDOWN_MODE_MASK;
		if ((data == IGP3_VR_CTRL_MODE_SHUTDOWN) || retry)
			break;

		/* Issue PHY reset and repeat at most one more time */
		reg = er32(CTRL);
		ew32(CTRL, reg | E1000_CTRL_PHY_RST);
		retry++;
	} while (retry);
}

/**
 *  e1000e_gig_downshift_workaround_ich8lan - WoL from S5 stops working
 *  @hw: pointer to the HW structure
 *
 *  Steps to take when dropping from 1Gb/s (eg. link cable removal (LSC),
 *  LPLU, Gig disable, MDIC PHY reset):
 *    1) Set Kumeran Near-end loopback
 *    2) Clear Kumeran Near-end loopback
 *  Should only be called for ICH8[m] devices with any 1G Phy.
 **/
void e1000e_gig_downshift_workaround_ich8lan(struct e1000_hw *hw)
{
	s32 ret_val;
	u16 reg_data;

	if ((hw->mac.type != e1000_ich8lan) || (hw->phy.type == e1000_phy_ife))
		return;

	ret_val = e1000e_read_kmrn_reg(hw, E1000_KMRNCTRLSTA_DIAG_OFFSET,
				       &reg_data);
	if (ret_val)
		return;
	reg_data |= E1000_KMRNCTRLSTA_DIAG_NELPBK;
	ret_val = e1000e_write_kmrn_reg(hw, E1000_KMRNCTRLSTA_DIAG_OFFSET,
					reg_data);
	if (ret_val)
		return;
	reg_data &= ~E1000_KMRNCTRLSTA_DIAG_NELPBK;
	e1000e_write_kmrn_reg(hw, E1000_KMRNCTRLSTA_DIAG_OFFSET, reg_data);
}

/**
 *  e1000_suspend_workarounds_ich8lan - workarounds needed during S0->Sx
 *  @hw: pointer to the HW structure
 *
 *  During S0 to Sx transition, it is possible the link remains at gig
 *  instead of negotiating to a lower speed.  Before going to Sx, set
 *  'Gig Disable' to force link speed negotiation to a lower speed based on
 *  the LPLU setting in the NVM or custom setting.  For PCH and newer parts,
 *  the OEM bits PHY register (LED, GbE disable and LPLU configurations) also
 *  needs to be written.
 *  Parts that support (and are linked to a partner which support) EEE in
 *  100Mbps should disable LPLU since 100Mbps w/ EEE requires less power
 *  than 10Mbps w/o EEE.
 **/
void e1000_suspend_workarounds_ich8lan(struct e1000_hw *hw)
{
	struct e1000_dev_spec_ich8lan *dev_spec = &hw->dev_spec.ich8lan;
	u32 phy_ctrl;
	s32 ret_val;

	phy_ctrl = er32(PHY_CTRL);
	phy_ctrl |= E1000_PHY_CTRL_GBE_DISABLE;

	if (hw->phy.type == e1000_phy_i217) {
		u16 phy_reg, device_id = hw->adapter->pdev->device;

		if ((device_id == E1000_DEV_ID_PCH_LPTLP_I218_LM) ||
		    (device_id == E1000_DEV_ID_PCH_LPTLP_I218_V) ||
		    (device_id == E1000_DEV_ID_PCH_I218_LM3) ||
		    (device_id == E1000_DEV_ID_PCH_I218_V3) ||
		    (hw->mac.type >= e1000_pch_spt)) {
			u32 fextnvm6 = er32(FEXTNVM6);

			ew32(FEXTNVM6, fextnvm6 & ~E1000_FEXTNVM6_REQ_PLL_CLK);
		}

		ret_val = hw->phy.ops.acquire(hw);
		if (ret_val)
			goto out;

		if (!dev_spec->eee_disable) {
			u16 eee_advert;

			ret_val =
			    e1000_read_emi_reg_locked(hw,
						      I217_EEE_ADVERTISEMENT,
						      &eee_advert);
			if (ret_val)
				goto release;

			/* Disable LPLU if both link partners support 100BaseT
			 * EEE and 100Full is advertised on both ends of the
			 * link, and enable Auto Enable LPI since there will
			 * be no driver to enable LPI while in Sx.
			 */
			if ((eee_advert & I82579_EEE_100_SUPPORTED) &&
			    (dev_spec->eee_lp_ability &
			     I82579_EEE_100_SUPPORTED) &&
			    (hw->phy.autoneg_advertised & ADVERTISE_100_FULL)) {
				phy_ctrl &= ~(E1000_PHY_CTRL_D0A_LPLU |
					      E1000_PHY_CTRL_NOND0A_LPLU);

				/* Set Auto Enable LPI after link up */
				e1e_rphy_locked(hw,
						I217_LPI_GPIO_CTRL, &phy_reg);
				phy_reg |= I217_LPI_GPIO_CTRL_AUTO_EN_LPI;
				e1e_wphy_locked(hw,
						I217_LPI_GPIO_CTRL, phy_reg);
			}
		}

		/* For i217 Intel Rapid Start Technology support,
		 * when the system is going into Sx and no manageability engine
		 * is present, the driver must configure proxy to reset only on
		 * power good.  LPI (Low Power Idle) state must also reset only
		 * on power good, as well as the MTA (Multicast table array).
		 * The SMBus release must also be disabled on LCD reset.
		 */
		if (!(er32(FWSM) & E1000_ICH_FWSM_FW_VALID)) {
			/* Enable proxy to reset only on power good. */
			e1e_rphy_locked(hw, I217_PROXY_CTRL, &phy_reg);
			phy_reg |= I217_PROXY_CTRL_AUTO_DISABLE;
			e1e_wphy_locked(hw, I217_PROXY_CTRL, phy_reg);

			/* Set bit enable LPI (EEE) to reset only on
			 * power good.
			 */
			e1e_rphy_locked(hw, I217_SxCTRL, &phy_reg);
			phy_reg |= I217_SxCTRL_ENABLE_LPI_RESET;
			e1e_wphy_locked(hw, I217_SxCTRL, phy_reg);

			/* Disable the SMB release on LCD reset. */
			e1e_rphy_locked(hw, I217_MEMPWR, &phy_reg);
			phy_reg &= ~I217_MEMPWR_DISABLE_SMB_RELEASE;
			e1e_wphy_locked(hw, I217_MEMPWR, phy_reg);
		}

		/* Enable MTA to reset for Intel Rapid Start Technology
		 * Support
		 */
		e1e_rphy_locked(hw, I217_CGFREG, &phy_reg);
		phy_reg |= I217_CGFREG_ENABLE_MTA_RESET;
		e1e_wphy_locked(hw, I217_CGFREG, phy_reg);

release:
		hw->phy.ops.release(hw);
	}
out:
	ew32(PHY_CTRL, phy_ctrl);

	if (hw->mac.type == e1000_ich8lan)
		e1000e_gig_downshift_workaround_ich8lan(hw);

	if (hw->mac.type >= e1000_pchlan) {
		e1000_oem_bits_config_ich8lan(hw, false);

		/* Reset PHY to activate OEM bits on 82577/8 */
		if (hw->mac.type == e1000_pchlan)
			e1000e_phy_hw_reset_generic(hw);

		ret_val = hw->phy.ops.acquire(hw);
		if (ret_val)
			return;
		e1000_write_smbus_addr(hw);
		hw->phy.ops.release(hw);
	}
}

/**
 *  e1000_resume_workarounds_pchlan - workarounds needed during Sx->S0
 *  @hw: pointer to the HW structure
 *
 *  During Sx to S0 transitions on non-managed devices or managed devices
 *  on which PHY resets are not blocked, if the PHY registers cannot be
 *  accessed properly by the s/w toggle the LANPHYPC value to power cycle
 *  the PHY.
 *  On i217, setup Intel Rapid Start Technology.
 **/
void e1000_resume_workarounds_pchlan(struct e1000_hw *hw)
{
	s32 ret_val;

	if (hw->mac.type < e1000_pch2lan)
		return;

	ret_val = e1000_init_phy_workarounds_pchlan(hw);
	if (ret_val) {
		e_dbg("Failed to init PHY flow ret_val=%d\n", ret_val);
		return;
	}

	/* For i217 Intel Rapid Start Technology support when the system
	 * is transitioning from Sx and no manageability engine is present
	 * configure SMBus to restore on reset, disable proxy, and enable
	 * the reset on MTA (Multicast table array).
	 */
	if (hw->phy.type == e1000_phy_i217) {
		u16 phy_reg;

		ret_val = hw->phy.ops.acquire(hw);
		if (ret_val) {
			e_dbg("Failed to setup iRST\n");
			return;
		}

		/* Clear Auto Enable LPI after link up */
		e1e_rphy_locked(hw, I217_LPI_GPIO_CTRL, &phy_reg);
		phy_reg &= ~I217_LPI_GPIO_CTRL_AUTO_EN_LPI;
		e1e_wphy_locked(hw, I217_LPI_GPIO_CTRL, phy_reg);

		if (!(er32(FWSM) & E1000_ICH_FWSM_FW_VALID)) {
			/* Restore clear on SMB if no manageability engine
			 * is present
			 */
			ret_val = e1e_rphy_locked(hw, I217_MEMPWR, &phy_reg);
			if (ret_val)
				goto release;
			phy_reg |= I217_MEMPWR_DISABLE_SMB_RELEASE;
			e1e_wphy_locked(hw, I217_MEMPWR, phy_reg);

			/* Disable Proxy */
			e1e_wphy_locked(hw, I217_PROXY_CTRL, 0);
		}
		/* Enable reset on MTA */
		ret_val = e1e_rphy_locked(hw, I217_CGFREG, &phy_reg);
		if (ret_val)
			goto release;
		phy_reg &= ~I217_CGFREG_ENABLE_MTA_RESET;
		e1e_wphy_locked(hw, I217_CGFREG, phy_reg);
release:
		if (ret_val)
			e_dbg("Error %d in resume workarounds\n", ret_val);
		hw->phy.ops.release(hw);
	}
}

/**
 *  e1000_cleanup_led_ich8lan - Restore the default LED operation
 *  @hw: pointer to the HW structure
 *
 *  Return the LED back to the default configuration.
 **/
static s32 e1000_cleanup_led_ich8lan(struct e1000_hw *hw)
{
	if (hw->phy.type == e1000_phy_ife)
		return e1e_wphy(hw, IFE_PHY_SPECIAL_CONTROL_LED, 0);

	ew32(LEDCTL, hw->mac.ledctl_default);
	return 0;
}

/**
 *  e1000_led_on_ich8lan - Turn LEDs on
 *  @hw: pointer to the HW structure
 *
 *  Turn on the LEDs.
 **/
static s32 e1000_led_on_ich8lan(struct e1000_hw *hw)
{
	if (hw->phy.type == e1000_phy_ife)
		return e1e_wphy(hw, IFE_PHY_SPECIAL_CONTROL_LED,
				(IFE_PSCL_PROBE_MODE | IFE_PSCL_PROBE_LEDS_ON));

	ew32(LEDCTL, hw->mac.ledctl_mode2);
	return 0;
}

/**
 *  e1000_led_off_ich8lan - Turn LEDs off
 *  @hw: pointer to the HW structure
 *
 *  Turn off the LEDs.
 **/
static s32 e1000_led_off_ich8lan(struct e1000_hw *hw)
{
	if (hw->phy.type == e1000_phy_ife)
		return e1e_wphy(hw, IFE_PHY_SPECIAL_CONTROL_LED,
				(IFE_PSCL_PROBE_MODE |
				 IFE_PSCL_PROBE_LEDS_OFF));

	ew32(LEDCTL, hw->mac.ledctl_mode1);
	return 0;
}

/**
 *  e1000_setup_led_pchlan - Configures SW controllable LED
 *  @hw: pointer to the HW structure
 *
 *  This prepares the SW controllable LED for use.
 **/
static s32 e1000_setup_led_pchlan(struct e1000_hw *hw)
{
	return e1e_wphy(hw, HV_LED_CONFIG, (u16)hw->mac.ledctl_mode1);
}

/**
 *  e1000_cleanup_led_pchlan - Restore the default LED operation
 *  @hw: pointer to the HW structure
 *
 *  Return the LED back to the default configuration.
 **/
static s32 e1000_cleanup_led_pchlan(struct e1000_hw *hw)
{
	return e1e_wphy(hw, HV_LED_CONFIG, (u16)hw->mac.ledctl_default);
}

/**
 *  e1000_led_on_pchlan - Turn LEDs on
 *  @hw: pointer to the HW structure
 *
 *  Turn on the LEDs.
 **/
static s32 e1000_led_on_pchlan(struct e1000_hw *hw)
{
	u16 data = (u16)hw->mac.ledctl_mode2;
	u32 i, led;

	/* If no link, then turn LED on by setting the invert bit
	 * for each LED that's mode is "link_up" in ledctl_mode2.
	 */
	if (!(er32(STATUS) & E1000_STATUS_LU)) {
		for (i = 0; i < 3; i++) {
			led = (data >> (i * 5)) & E1000_PHY_LED0_MASK;
			if ((led & E1000_PHY_LED0_MODE_MASK) !=
			    E1000_LEDCTL_MODE_LINK_UP)
				continue;
			if (led & E1000_PHY_LED0_IVRT)
				data &= ~(E1000_PHY_LED0_IVRT << (i * 5));
			else
				data |= (E1000_PHY_LED0_IVRT << (i * 5));
		}
	}

	return e1e_wphy(hw, HV_LED_CONFIG, data);
}

/**
 *  e1000_led_off_pchlan - Turn LEDs off
 *  @hw: pointer to the HW structure
 *
 *  Turn off the LEDs.
 **/
static s32 e1000_led_off_pchlan(struct e1000_hw *hw)
{
	u16 data = (u16)hw->mac.ledctl_mode1;
	u32 i, led;

	/* If no link, then turn LED off by clearing the invert bit
	 * for each LED that's mode is "link_up" in ledctl_mode1.
	 */
	if (!(er32(STATUS) & E1000_STATUS_LU)) {
		for (i = 0; i < 3; i++) {
			led = (data >> (i * 5)) & E1000_PHY_LED0_MASK;
			if ((led & E1000_PHY_LED0_MODE_MASK) !=
			    E1000_LEDCTL_MODE_LINK_UP)
				continue;
			if (led & E1000_PHY_LED0_IVRT)
				data &= ~(E1000_PHY_LED0_IVRT << (i * 5));
			else
				data |= (E1000_PHY_LED0_IVRT << (i * 5));
		}
	}

	return e1e_wphy(hw, HV_LED_CONFIG, data);
}

/**
 *  e1000_get_cfg_done_ich8lan - Read config done bit after Full or PHY reset
 *  @hw: pointer to the HW structure
 *
 *  Read appropriate register for the config done bit for completion status
 *  and configure the PHY through s/w for EEPROM-less parts.
 *
 *  NOTE: some silicon which is EEPROM-less will fail trying to read the
 *  config done bit, so only an error is logged and continues.  If we were
 *  to return with error, EEPROM-less silicon would not be able to be reset
 *  or change link.
 **/
static s32 e1000_get_cfg_done_ich8lan(struct e1000_hw *hw)
{
	s32 ret_val = 0;
	u32 bank = 0;
	u32 status;

	e1000e_get_cfg_done_generic(hw);

	/* Wait for indication from h/w that it has completed basic config */
	if (hw->mac.type >= e1000_ich10lan) {
		e1000_lan_init_done_ich8lan(hw);
	} else {
		ret_val = e1000e_get_auto_rd_done(hw);
		if (ret_val) {
			/* When auto config read does not complete, do not
			 * return with an error. This can happen in situations
			 * where there is no eeprom and prevents getting link.
			 */
			e_dbg("Auto Read Done did not complete\n");
			ret_val = 0;
		}
	}

	/* Clear PHY Reset Asserted bit */
	status = er32(STATUS);
	if (status & E1000_STATUS_PHYRA)
		ew32(STATUS, status & ~E1000_STATUS_PHYRA);
	else
		e_dbg("PHY Reset Asserted not set - needs delay\n");

	/* If EEPROM is not marked present, init the IGP 3 PHY manually */
	if (hw->mac.type <= e1000_ich9lan) {
		if (!(er32(EECD) & E1000_EECD_PRES) &&
		    (hw->phy.type == e1000_phy_igp_3)) {
			e1000e_phy_init_script_igp3(hw);
		}
	} else {
		if (e1000_valid_nvm_bank_detect_ich8lan(hw, &bank)) {
			/* Maybe we should do a basic PHY config */
			e_dbg("EEPROM not present\n");
			ret_val = -E1000_ERR_CONFIG;
		}
	}

	return ret_val;
}

/**
 * e1000_power_down_phy_copper_ich8lan - Remove link during PHY power down
 * @hw: pointer to the HW structure
 *
 * In the case of a PHY power down to save power, or to turn off link during a
 * driver unload, or wake on lan is not enabled, remove the link.
 **/
static void e1000_power_down_phy_copper_ich8lan(struct e1000_hw *hw)
{
	/* If the management interface is not enabled, then power down */
	if (!(hw->mac.ops.check_mng_mode(hw) ||
	      hw->phy.ops.check_reset_block(hw)))
		e1000_power_down_phy_copper(hw);
}

/**
 *  e1000_clear_hw_cntrs_ich8lan - Clear statistical counters
 *  @hw: pointer to the HW structure
 *
 *  Clears hardware counters specific to the silicon family and calls
 *  clear_hw_cntrs_generic to clear all general purpose counters.
 **/
static void e1000_clear_hw_cntrs_ich8lan(struct e1000_hw *hw)
{
	u16 phy_data;
	s32 ret_val;

	e1000e_clear_hw_cntrs_base(hw);

	er32(ALGNERRC);
	er32(RXERRC);
	er32(TNCRS);
	er32(CEXTERR);
	er32(TSCTC);
	er32(TSCTFC);

	er32(MGTPRC);
	er32(MGTPDC);
	er32(MGTPTC);

	er32(IAC);
	er32(ICRXOC);

	/* Clear PHY statistics registers */
	if ((hw->phy.type == e1000_phy_82578) ||
	    (hw->phy.type == e1000_phy_82579) ||
	    (hw->phy.type == e1000_phy_i217) ||
	    (hw->phy.type == e1000_phy_82577)) {
		ret_val = hw->phy.ops.acquire(hw);
		if (ret_val)
			return;
		ret_val = hw->phy.ops.set_page(hw,
					       HV_STATS_PAGE << IGP_PAGE_SHIFT);
		if (ret_val)
			goto release;
		hw->phy.ops.read_reg_page(hw, HV_SCC_UPPER, &phy_data);
		hw->phy.ops.read_reg_page(hw, HV_SCC_LOWER, &phy_data);
		hw->phy.ops.read_reg_page(hw, HV_ECOL_UPPER, &phy_data);
		hw->phy.ops.read_reg_page(hw, HV_ECOL_LOWER, &phy_data);
		hw->phy.ops.read_reg_page(hw, HV_MCC_UPPER, &phy_data);
		hw->phy.ops.read_reg_page(hw, HV_MCC_LOWER, &phy_data);
		hw->phy.ops.read_reg_page(hw, HV_LATECOL_UPPER, &phy_data);
		hw->phy.ops.read_reg_page(hw, HV_LATECOL_LOWER, &phy_data);
		hw->phy.ops.read_reg_page(hw, HV_COLC_UPPER, &phy_data);
		hw->phy.ops.read_reg_page(hw, HV_COLC_LOWER, &phy_data);
		hw->phy.ops.read_reg_page(hw, HV_DC_UPPER, &phy_data);
		hw->phy.ops.read_reg_page(hw, HV_DC_LOWER, &phy_data);
		hw->phy.ops.read_reg_page(hw, HV_TNCRS_UPPER, &phy_data);
		hw->phy.ops.read_reg_page(hw, HV_TNCRS_LOWER, &phy_data);
release:
		hw->phy.ops.release(hw);
	}
}

static const struct e1000_mac_operations ich8_mac_ops = {
	/* check_mng_mode dependent on mac type */
	.check_for_link		= e1000_check_for_copper_link_ich8lan,
	/* cleanup_led dependent on mac type */
	.clear_hw_cntrs		= e1000_clear_hw_cntrs_ich8lan,
	.get_bus_info		= e1000_get_bus_info_ich8lan,
	.set_lan_id		= e1000_set_lan_id_single_port,
	.get_link_up_info	= e1000_get_link_up_info_ich8lan,
	/* led_on dependent on mac type */
	/* led_off dependent on mac type */
	.update_mc_addr_list	= e1000e_update_mc_addr_list_generic,
	.reset_hw		= e1000_reset_hw_ich8lan,
	.init_hw		= e1000_init_hw_ich8lan,
	.setup_link		= e1000_setup_link_ich8lan,
	.setup_physical_interface = e1000_setup_copper_link_ich8lan,
	/* id_led_init dependent on mac type */
	.config_collision_dist	= e1000e_config_collision_dist_generic,
	.rar_set		= e1000e_rar_set_generic,
	.rar_get_count		= e1000e_rar_get_count_generic,
};

static const struct e1000_phy_operations ich8_phy_ops = {
	.acquire		= e1000_acquire_swflag_ich8lan,
	.check_reset_block	= e1000_check_reset_block_ich8lan,
	.commit			= NULL,
	.get_cfg_done		= e1000_get_cfg_done_ich8lan,
	.get_cable_length	= e1000e_get_cable_length_igp_2,
	.read_reg		= e1000e_read_phy_reg_igp,
	.release		= e1000_release_swflag_ich8lan,
	.reset			= e1000_phy_hw_reset_ich8lan,
	.set_d0_lplu_state	= e1000_set_d0_lplu_state_ich8lan,
	.set_d3_lplu_state	= e1000_set_d3_lplu_state_ich8lan,
	.write_reg		= e1000e_write_phy_reg_igp,
};

static const struct e1000_nvm_operations ich8_nvm_ops = {
	.acquire		= e1000_acquire_nvm_ich8lan,
	.read			= e1000_read_nvm_ich8lan,
	.release		= e1000_release_nvm_ich8lan,
	.reload			= e1000e_reload_nvm_generic,
	.update			= e1000_update_nvm_checksum_ich8lan,
	.valid_led_default	= e1000_valid_led_default_ich8lan,
	.validate		= e1000_validate_nvm_checksum_ich8lan,
	.write			= e1000_write_nvm_ich8lan,
};

static const struct e1000_nvm_operations spt_nvm_ops = {
	.acquire		= e1000_acquire_nvm_ich8lan,
	.release		= e1000_release_nvm_ich8lan,
	.read			= e1000_read_nvm_spt,
	.update			= e1000_update_nvm_checksum_spt,
	.reload			= e1000e_reload_nvm_generic,
	.valid_led_default	= e1000_valid_led_default_ich8lan,
	.validate		= e1000_validate_nvm_checksum_ich8lan,
	.write			= e1000_write_nvm_ich8lan,
};

const struct e1000_info e1000_ich8_info = {
	.mac			= e1000_ich8lan,
	.flags			= FLAG_HAS_WOL
				  | FLAG_IS_ICH
				  | FLAG_HAS_CTRLEXT_ON_LOAD
				  | FLAG_HAS_AMT
				  | FLAG_HAS_FLASH
				  | FLAG_APME_IN_WUC,
	.pba			= 8,
	.max_hw_frame_size	= VLAN_ETH_FRAME_LEN + ETH_FCS_LEN,
	.get_variants		= e1000_get_variants_ich8lan,
	.mac_ops		= &ich8_mac_ops,
	.phy_ops		= &ich8_phy_ops,
	.nvm_ops		= &ich8_nvm_ops,
};

const struct e1000_info e1000_ich9_info = {
	.mac			= e1000_ich9lan,
	.flags			= FLAG_HAS_JUMBO_FRAMES
				  | FLAG_IS_ICH
				  | FLAG_HAS_WOL
				  | FLAG_HAS_CTRLEXT_ON_LOAD
				  | FLAG_HAS_AMT
				  | FLAG_HAS_FLASH
				  | FLAG_APME_IN_WUC,
	.pba			= 18,
	.max_hw_frame_size	= DEFAULT_JUMBO,
	.get_variants		= e1000_get_variants_ich8lan,
	.mac_ops		= &ich8_mac_ops,
	.phy_ops		= &ich8_phy_ops,
	.nvm_ops		= &ich8_nvm_ops,
};

const struct e1000_info e1000_ich10_info = {
	.mac			= e1000_ich10lan,
	.flags			= FLAG_HAS_JUMBO_FRAMES
				  | FLAG_IS_ICH
				  | FLAG_HAS_WOL
				  | FLAG_HAS_CTRLEXT_ON_LOAD
				  | FLAG_HAS_AMT
				  | FLAG_HAS_FLASH
				  | FLAG_APME_IN_WUC,
	.pba			= 18,
	.max_hw_frame_size	= DEFAULT_JUMBO,
	.get_variants		= e1000_get_variants_ich8lan,
	.mac_ops		= &ich8_mac_ops,
	.phy_ops		= &ich8_phy_ops,
	.nvm_ops		= &ich8_nvm_ops,
};

const struct e1000_info e1000_pch_info = {
	.mac			= e1000_pchlan,
	.flags			= FLAG_IS_ICH
				  | FLAG_HAS_WOL
				  | FLAG_HAS_CTRLEXT_ON_LOAD
				  | FLAG_HAS_AMT
				  | FLAG_HAS_FLASH
				  | FLAG_HAS_JUMBO_FRAMES
				  | FLAG_DISABLE_FC_PAUSE_TIME /* errata */
				  | FLAG_APME_IN_WUC,
	.flags2			= FLAG2_HAS_PHY_STATS,
	.pba			= 26,
	.max_hw_frame_size	= 4096,
	.get_variants		= e1000_get_variants_ich8lan,
	.mac_ops		= &ich8_mac_ops,
	.phy_ops		= &ich8_phy_ops,
	.nvm_ops		= &ich8_nvm_ops,
};

const struct e1000_info e1000_pch2_info = {
	.mac			= e1000_pch2lan,
	.flags			= FLAG_IS_ICH
				  | FLAG_HAS_WOL
				  | FLAG_HAS_HW_TIMESTAMP
				  | FLAG_HAS_CTRLEXT_ON_LOAD
				  | FLAG_HAS_AMT
				  | FLAG_HAS_FLASH
				  | FLAG_HAS_JUMBO_FRAMES
				  | FLAG_APME_IN_WUC,
	.flags2			= FLAG2_HAS_PHY_STATS
				  | FLAG2_HAS_EEE
				  | FLAG2_CHECK_SYSTIM_OVERFLOW,
	.pba			= 26,
	.max_hw_frame_size	= 9022,
	.get_variants		= e1000_get_variants_ich8lan,
	.mac_ops		= &ich8_mac_ops,
	.phy_ops		= &ich8_phy_ops,
	.nvm_ops		= &ich8_nvm_ops,
};

const struct e1000_info e1000_pch_lpt_info = {
	.mac			= e1000_pch_lpt,
	.flags			= FLAG_IS_ICH
				  | FLAG_HAS_WOL
				  | FLAG_HAS_HW_TIMESTAMP
				  | FLAG_HAS_CTRLEXT_ON_LOAD
				  | FLAG_HAS_AMT
				  | FLAG_HAS_FLASH
				  | FLAG_HAS_JUMBO_FRAMES
				  | FLAG_APME_IN_WUC,
	.flags2			= FLAG2_HAS_PHY_STATS
				  | FLAG2_HAS_EEE
				  | FLAG2_CHECK_SYSTIM_OVERFLOW,
	.pba			= 26,
	.max_hw_frame_size	= 9022,
	.get_variants		= e1000_get_variants_ich8lan,
	.mac_ops		= &ich8_mac_ops,
	.phy_ops		= &ich8_phy_ops,
	.nvm_ops		= &ich8_nvm_ops,
};

const struct e1000_info e1000_pch_spt_info = {
	.mac			= e1000_pch_spt,
	.flags			= FLAG_IS_ICH
				  | FLAG_HAS_WOL
				  | FLAG_HAS_HW_TIMESTAMP
				  | FLAG_HAS_CTRLEXT_ON_LOAD
				  | FLAG_HAS_AMT
				  | FLAG_HAS_FLASH
				  | FLAG_HAS_JUMBO_FRAMES
				  | FLAG_APME_IN_WUC,
	.flags2			= FLAG2_HAS_PHY_STATS
				  | FLAG2_HAS_EEE,
	.pba			= 26,
	.max_hw_frame_size	= 9022,
	.get_variants		= e1000_get_variants_ich8lan,
	.mac_ops		= &ich8_mac_ops,
	.phy_ops		= &ich8_phy_ops,
	.nvm_ops		= &spt_nvm_ops,
};

const struct e1000_info e1000_pch_cnp_info = {
	.mac			= e1000_pch_cnp,
	.flags			= FLAG_IS_ICH
				  | FLAG_HAS_WOL
				  | FLAG_HAS_HW_TIMESTAMP
				  | FLAG_HAS_CTRLEXT_ON_LOAD
				  | FLAG_HAS_AMT
				  | FLAG_HAS_FLASH
				  | FLAG_HAS_JUMBO_FRAMES
				  | FLAG_APME_IN_WUC,
	.flags2			= FLAG2_HAS_PHY_STATS
				  | FLAG2_HAS_EEE,
	.pba			= 26,
	.max_hw_frame_size	= 9022,
	.get_variants		= e1000_get_variants_ich8lan,
	.mac_ops		= &ich8_mac_ops,
	.phy_ops		= &ich8_phy_ops,
	.nvm_ops		= &spt_nvm_ops,
};<|MERGE_RESOLUTION|>--- conflicted
+++ resolved
@@ -1367,9 +1367,6 @@
  *  Checks to see of the link status of the hardware has changed.  If a
  *  change in link status has been detected, then we read the PHY registers
  *  to get the current speed/duplex if link exists.
- *
- *  Returns a negative error code (-E1000_ERR_*) or 0 (link down) or 1 (link
- *  up).
  **/
 static s32 e1000_check_for_copper_link_ich8lan(struct e1000_hw *hw)
 {
@@ -1385,12 +1382,8 @@
 	 * Change or Rx Sequence Error interrupt.
 	 */
 	if (!mac->get_link_status)
-<<<<<<< HEAD
-		return 1;
-=======
 		return 0;
 	mac->get_link_status = false;
->>>>>>> 1ec8f1f0
 
 	/* First we want to see if the MII Status Register reports
 	 * link.  If so, then we want to get the current speed/duplex
@@ -1619,20 +1612,14 @@
 	 * different link partner.
 	 */
 	ret_val = e1000e_config_fc_after_link_up(hw);
-	if (ret_val) {
+	if (ret_val)
 		e_dbg("Error configuring flow control\n");
-		return ret_val;
-	}
-
-<<<<<<< HEAD
-	return 1;
-=======
+
 	return ret_val;
 
 out:
 	mac->get_link_status = true;
 	return ret_val;
->>>>>>> 1ec8f1f0
 }
 
 static s32 e1000_get_variants_ich8lan(struct e1000_adapter *adapter)
