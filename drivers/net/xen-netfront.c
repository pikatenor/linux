--- conflicted
+++ resolved
@@ -87,11 +87,7 @@
 /* IRQ name is queue name with "-tx" or "-rx" appended */
 #define IRQ_NAME_SIZE (QUEUE_NAME_SIZE + 3)
 
-<<<<<<< HEAD
-static DECLARE_WAIT_QUEUE_HEAD(module_unload_q);
-=======
 static DECLARE_WAIT_QUEUE_HEAD(module_wq);
->>>>>>> 1ec8f1f0
 
 struct netfront_stats {
 	u64			packets;
@@ -1340,14 +1336,11 @@
 	netif_carrier_off(netdev);
 
 	xenbus_switch_state(dev, XenbusStateInitialising);
-<<<<<<< HEAD
-=======
 	wait_event(module_wq,
 		   xenbus_read_driver_state(dev->otherend) !=
 		   XenbusStateClosed &&
 		   xenbus_read_driver_state(dev->otherend) !=
 		   XenbusStateUnknown);
->>>>>>> 1ec8f1f0
 	return netdev;
 
  exit:
@@ -1946,10 +1939,7 @@
 	xennet_destroy_queues(info);
  out:
 	rtnl_unlock();
-<<<<<<< HEAD
-=======
 out_unlocked:
->>>>>>> 1ec8f1f0
 	device_unregister(&dev->dev);
 	return err;
 }
@@ -1987,15 +1977,6 @@
 	rtnl_lock();
 	netdev_update_features(dev);
 	rtnl_unlock();
-
-	if (dev->reg_state == NETREG_UNINITIALIZED) {
-		err = register_netdev(dev);
-		if (err) {
-			pr_warn("%s: register_netdev err=%d\n", __func__, err);
-			device_unregister(&np->xbdev->dev);
-			return err;
-		}
-	}
 
 	/*
 	 * All public and private state should now be sane.  Get
@@ -2041,10 +2022,7 @@
 	case XenbusStateInitialised:
 	case XenbusStateReconfiguring:
 	case XenbusStateReconfigured:
-		break;
-
 	case XenbusStateUnknown:
-		wake_up_all(&module_unload_q);
 		break;
 
 	case XenbusStateInitWait:
@@ -2060,12 +2038,10 @@
 		break;
 
 	case XenbusStateClosed:
-		wake_up_all(&module_unload_q);
 		if (dev->state == XenbusStateClosed)
 			break;
 		/* Missed the backend's CLOSING state -- fallthrough */
 	case XenbusStateClosing:
-		wake_up_all(&module_unload_q);
 		xenbus_frontend_closed(dev);
 		break;
 	}
@@ -2173,22 +2149,14 @@
 
 	if (xenbus_read_driver_state(dev->otherend) != XenbusStateClosed) {
 		xenbus_switch_state(dev, XenbusStateClosing);
-<<<<<<< HEAD
-		wait_event(module_unload_q,
-=======
 		wait_event(module_wq,
->>>>>>> 1ec8f1f0
 			   xenbus_read_driver_state(dev->otherend) ==
 			   XenbusStateClosing ||
 			   xenbus_read_driver_state(dev->otherend) ==
 			   XenbusStateUnknown);
 
 		xenbus_switch_state(dev, XenbusStateClosed);
-<<<<<<< HEAD
-		wait_event(module_unload_q,
-=======
 		wait_event(module_wq,
->>>>>>> 1ec8f1f0
 			   xenbus_read_driver_state(dev->otherend) ==
 			   XenbusStateClosed ||
 			   xenbus_read_driver_state(dev->otherend) ==
