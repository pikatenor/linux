--- conflicted
+++ resolved
@@ -907,11 +907,7 @@
 	if (overflow) {
 		pr_debug("tx timestamp queue overflow, count %d\n", overflow);
 		while (skb) {
-<<<<<<< HEAD
-			skb_complete_tx_timestamp(skb, NULL);
-=======
 			kfree_skb(skb);
->>>>>>> 83fbd12c
 			skb = skb_dequeue(&dp83640->tx_queue);
 		}
 		return;
