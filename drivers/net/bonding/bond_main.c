--- conflicted
+++ resolved
@@ -1689,11 +1689,8 @@
 		goto err_upper_unlink;
 	}
 
-<<<<<<< HEAD
-=======
 	bond->nest_level = dev_get_nest_level(bond_dev) + 1;
 
->>>>>>> 1ec8f1f0
 	/* If the mode uses primary, then the following is handled by
 	 * bond_change_active_slave().
 	 */
@@ -1741,10 +1738,6 @@
 	if (bond_mode_uses_xmit_hash(bond))
 		bond_update_slave_arr(bond, NULL);
 
-<<<<<<< HEAD
-	bond->nest_level = dev_get_nest_level(bond_dev);
-=======
->>>>>>> 1ec8f1f0
 
 	netdev_info(bond_dev, "Enslaving %s as %s interface with %s link\n",
 		    slave_dev->name,
