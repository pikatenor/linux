/*
 * Copyright (c) 2009, Microsoft Corporation.
 *
 * This program is free software; you can redistribute it and/or modify it
 * under the terms and conditions of the GNU General Public License,
 * version 2, as published by the Free Software Foundation.
 *
 * This program is distributed in the hope it will be useful, but WITHOUT
 * ANY WARRANTY; without even the implied warranty of MERCHANTABILITY or
 * FITNESS FOR A PARTICULAR PURPOSE.  See the GNU General Public License for
 * more details.
 *
 * You should have received a copy of the GNU General Public License along with
 * this program; if not, see <http://www.gnu.org/licenses/>.
 *
 * Authors:
 *   Haiyang Zhang <haiyangz@microsoft.com>
 *   Hank Janssen  <hjanssen@microsoft.com>
 */
#define pr_fmt(fmt) KBUILD_MODNAME ": " fmt

#include <linux/kernel.h>
#include <linux/sched.h>
#include <linux/wait.h>
#include <linux/mm.h>
#include <linux/delay.h>
#include <linux/io.h>
#include <linux/slab.h>
#include <linux/netdevice.h>
#include <linux/if_ether.h>
#include <linux/vmalloc.h>
#include <linux/rtnetlink.h>
#include <linux/prefetch.h>

#include <asm/sync_bitops.h>

#include "hyperv_net.h"

/*
 * Switch the data path from the synthetic interface to the VF
 * interface.
 */
void netvsc_switch_datapath(struct net_device *ndev, bool vf)
{
	struct net_device_context *net_device_ctx = netdev_priv(ndev);
	struct hv_device *dev = net_device_ctx->device_ctx;
	struct netvsc_device *nv_dev = rtnl_dereference(net_device_ctx->nvdev);
	struct nvsp_message *init_pkt = &nv_dev->channel_init_pkt;

	memset(init_pkt, 0, sizeof(struct nvsp_message));
	init_pkt->hdr.msg_type = NVSP_MSG4_TYPE_SWITCH_DATA_PATH;
	if (vf)
		init_pkt->msg.v4_msg.active_dp.active_datapath =
			NVSP_DATAPATH_VF;
	else
		init_pkt->msg.v4_msg.active_dp.active_datapath =
			NVSP_DATAPATH_SYNTHETIC;

	vmbus_sendpacket(dev->channel, init_pkt,
			       sizeof(struct nvsp_message),
			       (unsigned long)init_pkt,
			       VM_PKT_DATA_INBAND, 0);
}

/* Worker to setup sub channels on initial setup
 * Initial hotplug event occurs in softirq context
 * and can't wait for channels.
 */
static void netvsc_subchan_work(struct work_struct *w)
{
	struct netvsc_device *nvdev =
		container_of(w, struct netvsc_device, subchan_work);
	struct rndis_device *rdev;
	int i, ret;

	/* Avoid deadlock with device removal already under RTNL */
	if (!rtnl_trylock()) {
		schedule_work(w);
		return;
	}

	rdev = nvdev->extension;
	if (rdev) {
		ret = rndis_set_subchannel(rdev->ndev, nvdev);
		if (ret == 0) {
			netif_device_attach(rdev->ndev);
		} else {
			/* fallback to only primary channel */
			for (i = 1; i < nvdev->num_chn; i++)
				netif_napi_del(&nvdev->chan_table[i].napi);

			nvdev->max_chn = 1;
			nvdev->num_chn = 1;
		}
	}

	rtnl_unlock();
}

static struct netvsc_device *alloc_net_device(void)
{
	struct netvsc_device *net_device;

	net_device = kzalloc(sizeof(struct netvsc_device), GFP_KERNEL);
	if (!net_device)
		return NULL;

	init_waitqueue_head(&net_device->wait_drain);
	net_device->destroy = false;
	atomic_set(&net_device->open_cnt, 0);
	net_device->max_pkt = RNDIS_MAX_PKT_DEFAULT;
	net_device->pkt_align = RNDIS_PKT_ALIGN_DEFAULT;

	init_completion(&net_device->channel_init_wait);
	init_waitqueue_head(&net_device->subchan_open);
	INIT_WORK(&net_device->subchan_work, netvsc_subchan_work);

	return net_device;
}

static void free_netvsc_device(struct rcu_head *head)
{
	struct netvsc_device *nvdev
		= container_of(head, struct netvsc_device, rcu);
	int i;

	kfree(nvdev->extension);
	vfree(nvdev->recv_buf);
	vfree(nvdev->send_buf);
	kfree(nvdev->send_section_map);

	for (i = 0; i < VRSS_CHANNEL_MAX; i++)
		vfree(nvdev->chan_table[i].mrc.slots);

	kfree(nvdev);
}

static void free_netvsc_device_rcu(struct netvsc_device *nvdev)
{
	call_rcu(&nvdev->rcu, free_netvsc_device);
}

static void netvsc_revoke_recv_buf(struct hv_device *device,
				   struct netvsc_device *net_device)
{
	struct net_device *ndev = hv_get_drvdata(device);
	struct nvsp_message *revoke_packet;
	int ret;

	/*
	 * If we got a section count, it means we received a
	 * SendReceiveBufferComplete msg (ie sent
	 * NvspMessage1TypeSendReceiveBuffer msg) therefore, we need
	 * to send a revoke msg here
	 */
	if (net_device->recv_section_cnt) {
		/* Send the revoke receive buffer */
		revoke_packet = &net_device->revoke_packet;
		memset(revoke_packet, 0, sizeof(struct nvsp_message));

		revoke_packet->hdr.msg_type =
			NVSP_MSG1_TYPE_REVOKE_RECV_BUF;
		revoke_packet->msg.v1_msg.
		revoke_recv_buf.id = NETVSC_RECEIVE_BUFFER_ID;

		ret = vmbus_sendpacket(device->channel,
				       revoke_packet,
				       sizeof(struct nvsp_message),
				       (unsigned long)revoke_packet,
				       VM_PKT_DATA_INBAND, 0);
		/* If the failure is because the channel is rescinded;
		 * ignore the failure since we cannot send on a rescinded
		 * channel. This would allow us to properly cleanup
		 * even when the channel is rescinded.
		 */
		if (device->channel->rescind)
			ret = 0;
		/*
		 * If we failed here, we might as well return and
		 * have a leak rather than continue and a bugchk
		 */
		if (ret != 0) {
			netdev_err(ndev, "unable to send "
				"revoke receive buffer to netvsp\n");
			return;
		}
		net_device->recv_section_cnt = 0;
	}
}

static void netvsc_revoke_send_buf(struct hv_device *device,
				   struct netvsc_device *net_device)
{
	struct net_device *ndev = hv_get_drvdata(device);
	struct nvsp_message *revoke_packet;
	int ret;

	/* Deal with the send buffer we may have setup.
	 * If we got a  send section size, it means we received a
	 * NVSP_MSG1_TYPE_SEND_SEND_BUF_COMPLETE msg (ie sent
	 * NVSP_MSG1_TYPE_SEND_SEND_BUF msg) therefore, we need
	 * to send a revoke msg here
	 */
	if (net_device->send_section_cnt) {
		/* Send the revoke receive buffer */
		revoke_packet = &net_device->revoke_packet;
		memset(revoke_packet, 0, sizeof(struct nvsp_message));

		revoke_packet->hdr.msg_type =
			NVSP_MSG1_TYPE_REVOKE_SEND_BUF;
		revoke_packet->msg.v1_msg.revoke_send_buf.id =
			NETVSC_SEND_BUFFER_ID;

		ret = vmbus_sendpacket(device->channel,
				       revoke_packet,
				       sizeof(struct nvsp_message),
				       (unsigned long)revoke_packet,
				       VM_PKT_DATA_INBAND, 0);

		/* If the failure is because the channel is rescinded;
		 * ignore the failure since we cannot send on a rescinded
		 * channel. This would allow us to properly cleanup
		 * even when the channel is rescinded.
		 */
		if (device->channel->rescind)
			ret = 0;

		/* If we failed here, we might as well return and
		 * have a leak rather than continue and a bugchk
		 */
		if (ret != 0) {
			netdev_err(ndev, "unable to send "
				   "revoke send buffer to netvsp\n");
			return;
		}
		net_device->send_section_cnt = 0;
	}
}

static void netvsc_teardown_recv_gpadl(struct hv_device *device,
				       struct netvsc_device *net_device)
{
	struct net_device *ndev = hv_get_drvdata(device);
	int ret;

	if (net_device->recv_buf_gpadl_handle) {
		ret = vmbus_teardown_gpadl(device->channel,
					   net_device->recv_buf_gpadl_handle);

		/* If we failed here, we might as well return and have a leak
		 * rather than continue and a bugchk
		 */
		if (ret != 0) {
			netdev_err(ndev,
				   "unable to teardown receive buffer's gpadl\n");
			return;
		}
		net_device->recv_buf_gpadl_handle = 0;
	}
}

static void netvsc_teardown_send_gpadl(struct hv_device *device,
				       struct netvsc_device *net_device)
{
	struct net_device *ndev = hv_get_drvdata(device);
	int ret;

	if (net_device->send_buf_gpadl_handle) {
		ret = vmbus_teardown_gpadl(device->channel,
					   net_device->send_buf_gpadl_handle);

		/* If we failed here, we might as well return and have a leak
		 * rather than continue and a bugchk
		 */
		if (ret != 0) {
			netdev_err(ndev,
				   "unable to teardown send buffer's gpadl\n");
			return;
		}
		net_device->send_buf_gpadl_handle = 0;
	}
}

int netvsc_alloc_recv_comp_ring(struct netvsc_device *net_device, u32 q_idx)
{
	struct netvsc_channel *nvchan = &net_device->chan_table[q_idx];
	int node = cpu_to_node(nvchan->channel->target_cpu);
	size_t size;

	size = net_device->recv_completion_cnt * sizeof(struct recv_comp_data);
	nvchan->mrc.slots = vzalloc_node(size, node);
	if (!nvchan->mrc.slots)
		nvchan->mrc.slots = vzalloc(size);

	return nvchan->mrc.slots ? 0 : -ENOMEM;
}

static int netvsc_init_buf(struct hv_device *device,
			   struct netvsc_device *net_device,
			   const struct netvsc_device_info *device_info)
{
	struct nvsp_1_message_send_receive_buffer_complete *resp;
	struct net_device *ndev = hv_get_drvdata(device);
	struct nvsp_message *init_packet;
	unsigned int buf_size;
	size_t map_words;
	int ret = 0;

	/* Get receive buffer area. */
	buf_size = device_info->recv_sections * device_info->recv_section_size;
	buf_size = roundup(buf_size, PAGE_SIZE);

	/* Legacy hosts only allow smaller receive buffer */
	if (net_device->nvsp_version <= NVSP_PROTOCOL_VERSION_2)
		buf_size = min_t(unsigned int, buf_size,
				 NETVSC_RECEIVE_BUFFER_SIZE_LEGACY);

	net_device->recv_buf = vzalloc(buf_size);
	if (!net_device->recv_buf) {
		netdev_err(ndev,
			   "unable to allocate receive buffer of size %u\n",
			   buf_size);
		ret = -ENOMEM;
		goto cleanup;
	}

	/*
	 * Establish the gpadl handle for this buffer on this
	 * channel.  Note: This call uses the vmbus connection rather
	 * than the channel to establish the gpadl handle.
	 */
	ret = vmbus_establish_gpadl(device->channel, net_device->recv_buf,
				    buf_size,
				    &net_device->recv_buf_gpadl_handle);
	if (ret != 0) {
		netdev_err(ndev,
			"unable to establish receive buffer's gpadl\n");
		goto cleanup;
	}

	/* Notify the NetVsp of the gpadl handle */
	init_packet = &net_device->channel_init_pkt;
	memset(init_packet, 0, sizeof(struct nvsp_message));
	init_packet->hdr.msg_type = NVSP_MSG1_TYPE_SEND_RECV_BUF;
	init_packet->msg.v1_msg.send_recv_buf.
		gpadl_handle = net_device->recv_buf_gpadl_handle;
	init_packet->msg.v1_msg.
		send_recv_buf.id = NETVSC_RECEIVE_BUFFER_ID;

	/* Send the gpadl notification request */
	ret = vmbus_sendpacket(device->channel, init_packet,
			       sizeof(struct nvsp_message),
			       (unsigned long)init_packet,
			       VM_PKT_DATA_INBAND,
			       VMBUS_DATA_PACKET_FLAG_COMPLETION_REQUESTED);
	if (ret != 0) {
		netdev_err(ndev,
			"unable to send receive buffer's gpadl to netvsp\n");
		goto cleanup;
	}

	wait_for_completion(&net_device->channel_init_wait);

	/* Check the response */
	resp = &init_packet->msg.v1_msg.send_recv_buf_complete;
	if (resp->status != NVSP_STAT_SUCCESS) {
		netdev_err(ndev,
			   "Unable to complete receive buffer initialization with NetVsp - status %d\n",
			   resp->status);
		ret = -EINVAL;
		goto cleanup;
	}

	/* Parse the response */
	netdev_dbg(ndev, "Receive sections: %u sub_allocs: size %u count: %u\n",
		   resp->num_sections, resp->sections[0].sub_alloc_size,
		   resp->sections[0].num_sub_allocs);

	/* There should only be one section for the entire receive buffer */
	if (resp->num_sections != 1 || resp->sections[0].offset != 0) {
		ret = -EINVAL;
		goto cleanup;
	}

	net_device->recv_section_size = resp->sections[0].sub_alloc_size;
	net_device->recv_section_cnt = resp->sections[0].num_sub_allocs;

	/* Setup receive completion ring */
	net_device->recv_completion_cnt
		= round_up(net_device->recv_section_cnt + 1,
			   PAGE_SIZE / sizeof(u64));
	ret = netvsc_alloc_recv_comp_ring(net_device, 0);
	if (ret)
		goto cleanup;

	/* Now setup the send buffer. */
	buf_size = device_info->send_sections * device_info->send_section_size;
	buf_size = round_up(buf_size, PAGE_SIZE);

	net_device->send_buf = vzalloc(buf_size);
	if (!net_device->send_buf) {
		netdev_err(ndev, "unable to allocate send buffer of size %u\n",
			   buf_size);
		ret = -ENOMEM;
		goto cleanup;
	}

	/* Establish the gpadl handle for this buffer on this
	 * channel.  Note: This call uses the vmbus connection rather
	 * than the channel to establish the gpadl handle.
	 */
	ret = vmbus_establish_gpadl(device->channel, net_device->send_buf,
				    buf_size,
				    &net_device->send_buf_gpadl_handle);
	if (ret != 0) {
		netdev_err(ndev,
			   "unable to establish send buffer's gpadl\n");
		goto cleanup;
	}

	/* Notify the NetVsp of the gpadl handle */
	init_packet = &net_device->channel_init_pkt;
	memset(init_packet, 0, sizeof(struct nvsp_message));
	init_packet->hdr.msg_type = NVSP_MSG1_TYPE_SEND_SEND_BUF;
	init_packet->msg.v1_msg.send_send_buf.gpadl_handle =
		net_device->send_buf_gpadl_handle;
	init_packet->msg.v1_msg.send_send_buf.id = NETVSC_SEND_BUFFER_ID;

	/* Send the gpadl notification request */
	ret = vmbus_sendpacket(device->channel, init_packet,
			       sizeof(struct nvsp_message),
			       (unsigned long)init_packet,
			       VM_PKT_DATA_INBAND,
			       VMBUS_DATA_PACKET_FLAG_COMPLETION_REQUESTED);
	if (ret != 0) {
		netdev_err(ndev,
			   "unable to send send buffer's gpadl to netvsp\n");
		goto cleanup;
	}

	wait_for_completion(&net_device->channel_init_wait);

	/* Check the response */
	if (init_packet->msg.v1_msg.
	    send_send_buf_complete.status != NVSP_STAT_SUCCESS) {
		netdev_err(ndev, "Unable to complete send buffer "
			   "initialization with NetVsp - status %d\n",
			   init_packet->msg.v1_msg.
			   send_send_buf_complete.status);
		ret = -EINVAL;
		goto cleanup;
	}

	/* Parse the response */
	net_device->send_section_size = init_packet->msg.
				v1_msg.send_send_buf_complete.section_size;

	/* Section count is simply the size divided by the section size. */
	net_device->send_section_cnt = buf_size / net_device->send_section_size;

	netdev_dbg(ndev, "Send section size: %d, Section count:%d\n",
		   net_device->send_section_size, net_device->send_section_cnt);

	/* Setup state for managing the send buffer. */
	map_words = DIV_ROUND_UP(net_device->send_section_cnt, BITS_PER_LONG);

	net_device->send_section_map = kcalloc(map_words, sizeof(ulong), GFP_KERNEL);
	if (net_device->send_section_map == NULL) {
		ret = -ENOMEM;
		goto cleanup;
	}

	goto exit;

cleanup:
	netvsc_revoke_recv_buf(device, net_device);
	netvsc_revoke_send_buf(device, net_device);
	netvsc_teardown_recv_gpadl(device, net_device);
	netvsc_teardown_send_gpadl(device, net_device);

exit:
	return ret;
}

/* Negotiate NVSP protocol version */
static int negotiate_nvsp_ver(struct hv_device *device,
			      struct netvsc_device *net_device,
			      struct nvsp_message *init_packet,
			      u32 nvsp_ver)
{
	struct net_device *ndev = hv_get_drvdata(device);
	int ret;

	memset(init_packet, 0, sizeof(struct nvsp_message));
	init_packet->hdr.msg_type = NVSP_MSG_TYPE_INIT;
	init_packet->msg.init_msg.init.min_protocol_ver = nvsp_ver;
	init_packet->msg.init_msg.init.max_protocol_ver = nvsp_ver;

	/* Send the init request */
	ret = vmbus_sendpacket(device->channel, init_packet,
			       sizeof(struct nvsp_message),
			       (unsigned long)init_packet,
			       VM_PKT_DATA_INBAND,
			       VMBUS_DATA_PACKET_FLAG_COMPLETION_REQUESTED);

	if (ret != 0)
		return ret;

	wait_for_completion(&net_device->channel_init_wait);

	if (init_packet->msg.init_msg.init_complete.status !=
	    NVSP_STAT_SUCCESS)
		return -EINVAL;

	if (nvsp_ver == NVSP_PROTOCOL_VERSION_1)
		return 0;

	/* NVSPv2 or later: Send NDIS config */
	memset(init_packet, 0, sizeof(struct nvsp_message));
	init_packet->hdr.msg_type = NVSP_MSG2_TYPE_SEND_NDIS_CONFIG;
	init_packet->msg.v2_msg.send_ndis_config.mtu = ndev->mtu + ETH_HLEN;
	init_packet->msg.v2_msg.send_ndis_config.capability.ieee8021q = 1;

	if (nvsp_ver >= NVSP_PROTOCOL_VERSION_5) {
		init_packet->msg.v2_msg.send_ndis_config.capability.sriov = 1;

		/* Teaming bit is needed to receive link speed updates */
		init_packet->msg.v2_msg.send_ndis_config.capability.teaming = 1;
	}

	ret = vmbus_sendpacket(device->channel, init_packet,
				sizeof(struct nvsp_message),
				(unsigned long)init_packet,
				VM_PKT_DATA_INBAND, 0);

	return ret;
}

static int netvsc_connect_vsp(struct hv_device *device,
			      struct netvsc_device *net_device,
			      const struct netvsc_device_info *device_info)
{
	const u32 ver_list[] = {
		NVSP_PROTOCOL_VERSION_1, NVSP_PROTOCOL_VERSION_2,
		NVSP_PROTOCOL_VERSION_4, NVSP_PROTOCOL_VERSION_5
	};
	struct nvsp_message *init_packet;
	int ndis_version, i, ret;

	init_packet = &net_device->channel_init_pkt;

	/* Negotiate the latest NVSP protocol supported */
	for (i = ARRAY_SIZE(ver_list) - 1; i >= 0; i--)
		if (negotiate_nvsp_ver(device, net_device, init_packet,
				       ver_list[i])  == 0) {
			net_device->nvsp_version = ver_list[i];
			break;
		}

	if (i < 0) {
		ret = -EPROTO;
		goto cleanup;
	}

	pr_debug("Negotiated NVSP version:%x\n", net_device->nvsp_version);

	/* Send the ndis version */
	memset(init_packet, 0, sizeof(struct nvsp_message));

	if (net_device->nvsp_version <= NVSP_PROTOCOL_VERSION_4)
		ndis_version = 0x00060001;
	else
		ndis_version = 0x0006001e;

	init_packet->hdr.msg_type = NVSP_MSG1_TYPE_SEND_NDIS_VER;
	init_packet->msg.v1_msg.
		send_ndis_ver.ndis_major_ver =
				(ndis_version & 0xFFFF0000) >> 16;
	init_packet->msg.v1_msg.
		send_ndis_ver.ndis_minor_ver =
				ndis_version & 0xFFFF;

	/* Send the init request */
	ret = vmbus_sendpacket(device->channel, init_packet,
				sizeof(struct nvsp_message),
				(unsigned long)init_packet,
				VM_PKT_DATA_INBAND, 0);
	if (ret != 0)
		goto cleanup;


	ret = netvsc_init_buf(device, net_device, device_info);

cleanup:
	return ret;
}

/*
 * netvsc_device_remove - Callback when the root bus device is removed
 */
void netvsc_device_remove(struct hv_device *device)
{
	struct net_device *ndev = hv_get_drvdata(device);
	struct net_device_context *net_device_ctx = netdev_priv(ndev);
	struct netvsc_device *net_device
		= rtnl_dereference(net_device_ctx->nvdev);
	int i;

	/*
	 * Revoke receive buffer. If host is pre-Win2016 then tear down
	 * receive buffer GPADL. Do the same for send buffer.
	 */
	netvsc_revoke_recv_buf(device, net_device);
	if (vmbus_proto_version < VERSION_WIN10)
		netvsc_teardown_recv_gpadl(device, net_device);

	netvsc_revoke_send_buf(device, net_device);
	if (vmbus_proto_version < VERSION_WIN10)
		netvsc_teardown_send_gpadl(device, net_device);

	RCU_INIT_POINTER(net_device_ctx->nvdev, NULL);

	/* And disassociate NAPI context from device */
	for (i = 0; i < net_device->num_chn; i++)
		netif_napi_del(&net_device->chan_table[i].napi);

	/*
	 * At this point, no one should be accessing net_device
	 * except in here
	 */
	netdev_dbg(ndev, "net device safe to remove\n");

	/* Now, we can close the channel safely */
	vmbus_close(device->channel);

	/*
	 * If host is Win2016 or higher then we do the GPADL tear down
	 * here after VMBus is closed.
	*/
	if (vmbus_proto_version >= VERSION_WIN10) {
		netvsc_teardown_recv_gpadl(device, net_device);
		netvsc_teardown_send_gpadl(device, net_device);
	}

	/* Release all resources */
	free_netvsc_device_rcu(net_device);
}

#define RING_AVAIL_PERCENT_HIWATER 20
#define RING_AVAIL_PERCENT_LOWATER 10

/*
 * Get the percentage of available bytes to write in the ring.
 * The return value is in range from 0 to 100.
 */
static inline u32 hv_ringbuf_avail_percent(
		struct hv_ring_buffer_info *ring_info)
{
	u32 avail_read, avail_write;

	hv_get_ringbuffer_availbytes(ring_info, &avail_read, &avail_write);

	return avail_write * 100 / ring_info->ring_datasize;
}

static inline void netvsc_free_send_slot(struct netvsc_device *net_device,
					 u32 index)
{
	sync_change_bit(index, net_device->send_section_map);
}

static void netvsc_send_tx_complete(struct netvsc_device *net_device,
				    struct vmbus_channel *incoming_channel,
				    struct hv_device *device,
				    const struct vmpacket_descriptor *desc,
				    int budget)
{
	struct sk_buff *skb = (struct sk_buff *)(unsigned long)desc->trans_id;
	struct net_device *ndev = hv_get_drvdata(device);
	struct vmbus_channel *channel = device->channel;
	u16 q_idx = 0;
	int queue_sends;

	/* Notify the layer above us */
	if (likely(skb)) {
		const struct hv_netvsc_packet *packet
			= (struct hv_netvsc_packet *)skb->cb;
		u32 send_index = packet->send_buf_index;
		struct netvsc_stats *tx_stats;

		if (send_index != NETVSC_INVALID_INDEX)
			netvsc_free_send_slot(net_device, send_index);
		q_idx = packet->q_idx;
		channel = incoming_channel;

		tx_stats = &net_device->chan_table[q_idx].tx_stats;

		u64_stats_update_begin(&tx_stats->syncp);
		tx_stats->packets += packet->total_packets;
		tx_stats->bytes += packet->total_bytes;
		u64_stats_update_end(&tx_stats->syncp);

		napi_consume_skb(skb, budget);
	}

	queue_sends =
		atomic_dec_return(&net_device->chan_table[q_idx].queue_sends);

	if (unlikely(net_device->destroy)) {
		if (queue_sends == 0)
			wake_up(&net_device->wait_drain);
	} else {
		struct netdev_queue *txq = netdev_get_tx_queue(ndev, q_idx);

		if (netif_tx_queue_stopped(txq) &&
		    (hv_ringbuf_avail_percent(&channel->outbound) > RING_AVAIL_PERCENT_HIWATER ||
		     queue_sends < 1)) {
			netif_tx_wake_queue(txq);
		}
	}
}

static void netvsc_send_completion(struct netvsc_device *net_device,
				   struct vmbus_channel *incoming_channel,
				   struct hv_device *device,
				   const struct vmpacket_descriptor *desc,
				   int budget)
{
	struct nvsp_message *nvsp_packet = hv_pkt_data(desc);
	struct net_device *ndev = hv_get_drvdata(device);

	switch (nvsp_packet->hdr.msg_type) {
	case NVSP_MSG_TYPE_INIT_COMPLETE:
	case NVSP_MSG1_TYPE_SEND_RECV_BUF_COMPLETE:
	case NVSP_MSG1_TYPE_SEND_SEND_BUF_COMPLETE:
	case NVSP_MSG5_TYPE_SUBCHANNEL:
		/* Copy the response back */
		memcpy(&net_device->channel_init_pkt, nvsp_packet,
		       sizeof(struct nvsp_message));
		complete(&net_device->channel_init_wait);
		break;

	case NVSP_MSG1_TYPE_SEND_RNDIS_PKT_COMPLETE:
		netvsc_send_tx_complete(net_device, incoming_channel,
					device, desc, budget);
		break;

	default:
		netdev_err(ndev,
			   "Unknown send completion type %d received!!\n",
			   nvsp_packet->hdr.msg_type);
	}
}

static u32 netvsc_get_next_send_section(struct netvsc_device *net_device)
{
	unsigned long *map_addr = net_device->send_section_map;
	unsigned int i;

	for_each_clear_bit(i, map_addr, net_device->send_section_cnt) {
		if (sync_test_and_set_bit(i, map_addr) == 0)
			return i;
	}

	return NETVSC_INVALID_INDEX;
}

static void netvsc_copy_to_send_buf(struct netvsc_device *net_device,
				    unsigned int section_index,
				    u32 pend_size,
				    struct hv_netvsc_packet *packet,
				    struct rndis_message *rndis_msg,
				    struct hv_page_buffer *pb,
				    bool xmit_more)
{
	char *start = net_device->send_buf;
	char *dest = start + (section_index * net_device->send_section_size)
		     + pend_size;
	int i;
	u32 msg_size = 0;
	u32 padding = 0;
	u32 remain = packet->total_data_buflen % net_device->pkt_align;
	u32 page_count = packet->cp_partial ? packet->rmsg_pgcnt :
		packet->page_buf_cnt;

	/* Add padding */
	remain = packet->total_data_buflen & (net_device->pkt_align - 1);
	if (xmit_more && remain) {
		padding = net_device->pkt_align - remain;
		rndis_msg->msg_len += padding;
		packet->total_data_buflen += padding;
	}

	for (i = 0; i < page_count; i++) {
		char *src = phys_to_virt(pb[i].pfn << PAGE_SHIFT);
		u32 offset = pb[i].offset;
		u32 len = pb[i].len;

		memcpy(dest, (src + offset), len);
		msg_size += len;
		dest += len;
	}

	if (padding) {
		memset(dest, 0, padding);
		msg_size += padding;
	}
}

static inline int netvsc_send_pkt(
	struct hv_device *device,
	struct hv_netvsc_packet *packet,
	struct netvsc_device *net_device,
	struct hv_page_buffer *pb,
	struct sk_buff *skb)
{
	struct nvsp_message nvmsg;
	struct nvsp_1_message_send_rndis_packet * const rpkt =
		&nvmsg.msg.v1_msg.send_rndis_pkt;
	struct netvsc_channel * const nvchan =
		&net_device->chan_table[packet->q_idx];
	struct vmbus_channel *out_channel = nvchan->channel;
	struct net_device *ndev = hv_get_drvdata(device);
	struct netdev_queue *txq = netdev_get_tx_queue(ndev, packet->q_idx);
	u64 req_id;
	int ret;
	u32 ring_avail = hv_ringbuf_avail_percent(&out_channel->outbound);

	nvmsg.hdr.msg_type = NVSP_MSG1_TYPE_SEND_RNDIS_PKT;
	if (skb)
		rpkt->channel_type = 0;		/* 0 is RMC_DATA */
	else
		rpkt->channel_type = 1;		/* 1 is RMC_CONTROL */

	rpkt->send_buf_section_index = packet->send_buf_index;
	if (packet->send_buf_index == NETVSC_INVALID_INDEX)
		rpkt->send_buf_section_size = 0;
	else
		rpkt->send_buf_section_size = packet->total_data_buflen;

	req_id = (ulong)skb;

	if (out_channel->rescind)
		return -ENODEV;

	if (packet->page_buf_cnt) {
		if (packet->cp_partial)
			pb += packet->rmsg_pgcnt;

		ret = vmbus_sendpacket_pagebuffer(out_channel,
						  pb, packet->page_buf_cnt,
						  &nvmsg, sizeof(nvmsg),
						  req_id);
	} else {
		ret = vmbus_sendpacket(out_channel,
				       &nvmsg, sizeof(nvmsg),
				       req_id, VM_PKT_DATA_INBAND,
				       VMBUS_DATA_PACKET_FLAG_COMPLETION_REQUESTED);
	}

	if (ret == 0) {
		atomic_inc_return(&nvchan->queue_sends);

		if (ring_avail < RING_AVAIL_PERCENT_LOWATER)
			netif_tx_stop_queue(txq);
	} else if (ret == -EAGAIN) {
		netif_tx_stop_queue(txq);
		if (atomic_read(&nvchan->queue_sends) < 1) {
			netif_tx_wake_queue(txq);
			ret = -ENOSPC;
		}
	} else {
		netdev_err(ndev,
			   "Unable to send packet pages %u len %u, ret %d\n",
			   packet->page_buf_cnt, packet->total_data_buflen,
			   ret);
	}

	return ret;
}

/* Move packet out of multi send data (msd), and clear msd */
static inline void move_pkt_msd(struct hv_netvsc_packet **msd_send,
				struct sk_buff **msd_skb,
				struct multi_send_data *msdp)
{
	*msd_skb = msdp->skb;
	*msd_send = msdp->pkt;
	msdp->skb = NULL;
	msdp->pkt = NULL;
	msdp->count = 0;
}

/* RCU already held by caller */
int netvsc_send(struct net_device *ndev,
		struct hv_netvsc_packet *packet,
		struct rndis_message *rndis_msg,
		struct hv_page_buffer *pb,
		struct sk_buff *skb)
{
	struct net_device_context *ndev_ctx = netdev_priv(ndev);
	struct netvsc_device *net_device
		= rcu_dereference_bh(ndev_ctx->nvdev);
	struct hv_device *device = ndev_ctx->device_ctx;
	int ret = 0;
	struct netvsc_channel *nvchan;
	u32 pktlen = packet->total_data_buflen, msd_len = 0;
	unsigned int section_index = NETVSC_INVALID_INDEX;
	struct multi_send_data *msdp;
	struct hv_netvsc_packet *msd_send = NULL, *cur_send = NULL;
	struct sk_buff *msd_skb = NULL;
	bool try_batch, xmit_more;

	/* If device is rescinded, return error and packet will get dropped. */
	if (unlikely(!net_device || net_device->destroy))
		return -ENODEV;

	nvchan = &net_device->chan_table[packet->q_idx];
	packet->send_buf_index = NETVSC_INVALID_INDEX;
	packet->cp_partial = false;

	/* Send control message directly without accessing msd (Multi-Send
	 * Data) field which may be changed during data packet processing.
	 */
	if (!skb)
		return netvsc_send_pkt(device, packet, net_device, pb, skb);

	/* batch packets in send buffer if possible */
	msdp = &nvchan->msd;
	if (msdp->pkt)
		msd_len = msdp->pkt->total_data_buflen;

	try_batch =  msd_len > 0 && msdp->count < net_device->max_pkt;
	if (try_batch && msd_len + pktlen + net_device->pkt_align <
	    net_device->send_section_size) {
		section_index = msdp->pkt->send_buf_index;

	} else if (try_batch && msd_len + packet->rmsg_size <
		   net_device->send_section_size) {
		section_index = msdp->pkt->send_buf_index;
		packet->cp_partial = true;

	} else if (pktlen + net_device->pkt_align <
		   net_device->send_section_size) {
		section_index = netvsc_get_next_send_section(net_device);
		if (unlikely(section_index == NETVSC_INVALID_INDEX)) {
			++ndev_ctx->eth_stats.tx_send_full;
		} else {
			move_pkt_msd(&msd_send, &msd_skb, msdp);
			msd_len = 0;
		}
	}

	/* Keep aggregating only if stack says more data is coming
	 * and not doing mixed modes send and not flow blocked
	 */
	xmit_more = skb->xmit_more &&
		!packet->cp_partial &&
		!netif_xmit_stopped(netdev_get_tx_queue(ndev, packet->q_idx));

	if (section_index != NETVSC_INVALID_INDEX) {
		netvsc_copy_to_send_buf(net_device,
					section_index, msd_len,
					packet, rndis_msg, pb, xmit_more);

		packet->send_buf_index = section_index;

		if (packet->cp_partial) {
			packet->page_buf_cnt -= packet->rmsg_pgcnt;
			packet->total_data_buflen = msd_len + packet->rmsg_size;
		} else {
			packet->page_buf_cnt = 0;
			packet->total_data_buflen += msd_len;
		}

		if (msdp->pkt) {
			packet->total_packets += msdp->pkt->total_packets;
			packet->total_bytes += msdp->pkt->total_bytes;
		}

		if (msdp->skb)
			dev_consume_skb_any(msdp->skb);

		if (xmit_more) {
			msdp->skb = skb;
			msdp->pkt = packet;
			msdp->count++;
		} else {
			cur_send = packet;
			msdp->skb = NULL;
			msdp->pkt = NULL;
			msdp->count = 0;
		}
	} else {
		move_pkt_msd(&msd_send, &msd_skb, msdp);
		cur_send = packet;
	}

	if (msd_send) {
		int m_ret = netvsc_send_pkt(device, msd_send, net_device,
					    NULL, msd_skb);

		if (m_ret != 0) {
			netvsc_free_send_slot(net_device,
					      msd_send->send_buf_index);
			dev_kfree_skb_any(msd_skb);
		}
	}

	if (cur_send)
		ret = netvsc_send_pkt(device, cur_send, net_device, pb, skb);

	if (ret != 0 && section_index != NETVSC_INVALID_INDEX)
		netvsc_free_send_slot(net_device, section_index);

	return ret;
}

/* Send pending recv completions */
static int send_recv_completions(struct net_device *ndev,
				 struct netvsc_device *nvdev,
				 struct netvsc_channel *nvchan)
{
	struct multi_recv_comp *mrc = &nvchan->mrc;
	struct recv_comp_msg {
		struct nvsp_message_header hdr;
		u32 status;
	}  __packed;
	struct recv_comp_msg msg = {
		.hdr.msg_type = NVSP_MSG1_TYPE_SEND_RNDIS_PKT_COMPLETE,
	};
	int ret;

	while (mrc->first != mrc->next) {
		const struct recv_comp_data *rcd
			= mrc->slots + mrc->first;

		msg.status = rcd->status;
		ret = vmbus_sendpacket(nvchan->channel, &msg, sizeof(msg),
				       rcd->tid, VM_PKT_COMP, 0);
		if (unlikely(ret)) {
			struct net_device_context *ndev_ctx = netdev_priv(ndev);

			++ndev_ctx->eth_stats.rx_comp_busy;
			return ret;
		}

		if (++mrc->first == nvdev->recv_completion_cnt)
			mrc->first = 0;
	}

	/* receive completion ring has been emptied */
	if (unlikely(nvdev->destroy))
		wake_up(&nvdev->wait_drain);

	return 0;
}

/* Count how many receive completions are outstanding */
static void recv_comp_slot_avail(const struct netvsc_device *nvdev,
				 const struct multi_recv_comp *mrc,
				 u32 *filled, u32 *avail)
{
	u32 count = nvdev->recv_completion_cnt;

	if (mrc->next >= mrc->first)
		*filled = mrc->next - mrc->first;
	else
		*filled = (count - mrc->first) + mrc->next;

	*avail = count - *filled - 1;
}

/* Add receive complete to ring to send to host. */
static void enq_receive_complete(struct net_device *ndev,
				 struct netvsc_device *nvdev, u16 q_idx,
				 u64 tid, u32 status)
{
	struct netvsc_channel *nvchan = &nvdev->chan_table[q_idx];
	struct multi_recv_comp *mrc = &nvchan->mrc;
	struct recv_comp_data *rcd;
	u32 filled, avail;

	recv_comp_slot_avail(nvdev, mrc, &filled, &avail);

	if (unlikely(filled > NAPI_POLL_WEIGHT)) {
		send_recv_completions(ndev, nvdev, nvchan);
		recv_comp_slot_avail(nvdev, mrc, &filled, &avail);
	}

	if (unlikely(!avail)) {
		netdev_err(ndev, "Recv_comp full buf q:%hd, tid:%llx\n",
			   q_idx, tid);
		return;
	}

	rcd = mrc->slots + mrc->next;
	rcd->tid = tid;
	rcd->status = status;

	if (++mrc->next == nvdev->recv_completion_cnt)
		mrc->next = 0;
}

static int netvsc_receive(struct net_device *ndev,
			  struct netvsc_device *net_device,
			  struct net_device_context *net_device_ctx,
			  struct hv_device *device,
			  struct vmbus_channel *channel,
			  const struct vmpacket_descriptor *desc,
			  struct nvsp_message *nvsp)
{
	const struct vmtransfer_page_packet_header *vmxferpage_packet
		= container_of(desc, const struct vmtransfer_page_packet_header, d);
	u16 q_idx = channel->offermsg.offer.sub_channel_index;
	char *recv_buf = net_device->recv_buf;
	u32 status = NVSP_STAT_SUCCESS;
	int i;
	int count = 0;

	/* Make sure this is a valid nvsp packet */
	if (unlikely(nvsp->hdr.msg_type != NVSP_MSG1_TYPE_SEND_RNDIS_PKT)) {
		netif_err(net_device_ctx, rx_err, ndev,
			  "Unknown nvsp packet type received %u\n",
			  nvsp->hdr.msg_type);
		return 0;
	}

	if (unlikely(vmxferpage_packet->xfer_pageset_id != NETVSC_RECEIVE_BUFFER_ID)) {
		netif_err(net_device_ctx, rx_err, ndev,
			  "Invalid xfer page set id - expecting %x got %x\n",
			  NETVSC_RECEIVE_BUFFER_ID,
			  vmxferpage_packet->xfer_pageset_id);
		return 0;
	}

	count = vmxferpage_packet->range_cnt;

	/* Each range represents 1 RNDIS pkt that contains 1 ethernet frame */
	for (i = 0; i < count; i++) {
		void *data = recv_buf
			+ vmxferpage_packet->ranges[i].byte_offset;
		u32 buflen = vmxferpage_packet->ranges[i].byte_count;

		/* Pass it to the upper layer */
		status = rndis_filter_receive(ndev, net_device, device,
					      channel, data, buflen);
	}

	enq_receive_complete(ndev, net_device, q_idx,
			     vmxferpage_packet->d.trans_id, status);

	return count;
}

static void netvsc_send_table(struct hv_device *hdev,
			      struct nvsp_message *nvmsg)
{
	struct net_device *ndev = hv_get_drvdata(hdev);
	struct net_device_context *net_device_ctx = netdev_priv(ndev);
	int i;
	u32 count, *tab;

	count = nvmsg->msg.v5_msg.send_table.count;
	if (count != VRSS_SEND_TAB_SIZE) {
		netdev_err(ndev, "Received wrong send-table size:%u\n", count);
		return;
	}

	tab = (u32 *)((unsigned long)&nvmsg->msg.v5_msg.send_table +
		      nvmsg->msg.v5_msg.send_table.offset);

	for (i = 0; i < count; i++)
		net_device_ctx->tx_table[i] = tab[i];
}

static void netvsc_send_vf(struct net_device_context *net_device_ctx,
			   struct nvsp_message *nvmsg)
{
	net_device_ctx->vf_alloc = nvmsg->msg.v4_msg.vf_assoc.allocated;
	net_device_ctx->vf_serial = nvmsg->msg.v4_msg.vf_assoc.serial;
}

static inline void netvsc_receive_inband(struct hv_device *hdev,
				 struct net_device_context *net_device_ctx,
				 struct nvsp_message *nvmsg)
{
	switch (nvmsg->hdr.msg_type) {
	case NVSP_MSG5_TYPE_SEND_INDIRECTION_TABLE:
		netvsc_send_table(hdev, nvmsg);
		break;

	case NVSP_MSG4_TYPE_SEND_VF_ASSOCIATION:
		netvsc_send_vf(net_device_ctx, nvmsg);
		break;
	}
}

static int netvsc_process_raw_pkt(struct hv_device *device,
				  struct vmbus_channel *channel,
				  struct netvsc_device *net_device,
				  struct net_device *ndev,
				  const struct vmpacket_descriptor *desc,
				  int budget)
{
	struct net_device_context *net_device_ctx = netdev_priv(ndev);
	struct nvsp_message *nvmsg = hv_pkt_data(desc);

	switch (desc->type) {
	case VM_PKT_COMP:
		netvsc_send_completion(net_device, channel, device,
				       desc, budget);
		break;

	case VM_PKT_DATA_USING_XFER_PAGES:
		return netvsc_receive(ndev, net_device, net_device_ctx,
				      device, channel, desc, nvmsg);
		break;

	case VM_PKT_DATA_INBAND:
		netvsc_receive_inband(device, net_device_ctx, nvmsg);
		break;

	default:
		netdev_err(ndev, "unhandled packet type %d, tid %llx\n",
			   desc->type, desc->trans_id);
		break;
	}

	return 0;
}

static struct hv_device *netvsc_channel_to_device(struct vmbus_channel *channel)
{
	struct vmbus_channel *primary = channel->primary_channel;

	return primary ? primary->device_obj : channel->device_obj;
}

/* Network processing softirq
 * Process data in incoming ring buffer from host
 * Stops when ring is empty or budget is met or exceeded.
 */
int netvsc_poll(struct napi_struct *napi, int budget)
{
	struct netvsc_channel *nvchan
		= container_of(napi, struct netvsc_channel, napi);
	struct netvsc_device *net_device = nvchan->net_device;
	struct vmbus_channel *channel = nvchan->channel;
	struct hv_device *device = netvsc_channel_to_device(channel);
	struct net_device *ndev = hv_get_drvdata(device);
	int work_done = 0;
	int ret;

	/* If starting a new interval */
	if (!nvchan->desc)
		nvchan->desc = hv_pkt_iter_first(channel);

	while (nvchan->desc && work_done < budget) {
		work_done += netvsc_process_raw_pkt(device, channel, net_device,
						    ndev, nvchan->desc, budget);
		nvchan->desc = hv_pkt_iter_next(channel, nvchan->desc);
	}

	/* Send any pending receive completions */
	ret = send_recv_completions(ndev, net_device, nvchan);

	/* If it did not exhaust NAPI budget this time
	 *  and not doing busy poll
	 * then re-enable host interrupts
	 *  and reschedule if ring is not empty
	 *   or sending receive completion failed.
	 */
	if (work_done < budget &&
	    napi_complete_done(napi, work_done) &&
<<<<<<< HEAD
	    hv_end_read(&channel->inbound) &&
=======
	    (ret || hv_end_read(&channel->inbound)) &&
>>>>>>> 1ec8f1f0
	    napi_schedule_prep(napi)) {
		hv_begin_read(&channel->inbound);
		__napi_schedule(napi);
	}

	/* Driver may overshoot since multiple packets per descriptor */
	return min(work_done, budget);
}

/* Call back when data is available in host ring buffer.
 * Processing is deferred until network softirq (NAPI)
 */
void netvsc_channel_cb(void *context)
{
	struct netvsc_channel *nvchan = context;
	struct vmbus_channel *channel = nvchan->channel;
	struct hv_ring_buffer_info *rbi = &channel->inbound;

	/* preload first vmpacket descriptor */
	prefetch(hv_get_ring_buffer(rbi) + rbi->priv_read_index);

	if (napi_schedule_prep(&nvchan->napi)) {
		/* disable interupts from host */
		hv_begin_read(rbi);

		__napi_schedule_irqoff(&nvchan->napi);
	}
}

/*
 * netvsc_device_add - Callback when the device belonging to this
 * driver is added
 */
struct netvsc_device *netvsc_device_add(struct hv_device *device,
				const struct netvsc_device_info *device_info)
{
	int i, ret = 0;
	int ring_size = device_info->ring_size;
	struct netvsc_device *net_device;
	struct net_device *ndev = hv_get_drvdata(device);
	struct net_device_context *net_device_ctx = netdev_priv(ndev);

	net_device = alloc_net_device();
	if (!net_device)
		return ERR_PTR(-ENOMEM);

	for (i = 0; i < VRSS_SEND_TAB_SIZE; i++)
		net_device_ctx->tx_table[i] = 0;

	net_device->ring_size = ring_size;

	/* Because the device uses NAPI, all the interrupt batching and
	 * control is done via Net softirq, not the channel handling
	 */
	set_channel_read_mode(device->channel, HV_CALL_ISR);

	/* If we're reopening the device we may have multiple queues, fill the
	 * chn_table with the default channel to use it before subchannels are
	 * opened.
	 * Initialize the channel state before we open;
	 * we can be interrupted as soon as we open the channel.
	 */

	for (i = 0; i < VRSS_CHANNEL_MAX; i++) {
		struct netvsc_channel *nvchan = &net_device->chan_table[i];

		nvchan->channel = device->channel;
		nvchan->net_device = net_device;
		u64_stats_init(&nvchan->tx_stats.syncp);
		u64_stats_init(&nvchan->rx_stats.syncp);
	}

	/* Enable NAPI handler before init callbacks */
	netif_napi_add(ndev, &net_device->chan_table[0].napi,
		       netvsc_poll, NAPI_POLL_WEIGHT);

	/* Open the channel */
	ret = vmbus_open(device->channel, ring_size * PAGE_SIZE,
			 ring_size * PAGE_SIZE, NULL, 0,
			 netvsc_channel_cb,
			 net_device->chan_table);

	if (ret != 0) {
		netdev_err(ndev, "unable to open channel: %d\n", ret);
		goto cleanup;
	}

	/* Channel is opened */
	netdev_dbg(ndev, "hv_netvsc channel opened successfully\n");

	napi_enable(&net_device->chan_table[0].napi);

	/* Connect with the NetVsp */
	ret = netvsc_connect_vsp(device, net_device, device_info);
	if (ret != 0) {
		netdev_err(ndev,
			"unable to connect to NetVSP - %d\n", ret);
		goto close;
	}

	/* Writing nvdev pointer unlocks netvsc_send(), make sure chn_table is
	 * populated.
	 */
	rcu_assign_pointer(net_device_ctx->nvdev, net_device);

	return net_device;

close:
	RCU_INIT_POINTER(net_device_ctx->nvdev, NULL);
	napi_disable(&net_device->chan_table[0].napi);

	/* Now, we can close the channel safely */
	vmbus_close(device->channel);

cleanup:
	netif_napi_del(&net_device->chan_table[0].napi);
	free_netvsc_device(&net_device->rcu);

	return ERR_PTR(ret);
}<|MERGE_RESOLUTION|>--- conflicted
+++ resolved
@@ -1273,11 +1273,7 @@
 	 */
 	if (work_done < budget &&
 	    napi_complete_done(napi, work_done) &&
-<<<<<<< HEAD
-	    hv_end_read(&channel->inbound) &&
-=======
 	    (ret || hv_end_read(&channel->inbound)) &&
->>>>>>> 1ec8f1f0
 	    napi_schedule_prep(napi)) {
 		hv_begin_read(&channel->inbound);
 		__napi_schedule(napi);
