--- conflicted
+++ resolved
@@ -67,11 +67,8 @@
 module_param(debug, int, S_IRUGO);
 MODULE_PARM_DESC(debug, "Debug level (0=none,...,16=all)");
 
-<<<<<<< HEAD
-=======
 static LIST_HEAD(netvsc_dev_list);
 
->>>>>>> 1ec8f1f0
 static void netvsc_change_rx_flags(struct net_device *net, int change)
 {
 	struct net_device_context *ndev_ctx = netdev_priv(net);
@@ -80,7 +77,6 @@
 
 	if (!vf_netdev)
 		return;
-<<<<<<< HEAD
 
 	if (change & IFF_PROMISC) {
 		inc = (net->flags & IFF_PROMISC) ? 1 : -1;
@@ -93,20 +89,6 @@
 	}
 }
 
-=======
-
-	if (change & IFF_PROMISC) {
-		inc = (net->flags & IFF_PROMISC) ? 1 : -1;
-		dev_set_promiscuity(vf_netdev, inc);
-	}
-
-	if (change & IFF_ALLMULTI) {
-		inc = (net->flags & IFF_ALLMULTI) ? 1 : -1;
-		dev_set_allmulti(vf_netdev, inc);
-	}
-}
-
->>>>>>> 1ec8f1f0
 static void netvsc_set_rx_mode(struct net_device *net)
 {
 	struct net_device_context *ndev_ctx = netdev_priv(net);
@@ -948,10 +930,6 @@
 	if (IS_ERR(nvdev))
 		return PTR_ERR(nvdev);
 
-<<<<<<< HEAD
-	/* Note: enable and attach happen when sub-channels setup */
-
-=======
 	if (nvdev->num_chn > 1) {
 		ret = rndis_set_subchannel(ndev, nvdev);
 
@@ -966,7 +944,6 @@
 	netif_device_attach(ndev);
 
 	/* Note: enable and attach happen when sub-channels setup */
->>>>>>> 1ec8f1f0
 	netif_carrier_off(ndev);
 
 	if (netif_running(ndev)) {
@@ -2083,8 +2060,6 @@
 
 	memcpy(net->dev_addr, device_info.mac_adr, ETH_ALEN);
 
-<<<<<<< HEAD
-=======
 	/* We must get rtnl lock before scheduling nvdev->subchan_work,
 	 * otherwise netvsc_subchan_work() can get rtnl lock first and wait
 	 * all subchannels to show up, but that may not happen because
@@ -2098,7 +2073,6 @@
 	if (nvdev->num_chn > 1)
 		schedule_work(&nvdev->subchan_work);
 
->>>>>>> 1ec8f1f0
 	/* hw_features computed in rndis_netdev_set_hwcaps() */
 	net->features = net->hw_features |
 		NETIF_F_HIGHDMA | NETIF_F_SG |
@@ -2152,16 +2126,9 @@
 
 	cancel_delayed_work_sync(&ndev_ctx->dwork);
 
-<<<<<<< HEAD
-	rcu_read_lock();
-	nvdev = rcu_dereference(ndev_ctx->nvdev);
-
-	if  (nvdev)
-=======
 	rtnl_lock();
 	nvdev = rtnl_dereference(ndev_ctx->nvdev);
 	if (nvdev)
->>>>>>> 1ec8f1f0
 		cancel_work_sync(&nvdev->subchan_work);
 
 	/*
@@ -2179,7 +2146,6 @@
 	list_del(&ndev_ctx->list);
 
 	rtnl_unlock();
-	rcu_read_unlock();
 
 	hv_set_drvdata(dev, NULL);
 
