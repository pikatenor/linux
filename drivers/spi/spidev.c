/*
 * Simple synchronous userspace interface to SPI devices
 *
 * Copyright (C) 2006 SWAPP
 *	Andrea Paterniani <a.paterniani@swapp-eng.it>
 * Copyright (C) 2007 David Brownell (simplification, cleanup)
 *
 * This program is free software; you can redistribute it and/or modify
 * it under the terms of the GNU General Public License as published by
 * the Free Software Foundation; either version 2 of the License, or
 * (at your option) any later version.
 *
 * This program is distributed in the hope that it will be useful,
 * but WITHOUT ANY WARRANTY; without even the implied warranty of
 * MERCHANTABILITY or FITNESS FOR A PARTICULAR PURPOSE.  See the
 * GNU General Public License for more details.
 */

#include <linux/init.h>
#include <linux/module.h>
#include <linux/ioctl.h>
#include <linux/fs.h>
#include <linux/device.h>
#include <linux/err.h>
#include <linux/list.h>
#include <linux/errno.h>
#include <linux/mutex.h>
#include <linux/slab.h>
#include <linux/compat.h>
#include <linux/of.h>
#include <linux/of_device.h>
#include <linux/acpi.h>

#include <linux/spi/spi.h>
#include <linux/spi/spidev.h>

#include <linux/uaccess.h>


/*
 * This supports access to SPI devices using normal userspace I/O calls.
 * Note that while traditional UNIX/POSIX I/O semantics are half duplex,
 * and often mask message boundaries, full SPI support requires full duplex
 * transfers.  There are several kinds of internal message boundaries to
 * handle chipselect management and other protocol options.
 *
 * SPI has a character major number assigned.  We allocate minor numbers
 * dynamically using a bitmask.  You must use hotplug tools, such as udev
 * (or mdev with busybox) to create and destroy the /dev/spidevB.C device
 * nodes, since there is no fixed association of minor numbers with any
 * particular SPI bus or device.
 */
#define SPIDEV_MAJOR			153	/* assigned */
#define N_SPI_MINORS			32	/* ... up to 256 */

static DECLARE_BITMAP(minors, N_SPI_MINORS);


/* Bit masks for spi_device.mode management.  Note that incorrect
 * settings for some settings can cause *lots* of trouble for other
 * devices on a shared bus:
 *
 *  - CS_HIGH ... this device will be active when it shouldn't be
 *  - 3WIRE ... when active, it won't behave as it should
 *  - NO_CS ... there will be no explicit message boundaries; this
 *	is completely incompatible with the shared bus model
 *  - READY ... transfers may proceed when they shouldn't.
 *
 * REVISIT should changing those flags be privileged?
 */
#define SPI_MODE_MASK		(SPI_CPHA | SPI_CPOL | SPI_CS_HIGH \
				| SPI_LSB_FIRST | SPI_3WIRE | SPI_LOOP \
				| SPI_NO_CS | SPI_READY | SPI_TX_DUAL \
				| SPI_TX_QUAD | SPI_RX_DUAL | SPI_RX_QUAD)

struct spidev_data {
	dev_t			devt;
	spinlock_t		spi_lock;
	struct spi_device	*spi;
	struct list_head	device_entry;

	/* TX/RX buffers are NULL unless this device is open (users > 0) */
	struct mutex		buf_lock;
	unsigned		users;
	u8			*tx_buffer;
	u8			*rx_buffer;
	u32			speed_hz;
};

static LIST_HEAD(device_list);
static DEFINE_MUTEX(device_list_lock);

static unsigned bufsiz = 4096;
module_param(bufsiz, uint, S_IRUGO);
MODULE_PARM_DESC(bufsiz, "data bytes in biggest supported SPI message");

/*-------------------------------------------------------------------------*/

static ssize_t
spidev_sync(struct spidev_data *spidev, struct spi_message *message)
{
	int status;
	struct spi_device *spi;

	spin_lock_irq(&spidev->spi_lock);
	spi = spidev->spi;
	spin_unlock_irq(&spidev->spi_lock);

	if (spi == NULL)
		status = -ESHUTDOWN;
	else
		status = spi_sync(spi, message);

	if (status == 0)
		status = message->actual_length;

	return status;
}

static inline ssize_t
spidev_sync_write(struct spidev_data *spidev, size_t len)
{
	struct spi_transfer	t = {
			.tx_buf		= spidev->tx_buffer,
			.len		= len,
			.speed_hz	= spidev->speed_hz,
		};
	struct spi_message	m;

	spi_message_init(&m);
	spi_message_add_tail(&t, &m);
	return spidev_sync(spidev, &m);
}

static inline ssize_t
spidev_sync_read(struct spidev_data *spidev, size_t len)
{
	struct spi_transfer	t = {
			.rx_buf		= spidev->rx_buffer,
			.len		= len,
			.speed_hz	= spidev->speed_hz,
		};
	struct spi_message	m;

	spi_message_init(&m);
	spi_message_add_tail(&t, &m);
	return spidev_sync(spidev, &m);
}

/*-------------------------------------------------------------------------*/

/* Read-only message with current device setup */
static ssize_t
spidev_read(struct file *filp, char __user *buf, size_t count, loff_t *f_pos)
{
	struct spidev_data	*spidev;
	ssize_t			status = 0;

	/* chipselect only toggles at start or end of operation */
	if (count > bufsiz)
		return -EMSGSIZE;

	spidev = filp->private_data;

	mutex_lock(&spidev->buf_lock);
	status = spidev_sync_read(spidev, count);
	if (status > 0) {
		unsigned long	missing;

		missing = copy_to_user(buf, spidev->rx_buffer, status);
		if (missing == status)
			status = -EFAULT;
		else
			status = status - missing;
	}
	mutex_unlock(&spidev->buf_lock);

	return status;
}

/* Write-only message with current device setup */
static ssize_t
spidev_write(struct file *filp, const char __user *buf,
		size_t count, loff_t *f_pos)
{
	struct spidev_data	*spidev;
	ssize_t			status = 0;
	unsigned long		missing;

	/* chipselect only toggles at start or end of operation */
	if (count > bufsiz)
		return -EMSGSIZE;

	spidev = filp->private_data;

	mutex_lock(&spidev->buf_lock);
	missing = copy_from_user(spidev->tx_buffer, buf, count);
	if (missing == 0)
		status = spidev_sync_write(spidev, count);
	else
		status = -EFAULT;
	mutex_unlock(&spidev->buf_lock);

	return status;
}

static int spidev_message(struct spidev_data *spidev,
		struct spi_ioc_transfer *u_xfers, unsigned n_xfers)
{
	struct spi_message	msg;
	struct spi_transfer	*k_xfers;
	struct spi_transfer	*k_tmp;
	struct spi_ioc_transfer *u_tmp;
	unsigned		n, total, tx_total, rx_total;
	u8			*tx_buf, *rx_buf;
	int			status = -EFAULT;

	spi_message_init(&msg);
	k_xfers = kcalloc(n_xfers, sizeof(*k_tmp), GFP_KERNEL);
	if (k_xfers == NULL)
		return -ENOMEM;

	/* Construct spi_message, copying any tx data to bounce buffer.
	 * We walk the array of user-provided transfers, using each one
	 * to initialize a kernel version of the same transfer.
	 */
	tx_buf = spidev->tx_buffer;
	rx_buf = spidev->rx_buffer;
	total = 0;
	tx_total = 0;
	rx_total = 0;
	for (n = n_xfers, k_tmp = k_xfers, u_tmp = u_xfers;
			n;
			n--, k_tmp++, u_tmp++) {
		k_tmp->len = u_tmp->len;

		total += k_tmp->len;
		/* Since the function returns the total length of transfers
		 * on success, restrict the total to positive int values to
		 * avoid the return value looking like an error.  Also check
		 * each transfer length to avoid arithmetic overflow.
		 */
		if (total > INT_MAX || k_tmp->len > INT_MAX) {
			status = -EMSGSIZE;
			goto done;
		}

		if (u_tmp->rx_buf) {
			/* this transfer needs space in RX bounce buffer */
			rx_total += k_tmp->len;
			if (rx_total > bufsiz) {
				status = -EMSGSIZE;
				goto done;
			}
			k_tmp->rx_buf = rx_buf;
			rx_buf += k_tmp->len;
		}
		if (u_tmp->tx_buf) {
			/* this transfer needs space in TX bounce buffer */
			tx_total += k_tmp->len;
			if (tx_total > bufsiz) {
				status = -EMSGSIZE;
				goto done;
			}
			k_tmp->tx_buf = tx_buf;
			if (copy_from_user(tx_buf, (const u8 __user *)
						(uintptr_t) u_tmp->tx_buf,
					u_tmp->len))
				goto done;
			tx_buf += k_tmp->len;
		}

		k_tmp->cs_change = !!u_tmp->cs_change;
		k_tmp->tx_nbits = u_tmp->tx_nbits;
		k_tmp->rx_nbits = u_tmp->rx_nbits;
		k_tmp->bits_per_word = u_tmp->bits_per_word;
		k_tmp->delay_usecs = u_tmp->delay_usecs;
		k_tmp->speed_hz = u_tmp->speed_hz;
		if (!k_tmp->speed_hz)
			k_tmp->speed_hz = spidev->speed_hz;
#ifdef VERBOSE
		dev_dbg(&spidev->spi->dev,
			"  xfer len %u %s%s%s%dbits %u usec %uHz\n",
			u_tmp->len,
			u_tmp->rx_buf ? "rx " : "",
			u_tmp->tx_buf ? "tx " : "",
			u_tmp->cs_change ? "cs " : "",
			u_tmp->bits_per_word ? : spidev->spi->bits_per_word,
			u_tmp->delay_usecs,
			u_tmp->speed_hz ? : spidev->spi->max_speed_hz);
#endif
		spi_message_add_tail(k_tmp, &msg);
	}

	status = spidev_sync(spidev, &msg);
	if (status < 0)
		goto done;

	/* copy any rx data out of bounce buffer */
	rx_buf = spidev->rx_buffer;
	for (n = n_xfers, u_tmp = u_xfers; n; n--, u_tmp++) {
		if (u_tmp->rx_buf) {
			if (copy_to_user((u8 __user *)
					(uintptr_t) u_tmp->rx_buf, rx_buf,
					u_tmp->len)) {
				status = -EFAULT;
				goto done;
			}
			rx_buf += u_tmp->len;
		}
	}
	status = total;

done:
	kfree(k_xfers);
	return status;
}

static struct spi_ioc_transfer *
spidev_get_ioc_message(unsigned int cmd, struct spi_ioc_transfer __user *u_ioc,
		unsigned *n_ioc)
{
	u32	tmp;

	/* Check type, command number and direction */
	if (_IOC_TYPE(cmd) != SPI_IOC_MAGIC
			|| _IOC_NR(cmd) != _IOC_NR(SPI_IOC_MESSAGE(0))
			|| _IOC_DIR(cmd) != _IOC_WRITE)
		return ERR_PTR(-ENOTTY);

	tmp = _IOC_SIZE(cmd);
	if ((tmp % sizeof(struct spi_ioc_transfer)) != 0)
		return ERR_PTR(-EINVAL);
	*n_ioc = tmp / sizeof(struct spi_ioc_transfer);
	if (*n_ioc == 0)
		return NULL;

	/* copy into scratch area */
	return memdup_user(u_ioc, tmp);
}

static long
spidev_ioctl(struct file *filp, unsigned int cmd, unsigned long arg)
{
	int			retval = 0;
	struct spidev_data	*spidev;
	struct spi_device	*spi;
	u32			tmp;
	unsigned		n_ioc;
	struct spi_ioc_transfer	*ioc;

	/* Check type and command number */
	if (_IOC_TYPE(cmd) != SPI_IOC_MAGIC)
		return -ENOTTY;

	/* guard against device removal before, or while,
	 * we issue this ioctl.
	 */
	spidev = filp->private_data;
	spin_lock_irq(&spidev->spi_lock);
	spi = spi_dev_get(spidev->spi);
	spin_unlock_irq(&spidev->spi_lock);

	if (spi == NULL)
		return -ESHUTDOWN;

	/* use the buffer lock here for triple duty:
	 *  - prevent I/O (from us) so calling spi_setup() is safe;
	 *  - prevent concurrent SPI_IOC_WR_* from morphing
	 *    data fields while SPI_IOC_RD_* reads them;
	 *  - SPI_IOC_MESSAGE needs the buffer locked "normally".
	 */
	mutex_lock(&spidev->buf_lock);

	switch (cmd) {
	/* read requests */
	case SPI_IOC_RD_MODE:
		retval = put_user(spi->mode & SPI_MODE_MASK,
					(__u8 __user *)arg);
		break;
	case SPI_IOC_RD_MODE32:
		retval = put_user(spi->mode & SPI_MODE_MASK,
					(__u32 __user *)arg);
		break;
	case SPI_IOC_RD_LSB_FIRST:
		retval = put_user((spi->mode & SPI_LSB_FIRST) ?  1 : 0,
					(__u8 __user *)arg);
		break;
	case SPI_IOC_RD_BITS_PER_WORD:
		retval = put_user(spi->bits_per_word, (__u8 __user *)arg);
		break;
	case SPI_IOC_RD_MAX_SPEED_HZ:
		retval = put_user(spidev->speed_hz, (__u32 __user *)arg);
		break;

	/* write requests */
	case SPI_IOC_WR_MODE:
	case SPI_IOC_WR_MODE32:
		if (cmd == SPI_IOC_WR_MODE)
			retval = get_user(tmp, (u8 __user *)arg);
		else
			retval = get_user(tmp, (u32 __user *)arg);
		if (retval == 0) {
			u32	save = spi->mode;

			if (tmp & ~SPI_MODE_MASK) {
				retval = -EINVAL;
				break;
			}

			tmp |= spi->mode & ~SPI_MODE_MASK;
			spi->mode = (u16)tmp;
			retval = spi_setup(spi);
			if (retval < 0)
				spi->mode = save;
			else
				dev_dbg(&spi->dev, "spi mode %x\n", tmp);
		}
		break;
	case SPI_IOC_WR_LSB_FIRST:
		retval = get_user(tmp, (__u8 __user *)arg);
		if (retval == 0) {
			u32	save = spi->mode;

			if (tmp)
				spi->mode |= SPI_LSB_FIRST;
			else
				spi->mode &= ~SPI_LSB_FIRST;
			retval = spi_setup(spi);
			if (retval < 0)
				spi->mode = save;
			else
				dev_dbg(&spi->dev, "%csb first\n",
						tmp ? 'l' : 'm');
		}
		break;
	case SPI_IOC_WR_BITS_PER_WORD:
		retval = get_user(tmp, (__u8 __user *)arg);
		if (retval == 0) {
			u8	save = spi->bits_per_word;

			spi->bits_per_word = tmp;
			retval = spi_setup(spi);
			if (retval < 0)
				spi->bits_per_word = save;
			else
				dev_dbg(&spi->dev, "%d bits per word\n", tmp);
		}
		break;
	case SPI_IOC_WR_MAX_SPEED_HZ:
		retval = get_user(tmp, (__u32 __user *)arg);
		if (retval == 0) {
			u32	save = spi->max_speed_hz;

			spi->max_speed_hz = tmp;
			retval = spi_setup(spi);
			if (retval >= 0)
				spidev->speed_hz = tmp;
			else
				dev_dbg(&spi->dev, "%d Hz (max)\n", tmp);
			spi->max_speed_hz = save;
		}
		break;

	default:
		/* segmented and/or full-duplex I/O request */
		/* Check message and copy into scratch area */
		ioc = spidev_get_ioc_message(cmd,
				(struct spi_ioc_transfer __user *)arg, &n_ioc);
		if (IS_ERR(ioc)) {
			retval = PTR_ERR(ioc);
			break;
		}
		if (!ioc)
			break;	/* n_ioc is also 0 */

		/* translate to spi_message, execute */
		retval = spidev_message(spidev, ioc, n_ioc);
		kfree(ioc);
		break;
	}

	mutex_unlock(&spidev->buf_lock);
	spi_dev_put(spi);
	return retval;
}

#ifdef CONFIG_COMPAT
static long
spidev_compat_ioc_message(struct file *filp, unsigned int cmd,
		unsigned long arg)
{
	struct spi_ioc_transfer __user	*u_ioc;
	int				retval = 0;
	struct spidev_data		*spidev;
	struct spi_device		*spi;
	unsigned			n_ioc, n;
	struct spi_ioc_transfer		*ioc;

	u_ioc = (struct spi_ioc_transfer __user *) compat_ptr(arg);

	/* guard against device removal before, or while,
	 * we issue this ioctl.
	 */
	spidev = filp->private_data;
	spin_lock_irq(&spidev->spi_lock);
	spi = spi_dev_get(spidev->spi);
	spin_unlock_irq(&spidev->spi_lock);

	if (spi == NULL)
		return -ESHUTDOWN;

	/* SPI_IOC_MESSAGE needs the buffer locked "normally" */
	mutex_lock(&spidev->buf_lock);

	/* Check message and copy into scratch area */
	ioc = spidev_get_ioc_message(cmd, u_ioc, &n_ioc);
	if (IS_ERR(ioc)) {
		retval = PTR_ERR(ioc);
		goto done;
	}
	if (!ioc)
		goto done;	/* n_ioc is also 0 */

	/* Convert buffer pointers */
	for (n = 0; n < n_ioc; n++) {
		ioc[n].rx_buf = (uintptr_t) compat_ptr(ioc[n].rx_buf);
		ioc[n].tx_buf = (uintptr_t) compat_ptr(ioc[n].tx_buf);
	}

	/* translate to spi_message, execute */
	retval = spidev_message(spidev, ioc, n_ioc);
	kfree(ioc);

done:
	mutex_unlock(&spidev->buf_lock);
	spi_dev_put(spi);
	return retval;
}

static long
spidev_compat_ioctl(struct file *filp, unsigned int cmd, unsigned long arg)
{
	if (_IOC_TYPE(cmd) == SPI_IOC_MAGIC
			&& _IOC_NR(cmd) == _IOC_NR(SPI_IOC_MESSAGE(0))
			&& _IOC_DIR(cmd) == _IOC_WRITE)
		return spidev_compat_ioc_message(filp, cmd, arg);

	return spidev_ioctl(filp, cmd, (unsigned long)compat_ptr(arg));
}
#else
#define spidev_compat_ioctl NULL
#endif /* CONFIG_COMPAT */

static int spidev_open(struct inode *inode, struct file *filp)
{
	struct spidev_data	*spidev;
	int			status = -ENXIO;

	mutex_lock(&device_list_lock);

	list_for_each_entry(spidev, &device_list, device_entry) {
		if (spidev->devt == inode->i_rdev) {
			status = 0;
			break;
		}
	}

	if (status) {
		pr_debug("spidev: nothing for minor %d\n", iminor(inode));
		goto err_find_dev;
	}

	if (!spidev->tx_buffer) {
		spidev->tx_buffer = kmalloc(bufsiz, GFP_KERNEL);
		if (!spidev->tx_buffer) {
			dev_dbg(&spidev->spi->dev, "open/ENOMEM\n");
			status = -ENOMEM;
			goto err_find_dev;
		}
	}

	if (!spidev->rx_buffer) {
		spidev->rx_buffer = kmalloc(bufsiz, GFP_KERNEL);
		if (!spidev->rx_buffer) {
			dev_dbg(&spidev->spi->dev, "open/ENOMEM\n");
			status = -ENOMEM;
			goto err_alloc_rx_buf;
		}
	}

	spidev->users++;
	filp->private_data = spidev;
	nonseekable_open(inode, filp);

	mutex_unlock(&device_list_lock);
	return 0;

err_alloc_rx_buf:
	kfree(spidev->tx_buffer);
	spidev->tx_buffer = NULL;
err_find_dev:
	mutex_unlock(&device_list_lock);
	return status;
}

static int spidev_release(struct inode *inode, struct file *filp)
{
	struct spidev_data	*spidev;

	mutex_lock(&device_list_lock);
	spidev = filp->private_data;
	filp->private_data = NULL;

	/* last close? */
	spidev->users--;
	if (!spidev->users) {
		int		dofree;

		kfree(spidev->tx_buffer);
		spidev->tx_buffer = NULL;

		kfree(spidev->rx_buffer);
		spidev->rx_buffer = NULL;

		spin_lock_irq(&spidev->spi_lock);
		if (spidev->spi)
			spidev->speed_hz = spidev->spi->max_speed_hz;

		/* ... after we unbound from the underlying device? */
		dofree = (spidev->spi == NULL);
		spin_unlock_irq(&spidev->spi_lock);

		if (dofree)
			kfree(spidev);
	}
	mutex_unlock(&device_list_lock);

	return 0;
}

static const struct file_operations spidev_fops = {
	.owner =	THIS_MODULE,
	/* REVISIT switch to aio primitives, so that userspace
	 * gets more complete API coverage.  It'll simplify things
	 * too, except for the locking.
	 */
	.write =	spidev_write,
	.read =		spidev_read,
	.unlocked_ioctl = spidev_ioctl,
	.compat_ioctl = spidev_compat_ioctl,
	.open =		spidev_open,
	.release =	spidev_release,
	.llseek =	no_llseek,
};

/*-------------------------------------------------------------------------*/

/* The main reason to have this class is to make mdev/udev create the
 * /dev/spidevB.C character device nodes exposing our userspace API.
 * It also simplifies memory management.
 */

static struct class *spidev_class;

#ifdef CONFIG_OF
static const struct of_device_id spidev_dt_ids[] = {
	{ .compatible = "rohm,dh2228fv" },
	{ .compatible = "lineartechnology,ltc2488" },
	{ .compatible = "ge,achc" },
<<<<<<< HEAD
	{ .compatible = "nanopi,spidev" },
=======
	{ .compatible = "semtech,sx1301" },
>>>>>>> cb313370
	{},
};
MODULE_DEVICE_TABLE(of, spidev_dt_ids);
#endif

#ifdef CONFIG_ACPI

/* Dummy SPI devices not to be used in production systems */
#define SPIDEV_ACPI_DUMMY	1

static const struct acpi_device_id spidev_acpi_ids[] = {
	/*
	 * The ACPI SPT000* devices are only meant for development and
	 * testing. Systems used in production should have a proper ACPI
	 * description of the connected peripheral and they should also use
	 * a proper driver instead of poking directly to the SPI bus.
	 */
	{ "SPT0001", SPIDEV_ACPI_DUMMY },
	{ "SPT0002", SPIDEV_ACPI_DUMMY },
	{ "SPT0003", SPIDEV_ACPI_DUMMY },
	{},
};
MODULE_DEVICE_TABLE(acpi, spidev_acpi_ids);

static void spidev_probe_acpi(struct spi_device *spi)
{
	const struct acpi_device_id *id;

	if (!has_acpi_companion(&spi->dev))
		return;

	id = acpi_match_device(spidev_acpi_ids, &spi->dev);
	if (WARN_ON(!id))
		return;

	if (id->driver_data == SPIDEV_ACPI_DUMMY)
		dev_warn(&spi->dev, "do not use this driver in production systems!\n");
}
#else
static inline void spidev_probe_acpi(struct spi_device *spi) {}
#endif

/*-------------------------------------------------------------------------*/

static int spidev_probe(struct spi_device *spi)
{
	struct spidev_data	*spidev;
	int			status;
	unsigned long		minor;

	/*
	 * spidev should never be referenced in DT without a specific
	 * compatible string, it is a Linux implementation thing
	 * rather than a description of the hardware.
	 */
	if (spi->dev.of_node && !of_match_device(spidev_dt_ids, &spi->dev)) {
		dev_err(&spi->dev, "buggy DT: spidev listed directly in DT\n");
		WARN_ON(spi->dev.of_node &&
			!of_match_device(spidev_dt_ids, &spi->dev));
	}

	spidev_probe_acpi(spi);

	/* Allocate driver data */
	spidev = kzalloc(sizeof(*spidev), GFP_KERNEL);
	if (!spidev)
		return -ENOMEM;

	/* Initialize the driver data */
	spidev->spi = spi;
	spin_lock_init(&spidev->spi_lock);
	mutex_init(&spidev->buf_lock);

	INIT_LIST_HEAD(&spidev->device_entry);

	/* If we can allocate a minor number, hook up this device.
	 * Reusing minors is fine so long as udev or mdev is working.
	 */
	mutex_lock(&device_list_lock);
	minor = find_first_zero_bit(minors, N_SPI_MINORS);
	if (minor < N_SPI_MINORS) {
		struct device *dev;

		spidev->devt = MKDEV(SPIDEV_MAJOR, minor);
		dev = device_create(spidev_class, &spi->dev, spidev->devt,
				    spidev, "spidev%d.%d",
				    spi->master->bus_num, spi->chip_select);
		status = PTR_ERR_OR_ZERO(dev);
	} else {
		dev_dbg(&spi->dev, "no minor number available!\n");
		status = -ENODEV;
	}
	if (status == 0) {
		set_bit(minor, minors);
		list_add(&spidev->device_entry, &device_list);
	}
	mutex_unlock(&device_list_lock);

	spidev->speed_hz = spi->max_speed_hz;

	if (status == 0)
		spi_set_drvdata(spi, spidev);
	else
		kfree(spidev);

	return status;
}

static int spidev_remove(struct spi_device *spi)
{
	struct spidev_data	*spidev = spi_get_drvdata(spi);

	/* make sure ops on existing fds can abort cleanly */
	spin_lock_irq(&spidev->spi_lock);
	spidev->spi = NULL;
	spin_unlock_irq(&spidev->spi_lock);

	/* prevent new opens */
	mutex_lock(&device_list_lock);
	list_del(&spidev->device_entry);
	device_destroy(spidev_class, spidev->devt);
	clear_bit(MINOR(spidev->devt), minors);
	if (spidev->users == 0)
		kfree(spidev);
	mutex_unlock(&device_list_lock);

	return 0;
}

static struct spi_driver spidev_spi_driver = {
	.driver = {
		.name =		"spidev",
		.of_match_table = of_match_ptr(spidev_dt_ids),
		.acpi_match_table = ACPI_PTR(spidev_acpi_ids),
	},
	.probe =	spidev_probe,
	.remove =	spidev_remove,

	/* NOTE:  suspend/resume methods are not necessary here.
	 * We don't do anything except pass the requests to/from
	 * the underlying controller.  The refrigerator handles
	 * most issues; the controller driver handles the rest.
	 */
};

/*-------------------------------------------------------------------------*/

static int __init spidev_init(void)
{
	int status;

	/* Claim our 256 reserved device numbers.  Then register a class
	 * that will key udev/mdev to add/remove /dev nodes.  Last, register
	 * the driver which manages those device numbers.
	 */
	BUILD_BUG_ON(N_SPI_MINORS > 256);
	status = register_chrdev(SPIDEV_MAJOR, "spi", &spidev_fops);
	if (status < 0)
		return status;

	spidev_class = class_create(THIS_MODULE, "spidev");
	if (IS_ERR(spidev_class)) {
		unregister_chrdev(SPIDEV_MAJOR, spidev_spi_driver.driver.name);
		return PTR_ERR(spidev_class);
	}

	status = spi_register_driver(&spidev_spi_driver);
	if (status < 0) {
		class_destroy(spidev_class);
		unregister_chrdev(SPIDEV_MAJOR, spidev_spi_driver.driver.name);
	}
	return status;
}
module_init(spidev_init);

static void __exit spidev_exit(void)
{
	spi_unregister_driver(&spidev_spi_driver);
	class_destroy(spidev_class);
	unregister_chrdev(SPIDEV_MAJOR, spidev_spi_driver.driver.name);
}
module_exit(spidev_exit);

MODULE_AUTHOR("Andrea Paterniani, <a.paterniani@swapp-eng.it>");
MODULE_DESCRIPTION("User mode SPI device interface");
MODULE_LICENSE("GPL");
MODULE_ALIAS("spi:spidev");<|MERGE_RESOLUTION|>--- conflicted
+++ resolved
@@ -668,11 +668,8 @@
 	{ .compatible = "rohm,dh2228fv" },
 	{ .compatible = "lineartechnology,ltc2488" },
 	{ .compatible = "ge,achc" },
-<<<<<<< HEAD
 	{ .compatible = "nanopi,spidev" },
-=======
 	{ .compatible = "semtech,sx1301" },
->>>>>>> cb313370
 	{},
 };
 MODULE_DEVICE_TABLE(of, spidev_dt_ids);
