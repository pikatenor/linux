--- conflicted
+++ resolved
@@ -556,24 +556,16 @@
 
 	/* Configure native chip select mode/polarity early */
 	clr = MDR1_SYNCMD_MASK;
-<<<<<<< HEAD
-	set = MDR1_TRMD | TMDR1_PCON | MDR1_SYNCMD_SPI;
-=======
 	set = MDR1_SYNCMD_SPI;
->>>>>>> 1ec8f1f0
 	if (spi->mode & SPI_CS_HIGH)
 		clr |= BIT(MDR1_SYNCAC_SHIFT);
 	else
 		set |= BIT(MDR1_SYNCAC_SHIFT);
 	pm_runtime_get_sync(&p->pdev->dev);
 	tmp = sh_msiof_read(p, TMDR1) & ~clr;
-<<<<<<< HEAD
-	sh_msiof_write(p, TMDR1, tmp | set);
-=======
 	sh_msiof_write(p, TMDR1, tmp | set | MDR1_TRMD | TMDR1_PCON);
 	tmp = sh_msiof_read(p, RMDR1) & ~clr;
 	sh_msiof_write(p, RMDR1, tmp | set);
->>>>>>> 1ec8f1f0
 	pm_runtime_put(&p->pdev->dev);
 	p->native_cs_high = spi->mode & SPI_CS_HIGH;
 	p->native_cs_inited = true;
