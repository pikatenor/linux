/*
 * Xen event channels
 *
 * Xen models interrupts with abstract event channels.  Because each
 * domain gets 1024 event channels, but NR_IRQ is not that large, we
 * must dynamically map irqs<->event channels.  The event channels
 * interface with the rest of the kernel by defining a xen interrupt
 * chip.  When an event is received, it is mapped to an irq and sent
 * through the normal interrupt processing path.
 *
 * There are four kinds of events which can be mapped to an event
 * channel:
 *
 * 1. Inter-domain notifications.  This includes all the virtual
 *    device events, since they're driven by front-ends in another domain
 *    (typically dom0).
 * 2. VIRQs, typically used for timers.  These are per-cpu events.
 * 3. IPIs.
 * 4. PIRQs - Hardware interrupts.
 *
 * Jeremy Fitzhardinge <jeremy@xensource.com>, XenSource Inc, 2007
 */

#define pr_fmt(fmt) "xen:" KBUILD_MODNAME ": " fmt

#include <linux/linkage.h>
#include <linux/interrupt.h>
#include <linux/irq.h>
#include <linux/moduleparam.h>
#include <linux/string.h>
#include <linux/bootmem.h>
#include <linux/slab.h>
#include <linux/irqnr.h>
#include <linux/pci.h>

#ifdef CONFIG_X86
#include <asm/desc.h>
#include <asm/ptrace.h>
#include <asm/irq.h>
#include <asm/io_apic.h>
#include <asm/i8259.h>
#include <asm/xen/pci.h>
#endif
#include <asm/sync_bitops.h>
#include <asm/xen/hypercall.h>
#include <asm/xen/hypervisor.h>
#include <xen/page.h>

#include <xen/xen.h>
#include <xen/hvm.h>
#include <xen/xen-ops.h>
#include <xen/events.h>
#include <xen/interface/xen.h>
#include <xen/interface/event_channel.h>
#include <xen/interface/hvm/hvm_op.h>
#include <xen/interface/hvm/params.h>
#include <xen/interface/physdev.h>
#include <xen/interface/sched.h>
#include <xen/interface/vcpu.h>
#include <asm/hw_irq.h>

#include "events_internal.h"

const struct evtchn_ops *evtchn_ops;

/*
 * This lock protects updates to the following mapping and reference-count
 * arrays. The lock does not need to be acquired to read the mapping tables.
 */
static DEFINE_MUTEX(irq_mapping_update_lock);

static LIST_HEAD(xen_irq_list_head);

/* IRQ <-> VIRQ mapping. */
static DEFINE_PER_CPU(int [NR_VIRQS], virq_to_irq) = {[0 ... NR_VIRQS-1] = -1};

/* IRQ <-> IPI mapping */
static DEFINE_PER_CPU(int [XEN_NR_IPIS], ipi_to_irq) = {[0 ... XEN_NR_IPIS-1] = -1};

int **evtchn_to_irq;
#ifdef CONFIG_X86
static unsigned long *pirq_eoi_map;
#endif
static bool (*pirq_needs_eoi)(unsigned irq);

#define EVTCHN_ROW(e)  (e / (PAGE_SIZE/sizeof(**evtchn_to_irq)))
#define EVTCHN_COL(e)  (e % (PAGE_SIZE/sizeof(**evtchn_to_irq)))
#define EVTCHN_PER_ROW (PAGE_SIZE / sizeof(**evtchn_to_irq))

/* Xen will never allocate port zero for any purpose. */
#define VALID_EVTCHN(chn)	((chn) != 0)

static struct irq_chip xen_dynamic_chip;
static struct irq_chip xen_percpu_chip;
static struct irq_chip xen_pirq_chip;
static void enable_dynirq(struct irq_data *data);
static void disable_dynirq(struct irq_data *data);

static void clear_evtchn_to_irq_row(unsigned row)
{
	unsigned col;

	for (col = 0; col < EVTCHN_PER_ROW; col++)
		evtchn_to_irq[row][col] = -1;
}

static void clear_evtchn_to_irq_all(void)
{
	unsigned row;

	for (row = 0; row < EVTCHN_ROW(xen_evtchn_max_channels()); row++) {
		if (evtchn_to_irq[row] == NULL)
			continue;
		clear_evtchn_to_irq_row(row);
	}
}

static int set_evtchn_to_irq(unsigned evtchn, unsigned irq)
{
	unsigned row;
	unsigned col;

	if (evtchn >= xen_evtchn_max_channels())
		return -EINVAL;

	row = EVTCHN_ROW(evtchn);
	col = EVTCHN_COL(evtchn);

	if (evtchn_to_irq[row] == NULL) {
		/* Unallocated irq entries return -1 anyway */
		if (irq == -1)
			return 0;

		evtchn_to_irq[row] = (int *)get_zeroed_page(GFP_KERNEL);
		if (evtchn_to_irq[row] == NULL)
			return -ENOMEM;

		clear_evtchn_to_irq_row(row);
	}

	evtchn_to_irq[EVTCHN_ROW(evtchn)][EVTCHN_COL(evtchn)] = irq;
	return 0;
}

int get_evtchn_to_irq(unsigned evtchn)
{
	if (evtchn >= xen_evtchn_max_channels())
		return -1;
	if (evtchn_to_irq[EVTCHN_ROW(evtchn)] == NULL)
		return -1;
	return evtchn_to_irq[EVTCHN_ROW(evtchn)][EVTCHN_COL(evtchn)];
}

/* Get info for IRQ */
struct irq_info *info_for_irq(unsigned irq)
{
	return irq_get_handler_data(irq);
}

/* Constructors for packed IRQ information. */
static int xen_irq_info_common_setup(struct irq_info *info,
				     unsigned irq,
				     enum xen_irq_type type,
				     unsigned evtchn,
				     unsigned short cpu)
{
	int ret;

	BUG_ON(info->type != IRQT_UNBOUND && info->type != type);

	info->type = type;
	info->irq = irq;
	info->evtchn = evtchn;
	info->cpu = cpu;

	ret = set_evtchn_to_irq(evtchn, irq);
	if (ret < 0)
		return ret;

	irq_clear_status_flags(irq, IRQ_NOREQUEST|IRQ_NOAUTOEN);

	return xen_evtchn_port_setup(info);
}

static int xen_irq_info_evtchn_setup(unsigned irq,
				     unsigned evtchn)
{
	struct irq_info *info = info_for_irq(irq);

	return xen_irq_info_common_setup(info, irq, IRQT_EVTCHN, evtchn, 0);
}

static int xen_irq_info_ipi_setup(unsigned cpu,
				  unsigned irq,
				  unsigned evtchn,
				  enum ipi_vector ipi)
{
	struct irq_info *info = info_for_irq(irq);

	info->u.ipi = ipi;

	per_cpu(ipi_to_irq, cpu)[ipi] = irq;

	return xen_irq_info_common_setup(info, irq, IRQT_IPI, evtchn, 0);
}

static int xen_irq_info_virq_setup(unsigned cpu,
				   unsigned irq,
				   unsigned evtchn,
				   unsigned virq)
{
	struct irq_info *info = info_for_irq(irq);

	info->u.virq = virq;

	per_cpu(virq_to_irq, cpu)[virq] = irq;

	return xen_irq_info_common_setup(info, irq, IRQT_VIRQ, evtchn, 0);
}

static int xen_irq_info_pirq_setup(unsigned irq,
				   unsigned evtchn,
				   unsigned pirq,
				   unsigned gsi,
				   uint16_t domid,
				   unsigned char flags)
{
	struct irq_info *info = info_for_irq(irq);

	info->u.pirq.pirq = pirq;
	info->u.pirq.gsi = gsi;
	info->u.pirq.domid = domid;
	info->u.pirq.flags = flags;

	return xen_irq_info_common_setup(info, irq, IRQT_PIRQ, evtchn, 0);
}

static void xen_irq_info_cleanup(struct irq_info *info)
{
	set_evtchn_to_irq(info->evtchn, -1);
	info->evtchn = 0;
}

/*
 * Accessors for packed IRQ information.
 */
unsigned int evtchn_from_irq(unsigned irq)
{
	if (unlikely(WARN(irq >= nr_irqs, "Invalid irq %d!\n", irq)))
		return 0;

	return info_for_irq(irq)->evtchn;
}

unsigned irq_from_evtchn(unsigned int evtchn)
{
	return get_evtchn_to_irq(evtchn);
}
EXPORT_SYMBOL_GPL(irq_from_evtchn);

int irq_from_virq(unsigned int cpu, unsigned int virq)
{
	return per_cpu(virq_to_irq, cpu)[virq];
}

static enum ipi_vector ipi_from_irq(unsigned irq)
{
	struct irq_info *info = info_for_irq(irq);

	BUG_ON(info == NULL);
	BUG_ON(info->type != IRQT_IPI);

	return info->u.ipi;
}

static unsigned virq_from_irq(unsigned irq)
{
	struct irq_info *info = info_for_irq(irq);

	BUG_ON(info == NULL);
	BUG_ON(info->type != IRQT_VIRQ);

	return info->u.virq;
}

static unsigned pirq_from_irq(unsigned irq)
{
	struct irq_info *info = info_for_irq(irq);

	BUG_ON(info == NULL);
	BUG_ON(info->type != IRQT_PIRQ);

	return info->u.pirq.pirq;
}

static enum xen_irq_type type_from_irq(unsigned irq)
{
	return info_for_irq(irq)->type;
}

unsigned cpu_from_irq(unsigned irq)
{
	return info_for_irq(irq)->cpu;
}

unsigned int cpu_from_evtchn(unsigned int evtchn)
{
	int irq = get_evtchn_to_irq(evtchn);
	unsigned ret = 0;

	if (irq != -1)
		ret = cpu_from_irq(irq);

	return ret;
}

#ifdef CONFIG_X86
static bool pirq_check_eoi_map(unsigned irq)
{
	return test_bit(pirq_from_irq(irq), pirq_eoi_map);
}
#endif

static bool pirq_needs_eoi_flag(unsigned irq)
{
	struct irq_info *info = info_for_irq(irq);
	BUG_ON(info->type != IRQT_PIRQ);

	return info->u.pirq.flags & PIRQ_NEEDS_EOI;
}

static void bind_evtchn_to_cpu(unsigned int chn, unsigned int cpu)
{
	int irq = get_evtchn_to_irq(chn);
	struct irq_info *info = info_for_irq(irq);

	BUG_ON(irq == -1);
#ifdef CONFIG_SMP
	cpumask_copy(irq_get_affinity_mask(irq), cpumask_of(cpu));
#endif
	xen_evtchn_port_bind_to_cpu(info, cpu);

	info->cpu = cpu;
}

/**
 * notify_remote_via_irq - send event to remote end of event channel via irq
 * @irq: irq of event channel to send event to
 *
 * Unlike notify_remote_via_evtchn(), this is safe to use across
 * save/restore. Notifications on a broken connection are silently
 * dropped.
 */
void notify_remote_via_irq(int irq)
{
	int evtchn = evtchn_from_irq(irq);

	if (VALID_EVTCHN(evtchn))
		notify_remote_via_evtchn(evtchn);
}
EXPORT_SYMBOL_GPL(notify_remote_via_irq);

static void xen_irq_init(unsigned irq)
{
	struct irq_info *info;
#ifdef CONFIG_SMP
	/* By default all event channels notify CPU#0. */
	cpumask_copy(irq_get_affinity_mask(irq), cpumask_of(0));
#endif

	info = kzalloc(sizeof(*info), GFP_KERNEL);
	if (info == NULL)
		panic("Unable to allocate metadata for IRQ%d\n", irq);

	info->type = IRQT_UNBOUND;
	info->refcnt = -1;

	irq_set_handler_data(irq, info);

	list_add_tail(&info->list, &xen_irq_list_head);
}

static int __must_check xen_allocate_irqs_dynamic(int nvec)
{
	int i, irq = irq_alloc_descs(-1, 0, nvec, -1);

	if (irq >= 0) {
		for (i = 0; i < nvec; i++)
			xen_irq_init(irq + i);
	}

	return irq;
}

static inline int __must_check xen_allocate_irq_dynamic(void)
{

	return xen_allocate_irqs_dynamic(1);
}

static int __must_check xen_allocate_irq_gsi(unsigned gsi)
{
	int irq;

	/*
	 * A PV guest has no concept of a GSI (since it has no ACPI
	 * nor access to/knowledge of the physical APICs). Therefore
	 * all IRQs are dynamically allocated from the entire IRQ
	 * space.
	 */
	if (xen_pv_domain() && !xen_initial_domain())
		return xen_allocate_irq_dynamic();

	/* Legacy IRQ descriptors are already allocated by the arch. */
	if (gsi < nr_legacy_irqs())
		irq = gsi;
	else
		irq = irq_alloc_desc_at(gsi, -1);

	xen_irq_init(irq);

	return irq;
}

static void xen_free_irq(unsigned irq)
{
	struct irq_info *info = irq_get_handler_data(irq);

	if (WARN_ON(!info))
		return;

	list_del(&info->list);

	irq_set_handler_data(irq, NULL);

	WARN_ON(info->refcnt > 0);

	kfree(info);

	/* Legacy IRQ descriptors are managed by the arch. */
	if (irq < nr_legacy_irqs())
		return;

	irq_free_desc(irq);
}

static void xen_evtchn_close(unsigned int port)
{
	struct evtchn_close close;

	close.port = port;
	if (HYPERVISOR_event_channel_op(EVTCHNOP_close, &close) != 0)
		BUG();
}

static void pirq_query_unmask(int irq)
{
	struct physdev_irq_status_query irq_status;
	struct irq_info *info = info_for_irq(irq);

	BUG_ON(info->type != IRQT_PIRQ);

	irq_status.irq = pirq_from_irq(irq);
	if (HYPERVISOR_physdev_op(PHYSDEVOP_irq_status_query, &irq_status))
		irq_status.flags = 0;

	info->u.pirq.flags &= ~PIRQ_NEEDS_EOI;
	if (irq_status.flags & XENIRQSTAT_needs_eoi)
		info->u.pirq.flags |= PIRQ_NEEDS_EOI;
}

static void eoi_pirq(struct irq_data *data)
{
	int evtchn = evtchn_from_irq(data->irq);
	struct physdev_eoi eoi = { .irq = pirq_from_irq(data->irq) };
	int rc = 0;

	if (!VALID_EVTCHN(evtchn))
		return;

	if (unlikely(irqd_is_setaffinity_pending(data)) &&
	    likely(!irqd_irq_disabled(data))) {
		int masked = test_and_set_mask(evtchn);

		clear_evtchn(evtchn);

		irq_move_masked_irq(data);

		if (!masked)
			unmask_evtchn(evtchn);
	} else
		clear_evtchn(evtchn);

	if (pirq_needs_eoi(data->irq)) {
		rc = HYPERVISOR_physdev_op(PHYSDEVOP_eoi, &eoi);
		WARN_ON(rc);
	}
}

static void mask_ack_pirq(struct irq_data *data)
{
	disable_dynirq(data);
	eoi_pirq(data);
}

static unsigned int __startup_pirq(unsigned int irq)
{
	struct evtchn_bind_pirq bind_pirq;
	struct irq_info *info = info_for_irq(irq);
	int evtchn = evtchn_from_irq(irq);
	int rc;

	BUG_ON(info->type != IRQT_PIRQ);

	if (VALID_EVTCHN(evtchn))
		goto out;

	bind_pirq.pirq = pirq_from_irq(irq);
	/* NB. We are happy to share unless we are probing. */
	bind_pirq.flags = info->u.pirq.flags & PIRQ_SHAREABLE ?
					BIND_PIRQ__WILL_SHARE : 0;
	rc = HYPERVISOR_event_channel_op(EVTCHNOP_bind_pirq, &bind_pirq);
	if (rc != 0) {
		pr_warn("Failed to obtain physical IRQ %d\n", irq);
		return 0;
	}
	evtchn = bind_pirq.port;

	pirq_query_unmask(irq);

	rc = set_evtchn_to_irq(evtchn, irq);
	if (rc)
		goto err;

	info->evtchn = evtchn;
	bind_evtchn_to_cpu(evtchn, 0);

	rc = xen_evtchn_port_setup(info);
	if (rc)
		goto err;

out:
	unmask_evtchn(evtchn);
	eoi_pirq(irq_get_irq_data(irq));

	return 0;

err:
	pr_err("irq%d: Failed to set port to irq mapping (%d)\n", irq, rc);
	xen_evtchn_close(evtchn);
	return 0;
}

static unsigned int startup_pirq(struct irq_data *data)
{
	return __startup_pirq(data->irq);
}

static void shutdown_pirq(struct irq_data *data)
{
	unsigned int irq = data->irq;
	struct irq_info *info = info_for_irq(irq);
	unsigned evtchn = evtchn_from_irq(irq);

	BUG_ON(info->type != IRQT_PIRQ);

	if (!VALID_EVTCHN(evtchn))
		return;

	mask_evtchn(evtchn);
	xen_evtchn_close(evtchn);
	xen_irq_info_cleanup(info);
}

static void enable_pirq(struct irq_data *data)
{
	enable_dynirq(data);
}

static void disable_pirq(struct irq_data *data)
{
	disable_dynirq(data);
}

int xen_irq_from_gsi(unsigned gsi)
{
	struct irq_info *info;

	list_for_each_entry(info, &xen_irq_list_head, list) {
		if (info->type != IRQT_PIRQ)
			continue;

		if (info->u.pirq.gsi == gsi)
			return info->irq;
	}

	return -1;
}
EXPORT_SYMBOL_GPL(xen_irq_from_gsi);

static void __unbind_from_irq(unsigned int irq)
{
	int evtchn = evtchn_from_irq(irq);
	struct irq_info *info = irq_get_handler_data(irq);

	if (info->refcnt > 0) {
		info->refcnt--;
		if (info->refcnt != 0)
			return;
	}

	if (VALID_EVTCHN(evtchn)) {
		unsigned int cpu = cpu_from_irq(irq);

		xen_evtchn_close(evtchn);

		switch (type_from_irq(irq)) {
		case IRQT_VIRQ:
			per_cpu(virq_to_irq, cpu)[virq_from_irq(irq)] = -1;
			break;
		case IRQT_IPI:
			per_cpu(ipi_to_irq, cpu)[ipi_from_irq(irq)] = -1;
			break;
		default:
			break;
		}

		xen_irq_info_cleanup(info);
	}

	BUG_ON(info_for_irq(irq)->type == IRQT_UNBOUND);

	xen_free_irq(irq);
}

/*
 * Do not make any assumptions regarding the relationship between the
 * IRQ number returned here and the Xen pirq argument.
 *
 * Note: We don't assign an event channel until the irq actually started
 * up.  Return an existing irq if we've already got one for the gsi.
 *
 * Shareable implies level triggered, not shareable implies edge
 * triggered here.
 */
int xen_bind_pirq_gsi_to_irq(unsigned gsi,
			     unsigned pirq, int shareable, char *name)
{
	int irq = -1;
	struct physdev_irq irq_op;
	int ret;

	mutex_lock(&irq_mapping_update_lock);

	irq = xen_irq_from_gsi(gsi);
	if (irq != -1) {
		pr_info("%s: returning irq %d for gsi %u\n",
			__func__, irq, gsi);
		goto out;
	}

	irq = xen_allocate_irq_gsi(gsi);
	if (irq < 0)
		goto out;

	irq_op.irq = irq;
	irq_op.vector = 0;

	/* Only the privileged domain can do this. For non-priv, the pcifront
	 * driver provides a PCI bus that does the call to do exactly
	 * this in the priv domain. */
	if (xen_initial_domain() &&
	    HYPERVISOR_physdev_op(PHYSDEVOP_alloc_irq_vector, &irq_op)) {
		xen_free_irq(irq);
		irq = -ENOSPC;
		goto out;
	}

	ret = xen_irq_info_pirq_setup(irq, 0, pirq, gsi, DOMID_SELF,
			       shareable ? PIRQ_SHAREABLE : 0);
	if (ret < 0) {
		__unbind_from_irq(irq);
		irq = ret;
		goto out;
	}

	pirq_query_unmask(irq);
	/* We try to use the handler with the appropriate semantic for the
	 * type of interrupt: if the interrupt is an edge triggered
	 * interrupt we use handle_edge_irq.
	 *
	 * On the other hand if the interrupt is level triggered we use
	 * handle_fasteoi_irq like the native code does for this kind of
	 * interrupts.
	 *
	 * Depending on the Xen version, pirq_needs_eoi might return true
	 * not only for level triggered interrupts but for edge triggered
	 * interrupts too. In any case Xen always honors the eoi mechanism,
	 * not injecting any more pirqs of the same kind if the first one
	 * hasn't received an eoi yet. Therefore using the fasteoi handler
	 * is the right choice either way.
	 */
	if (shareable)
		irq_set_chip_and_handler_name(irq, &xen_pirq_chip,
				handle_fasteoi_irq, name);
	else
		irq_set_chip_and_handler_name(irq, &xen_pirq_chip,
				handle_edge_irq, name);

out:
	mutex_unlock(&irq_mapping_update_lock);

	return irq;
}

#ifdef CONFIG_PCI_MSI
int xen_allocate_pirq_msi(struct pci_dev *dev, struct msi_desc *msidesc)
{
	int rc;
	struct physdev_get_free_pirq op_get_free_pirq;

	op_get_free_pirq.type = MAP_PIRQ_TYPE_MSI;
	rc = HYPERVISOR_physdev_op(PHYSDEVOP_get_free_pirq, &op_get_free_pirq);

	WARN_ONCE(rc == -ENOSYS,
		  "hypervisor does not support the PHYSDEVOP_get_free_pirq interface\n");

	return rc ? -1 : op_get_free_pirq.pirq;
}

int xen_bind_pirq_msi_to_irq(struct pci_dev *dev, struct msi_desc *msidesc,
			     int pirq, int nvec, const char *name, domid_t domid)
{
	int i, irq, ret;

	mutex_lock(&irq_mapping_update_lock);

	irq = xen_allocate_irqs_dynamic(nvec);
	if (irq < 0)
		goto out;

	for (i = 0; i < nvec; i++) {
		irq_set_chip_and_handler_name(irq + i, &xen_pirq_chip, handle_edge_irq, name);

		ret = xen_irq_info_pirq_setup(irq + i, 0, pirq + i, 0, domid,
					      i == 0 ? 0 : PIRQ_MSI_GROUP);
		if (ret < 0)
			goto error_irq;
	}

	ret = irq_set_msi_desc(irq, msidesc);
	if (ret < 0)
		goto error_irq;
out:
	mutex_unlock(&irq_mapping_update_lock);
	return irq;
error_irq:
	for (; i >= 0; i--)
		__unbind_from_irq(irq + i);
	mutex_unlock(&irq_mapping_update_lock);
	return ret;
}
#endif

int xen_destroy_irq(int irq)
{
	struct physdev_unmap_pirq unmap_irq;
	struct irq_info *info = info_for_irq(irq);
	int rc = -ENOENT;

	mutex_lock(&irq_mapping_update_lock);

	/*
	 * If trying to remove a vector in a MSI group different
	 * than the first one skip the PIRQ unmap unless this vector
	 * is the first one in the group.
	 */
	if (xen_initial_domain() && !(info->u.pirq.flags & PIRQ_MSI_GROUP)) {
		unmap_irq.pirq = info->u.pirq.pirq;
		unmap_irq.domid = info->u.pirq.domid;
		rc = HYPERVISOR_physdev_op(PHYSDEVOP_unmap_pirq, &unmap_irq);
		/* If another domain quits without making the pci_disable_msix
		 * call, the Xen hypervisor takes care of freeing the PIRQs
		 * (free_domain_pirqs).
		 */
		if ((rc == -ESRCH && info->u.pirq.domid != DOMID_SELF))
			pr_info("domain %d does not have %d anymore\n",
				info->u.pirq.domid, info->u.pirq.pirq);
		else if (rc) {
			pr_warn("unmap irq failed %d\n", rc);
			goto out;
		}
	}

	xen_free_irq(irq);

out:
	mutex_unlock(&irq_mapping_update_lock);
	return rc;
}

int xen_irq_from_pirq(unsigned pirq)
{
	int irq;

	struct irq_info *info;

	mutex_lock(&irq_mapping_update_lock);

	list_for_each_entry(info, &xen_irq_list_head, list) {
		if (info->type != IRQT_PIRQ)
			continue;
		irq = info->irq;
		if (info->u.pirq.pirq == pirq)
			goto out;
	}
	irq = -1;
out:
	mutex_unlock(&irq_mapping_update_lock);

	return irq;
}


int xen_pirq_from_irq(unsigned irq)
{
	return pirq_from_irq(irq);
}
EXPORT_SYMBOL_GPL(xen_pirq_from_irq);

int bind_evtchn_to_irq(unsigned int evtchn)
{
	int irq;
	int ret;

	if (evtchn >= xen_evtchn_max_channels())
		return -ENOMEM;

	mutex_lock(&irq_mapping_update_lock);

	irq = get_evtchn_to_irq(evtchn);

	if (irq == -1) {
		irq = xen_allocate_irq_dynamic();
		if (irq < 0)
			goto out;

		irq_set_chip_and_handler_name(irq, &xen_dynamic_chip,
					      handle_edge_irq, "event");

		ret = xen_irq_info_evtchn_setup(irq, evtchn);
		if (ret < 0) {
			__unbind_from_irq(irq);
			irq = ret;
			goto out;
		}
		/* New interdomain events are bound to VCPU 0. */
		bind_evtchn_to_cpu(evtchn, 0);
	} else {
		struct irq_info *info = info_for_irq(irq);
		WARN_ON(info == NULL || info->type != IRQT_EVTCHN);
	}

out:
	mutex_unlock(&irq_mapping_update_lock);

	return irq;
}
EXPORT_SYMBOL_GPL(bind_evtchn_to_irq);

static int bind_ipi_to_irq(unsigned int ipi, unsigned int cpu)
{
	struct evtchn_bind_ipi bind_ipi;
	int evtchn, irq;
	int ret;

	mutex_lock(&irq_mapping_update_lock);

	irq = per_cpu(ipi_to_irq, cpu)[ipi];

	if (irq == -1) {
		irq = xen_allocate_irq_dynamic();
		if (irq < 0)
			goto out;

		irq_set_chip_and_handler_name(irq, &xen_percpu_chip,
					      handle_percpu_irq, "ipi");

		bind_ipi.vcpu = xen_vcpu_nr(cpu);
		if (HYPERVISOR_event_channel_op(EVTCHNOP_bind_ipi,
						&bind_ipi) != 0)
			BUG();
		evtchn = bind_ipi.port;

		ret = xen_irq_info_ipi_setup(cpu, irq, evtchn, ipi);
		if (ret < 0) {
			__unbind_from_irq(irq);
			irq = ret;
			goto out;
		}
		bind_evtchn_to_cpu(evtchn, cpu);
	} else {
		struct irq_info *info = info_for_irq(irq);
		WARN_ON(info == NULL || info->type != IRQT_IPI);
	}

 out:
	mutex_unlock(&irq_mapping_update_lock);
	return irq;
}

int bind_interdomain_evtchn_to_irq(unsigned int remote_domain,
				   unsigned int remote_port)
{
	struct evtchn_bind_interdomain bind_interdomain;
	int err;

	bind_interdomain.remote_dom  = remote_domain;
	bind_interdomain.remote_port = remote_port;

	err = HYPERVISOR_event_channel_op(EVTCHNOP_bind_interdomain,
					  &bind_interdomain);

	return err ? : bind_evtchn_to_irq(bind_interdomain.local_port);
}
EXPORT_SYMBOL_GPL(bind_interdomain_evtchn_to_irq);

static int find_virq(unsigned int virq, unsigned int cpu)
{
	struct evtchn_status status;
	int port, rc = -ENOENT;

	memset(&status, 0, sizeof(status));
	for (port = 0; port < xen_evtchn_max_channels(); port++) {
		status.dom = DOMID_SELF;
		status.port = port;
		rc = HYPERVISOR_event_channel_op(EVTCHNOP_status, &status);
		if (rc < 0)
			continue;
		if (status.status != EVTCHNSTAT_virq)
			continue;
		if (status.u.virq == virq && status.vcpu == xen_vcpu_nr(cpu)) {
			rc = port;
			break;
		}
	}
	return rc;
}

/**
 * xen_evtchn_nr_channels - number of usable event channel ports
 *
 * This may be less than the maximum supported by the current
 * hypervisor ABI. Use xen_evtchn_max_channels() for the maximum
 * supported.
 */
unsigned xen_evtchn_nr_channels(void)
{
        return evtchn_ops->nr_channels();
}
EXPORT_SYMBOL_GPL(xen_evtchn_nr_channels);

int bind_virq_to_irq(unsigned int virq, unsigned int cpu, bool percpu)
{
	struct evtchn_bind_virq bind_virq;
	int evtchn, irq, ret;

	mutex_lock(&irq_mapping_update_lock);

	irq = per_cpu(virq_to_irq, cpu)[virq];

	if (irq == -1) {
		irq = xen_allocate_irq_dynamic();
		if (irq < 0)
			goto out;

		if (percpu)
			irq_set_chip_and_handler_name(irq, &xen_percpu_chip,
						      handle_percpu_irq, "virq");
		else
			irq_set_chip_and_handler_name(irq, &xen_dynamic_chip,
						      handle_edge_irq, "virq");

		bind_virq.virq = virq;
		bind_virq.vcpu = xen_vcpu_nr(cpu);
		ret = HYPERVISOR_event_channel_op(EVTCHNOP_bind_virq,
						&bind_virq);
		if (ret == 0)
			evtchn = bind_virq.port;
		else {
			if (ret == -EEXIST)
				ret = find_virq(virq, cpu);
			BUG_ON(ret < 0);
			evtchn = ret;
		}

		ret = xen_irq_info_virq_setup(cpu, irq, evtchn, virq);
		if (ret < 0) {
			__unbind_from_irq(irq);
			irq = ret;
			goto out;
		}

		bind_evtchn_to_cpu(evtchn, cpu);
	} else {
		struct irq_info *info = info_for_irq(irq);
		WARN_ON(info == NULL || info->type != IRQT_VIRQ);
	}

out:
	mutex_unlock(&irq_mapping_update_lock);

	return irq;
}

static void unbind_from_irq(unsigned int irq)
{
	mutex_lock(&irq_mapping_update_lock);
	__unbind_from_irq(irq);
	mutex_unlock(&irq_mapping_update_lock);
}

int bind_evtchn_to_irqhandler(unsigned int evtchn,
			      irq_handler_t handler,
			      unsigned long irqflags,
			      const char *devname, void *dev_id)
{
	int irq, retval;

	irq = bind_evtchn_to_irq(evtchn);
	if (irq < 0)
		return irq;
	retval = request_irq(irq, handler, irqflags, devname, dev_id);
	if (retval != 0) {
		unbind_from_irq(irq);
		return retval;
	}

	return irq;
}
EXPORT_SYMBOL_GPL(bind_evtchn_to_irqhandler);

int bind_interdomain_evtchn_to_irqhandler(unsigned int remote_domain,
					  unsigned int remote_port,
					  irq_handler_t handler,
					  unsigned long irqflags,
					  const char *devname,
					  void *dev_id)
{
	int irq, retval;

	irq = bind_interdomain_evtchn_to_irq(remote_domain, remote_port);
	if (irq < 0)
		return irq;

	retval = request_irq(irq, handler, irqflags, devname, dev_id);
	if (retval != 0) {
		unbind_from_irq(irq);
		return retval;
	}

	return irq;
}
EXPORT_SYMBOL_GPL(bind_interdomain_evtchn_to_irqhandler);

int bind_virq_to_irqhandler(unsigned int virq, unsigned int cpu,
			    irq_handler_t handler,
			    unsigned long irqflags, const char *devname, void *dev_id)
{
	int irq, retval;

	irq = bind_virq_to_irq(virq, cpu, irqflags & IRQF_PERCPU);
	if (irq < 0)
		return irq;
	retval = request_irq(irq, handler, irqflags, devname, dev_id);
	if (retval != 0) {
		unbind_from_irq(irq);
		return retval;
	}

	return irq;
}
EXPORT_SYMBOL_GPL(bind_virq_to_irqhandler);

int bind_ipi_to_irqhandler(enum ipi_vector ipi,
			   unsigned int cpu,
			   irq_handler_t handler,
			   unsigned long irqflags,
			   const char *devname,
			   void *dev_id)
{
	int irq, retval;

	irq = bind_ipi_to_irq(ipi, cpu);
	if (irq < 0)
		return irq;

	irqflags |= IRQF_NO_SUSPEND | IRQF_FORCE_RESUME | IRQF_EARLY_RESUME;
	retval = request_irq(irq, handler, irqflags, devname, dev_id);
	if (retval != 0) {
		unbind_from_irq(irq);
		return retval;
	}

	return irq;
}

void unbind_from_irqhandler(unsigned int irq, void *dev_id)
{
	struct irq_info *info = irq_get_handler_data(irq);

	if (WARN_ON(!info))
		return;
	free_irq(irq, dev_id);
	unbind_from_irq(irq);
}
EXPORT_SYMBOL_GPL(unbind_from_irqhandler);

/**
 * xen_set_irq_priority() - set an event channel priority.
 * @irq:irq bound to an event channel.
 * @priority: priority between XEN_IRQ_PRIORITY_MAX and XEN_IRQ_PRIORITY_MIN.
 */
int xen_set_irq_priority(unsigned irq, unsigned priority)
{
	struct evtchn_set_priority set_priority;

	set_priority.port = evtchn_from_irq(irq);
	set_priority.priority = priority;

	return HYPERVISOR_event_channel_op(EVTCHNOP_set_priority,
					   &set_priority);
}
EXPORT_SYMBOL_GPL(xen_set_irq_priority);

int evtchn_make_refcounted(unsigned int evtchn)
{
	int irq = get_evtchn_to_irq(evtchn);
	struct irq_info *info;

	if (irq == -1)
		return -ENOENT;

	info = irq_get_handler_data(irq);

	if (!info)
		return -ENOENT;

	WARN_ON(info->refcnt != -1);

	info->refcnt = 1;

	return 0;
}
EXPORT_SYMBOL_GPL(evtchn_make_refcounted);

int evtchn_get(unsigned int evtchn)
{
	int irq;
	struct irq_info *info;
	int err = -ENOENT;

	if (evtchn >= xen_evtchn_max_channels())
		return -EINVAL;

	mutex_lock(&irq_mapping_update_lock);

	irq = get_evtchn_to_irq(evtchn);
	if (irq == -1)
		goto done;

	info = irq_get_handler_data(irq);

	if (!info)
		goto done;

	err = -EINVAL;
	if (info->refcnt <= 0)
		goto done;

	info->refcnt++;
	err = 0;
 done:
	mutex_unlock(&irq_mapping_update_lock);

	return err;
}
EXPORT_SYMBOL_GPL(evtchn_get);

void evtchn_put(unsigned int evtchn)
{
	int irq = get_evtchn_to_irq(evtchn);
	if (WARN_ON(irq == -1))
		return;
	unbind_from_irq(irq);
}
EXPORT_SYMBOL_GPL(evtchn_put);

void xen_send_IPI_one(unsigned int cpu, enum ipi_vector vector)
{
	int irq;

#ifdef CONFIG_X86
	if (unlikely(vector == XEN_NMI_VECTOR)) {
		int rc =  HYPERVISOR_vcpu_op(VCPUOP_send_nmi, xen_vcpu_nr(cpu),
					     NULL);
		if (rc < 0)
			printk(KERN_WARNING "Sending nmi to CPU%d failed (rc:%d)\n", cpu, rc);
		return;
	}
#endif
	irq = per_cpu(ipi_to_irq, cpu)[vector];
	BUG_ON(irq < 0);
	notify_remote_via_irq(irq);
}

static DEFINE_PER_CPU(unsigned, xed_nesting_count);

static void __xen_evtchn_do_upcall(void)
{
	struct vcpu_info *vcpu_info = __this_cpu_read(xen_vcpu);
	int cpu = get_cpu();
	unsigned count;

	do {
		vcpu_info->evtchn_upcall_pending = 0;

		if (__this_cpu_inc_return(xed_nesting_count) - 1)
			goto out;

		xen_evtchn_handle_events(cpu);

		BUG_ON(!irqs_disabled());

		count = __this_cpu_read(xed_nesting_count);
		__this_cpu_write(xed_nesting_count, 0);
	} while (count != 1 || vcpu_info->evtchn_upcall_pending);

out:

	put_cpu();
}

void xen_evtchn_do_upcall(struct pt_regs *regs)
{
	struct pt_regs *old_regs = set_irq_regs(regs);

	irq_enter();
#ifdef CONFIG_X86
	inc_irq_stat(irq_hv_callback_count);
#endif

	__xen_evtchn_do_upcall();

	irq_exit();
	set_irq_regs(old_regs);
}

void xen_hvm_evtchn_do_upcall(void)
{
	__xen_evtchn_do_upcall();
}
EXPORT_SYMBOL_GPL(xen_hvm_evtchn_do_upcall);

/* Rebind a new event channel to an existing irq. */
void rebind_evtchn_irq(int evtchn, int irq)
{
	struct irq_info *info = info_for_irq(irq);

	if (WARN_ON(!info))
		return;

	/* Make sure the irq is masked, since the new event channel
	   will also be masked. */
	disable_irq(irq);

	mutex_lock(&irq_mapping_update_lock);

	/* After resume the irq<->evtchn mappings are all cleared out */
	BUG_ON(get_evtchn_to_irq(evtchn) != -1);
	/* Expect irq to have been bound before,
	   so there should be a proper type */
	BUG_ON(info->type == IRQT_UNBOUND);

	(void)xen_irq_info_evtchn_setup(irq, evtchn);

	mutex_unlock(&irq_mapping_update_lock);

        bind_evtchn_to_cpu(evtchn, info->cpu);
	/* This will be deferred until interrupt is processed */
	irq_set_affinity(irq, cpumask_of(info->cpu));

	/* Unmask the event channel. */
	enable_irq(irq);
}

/* Rebind an evtchn so that it gets delivered to a specific cpu */
int xen_rebind_evtchn_to_cpu(int evtchn, unsigned tcpu)
{
	struct evtchn_bind_vcpu bind_vcpu;
	int masked;

	if (!VALID_EVTCHN(evtchn))
		return -1;

	if (!xen_support_evtchn_rebind())
		return -1;

	/* Send future instances of this interrupt to other vcpu. */
	bind_vcpu.port = evtchn;
	bind_vcpu.vcpu = xen_vcpu_nr(tcpu);

	/*
	 * Mask the event while changing the VCPU binding to prevent
	 * it being delivered on an unexpected VCPU.
	 */
	masked = test_and_set_mask(evtchn);

	/*
	 * If this fails, it usually just indicates that we're dealing with a
	 * virq or IPI channel, which don't actually need to be rebound. Ignore
	 * it, but don't do the xenlinux-level rebind in that case.
	 */
	if (HYPERVISOR_event_channel_op(EVTCHNOP_bind_vcpu, &bind_vcpu) >= 0)
		bind_evtchn_to_cpu(evtchn, tcpu);

	if (!masked)
		unmask_evtchn(evtchn);

	return 0;
}
EXPORT_SYMBOL_GPL(xen_rebind_evtchn_to_cpu);

static int set_affinity_irq(struct irq_data *data, const struct cpumask *dest,
			    bool force)
{
	unsigned tcpu = cpumask_first_and(dest, cpu_online_mask);
	int ret = xen_rebind_evtchn_to_cpu(evtchn_from_irq(data->irq), tcpu);

	if (!ret)
		irq_data_update_effective_affinity(data, cpumask_of(tcpu));

	return ret;
}

static void enable_dynirq(struct irq_data *data)
{
	int evtchn = evtchn_from_irq(data->irq);

	if (VALID_EVTCHN(evtchn))
		unmask_evtchn(evtchn);
}

static void disable_dynirq(struct irq_data *data)
{
	int evtchn = evtchn_from_irq(data->irq);

	if (VALID_EVTCHN(evtchn))
		mask_evtchn(evtchn);
}

static void ack_dynirq(struct irq_data *data)
{
	int evtchn = evtchn_from_irq(data->irq);

	if (!VALID_EVTCHN(evtchn))
		return;

	if (unlikely(irqd_is_setaffinity_pending(data)) &&
	    likely(!irqd_irq_disabled(data))) {
		int masked = test_and_set_mask(evtchn);

		clear_evtchn(evtchn);

		irq_move_masked_irq(data);

		if (!masked)
			unmask_evtchn(evtchn);
	} else
		clear_evtchn(evtchn);
}

static void mask_ack_dynirq(struct irq_data *data)
{
	disable_dynirq(data);
	ack_dynirq(data);
}

static int retrigger_dynirq(struct irq_data *data)
{
	unsigned int evtchn = evtchn_from_irq(data->irq);
	int masked;

	if (!VALID_EVTCHN(evtchn))
		return 0;

	masked = test_and_set_mask(evtchn);
	set_evtchn(evtchn);
	if (!masked)
		unmask_evtchn(evtchn);

	return 1;
}

static void restore_pirqs(void)
{
	int pirq, rc, irq, gsi;
	struct physdev_map_pirq map_irq;
	struct irq_info *info;

	list_for_each_entry(info, &xen_irq_list_head, list) {
		if (info->type != IRQT_PIRQ)
			continue;

		pirq = info->u.pirq.pirq;
		gsi = info->u.pirq.gsi;
		irq = info->irq;

		/* save/restore of PT devices doesn't work, so at this point the
		 * only devices present are GSI based emulated devices */
		if (!gsi)
			continue;

		map_irq.domid = DOMID_SELF;
		map_irq.type = MAP_PIRQ_TYPE_GSI;
		map_irq.index = gsi;
		map_irq.pirq = pirq;

		rc = HYPERVISOR_physdev_op(PHYSDEVOP_map_pirq, &map_irq);
		if (rc) {
			pr_warn("xen map irq failed gsi=%d irq=%d pirq=%d rc=%d\n",
				gsi, irq, pirq, rc);
			xen_free_irq(irq);
			continue;
		}

		printk(KERN_DEBUG "xen: --> irq=%d, pirq=%d\n", irq, map_irq.pirq);

		__startup_pirq(irq);
	}
}

static void restore_cpu_virqs(unsigned int cpu)
{
	struct evtchn_bind_virq bind_virq;
	int virq, irq, evtchn;

	for (virq = 0; virq < NR_VIRQS; virq++) {
		if ((irq = per_cpu(virq_to_irq, cpu)[virq]) == -1)
			continue;

		BUG_ON(virq_from_irq(irq) != virq);

		/* Get a new binding from Xen. */
		bind_virq.virq = virq;
		bind_virq.vcpu = xen_vcpu_nr(cpu);
		if (HYPERVISOR_event_channel_op(EVTCHNOP_bind_virq,
						&bind_virq) != 0)
			BUG();
		evtchn = bind_virq.port;

		/* Record the new mapping. */
		(void)xen_irq_info_virq_setup(cpu, irq, evtchn, virq);
		bind_evtchn_to_cpu(evtchn, cpu);
	}
}

static void restore_cpu_ipis(unsigned int cpu)
{
	struct evtchn_bind_ipi bind_ipi;
	int ipi, irq, evtchn;

	for (ipi = 0; ipi < XEN_NR_IPIS; ipi++) {
		if ((irq = per_cpu(ipi_to_irq, cpu)[ipi]) == -1)
			continue;

		BUG_ON(ipi_from_irq(irq) != ipi);

		/* Get a new binding from Xen. */
		bind_ipi.vcpu = xen_vcpu_nr(cpu);
		if (HYPERVISOR_event_channel_op(EVTCHNOP_bind_ipi,
						&bind_ipi) != 0)
			BUG();
		evtchn = bind_ipi.port;

		/* Record the new mapping. */
		(void)xen_irq_info_ipi_setup(cpu, irq, evtchn, ipi);
		bind_evtchn_to_cpu(evtchn, cpu);
	}
}

/* Clear an irq's pending state, in preparation for polling on it */
void xen_clear_irq_pending(int irq)
{
	int evtchn = evtchn_from_irq(irq);

	if (VALID_EVTCHN(evtchn))
		clear_evtchn(evtchn);
}
EXPORT_SYMBOL(xen_clear_irq_pending);
void xen_set_irq_pending(int irq)
{
	int evtchn = evtchn_from_irq(irq);

	if (VALID_EVTCHN(evtchn))
		set_evtchn(evtchn);
}

bool xen_test_irq_pending(int irq)
{
	int evtchn = evtchn_from_irq(irq);
	bool ret = false;

	if (VALID_EVTCHN(evtchn))
		ret = test_evtchn(evtchn);

	return ret;
}

/* Poll waiting for an irq to become pending with timeout.  In the usual case,
 * the irq will be disabled so it won't deliver an interrupt. */
void xen_poll_irq_timeout(int irq, u64 timeout)
{
	evtchn_port_t evtchn = evtchn_from_irq(irq);

	if (VALID_EVTCHN(evtchn)) {
		struct sched_poll poll;

		poll.nr_ports = 1;
		poll.timeout = timeout;
		set_xen_guest_handle(poll.ports, &evtchn);

		if (HYPERVISOR_sched_op(SCHEDOP_poll, &poll) != 0)
			BUG();
	}
}
EXPORT_SYMBOL(xen_poll_irq_timeout);
/* Poll waiting for an irq to become pending.  In the usual case, the
 * irq will be disabled so it won't deliver an interrupt. */
void xen_poll_irq(int irq)
{
	xen_poll_irq_timeout(irq, 0 /* no timeout */);
}

/* Check whether the IRQ line is shared with other guests. */
int xen_test_irq_shared(int irq)
{
	struct irq_info *info = info_for_irq(irq);
	struct physdev_irq_status_query irq_status;

	if (WARN_ON(!info))
		return -ENOENT;

	irq_status.irq = info->u.pirq.pirq;

	if (HYPERVISOR_physdev_op(PHYSDEVOP_irq_status_query, &irq_status))
		return 0;
	return !(irq_status.flags & XENIRQSTAT_shared);
}
EXPORT_SYMBOL_GPL(xen_test_irq_shared);

void xen_irq_resume(void)
{
	unsigned int cpu;
	struct irq_info *info;

	/* New event-channel space is not 'live' yet. */
	xen_evtchn_resume();

	/* No IRQ <-> event-channel mappings. */
	list_for_each_entry(info, &xen_irq_list_head, list)
		info->evtchn = 0; /* zap event-channel binding */

	clear_evtchn_to_irq_all();

	for_each_possible_cpu(cpu) {
		restore_cpu_virqs(cpu);
		restore_cpu_ipis(cpu);
	}

	restore_pirqs();
}

static struct irq_chip xen_dynamic_chip __read_mostly = {
	.name			= "xen-dyn",

	.irq_disable		= disable_dynirq,
	.irq_mask		= disable_dynirq,
	.irq_unmask		= enable_dynirq,

	.irq_ack		= ack_dynirq,
	.irq_mask_ack		= mask_ack_dynirq,

	.irq_set_affinity	= set_affinity_irq,
	.irq_retrigger		= retrigger_dynirq,
};

static struct irq_chip xen_pirq_chip __read_mostly = {
	.name			= "xen-pirq",

	.irq_startup		= startup_pirq,
	.irq_shutdown		= shutdown_pirq,
	.irq_enable		= enable_pirq,
	.irq_disable		= disable_pirq,

	.irq_mask		= disable_dynirq,
	.irq_unmask		= enable_dynirq,

	.irq_ack		= eoi_pirq,
	.irq_eoi		= eoi_pirq,
	.irq_mask_ack		= mask_ack_pirq,

	.irq_set_affinity	= set_affinity_irq,

	.irq_retrigger		= retrigger_dynirq,
};

static struct irq_chip xen_percpu_chip __read_mostly = {
	.name			= "xen-percpu",

	.irq_disable		= disable_dynirq,
	.irq_mask		= disable_dynirq,
	.irq_unmask		= enable_dynirq,

	.irq_ack		= ack_dynirq,
};

int xen_set_callback_via(uint64_t via)
{
	struct xen_hvm_param a;
	a.domid = DOMID_SELF;
	a.index = HVM_PARAM_CALLBACK_IRQ;
	a.value = via;
	return HYPERVISOR_hvm_op(HVMOP_set_param, &a);
}
EXPORT_SYMBOL_GPL(xen_set_callback_via);

#ifdef CONFIG_XEN_PVHVM
/* Vector callbacks are better than PCI interrupts to receive event
 * channel notifications because we can receive vector callbacks on any
 * vcpu and we don't need PCI support or APIC interactions. */
void xen_callback_vector(void)
{
	int rc;
	uint64_t callback_via;
<<<<<<< HEAD
=======

>>>>>>> cb313370
	if (xen_have_vector_callback) {
		callback_via = HVM_CALLBACK_VECTOR(HYPERVISOR_CALLBACK_VECTOR);
		rc = xen_set_callback_via(callback_via);
		if (rc) {
			pr_err("Request for Xen HVM callback vector failed\n");
			xen_have_vector_callback = 0;
			return;
		}
		pr_info("Xen HVM callback vector for event delivery is enabled\n");
<<<<<<< HEAD
		/* in the restore case the vector has already been allocated */
		if (!test_bit(HYPERVISOR_CALLBACK_VECTOR, used_vectors))
			alloc_intr_gate(HYPERVISOR_CALLBACK_VECTOR,
					xen_hvm_callback_vector);
=======
		alloc_intr_gate(HYPERVISOR_CALLBACK_VECTOR,
				xen_hvm_callback_vector);
>>>>>>> cb313370
	}
}
#else
void xen_callback_vector(void) {}
#endif

#undef MODULE_PARAM_PREFIX
#define MODULE_PARAM_PREFIX "xen."

static bool fifo_events = true;
module_param(fifo_events, bool, 0);

void __init xen_init_IRQ(void)
{
	int ret = -EINVAL;
	unsigned int evtchn;

	if (fifo_events)
		ret = xen_evtchn_fifo_init();
	if (ret < 0)
		xen_evtchn_2l_init();

	evtchn_to_irq = kcalloc(EVTCHN_ROW(xen_evtchn_max_channels()),
				sizeof(*evtchn_to_irq), GFP_KERNEL);
	BUG_ON(!evtchn_to_irq);

	/* No event channels are 'live' right now. */
	for (evtchn = 0; evtchn < xen_evtchn_nr_channels(); evtchn++)
		mask_evtchn(evtchn);

	pirq_needs_eoi = pirq_needs_eoi_flag;

#ifdef CONFIG_X86
	if (xen_pv_domain()) {
		irq_ctx_init(smp_processor_id());
		if (xen_initial_domain())
			pci_xen_initial_domain();
	}
	if (xen_feature(XENFEAT_hvm_callback_vector))
		xen_callback_vector();

	if (xen_hvm_domain()) {
		native_init_IRQ();
		/* pci_xen_hvm_init must be called after native_init_IRQ so that
		 * __acpi_register_gsi can point at the right function */
		pci_xen_hvm_init();
	} else {
		int rc;
		struct physdev_pirq_eoi_gmfn eoi_gmfn;

		pirq_eoi_map = (void *)__get_free_page(GFP_KERNEL|__GFP_ZERO);
		eoi_gmfn.gmfn = virt_to_gfn(pirq_eoi_map);
		rc = HYPERVISOR_physdev_op(PHYSDEVOP_pirq_eoi_gmfn_v2, &eoi_gmfn);
		if (rc != 0) {
			free_page((unsigned long) pirq_eoi_map);
			pirq_eoi_map = NULL;
		} else
			pirq_needs_eoi = pirq_check_eoi_map;
	}
#endif
}<|MERGE_RESOLUTION|>--- conflicted
+++ resolved
@@ -1643,10 +1643,7 @@
 {
 	int rc;
 	uint64_t callback_via;
-<<<<<<< HEAD
-=======
-
->>>>>>> cb313370
+
 	if (xen_have_vector_callback) {
 		callback_via = HVM_CALLBACK_VECTOR(HYPERVISOR_CALLBACK_VECTOR);
 		rc = xen_set_callback_via(callback_via);
@@ -1656,15 +1653,8 @@
 			return;
 		}
 		pr_info("Xen HVM callback vector for event delivery is enabled\n");
-<<<<<<< HEAD
-		/* in the restore case the vector has already been allocated */
-		if (!test_bit(HYPERVISOR_CALLBACK_VECTOR, used_vectors))
-			alloc_intr_gate(HYPERVISOR_CALLBACK_VECTOR,
-					xen_hvm_callback_vector);
-=======
 		alloc_intr_gate(HYPERVISOR_CALLBACK_VECTOR,
 				xen_hvm_callback_vector);
->>>>>>> cb313370
 	}
 }
 #else
