--- conflicted
+++ resolved
@@ -67,7 +67,7 @@
 	pin = pdev->pin;
 
 	/* We don't know the GSI. Specify the PCI INTx line instead. */
-	return ((uint64_t)0x01 << 56) | /* PCI INTx identifier */
+	return ((uint64_t)0x01 << HVM_CALLBACK_VIA_TYPE_SHIFT) | /* PCI INTx identifier */
 		((uint64_t)pci_domain_nr(pdev->bus) << 32) |
 		((uint64_t)pdev->bus->number << 16) |
 		((uint64_t)(pdev->devfn & 0xff) << 8) |
@@ -90,10 +90,7 @@
 static int platform_pci_resume(struct pci_dev *pdev)
 {
 	int err;
-<<<<<<< HEAD
-=======
 
->>>>>>> cb313370
 	if (xen_have_vector_callback)
 		return 0;
 
@@ -142,10 +139,6 @@
 
 	platform_mmio = mmio_addr;
 	platform_mmiolen = mmio_len;
-<<<<<<< HEAD
-
-=======
->>>>>>> cb313370
 	if (!xen_have_vector_callback) {
 		ret = xen_allocate_irq(pdev);
 		if (ret) {
