// SPDX-License-Identifier: GPL-2.0
/*
 * BPF Jit compiler for s390.
 *
 * Minimum build requirements:
 *
 *  - HAVE_MARCH_Z196_FEATURES: laal, laalg
 *  - HAVE_MARCH_Z10_FEATURES: msfi, cgrj, clgrj
 *  - HAVE_MARCH_Z9_109_FEATURES: alfi, llilf, clfi, oilf, nilf
 *  - PACK_STACK
 *  - 64BIT
 *
 * Copyright IBM Corp. 2012,2015
 *
 * Author(s): Martin Schwidefsky <schwidefsky@de.ibm.com>
 *	      Michael Holzheu <holzheu@linux.vnet.ibm.com>
 */

#define KMSG_COMPONENT "bpf_jit"
#define pr_fmt(fmt) KMSG_COMPONENT ": " fmt

#include <linux/netdevice.h>
#include <linux/filter.h>
#include <linux/init.h>
#include <linux/bpf.h>
#include <asm/cacheflush.h>
#include <asm/dis.h>
#include <asm/facility.h>
#include <asm/nospec-branch.h>
#include <asm/set_memory.h>
#include "bpf_jit.h"

int bpf_jit_enable __read_mostly;

struct bpf_jit {
	u32 seen;		/* Flags to remember seen eBPF instructions */
	u32 seen_reg[16];	/* Array to remember which registers are used */
	u32 *addrs;		/* Array with relative instruction addresses */
	u8 *prg_buf;		/* Start of program */
	int size;		/* Size of program and literal pool */
	int size_prg;		/* Size of program */
	int prg;		/* Current position in program */
	int lit_start;		/* Start of literal pool */
	int lit;		/* Current position in literal pool */
	int base_ip;		/* Base address for literal pool */
	int ret0_ip;		/* Address of return 0 */
	int exit_ip;		/* Address of exit */
	int r1_thunk_ip;	/* Address of expoline thunk for 'br %r1' */
	int r14_thunk_ip;	/* Address of expoline thunk for 'br %r14' */
	int tail_call_start;	/* Tail call start offset */
	int labels[1];		/* Labels for local jumps */
};

#define BPF_SIZE_MAX	0xffff	/* Max size for program (16 bit branches) */

#define SEEN_SKB	1	/* skb access */
#define SEEN_MEM	2	/* use mem[] for temporary storage */
#define SEEN_RET0	4	/* ret0_ip points to a valid return 0 */
#define SEEN_LITERAL	8	/* code uses literals */
#define SEEN_FUNC	16	/* calls C functions */
#define SEEN_TAIL_CALL	32	/* code uses tail calls */
#define SEEN_REG_AX	64	/* code uses constant blinding */
#define SEEN_STACK	(SEEN_FUNC | SEEN_MEM | SEEN_SKB)

/*
 * s390 registers
 */
#define REG_W0		(MAX_BPF_JIT_REG + 0)	/* Work register 1 (even) */
#define REG_W1		(MAX_BPF_JIT_REG + 1)	/* Work register 2 (odd) */
#define REG_SKB_DATA	(MAX_BPF_JIT_REG + 2)	/* SKB data register */
#define REG_L		(MAX_BPF_JIT_REG + 3)	/* Literal pool register */
#define REG_15		(MAX_BPF_JIT_REG + 4)	/* Register 15 */
#define REG_0		REG_W0			/* Register 0 */
#define REG_1		REG_W1			/* Register 1 */
#define REG_2		BPF_REG_1		/* Register 2 */
#define REG_14		BPF_REG_0		/* Register 14 */

/*
 * Mapping of BPF registers to s390 registers
 */
static const int reg2hex[] = {
	/* Return code */
	[BPF_REG_0]	= 14,
	/* Function parameters */
	[BPF_REG_1]	= 2,
	[BPF_REG_2]	= 3,
	[BPF_REG_3]	= 4,
	[BPF_REG_4]	= 5,
	[BPF_REG_5]	= 6,
	/* Call saved registers */
	[BPF_REG_6]	= 7,
	[BPF_REG_7]	= 8,
	[BPF_REG_8]	= 9,
	[BPF_REG_9]	= 10,
	/* BPF stack pointer */
	[BPF_REG_FP]	= 13,
	/* Register for blinding (shared with REG_SKB_DATA) */
	[BPF_REG_AX]	= 12,
	/* SKB data pointer */
	[REG_SKB_DATA]	= 12,
	/* Work registers for s390x backend */
	[REG_W0]	= 0,
	[REG_W1]	= 1,
	[REG_L]		= 11,
	[REG_15]	= 15,
};

static inline u32 reg(u32 dst_reg, u32 src_reg)
{
	return reg2hex[dst_reg] << 4 | reg2hex[src_reg];
}

static inline u32 reg_high(u32 reg)
{
	return reg2hex[reg] << 4;
}

static inline void reg_set_seen(struct bpf_jit *jit, u32 b1)
{
	u32 r1 = reg2hex[b1];

	if (!jit->seen_reg[r1] && r1 >= 6 && r1 <= 15)
		jit->seen_reg[r1] = 1;
}

#define REG_SET_SEEN(b1)					\
({								\
	reg_set_seen(jit, b1);					\
})

#define REG_SEEN(b1) jit->seen_reg[reg2hex[(b1)]]

/*
 * EMIT macros for code generation
 */

#define _EMIT2(op)						\
({								\
	if (jit->prg_buf)					\
		*(u16 *) (jit->prg_buf + jit->prg) = op;	\
	jit->prg += 2;						\
})

#define EMIT2(op, b1, b2)					\
({								\
	_EMIT2(op | reg(b1, b2));				\
	REG_SET_SEEN(b1);					\
	REG_SET_SEEN(b2);					\
})

#define _EMIT4(op)						\
({								\
	if (jit->prg_buf)					\
		*(u32 *) (jit->prg_buf + jit->prg) = op;	\
	jit->prg += 4;						\
})

#define EMIT4(op, b1, b2)					\
({								\
	_EMIT4(op | reg(b1, b2));				\
	REG_SET_SEEN(b1);					\
	REG_SET_SEEN(b2);					\
})

#define EMIT4_RRF(op, b1, b2, b3)				\
({								\
	_EMIT4(op | reg_high(b3) << 8 | reg(b1, b2));		\
	REG_SET_SEEN(b1);					\
	REG_SET_SEEN(b2);					\
	REG_SET_SEEN(b3);					\
})

#define _EMIT4_DISP(op, disp)					\
({								\
	unsigned int __disp = (disp) & 0xfff;			\
	_EMIT4(op | __disp);					\
})

#define EMIT4_DISP(op, b1, b2, disp)				\
({								\
	_EMIT4_DISP(op | reg_high(b1) << 16 |			\
		    reg_high(b2) << 8, disp);			\
	REG_SET_SEEN(b1);					\
	REG_SET_SEEN(b2);					\
})

#define EMIT4_IMM(op, b1, imm)					\
({								\
	unsigned int __imm = (imm) & 0xffff;			\
	_EMIT4(op | reg_high(b1) << 16 | __imm);		\
	REG_SET_SEEN(b1);					\
})

#define EMIT4_PCREL(op, pcrel)					\
({								\
	long __pcrel = ((pcrel) >> 1) & 0xffff;			\
	_EMIT4(op | __pcrel);					\
})

#define _EMIT6(op1, op2)					\
({								\
	if (jit->prg_buf) {					\
		*(u32 *) (jit->prg_buf + jit->prg) = op1;	\
		*(u16 *) (jit->prg_buf + jit->prg + 4) = op2;	\
	}							\
	jit->prg += 6;						\
})

#define _EMIT6_DISP(op1, op2, disp)				\
({								\
	unsigned int __disp = (disp) & 0xfff;			\
	_EMIT6(op1 | __disp, op2);				\
})

#define _EMIT6_DISP_LH(op1, op2, disp)				\
({								\
	u32 _disp = (u32) disp;					\
	unsigned int __disp_h = _disp & 0xff000;		\
	unsigned int __disp_l = _disp & 0x00fff;		\
	_EMIT6(op1 | __disp_l, op2 | __disp_h >> 4);		\
})

#define EMIT6_DISP_LH(op1, op2, b1, b2, b3, disp)		\
({								\
	_EMIT6_DISP_LH(op1 | reg(b1, b2) << 16 |		\
		       reg_high(b3) << 8, op2, disp);		\
	REG_SET_SEEN(b1);					\
	REG_SET_SEEN(b2);					\
	REG_SET_SEEN(b3);					\
})

#define EMIT6_PCREL_LABEL(op1, op2, b1, b2, label, mask)	\
({								\
	int rel = (jit->labels[label] - jit->prg) >> 1;		\
	_EMIT6(op1 | reg(b1, b2) << 16 | (rel & 0xffff),	\
	       op2 | mask << 12);				\
	REG_SET_SEEN(b1);					\
	REG_SET_SEEN(b2);					\
})

#define EMIT6_PCREL_IMM_LABEL(op1, op2, b1, imm, label, mask)	\
({								\
	int rel = (jit->labels[label] - jit->prg) >> 1;		\
	_EMIT6(op1 | (reg_high(b1) | mask) << 16 |		\
		(rel & 0xffff), op2 | (imm & 0xff) << 8);	\
	REG_SET_SEEN(b1);					\
	BUILD_BUG_ON(((unsigned long) imm) > 0xff);		\
})

#define EMIT6_PCREL(op1, op2, b1, b2, i, off, mask)		\
({								\
	/* Branch instruction needs 6 bytes */			\
	int rel = (addrs[i + off + 1] - (addrs[i + 1] - 6)) / 2;\
	_EMIT6(op1 | reg(b1, b2) << 16 | (rel & 0xffff), op2 | mask);	\
	REG_SET_SEEN(b1);					\
	REG_SET_SEEN(b2);					\
})

#define EMIT6_PCREL_RILB(op, b, target)				\
({								\
	int rel = (target - jit->prg) / 2;			\
	_EMIT6(op | reg_high(b) << 16 | rel >> 16, rel & 0xffff);	\
	REG_SET_SEEN(b);					\
})

#define EMIT6_PCREL_RIL(op, target)				\
({								\
	int rel = (target - jit->prg) / 2;			\
	_EMIT6(op | rel >> 16, rel & 0xffff);			\
})

#define _EMIT6_IMM(op, imm)					\
({								\
	unsigned int __imm = (imm);				\
	_EMIT6(op | (__imm >> 16), __imm & 0xffff);		\
})

#define EMIT6_IMM(op, b1, imm)					\
({								\
	_EMIT6_IMM(op | reg_high(b1) << 16, imm);		\
	REG_SET_SEEN(b1);					\
})

#define EMIT_CONST_U32(val)					\
({								\
	unsigned int ret;					\
	ret = jit->lit - jit->base_ip;				\
	jit->seen |= SEEN_LITERAL;				\
	if (jit->prg_buf)					\
		*(u32 *) (jit->prg_buf + jit->lit) = (u32) val;	\
	jit->lit += 4;						\
	ret;							\
})

#define EMIT_CONST_U64(val)					\
({								\
	unsigned int ret;					\
	ret = jit->lit - jit->base_ip;				\
	jit->seen |= SEEN_LITERAL;				\
	if (jit->prg_buf)					\
		*(u64 *) (jit->prg_buf + jit->lit) = (u64) val;	\
	jit->lit += 8;						\
	ret;							\
})

#define EMIT_ZERO(b1)						\
({								\
	/* llgfr %dst,%dst (zero extend to 64 bit) */		\
	EMIT4(0xb9160000, b1, b1);				\
	REG_SET_SEEN(b1);					\
})

/*
 * Fill whole space with illegal instructions
 */
static void jit_fill_hole(void *area, unsigned int size)
{
	memset(area, 0, size);
}

/*
 * Save registers from "rs" (register start) to "re" (register end) on stack
 */
static void save_regs(struct bpf_jit *jit, u32 rs, u32 re)
{
	u32 off = STK_OFF_R6 + (rs - 6) * 8;

	if (rs == re)
		/* stg %rs,off(%r15) */
		_EMIT6(0xe300f000 | rs << 20 | off, 0x0024);
	else
		/* stmg %rs,%re,off(%r15) */
		_EMIT6_DISP(0xeb00f000 | rs << 20 | re << 16, 0x0024, off);
}

/*
 * Restore registers from "rs" (register start) to "re" (register end) on stack
 */
static void restore_regs(struct bpf_jit *jit, u32 rs, u32 re)
{
	u32 off = STK_OFF_R6 + (rs - 6) * 8;

	if (jit->seen & SEEN_STACK)
		off += STK_OFF;

	if (rs == re)
		/* lg %rs,off(%r15) */
		_EMIT6(0xe300f000 | rs << 20 | off, 0x0004);
	else
		/* lmg %rs,%re,off(%r15) */
		_EMIT6_DISP(0xeb00f000 | rs << 20 | re << 16, 0x0004, off);
}

/*
 * Return first seen register (from start)
 */
static int get_start(struct bpf_jit *jit, int start)
{
	int i;

	for (i = start; i <= 15; i++) {
		if (jit->seen_reg[i])
			return i;
	}
	return 0;
}

/*
 * Return last seen register (from start) (gap >= 2)
 */
static int get_end(struct bpf_jit *jit, int start)
{
	int i;

	for (i = start; i < 15; i++) {
		if (!jit->seen_reg[i] && !jit->seen_reg[i + 1])
			return i - 1;
	}
	return jit->seen_reg[15] ? 15 : 14;
}

#define REGS_SAVE	1
#define REGS_RESTORE	0
/*
 * Save and restore clobbered registers (6-15) on stack.
 * We save/restore registers in chunks with gap >= 2 registers.
 */
static void save_restore_regs(struct bpf_jit *jit, int op)
{

	int re = 6, rs;

	do {
		rs = get_start(jit, re);
		if (!rs)
			break;
		re = get_end(jit, rs + 1);
		if (op == REGS_SAVE)
			save_regs(jit, rs, re);
		else
			restore_regs(jit, rs, re);
		re++;
	} while (re <= 15);
}

/*
 * For SKB access %b1 contains the SKB pointer. For "bpf_jit.S"
 * we store the SKB header length on the stack and the SKB data
 * pointer in REG_SKB_DATA if BPF_REG_AX is not used.
 */
static void emit_load_skb_data_hlen(struct bpf_jit *jit)
{
	/* Header length: llgf %w1,<len>(%b1) */
	EMIT6_DISP_LH(0xe3000000, 0x0016, REG_W1, REG_0, BPF_REG_1,
		      offsetof(struct sk_buff, len));
	/* s %w1,<data_len>(%b1) */
	EMIT4_DISP(0x5b000000, REG_W1, BPF_REG_1,
		   offsetof(struct sk_buff, data_len));
	/* stg %w1,ST_OFF_HLEN(%r0,%r15) */
	EMIT6_DISP_LH(0xe3000000, 0x0024, REG_W1, REG_0, REG_15, STK_OFF_HLEN);
	if (!(jit->seen & SEEN_REG_AX))
		/* lg %skb_data,data_off(%b1) */
		EMIT6_DISP_LH(0xe3000000, 0x0004, REG_SKB_DATA, REG_0,
			      BPF_REG_1, offsetof(struct sk_buff, data));
}

/*
 * Emit function prologue
 *
 * Save registers and create stack frame if necessary.
 * See stack frame layout desription in "bpf_jit.h"!
 */
static void bpf_jit_prologue(struct bpf_jit *jit)
{
	if (jit->seen & SEEN_TAIL_CALL) {
		/* xc STK_OFF_TCCNT(4,%r15),STK_OFF_TCCNT(%r15) */
		_EMIT6(0xd703f000 | STK_OFF_TCCNT, 0xf000 | STK_OFF_TCCNT);
	} else {
		/* j tail_call_start: NOP if no tail calls are used */
		EMIT4_PCREL(0xa7f40000, 6);
		_EMIT2(0);
	}
	/* Tail calls have to skip above initialization */
	jit->tail_call_start = jit->prg;
	/* Save registers */
	save_restore_regs(jit, REGS_SAVE);
	/* Setup literal pool */
	if (jit->seen & SEEN_LITERAL) {
		/* basr %r13,0 */
		EMIT2(0x0d00, REG_L, REG_0);
		jit->base_ip = jit->prg;
	}
	/* Setup stack and backchain */
	if (jit->seen & SEEN_STACK) {
		if (jit->seen & SEEN_FUNC)
			/* lgr %w1,%r15 (backchain) */
			EMIT4(0xb9040000, REG_W1, REG_15);
		/* la %bfp,STK_160_UNUSED(%r15) (BPF frame pointer) */
		EMIT4_DISP(0x41000000, BPF_REG_FP, REG_15, STK_160_UNUSED);
		/* aghi %r15,-STK_OFF */
		EMIT4_IMM(0xa70b0000, REG_15, -STK_OFF);
		if (jit->seen & SEEN_FUNC)
			/* stg %w1,152(%r15) (backchain) */
			EMIT6_DISP_LH(0xe3000000, 0x0024, REG_W1, REG_0,
				      REG_15, 152);
	}
	if (jit->seen & SEEN_SKB) {
		emit_load_skb_data_hlen(jit);
		/* stg %b1,ST_OFF_SKBP(%r0,%r15) */
		EMIT6_DISP_LH(0xe3000000, 0x0024, BPF_REG_1, REG_0, REG_15,
			      STK_OFF_SKBP);
	}
}

/*
 * Function epilogue
 */
static void bpf_jit_epilogue(struct bpf_jit *jit)
{
	/* Return 0 */
	if (jit->seen & SEEN_RET0) {
		jit->ret0_ip = jit->prg;
		/* lghi %b0,0 */
		EMIT4_IMM(0xa7090000, BPF_REG_0, 0);
	}
	jit->exit_ip = jit->prg;
	/* Load exit code: lgr %r2,%b0 */
	EMIT4(0xb9040000, REG_2, BPF_REG_0);
	/* Restore registers */
	save_restore_regs(jit, REGS_RESTORE);
	if (IS_ENABLED(CC_USING_EXPOLINE) && !nospec_disable) {
		jit->r14_thunk_ip = jit->prg;
		/* Generate __s390_indirect_jump_r14 thunk */
		if (test_facility(35)) {
			/* exrl %r0,.+10 */
			EMIT6_PCREL_RIL(0xc6000000, jit->prg + 10);
		} else {
			/* larl %r1,.+14 */
			EMIT6_PCREL_RILB(0xc0000000, REG_1, jit->prg + 14);
			/* ex 0,0(%r1) */
			EMIT4_DISP(0x44000000, REG_0, REG_1, 0);
		}
		/* j . */
		EMIT4_PCREL(0xa7f40000, 0);
	}
	/* br %r14 */
	_EMIT2(0x07fe);

	if (IS_ENABLED(CC_USING_EXPOLINE) && !nospec_disable &&
	    (jit->seen & SEEN_FUNC)) {
		jit->r1_thunk_ip = jit->prg;
		/* Generate __s390_indirect_jump_r1 thunk */
		if (test_facility(35)) {
			/* exrl %r0,.+10 */
			EMIT6_PCREL_RIL(0xc6000000, jit->prg + 10);
			/* j . */
			EMIT4_PCREL(0xa7f40000, 0);
			/* br %r1 */
			_EMIT2(0x07f1);
		} else {
<<<<<<< HEAD
			/* larl %r1,.+14 */
			EMIT6_PCREL_RILB(0xc0000000, REG_1, jit->prg + 14);
=======
>>>>>>> 1ec8f1f0
			/* ex 0,S390_lowcore.br_r1_tampoline */
			EMIT4_DISP(0x44000000, REG_0, REG_0,
				   offsetof(struct lowcore, br_r1_trampoline));
			/* j . */
			EMIT4_PCREL(0xa7f40000, 0);
		}
	}
}

/*
 * Compile one eBPF instruction into s390x code
 *
 * NOTE: Use noinline because for gcov (-fprofile-arcs) gcc allocates a lot of
 * stack space for the large switch statement.
 */
static noinline int bpf_jit_insn(struct bpf_jit *jit, struct bpf_prog *fp, int i)
{
	struct bpf_insn *insn = &fp->insnsi[i];
	int jmp_off, last, insn_count = 1;
	unsigned int func_addr, mask;
	u32 dst_reg = insn->dst_reg;
	u32 src_reg = insn->src_reg;
	u32 *addrs = jit->addrs;
	s32 imm = insn->imm;
	s16 off = insn->off;

	if (dst_reg == BPF_REG_AX || src_reg == BPF_REG_AX)
		jit->seen |= SEEN_REG_AX;
	switch (insn->code) {
	/*
	 * BPF_MOV
	 */
	case BPF_ALU | BPF_MOV | BPF_X: /* dst = (u32) src */
		/* llgfr %dst,%src */
		EMIT4(0xb9160000, dst_reg, src_reg);
		break;
	case BPF_ALU64 | BPF_MOV | BPF_X: /* dst = src */
		/* lgr %dst,%src */
		EMIT4(0xb9040000, dst_reg, src_reg);
		break;
	case BPF_ALU | BPF_MOV | BPF_K: /* dst = (u32) imm */
		/* llilf %dst,imm */
		EMIT6_IMM(0xc00f0000, dst_reg, imm);
		break;
	case BPF_ALU64 | BPF_MOV | BPF_K: /* dst = imm */
		/* lgfi %dst,imm */
		EMIT6_IMM(0xc0010000, dst_reg, imm);
		break;
	/*
	 * BPF_LD 64
	 */
	case BPF_LD | BPF_IMM | BPF_DW: /* dst = (u64) imm */
	{
		/* 16 byte instruction that uses two 'struct bpf_insn' */
		u64 imm64;

		imm64 = (u64)(u32) insn[0].imm | ((u64)(u32) insn[1].imm) << 32;
		/* lg %dst,<d(imm)>(%l) */
		EMIT6_DISP_LH(0xe3000000, 0x0004, dst_reg, REG_0, REG_L,
			      EMIT_CONST_U64(imm64));
		insn_count = 2;
		break;
	}
	/*
	 * BPF_ADD
	 */
	case BPF_ALU | BPF_ADD | BPF_X: /* dst = (u32) dst + (u32) src */
		/* ar %dst,%src */
		EMIT2(0x1a00, dst_reg, src_reg);
		EMIT_ZERO(dst_reg);
		break;
	case BPF_ALU64 | BPF_ADD | BPF_X: /* dst = dst + src */
		/* agr %dst,%src */
		EMIT4(0xb9080000, dst_reg, src_reg);
		break;
	case BPF_ALU | BPF_ADD | BPF_K: /* dst = (u32) dst + (u32) imm */
		if (!imm)
			break;
		/* alfi %dst,imm */
		EMIT6_IMM(0xc20b0000, dst_reg, imm);
		EMIT_ZERO(dst_reg);
		break;
	case BPF_ALU64 | BPF_ADD | BPF_K: /* dst = dst + imm */
		if (!imm)
			break;
		/* agfi %dst,imm */
		EMIT6_IMM(0xc2080000, dst_reg, imm);
		break;
	/*
	 * BPF_SUB
	 */
	case BPF_ALU | BPF_SUB | BPF_X: /* dst = (u32) dst - (u32) src */
		/* sr %dst,%src */
		EMIT2(0x1b00, dst_reg, src_reg);
		EMIT_ZERO(dst_reg);
		break;
	case BPF_ALU64 | BPF_SUB | BPF_X: /* dst = dst - src */
		/* sgr %dst,%src */
		EMIT4(0xb9090000, dst_reg, src_reg);
		break;
	case BPF_ALU | BPF_SUB | BPF_K: /* dst = (u32) dst - (u32) imm */
		if (!imm)
			break;
		/* alfi %dst,-imm */
		EMIT6_IMM(0xc20b0000, dst_reg, -imm);
		EMIT_ZERO(dst_reg);
		break;
	case BPF_ALU64 | BPF_SUB | BPF_K: /* dst = dst - imm */
		if (!imm)
			break;
		/* agfi %dst,-imm */
		EMIT6_IMM(0xc2080000, dst_reg, -imm);
		break;
	/*
	 * BPF_MUL
	 */
	case BPF_ALU | BPF_MUL | BPF_X: /* dst = (u32) dst * (u32) src */
		/* msr %dst,%src */
		EMIT4(0xb2520000, dst_reg, src_reg);
		EMIT_ZERO(dst_reg);
		break;
	case BPF_ALU64 | BPF_MUL | BPF_X: /* dst = dst * src */
		/* msgr %dst,%src */
		EMIT4(0xb90c0000, dst_reg, src_reg);
		break;
	case BPF_ALU | BPF_MUL | BPF_K: /* dst = (u32) dst * (u32) imm */
		if (imm == 1)
			break;
		/* msfi %r5,imm */
		EMIT6_IMM(0xc2010000, dst_reg, imm);
		EMIT_ZERO(dst_reg);
		break;
	case BPF_ALU64 | BPF_MUL | BPF_K: /* dst = dst * imm */
		if (imm == 1)
			break;
		/* msgfi %dst,imm */
		EMIT6_IMM(0xc2000000, dst_reg, imm);
		break;
	/*
	 * BPF_DIV / BPF_MOD
	 */
	case BPF_ALU | BPF_DIV | BPF_X: /* dst = (u32) dst / (u32) src */
	case BPF_ALU | BPF_MOD | BPF_X: /* dst = (u32) dst % (u32) src */
	{
		int rc_reg = BPF_OP(insn->code) == BPF_DIV ? REG_W1 : REG_W0;

		jit->seen |= SEEN_RET0;
		/* ltr %src,%src (if src == 0 goto fail) */
		EMIT2(0x1200, src_reg, src_reg);
		/* jz <ret0> */
		EMIT4_PCREL(0xa7840000, jit->ret0_ip - jit->prg);
		/* lhi %w0,0 */
		EMIT4_IMM(0xa7080000, REG_W0, 0);
		/* lr %w1,%dst */
		EMIT2(0x1800, REG_W1, dst_reg);
		/* dlr %w0,%src */
		EMIT4(0xb9970000, REG_W0, src_reg);
		/* llgfr %dst,%rc */
		EMIT4(0xb9160000, dst_reg, rc_reg);
		break;
	}
	case BPF_ALU64 | BPF_DIV | BPF_X: /* dst = dst / src */
	case BPF_ALU64 | BPF_MOD | BPF_X: /* dst = dst % src */
	{
		int rc_reg = BPF_OP(insn->code) == BPF_DIV ? REG_W1 : REG_W0;

		jit->seen |= SEEN_RET0;
		/* ltgr %src,%src (if src == 0 goto fail) */
		EMIT4(0xb9020000, src_reg, src_reg);
		/* jz <ret0> */
		EMIT4_PCREL(0xa7840000, jit->ret0_ip - jit->prg);
		/* lghi %w0,0 */
		EMIT4_IMM(0xa7090000, REG_W0, 0);
		/* lgr %w1,%dst */
		EMIT4(0xb9040000, REG_W1, dst_reg);
		/* dlgr %w0,%dst */
		EMIT4(0xb9870000, REG_W0, src_reg);
		/* lgr %dst,%rc */
		EMIT4(0xb9040000, dst_reg, rc_reg);
		break;
	}
	case BPF_ALU | BPF_DIV | BPF_K: /* dst = (u32) dst / (u32) imm */
	case BPF_ALU | BPF_MOD | BPF_K: /* dst = (u32) dst % (u32) imm */
	{
		int rc_reg = BPF_OP(insn->code) == BPF_DIV ? REG_W1 : REG_W0;

		if (imm == 1) {
			if (BPF_OP(insn->code) == BPF_MOD)
				/* lhgi %dst,0 */
				EMIT4_IMM(0xa7090000, dst_reg, 0);
			break;
		}
		/* lhi %w0,0 */
		EMIT4_IMM(0xa7080000, REG_W0, 0);
		/* lr %w1,%dst */
		EMIT2(0x1800, REG_W1, dst_reg);
		/* dl %w0,<d(imm)>(%l) */
		EMIT6_DISP_LH(0xe3000000, 0x0097, REG_W0, REG_0, REG_L,
			      EMIT_CONST_U32(imm));
		/* llgfr %dst,%rc */
		EMIT4(0xb9160000, dst_reg, rc_reg);
		break;
	}
	case BPF_ALU64 | BPF_DIV | BPF_K: /* dst = dst / imm */
	case BPF_ALU64 | BPF_MOD | BPF_K: /* dst = dst % imm */
	{
		int rc_reg = BPF_OP(insn->code) == BPF_DIV ? REG_W1 : REG_W0;

		if (imm == 1) {
			if (BPF_OP(insn->code) == BPF_MOD)
				/* lhgi %dst,0 */
				EMIT4_IMM(0xa7090000, dst_reg, 0);
			break;
		}
		/* lghi %w0,0 */
		EMIT4_IMM(0xa7090000, REG_W0, 0);
		/* lgr %w1,%dst */
		EMIT4(0xb9040000, REG_W1, dst_reg);
		/* dlg %w0,<d(imm)>(%l) */
		EMIT6_DISP_LH(0xe3000000, 0x0087, REG_W0, REG_0, REG_L,
			      EMIT_CONST_U64(imm));
		/* lgr %dst,%rc */
		EMIT4(0xb9040000, dst_reg, rc_reg);
		break;
	}
	/*
	 * BPF_AND
	 */
	case BPF_ALU | BPF_AND | BPF_X: /* dst = (u32) dst & (u32) src */
		/* nr %dst,%src */
		EMIT2(0x1400, dst_reg, src_reg);
		EMIT_ZERO(dst_reg);
		break;
	case BPF_ALU64 | BPF_AND | BPF_X: /* dst = dst & src */
		/* ngr %dst,%src */
		EMIT4(0xb9800000, dst_reg, src_reg);
		break;
	case BPF_ALU | BPF_AND | BPF_K: /* dst = (u32) dst & (u32) imm */
		/* nilf %dst,imm */
		EMIT6_IMM(0xc00b0000, dst_reg, imm);
		EMIT_ZERO(dst_reg);
		break;
	case BPF_ALU64 | BPF_AND | BPF_K: /* dst = dst & imm */
		/* ng %dst,<d(imm)>(%l) */
		EMIT6_DISP_LH(0xe3000000, 0x0080, dst_reg, REG_0, REG_L,
			      EMIT_CONST_U64(imm));
		break;
	/*
	 * BPF_OR
	 */
	case BPF_ALU | BPF_OR | BPF_X: /* dst = (u32) dst | (u32) src */
		/* or %dst,%src */
		EMIT2(0x1600, dst_reg, src_reg);
		EMIT_ZERO(dst_reg);
		break;
	case BPF_ALU64 | BPF_OR | BPF_X: /* dst = dst | src */
		/* ogr %dst,%src */
		EMIT4(0xb9810000, dst_reg, src_reg);
		break;
	case BPF_ALU | BPF_OR | BPF_K: /* dst = (u32) dst | (u32) imm */
		/* oilf %dst,imm */
		EMIT6_IMM(0xc00d0000, dst_reg, imm);
		EMIT_ZERO(dst_reg);
		break;
	case BPF_ALU64 | BPF_OR | BPF_K: /* dst = dst | imm */
		/* og %dst,<d(imm)>(%l) */
		EMIT6_DISP_LH(0xe3000000, 0x0081, dst_reg, REG_0, REG_L,
			      EMIT_CONST_U64(imm));
		break;
	/*
	 * BPF_XOR
	 */
	case BPF_ALU | BPF_XOR | BPF_X: /* dst = (u32) dst ^ (u32) src */
		/* xr %dst,%src */
		EMIT2(0x1700, dst_reg, src_reg);
		EMIT_ZERO(dst_reg);
		break;
	case BPF_ALU64 | BPF_XOR | BPF_X: /* dst = dst ^ src */
		/* xgr %dst,%src */
		EMIT4(0xb9820000, dst_reg, src_reg);
		break;
	case BPF_ALU | BPF_XOR | BPF_K: /* dst = (u32) dst ^ (u32) imm */
		if (!imm)
			break;
		/* xilf %dst,imm */
		EMIT6_IMM(0xc0070000, dst_reg, imm);
		EMIT_ZERO(dst_reg);
		break;
	case BPF_ALU64 | BPF_XOR | BPF_K: /* dst = dst ^ imm */
		/* xg %dst,<d(imm)>(%l) */
		EMIT6_DISP_LH(0xe3000000, 0x0082, dst_reg, REG_0, REG_L,
			      EMIT_CONST_U64(imm));
		break;
	/*
	 * BPF_LSH
	 */
	case BPF_ALU | BPF_LSH | BPF_X: /* dst = (u32) dst << (u32) src */
		/* sll %dst,0(%src) */
		EMIT4_DISP(0x89000000, dst_reg, src_reg, 0);
		EMIT_ZERO(dst_reg);
		break;
	case BPF_ALU64 | BPF_LSH | BPF_X: /* dst = dst << src */
		/* sllg %dst,%dst,0(%src) */
		EMIT6_DISP_LH(0xeb000000, 0x000d, dst_reg, dst_reg, src_reg, 0);
		break;
	case BPF_ALU | BPF_LSH | BPF_K: /* dst = (u32) dst << (u32) imm */
		if (imm == 0)
			break;
		/* sll %dst,imm(%r0) */
		EMIT4_DISP(0x89000000, dst_reg, REG_0, imm);
		EMIT_ZERO(dst_reg);
		break;
	case BPF_ALU64 | BPF_LSH | BPF_K: /* dst = dst << imm */
		if (imm == 0)
			break;
		/* sllg %dst,%dst,imm(%r0) */
		EMIT6_DISP_LH(0xeb000000, 0x000d, dst_reg, dst_reg, REG_0, imm);
		break;
	/*
	 * BPF_RSH
	 */
	case BPF_ALU | BPF_RSH | BPF_X: /* dst = (u32) dst >> (u32) src */
		/* srl %dst,0(%src) */
		EMIT4_DISP(0x88000000, dst_reg, src_reg, 0);
		EMIT_ZERO(dst_reg);
		break;
	case BPF_ALU64 | BPF_RSH | BPF_X: /* dst = dst >> src */
		/* srlg %dst,%dst,0(%src) */
		EMIT6_DISP_LH(0xeb000000, 0x000c, dst_reg, dst_reg, src_reg, 0);
		break;
	case BPF_ALU | BPF_RSH | BPF_K: /* dst = (u32) dst >> (u32) imm */
		if (imm == 0)
			break;
		/* srl %dst,imm(%r0) */
		EMIT4_DISP(0x88000000, dst_reg, REG_0, imm);
		EMIT_ZERO(dst_reg);
		break;
	case BPF_ALU64 | BPF_RSH | BPF_K: /* dst = dst >> imm */
		if (imm == 0)
			break;
		/* srlg %dst,%dst,imm(%r0) */
		EMIT6_DISP_LH(0xeb000000, 0x000c, dst_reg, dst_reg, REG_0, imm);
		break;
	/*
	 * BPF_ARSH
	 */
	case BPF_ALU64 | BPF_ARSH | BPF_X: /* ((s64) dst) >>= src */
		/* srag %dst,%dst,0(%src) */
		EMIT6_DISP_LH(0xeb000000, 0x000a, dst_reg, dst_reg, src_reg, 0);
		break;
	case BPF_ALU64 | BPF_ARSH | BPF_K: /* ((s64) dst) >>= imm */
		if (imm == 0)
			break;
		/* srag %dst,%dst,imm(%r0) */
		EMIT6_DISP_LH(0xeb000000, 0x000a, dst_reg, dst_reg, REG_0, imm);
		break;
	/*
	 * BPF_NEG
	 */
	case BPF_ALU | BPF_NEG: /* dst = (u32) -dst */
		/* lcr %dst,%dst */
		EMIT2(0x1300, dst_reg, dst_reg);
		EMIT_ZERO(dst_reg);
		break;
	case BPF_ALU64 | BPF_NEG: /* dst = -dst */
		/* lcgr %dst,%dst */
		EMIT4(0xb9130000, dst_reg, dst_reg);
		break;
	/*
	 * BPF_FROM_BE/LE
	 */
	case BPF_ALU | BPF_END | BPF_FROM_BE:
		/* s390 is big endian, therefore only clear high order bytes */
		switch (imm) {
		case 16: /* dst = (u16) cpu_to_be16(dst) */
			/* llghr %dst,%dst */
			EMIT4(0xb9850000, dst_reg, dst_reg);
			break;
		case 32: /* dst = (u32) cpu_to_be32(dst) */
			/* llgfr %dst,%dst */
			EMIT4(0xb9160000, dst_reg, dst_reg);
			break;
		case 64: /* dst = (u64) cpu_to_be64(dst) */
			break;
		}
		break;
	case BPF_ALU | BPF_END | BPF_FROM_LE:
		switch (imm) {
		case 16: /* dst = (u16) cpu_to_le16(dst) */
			/* lrvr %dst,%dst */
			EMIT4(0xb91f0000, dst_reg, dst_reg);
			/* srl %dst,16(%r0) */
			EMIT4_DISP(0x88000000, dst_reg, REG_0, 16);
			/* llghr %dst,%dst */
			EMIT4(0xb9850000, dst_reg, dst_reg);
			break;
		case 32: /* dst = (u32) cpu_to_le32(dst) */
			/* lrvr %dst,%dst */
			EMIT4(0xb91f0000, dst_reg, dst_reg);
			/* llgfr %dst,%dst */
			EMIT4(0xb9160000, dst_reg, dst_reg);
			break;
		case 64: /* dst = (u64) cpu_to_le64(dst) */
			/* lrvgr %dst,%dst */
			EMIT4(0xb90f0000, dst_reg, dst_reg);
			break;
		}
		break;
	/*
	 * BPF_ST(X)
	 */
	case BPF_STX | BPF_MEM | BPF_B: /* *(u8 *)(dst + off) = src_reg */
		/* stcy %src,off(%dst) */
		EMIT6_DISP_LH(0xe3000000, 0x0072, src_reg, dst_reg, REG_0, off);
		jit->seen |= SEEN_MEM;
		break;
	case BPF_STX | BPF_MEM | BPF_H: /* (u16 *)(dst + off) = src */
		/* sthy %src,off(%dst) */
		EMIT6_DISP_LH(0xe3000000, 0x0070, src_reg, dst_reg, REG_0, off);
		jit->seen |= SEEN_MEM;
		break;
	case BPF_STX | BPF_MEM | BPF_W: /* *(u32 *)(dst + off) = src */
		/* sty %src,off(%dst) */
		EMIT6_DISP_LH(0xe3000000, 0x0050, src_reg, dst_reg, REG_0, off);
		jit->seen |= SEEN_MEM;
		break;
	case BPF_STX | BPF_MEM | BPF_DW: /* (u64 *)(dst + off) = src */
		/* stg %src,off(%dst) */
		EMIT6_DISP_LH(0xe3000000, 0x0024, src_reg, dst_reg, REG_0, off);
		jit->seen |= SEEN_MEM;
		break;
	case BPF_ST | BPF_MEM | BPF_B: /* *(u8 *)(dst + off) = imm */
		/* lhi %w0,imm */
		EMIT4_IMM(0xa7080000, REG_W0, (u8) imm);
		/* stcy %w0,off(dst) */
		EMIT6_DISP_LH(0xe3000000, 0x0072, REG_W0, dst_reg, REG_0, off);
		jit->seen |= SEEN_MEM;
		break;
	case BPF_ST | BPF_MEM | BPF_H: /* (u16 *)(dst + off) = imm */
		/* lhi %w0,imm */
		EMIT4_IMM(0xa7080000, REG_W0, (u16) imm);
		/* sthy %w0,off(dst) */
		EMIT6_DISP_LH(0xe3000000, 0x0070, REG_W0, dst_reg, REG_0, off);
		jit->seen |= SEEN_MEM;
		break;
	case BPF_ST | BPF_MEM | BPF_W: /* *(u32 *)(dst + off) = imm */
		/* llilf %w0,imm  */
		EMIT6_IMM(0xc00f0000, REG_W0, (u32) imm);
		/* sty %w0,off(%dst) */
		EMIT6_DISP_LH(0xe3000000, 0x0050, REG_W0, dst_reg, REG_0, off);
		jit->seen |= SEEN_MEM;
		break;
	case BPF_ST | BPF_MEM | BPF_DW: /* *(u64 *)(dst + off) = imm */
		/* lgfi %w0,imm */
		EMIT6_IMM(0xc0010000, REG_W0, imm);
		/* stg %w0,off(%dst) */
		EMIT6_DISP_LH(0xe3000000, 0x0024, REG_W0, dst_reg, REG_0, off);
		jit->seen |= SEEN_MEM;
		break;
	/*
	 * BPF_STX XADD (atomic_add)
	 */
	case BPF_STX | BPF_XADD | BPF_W: /* *(u32 *)(dst + off) += src */
		/* laal %w0,%src,off(%dst) */
		EMIT6_DISP_LH(0xeb000000, 0x00fa, REG_W0, src_reg,
			      dst_reg, off);
		jit->seen |= SEEN_MEM;
		break;
	case BPF_STX | BPF_XADD | BPF_DW: /* *(u64 *)(dst + off) += src */
		/* laalg %w0,%src,off(%dst) */
		EMIT6_DISP_LH(0xeb000000, 0x00ea, REG_W0, src_reg,
			      dst_reg, off);
		jit->seen |= SEEN_MEM;
		break;
	/*
	 * BPF_LDX
	 */
	case BPF_LDX | BPF_MEM | BPF_B: /* dst = *(u8 *)(ul) (src + off) */
		/* llgc %dst,0(off,%src) */
		EMIT6_DISP_LH(0xe3000000, 0x0090, dst_reg, src_reg, REG_0, off);
		jit->seen |= SEEN_MEM;
		break;
	case BPF_LDX | BPF_MEM | BPF_H: /* dst = *(u16 *)(ul) (src + off) */
		/* llgh %dst,0(off,%src) */
		EMIT6_DISP_LH(0xe3000000, 0x0091, dst_reg, src_reg, REG_0, off);
		jit->seen |= SEEN_MEM;
		break;
	case BPF_LDX | BPF_MEM | BPF_W: /* dst = *(u32 *)(ul) (src + off) */
		/* llgf %dst,off(%src) */
		jit->seen |= SEEN_MEM;
		EMIT6_DISP_LH(0xe3000000, 0x0016, dst_reg, src_reg, REG_0, off);
		break;
	case BPF_LDX | BPF_MEM | BPF_DW: /* dst = *(u64 *)(ul) (src + off) */
		/* lg %dst,0(off,%src) */
		jit->seen |= SEEN_MEM;
		EMIT6_DISP_LH(0xe3000000, 0x0004, dst_reg, src_reg, REG_0, off);
		break;
	/*
	 * BPF_JMP / CALL
	 */
	case BPF_JMP | BPF_CALL:
	{
		/*
		 * b0 = (__bpf_call_base + imm)(b1, b2, b3, b4, b5)
		 */
		const u64 func = (u64)__bpf_call_base + imm;

		REG_SET_SEEN(BPF_REG_5);
		jit->seen |= SEEN_FUNC;
		/* lg %w1,<d(imm)>(%l) */
		EMIT6_DISP_LH(0xe3000000, 0x0004, REG_W1, REG_0, REG_L,
			      EMIT_CONST_U64(func));
		if (IS_ENABLED(CC_USING_EXPOLINE) && !nospec_disable) {
			/* brasl %r14,__s390_indirect_jump_r1 */
			EMIT6_PCREL_RILB(0xc0050000, REG_14, jit->r1_thunk_ip);
		} else {
			/* basr %r14,%w1 */
			EMIT2(0x0d00, REG_14, REG_W1);
		}
		/* lgr %b0,%r2: load return value into %b0 */
		EMIT4(0xb9040000, BPF_REG_0, REG_2);
		if ((jit->seen & SEEN_SKB) &&
		    bpf_helper_changes_pkt_data((void *)func)) {
			/* lg %b1,ST_OFF_SKBP(%r15) */
			EMIT6_DISP_LH(0xe3000000, 0x0004, BPF_REG_1, REG_0,
				      REG_15, STK_OFF_SKBP);
			emit_load_skb_data_hlen(jit);
		}
		break;
	}
	case BPF_JMP | BPF_TAIL_CALL:
		/*
		 * Implicit input:
		 *  B1: pointer to ctx
		 *  B2: pointer to bpf_array
		 *  B3: index in bpf_array
		 */
		jit->seen |= SEEN_TAIL_CALL;

		/*
		 * if (index >= array->map.max_entries)
		 *         goto out;
		 */

		/* llgf %w1,map.max_entries(%b2) */
		EMIT6_DISP_LH(0xe3000000, 0x0016, REG_W1, REG_0, BPF_REG_2,
			      offsetof(struct bpf_array, map.max_entries));
		/* clgrj %b3,%w1,0xa,label0: if %b3 >= %w1 goto out */
		EMIT6_PCREL_LABEL(0xec000000, 0x0065, BPF_REG_3,
				  REG_W1, 0, 0xa);

		/*
		 * if (tail_call_cnt++ > MAX_TAIL_CALL_CNT)
		 *         goto out;
		 */

		if (jit->seen & SEEN_STACK)
			off = STK_OFF_TCCNT + STK_OFF;
		else
			off = STK_OFF_TCCNT;
		/* lhi %w0,1 */
		EMIT4_IMM(0xa7080000, REG_W0, 1);
		/* laal %w1,%w0,off(%r15) */
		EMIT6_DISP_LH(0xeb000000, 0x00fa, REG_W1, REG_W0, REG_15, off);
		/* clij %w1,MAX_TAIL_CALL_CNT,0x2,label0 */
		EMIT6_PCREL_IMM_LABEL(0xec000000, 0x007f, REG_W1,
				      MAX_TAIL_CALL_CNT, 0, 0x2);

		/*
		 * prog = array->ptrs[index];
		 * if (prog == NULL)
		 *         goto out;
		 */

		/* sllg %r1,%b3,3: %r1 = index * 8 */
		EMIT6_DISP_LH(0xeb000000, 0x000d, REG_1, BPF_REG_3, REG_0, 3);
		/* lg %r1,prog(%b2,%r1) */
		EMIT6_DISP_LH(0xe3000000, 0x0004, REG_1, BPF_REG_2,
			      REG_1, offsetof(struct bpf_array, ptrs));
		/* clgij %r1,0,0x8,label0 */
		EMIT6_PCREL_IMM_LABEL(0xec000000, 0x007d, REG_1, 0, 0, 0x8);

		/*
		 * Restore registers before calling function
		 */
		save_restore_regs(jit, REGS_RESTORE);

		/*
		 * goto *(prog->bpf_func + tail_call_start);
		 */

		/* lg %r1,bpf_func(%r1) */
		EMIT6_DISP_LH(0xe3000000, 0x0004, REG_1, REG_1, REG_0,
			      offsetof(struct bpf_prog, bpf_func));
		/* bc 0xf,tail_call_start(%r1) */
		_EMIT4(0x47f01000 + jit->tail_call_start);
		/* out: */
		jit->labels[0] = jit->prg;
		break;
	case BPF_JMP | BPF_EXIT: /* return b0 */
		last = (i == fp->len - 1) ? 1 : 0;
		if (last && !(jit->seen & SEEN_RET0))
			break;
		/* j <exit> */
		EMIT4_PCREL(0xa7f40000, jit->exit_ip - jit->prg);
		break;
	/*
	 * Branch relative (number of skipped instructions) to offset on
	 * condition.
	 *
	 * Condition code to mask mapping:
	 *
	 * CC | Description	   | Mask
	 * ------------------------------
	 * 0  | Operands equal	   |	8
	 * 1  | First operand low  |	4
	 * 2  | First operand high |	2
	 * 3  | Unused		   |	1
	 *
	 * For s390x relative branches: ip = ip + off_bytes
	 * For BPF relative branches:	insn = insn + off_insns + 1
	 *
	 * For example for s390x with offset 0 we jump to the branch
	 * instruction itself (loop) and for BPF with offset 0 we
	 * branch to the instruction behind the branch.
	 */
	case BPF_JMP | BPF_JA: /* if (true) */
		mask = 0xf000; /* j */
		goto branch_oc;
	case BPF_JMP | BPF_JSGT | BPF_K: /* ((s64) dst > (s64) imm) */
		mask = 0x2000; /* jh */
		goto branch_ks;
	case BPF_JMP | BPF_JSLT | BPF_K: /* ((s64) dst < (s64) imm) */
		mask = 0x4000; /* jl */
		goto branch_ks;
	case BPF_JMP | BPF_JSGE | BPF_K: /* ((s64) dst >= (s64) imm) */
		mask = 0xa000; /* jhe */
		goto branch_ks;
	case BPF_JMP | BPF_JSLE | BPF_K: /* ((s64) dst <= (s64) imm) */
		mask = 0xc000; /* jle */
		goto branch_ks;
	case BPF_JMP | BPF_JGT | BPF_K: /* (dst_reg > imm) */
		mask = 0x2000; /* jh */
		goto branch_ku;
	case BPF_JMP | BPF_JLT | BPF_K: /* (dst_reg < imm) */
		mask = 0x4000; /* jl */
		goto branch_ku;
	case BPF_JMP | BPF_JGE | BPF_K: /* (dst_reg >= imm) */
		mask = 0xa000; /* jhe */
		goto branch_ku;
	case BPF_JMP | BPF_JLE | BPF_K: /* (dst_reg <= imm) */
		mask = 0xc000; /* jle */
		goto branch_ku;
	case BPF_JMP | BPF_JNE | BPF_K: /* (dst_reg != imm) */
		mask = 0x7000; /* jne */
		goto branch_ku;
	case BPF_JMP | BPF_JEQ | BPF_K: /* (dst_reg == imm) */
		mask = 0x8000; /* je */
		goto branch_ku;
	case BPF_JMP | BPF_JSET | BPF_K: /* (dst_reg & imm) */
		mask = 0x7000; /* jnz */
		/* lgfi %w1,imm (load sign extend imm) */
		EMIT6_IMM(0xc0010000, REG_W1, imm);
		/* ngr %w1,%dst */
		EMIT4(0xb9800000, REG_W1, dst_reg);
		goto branch_oc;

	case BPF_JMP | BPF_JSGT | BPF_X: /* ((s64) dst > (s64) src) */
		mask = 0x2000; /* jh */
		goto branch_xs;
	case BPF_JMP | BPF_JSLT | BPF_X: /* ((s64) dst < (s64) src) */
		mask = 0x4000; /* jl */
		goto branch_xs;
	case BPF_JMP | BPF_JSGE | BPF_X: /* ((s64) dst >= (s64) src) */
		mask = 0xa000; /* jhe */
		goto branch_xs;
	case BPF_JMP | BPF_JSLE | BPF_X: /* ((s64) dst <= (s64) src) */
		mask = 0xc000; /* jle */
		goto branch_xs;
	case BPF_JMP | BPF_JGT | BPF_X: /* (dst > src) */
		mask = 0x2000; /* jh */
		goto branch_xu;
	case BPF_JMP | BPF_JLT | BPF_X: /* (dst < src) */
		mask = 0x4000; /* jl */
		goto branch_xu;
	case BPF_JMP | BPF_JGE | BPF_X: /* (dst >= src) */
		mask = 0xa000; /* jhe */
		goto branch_xu;
	case BPF_JMP | BPF_JLE | BPF_X: /* (dst <= src) */
		mask = 0xc000; /* jle */
		goto branch_xu;
	case BPF_JMP | BPF_JNE | BPF_X: /* (dst != src) */
		mask = 0x7000; /* jne */
		goto branch_xu;
	case BPF_JMP | BPF_JEQ | BPF_X: /* (dst == src) */
		mask = 0x8000; /* je */
		goto branch_xu;
	case BPF_JMP | BPF_JSET | BPF_X: /* (dst & src) */
		mask = 0x7000; /* jnz */
		/* ngrk %w1,%dst,%src */
		EMIT4_RRF(0xb9e40000, REG_W1, dst_reg, src_reg);
		goto branch_oc;
branch_ks:
		/* lgfi %w1,imm (load sign extend imm) */
		EMIT6_IMM(0xc0010000, REG_W1, imm);
		/* cgrj %dst,%w1,mask,off */
		EMIT6_PCREL(0xec000000, 0x0064, dst_reg, REG_W1, i, off, mask);
		break;
branch_ku:
		/* lgfi %w1,imm (load sign extend imm) */
		EMIT6_IMM(0xc0010000, REG_W1, imm);
		/* clgrj %dst,%w1,mask,off */
		EMIT6_PCREL(0xec000000, 0x0065, dst_reg, REG_W1, i, off, mask);
		break;
branch_xs:
		/* cgrj %dst,%src,mask,off */
		EMIT6_PCREL(0xec000000, 0x0064, dst_reg, src_reg, i, off, mask);
		break;
branch_xu:
		/* clgrj %dst,%src,mask,off */
		EMIT6_PCREL(0xec000000, 0x0065, dst_reg, src_reg, i, off, mask);
		break;
branch_oc:
		/* brc mask,jmp_off (branch instruction needs 4 bytes) */
		jmp_off = addrs[i + off + 1] - (addrs[i + 1] - 4);
		EMIT4_PCREL(0xa7040000 | mask << 8, jmp_off);
		break;
	/*
	 * BPF_LD
	 */
	case BPF_LD | BPF_ABS | BPF_B: /* b0 = *(u8 *) (skb->data+imm) */
	case BPF_LD | BPF_IND | BPF_B: /* b0 = *(u8 *) (skb->data+imm+src) */
		if ((BPF_MODE(insn->code) == BPF_ABS) && (imm >= 0))
			func_addr = __pa(sk_load_byte_pos);
		else
			func_addr = __pa(sk_load_byte);
		goto call_fn;
	case BPF_LD | BPF_ABS | BPF_H: /* b0 = *(u16 *) (skb->data+imm) */
	case BPF_LD | BPF_IND | BPF_H: /* b0 = *(u16 *) (skb->data+imm+src) */
		if ((BPF_MODE(insn->code) == BPF_ABS) && (imm >= 0))
			func_addr = __pa(sk_load_half_pos);
		else
			func_addr = __pa(sk_load_half);
		goto call_fn;
	case BPF_LD | BPF_ABS | BPF_W: /* b0 = *(u32 *) (skb->data+imm) */
	case BPF_LD | BPF_IND | BPF_W: /* b0 = *(u32 *) (skb->data+imm+src) */
		if ((BPF_MODE(insn->code) == BPF_ABS) && (imm >= 0))
			func_addr = __pa(sk_load_word_pos);
		else
			func_addr = __pa(sk_load_word);
		goto call_fn;
call_fn:
		jit->seen |= SEEN_SKB | SEEN_RET0 | SEEN_FUNC;
		REG_SET_SEEN(REG_14); /* Return address of possible func call */

		/*
		 * Implicit input:
		 *  BPF_REG_6	 (R7) : skb pointer
		 *  REG_SKB_DATA (R12): skb data pointer (if no BPF_REG_AX)
		 *
		 * Calculated input:
		 *  BPF_REG_2	 (R3) : offset of byte(s) to fetch in skb
		 *  BPF_REG_5	 (R6) : return address
		 *
		 * Output:
		 *  BPF_REG_0	 (R14): data read from skb
		 *
		 * Scratch registers (BPF_REG_1-5)
		 */

		/* Call function: llilf %w1,func_addr  */
		EMIT6_IMM(0xc00f0000, REG_W1, func_addr);

		/* Offset: lgfi %b2,imm */
		EMIT6_IMM(0xc0010000, BPF_REG_2, imm);
		if (BPF_MODE(insn->code) == BPF_IND)
			/* agfr %b2,%src (%src is s32 here) */
			EMIT4(0xb9180000, BPF_REG_2, src_reg);

		/* Reload REG_SKB_DATA if BPF_REG_AX is used */
		if (jit->seen & SEEN_REG_AX)
			/* lg %skb_data,data_off(%b6) */
			EMIT6_DISP_LH(0xe3000000, 0x0004, REG_SKB_DATA, REG_0,
				      BPF_REG_6, offsetof(struct sk_buff, data));
		/* basr %b5,%w1 (%b5 is call saved) */
		EMIT2(0x0d00, BPF_REG_5, REG_W1);

		/*
		 * Note: For fast access we jump directly after the
		 * jnz instruction from bpf_jit.S
		 */
		/* jnz <ret0> */
		EMIT4_PCREL(0xa7740000, jit->ret0_ip - jit->prg);
		break;
	default: /* too complex, give up */
		pr_err("Unknown opcode %02x\n", insn->code);
		return -1;
	}
	return insn_count;
}

/*
 * Compile eBPF program into s390x code
 */
static int bpf_jit_prog(struct bpf_jit *jit, struct bpf_prog *fp)
{
	int i, insn_count;

	jit->lit = jit->lit_start;
	jit->prg = 0;

	bpf_jit_prologue(jit);
	for (i = 0; i < fp->len; i += insn_count) {
		insn_count = bpf_jit_insn(jit, fp, i);
		if (insn_count < 0)
			return -1;
		/* Next instruction address */
		jit->addrs[i + insn_count] = jit->prg;
	}
	bpf_jit_epilogue(jit);

	jit->lit_start = jit->prg;
	jit->size = jit->lit;
	jit->size_prg = jit->prg;
	return 0;
}

/*
 * Compile eBPF program "fp"
 */
struct bpf_prog *bpf_int_jit_compile(struct bpf_prog *fp)
{
	struct bpf_prog *tmp, *orig_fp = fp;
	struct bpf_binary_header *header;
	bool tmp_blinded = false;
	struct bpf_jit jit;
	int pass;

	if (!bpf_jit_enable)
		return orig_fp;

	tmp = bpf_jit_blind_constants(fp);
	/*
	 * If blinding was requested and we failed during blinding,
	 * we must fall back to the interpreter.
	 */
	if (IS_ERR(tmp))
		return orig_fp;
	if (tmp != fp) {
		tmp_blinded = true;
		fp = tmp;
	}

	memset(&jit, 0, sizeof(jit));
	jit.addrs = kcalloc(fp->len + 1, sizeof(*jit.addrs), GFP_KERNEL);
	if (jit.addrs == NULL) {
		fp = orig_fp;
		goto out;
	}
	/*
	 * Three initial passes:
	 *   - 1/2: Determine clobbered registers
	 *   - 3:   Calculate program size and addrs arrray
	 */
	for (pass = 1; pass <= 3; pass++) {
		if (bpf_jit_prog(&jit, fp)) {
			fp = orig_fp;
			goto free_addrs;
		}
	}
	/*
	 * Final pass: Allocate and generate program
	 */
	if (jit.size >= BPF_SIZE_MAX) {
		fp = orig_fp;
		goto free_addrs;
	}
	header = bpf_jit_binary_alloc(jit.size, &jit.prg_buf, 2, jit_fill_hole);
	if (!header) {
		fp = orig_fp;
		goto free_addrs;
	}
	if (bpf_jit_prog(&jit, fp)) {
		bpf_jit_binary_free(header);
		fp = orig_fp;
		goto free_addrs;
	}
	if (bpf_jit_enable > 1) {
		bpf_jit_dump(fp->len, jit.size, pass, jit.prg_buf);
		print_fn_code(jit.prg_buf, jit.size_prg);
	}
	bpf_jit_binary_lock_ro(header);
	fp->bpf_func = (void *) jit.prg_buf;
	fp->jited = 1;
	fp->jited_len = jit.size;
free_addrs:
	kfree(jit.addrs);
out:
	if (tmp_blinded)
		bpf_jit_prog_release_other(fp, fp == orig_fp ?
					   tmp : orig_fp);
	return fp;
}<|MERGE_RESOLUTION|>--- conflicted
+++ resolved
@@ -518,11 +518,6 @@
 			/* br %r1 */
 			_EMIT2(0x07f1);
 		} else {
-<<<<<<< HEAD
-			/* larl %r1,.+14 */
-			EMIT6_PCREL_RILB(0xc0000000, REG_1, jit->prg + 14);
-=======
->>>>>>> 1ec8f1f0
 			/* ex 0,S390_lowcore.br_r1_tampoline */
 			EMIT4_DISP(0x44000000, REG_0, REG_0,
 				   offsetof(struct lowcore, br_r1_trampoline));
