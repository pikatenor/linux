/* SPDX-License-Identifier: GPL-2.0 */
/*
 * This file contains the 64-bit "server" PowerPC variant
 * of the low level exception handling including exception
 * vectors, exception return, part of the slb and stab
 * handling and other fixed offset specific things.
 *
 * This file is meant to be #included from head_64.S due to
 * position dependent assembly.
 *
 * Most of this originates from head_64.S and thus has the same
 * copyright history.
 *
 */

#include <asm/hw_irq.h>
#include <asm/exception-64s.h>
#include <asm/ptrace.h>
#include <asm/cpuidle.h>
#include <asm/head-64.h>

/*
 * There are a few constraints to be concerned with.
 * - Real mode exceptions code/data must be located at their physical location.
 * - Virtual mode exceptions must be mapped at their 0xc000... location.
 * - Fixed location code must not call directly beyond the __end_interrupts
 *   area when built with CONFIG_RELOCATABLE. LOAD_HANDLER / bctr sequence
 *   must be used.
 * - LOAD_HANDLER targets must be within first 64K of physical 0 /
 *   virtual 0xc00...
 * - Conditional branch targets must be within +/-32K of caller.
 *
 * "Virtual exceptions" run with relocation on (MSR_IR=1, MSR_DR=1), and
 * therefore don't have to run in physically located code or rfid to
 * virtual mode kernel code. However on relocatable kernels they do have
 * to branch to KERNELBASE offset because the rest of the kernel (outside
 * the exception vectors) may be located elsewhere.
 *
 * Virtual exceptions correspond with physical, except their entry points
 * are offset by 0xc000000000000000 and also tend to get an added 0x4000
 * offset applied. Virtual exceptions are enabled with the Alternate
 * Interrupt Location (AIL) bit set in the LPCR. However this does not
 * guarantee they will be delivered virtually. Some conditions (see the ISA)
 * cause exceptions to be delivered in real mode.
 *
 * It's impossible to receive interrupts below 0x300 via AIL.
 *
 * KVM: None of the virtual exceptions are from the guest. Anything that
 * escalated to HV=1 from HV=0 is delivered via real mode handlers.
 *
 *
 * We layout physical memory as follows:
 * 0x0000 - 0x00ff : Secondary processor spin code
 * 0x0100 - 0x18ff : Real mode pSeries interrupt vectors
 * 0x1900 - 0x3fff : Real mode trampolines
 * 0x4000 - 0x58ff : Relon (IR=1,DR=1) mode pSeries interrupt vectors
 * 0x5900 - 0x6fff : Relon mode trampolines
 * 0x7000 - 0x7fff : FWNMI data area
 * 0x8000 -   .... : Common interrupt handlers, remaining early
 *                   setup code, rest of kernel.
 *
 * We could reclaim 0x4000-0x42ff for real mode trampolines if the space
 * is necessary. Until then it's more consistent to explicitly put VIRT_NONE
 * vectors there.
 */
OPEN_FIXED_SECTION(real_vectors,        0x0100, 0x1900)
OPEN_FIXED_SECTION(real_trampolines,    0x1900, 0x4000)
OPEN_FIXED_SECTION(virt_vectors,        0x4000, 0x5900)
OPEN_FIXED_SECTION(virt_trampolines,    0x5900, 0x7000)
#if defined(CONFIG_PPC_PSERIES) || defined(CONFIG_PPC_POWERNV)
/*
 * Data area reserved for FWNMI option.
 * This address (0x7000) is fixed by the RPA.
 * pseries and powernv need to keep the whole page from
 * 0x7000 to 0x8000 free for use by the firmware
 */
ZERO_FIXED_SECTION(fwnmi_page,          0x7000, 0x8000)
OPEN_TEXT_SECTION(0x8000)
#else
OPEN_TEXT_SECTION(0x7000)
#endif

USE_FIXED_SECTION(real_vectors)

/*
 * This is the start of the interrupt handlers for pSeries
 * This code runs with relocation off.
 * Code from here to __end_interrupts gets copied down to real
 * address 0x100 when we are running a relocatable kernel.
 * Therefore any relative branches in this section must only
 * branch to labels in this section.
 */
	.globl __start_interrupts
__start_interrupts:

/* No virt vectors corresponding with 0x0..0x100 */
EXC_VIRT_NONE(0x4000, 0x100)


#ifdef CONFIG_PPC_P7_NAP
	/*
	 * If running native on arch 2.06 or later, check if we are waking up
	 * from nap/sleep/winkle, and branch to idle handler. This tests SRR1
	 * bits 46:47. A non-0 value indicates that we are coming from a power
	 * saving state. The idle wakeup handler initially runs in real mode,
	 * but we branch to the 0xc000... address so we can turn on relocation
	 * with mtmsr.
	 */
#define IDLETEST(n)							\
	BEGIN_FTR_SECTION ;						\
	mfspr	r10,SPRN_SRR1 ;						\
	rlwinm.	r10,r10,47-31,30,31 ;					\
	beq-	1f ;							\
	cmpwi	cr3,r10,2 ;						\
	BRANCH_TO_C000(r10, system_reset_idle_common) ;			\
1:									\
	END_FTR_SECTION_IFSET(CPU_FTR_HVMODE | CPU_FTR_ARCH_206)
#else
#define IDLETEST NOTEST
#endif

EXC_REAL_BEGIN(system_reset, 0x100, 0x100)
	SET_SCRATCH0(r13)
	/*
	 * MSR_RI is not enabled, because PACA_EXNMI and nmi stack is
	 * being used, so a nested NMI exception would corrupt it.
	 */
	EXCEPTION_PROLOG_PSERIES_NORI(PACA_EXNMI, system_reset_common, EXC_STD,
				 IDLETEST, 0x100)

EXC_REAL_END(system_reset, 0x100, 0x100)
EXC_VIRT_NONE(0x4100, 0x100)

#ifdef CONFIG_PPC_P7_NAP
EXC_COMMON_BEGIN(system_reset_idle_common)
	mfspr	r12,SPRN_SRR1
	b	pnv_powersave_wakeup
#endif

EXC_COMMON_BEGIN(system_reset_common)
	/*
	 * Increment paca->in_nmi then enable MSR_RI. SLB or MCE will be able
	 * to recover, but nested NMI will notice in_nmi and not recover
	 * because of the use of the NMI stack. in_nmi reentrancy is tested in
	 * system_reset_exception.
	 */
	lhz	r10,PACA_IN_NMI(r13)
	addi	r10,r10,1
	sth	r10,PACA_IN_NMI(r13)
	li	r10,MSR_RI
	mtmsrd 	r10,1

	mr	r10,r1
	ld	r1,PACA_NMI_EMERG_SP(r13)
	subi	r1,r1,INT_FRAME_SIZE
	EXCEPTION_COMMON_NORET_STACK(PACA_EXNMI, 0x100,
			system_reset, system_reset_exception,
			ADD_NVGPRS;ADD_RECONCILE)

	/*
	 * The stack is no longer in use, decrement in_nmi.
	 */
	lhz	r10,PACA_IN_NMI(r13)
	subi	r10,r10,1
	sth	r10,PACA_IN_NMI(r13)

	b	ret_from_except

#ifdef CONFIG_PPC_PSERIES
/*
 * Vectors for the FWNMI option.  Share common code.
 */
TRAMP_REAL_BEGIN(system_reset_fwnmi)
	SET_SCRATCH0(r13)		/* save r13 */
	/* See comment at system_reset exception */
	EXCEPTION_PROLOG_PSERIES_NORI(PACA_EXNMI, system_reset_common,
						EXC_STD, NOTEST, 0x100)
#endif /* CONFIG_PPC_PSERIES */


EXC_REAL_BEGIN(machine_check, 0x200, 0x100)
	/* This is moved out of line as it can be patched by FW, but
	 * some code path might still want to branch into the original
	 * vector
	 */
	SET_SCRATCH0(r13)		/* save r13 */
	EXCEPTION_PROLOG_0(PACA_EXMC)
BEGIN_FTR_SECTION
	b	machine_check_powernv_early
FTR_SECTION_ELSE
	b	machine_check_pSeries_0
ALT_FTR_SECTION_END_IFSET(CPU_FTR_HVMODE)
EXC_REAL_END(machine_check, 0x200, 0x100)
EXC_VIRT_NONE(0x4200, 0x100)
TRAMP_REAL_BEGIN(machine_check_powernv_early)
BEGIN_FTR_SECTION
	EXCEPTION_PROLOG_1(PACA_EXMC, NOTEST, 0x200)
	/*
	 * Register contents:
	 * R13		= PACA
	 * R9		= CR
	 * Original R9 to R13 is saved on PACA_EXMC
	 *
	 * Switch to mc_emergency stack and handle re-entrancy (we limit
	 * the nested MCE upto level 4 to avoid stack overflow).
	 * Save MCE registers srr1, srr0, dar and dsisr and then set ME=1
	 *
	 * We use paca->in_mce to check whether this is the first entry or
	 * nested machine check. We increment paca->in_mce to track nested
	 * machine checks.
	 *
	 * If this is the first entry then set stack pointer to
	 * paca->mc_emergency_sp, otherwise r1 is already pointing to
	 * stack frame on mc_emergency stack.
	 *
	 * NOTE: We are here with MSR_ME=0 (off), which means we risk a
	 * checkstop if we get another machine check exception before we do
	 * rfid with MSR_ME=1.
	 *
	 * This interrupt can wake directly from idle. If that is the case,
	 * the machine check is handled then the idle wakeup code is called
	 * to restore state. In that case, the POWER9 DD1 idle PACA workaround
	 * is not applied in the early machine check code, which will cause
	 * bugs.
	 */
	mr	r11,r1			/* Save r1 */
	lhz	r10,PACA_IN_MCE(r13)
	cmpwi	r10,0			/* Are we in nested machine check */
	bne	0f			/* Yes, we are. */
	/* First machine check entry */
	ld	r1,PACAMCEMERGSP(r13)	/* Use MC emergency stack */
0:	subi	r1,r1,INT_FRAME_SIZE	/* alloc stack frame */
	addi	r10,r10,1		/* increment paca->in_mce */
	sth	r10,PACA_IN_MCE(r13)
	/* Limit nested MCE to level 4 to avoid stack overflow */
	cmpwi	r10,4
	bgt	2f			/* Check if we hit limit of 4 */
	std	r11,GPR1(r1)		/* Save r1 on the stack. */
	std	r11,0(r1)		/* make stack chain pointer */
	mfspr	r11,SPRN_SRR0		/* Save SRR0 */
	std	r11,_NIP(r1)
	mfspr	r11,SPRN_SRR1		/* Save SRR1 */
	std	r11,_MSR(r1)
	mfspr	r11,SPRN_DAR		/* Save DAR */
	std	r11,_DAR(r1)
	mfspr	r11,SPRN_DSISR		/* Save DSISR */
	std	r11,_DSISR(r1)
	std	r9,_CCR(r1)		/* Save CR in stackframe */
	/* Save r9 through r13 from EXMC save area to stack frame. */
	EXCEPTION_PROLOG_COMMON_2(PACA_EXMC)
	mfmsr	r11			/* get MSR value */
	ori	r11,r11,MSR_ME		/* turn on ME bit */
	ori	r11,r11,MSR_RI		/* turn on RI bit */
	LOAD_HANDLER(r12, machine_check_handle_early)
1:	mtspr	SPRN_SRR0,r12
	mtspr	SPRN_SRR1,r11
	RFI_TO_KERNEL
	b	.	/* prevent speculative execution */
2:
	/* Stack overflow. Stay on emergency stack and panic.
	 * Keep the ME bit off while panic-ing, so that if we hit
	 * another machine check we checkstop.
	 */
	addi	r1,r1,INT_FRAME_SIZE	/* go back to previous stack frame */
	ld	r11,PACAKMSR(r13)
	LOAD_HANDLER(r12, unrecover_mce)
	li	r10,MSR_ME
	andc	r11,r11,r10		/* Turn off MSR_ME */
	b	1b
	b	.	/* prevent speculative execution */
END_FTR_SECTION_IFSET(CPU_FTR_HVMODE)

TRAMP_REAL_BEGIN(machine_check_pSeries)
	.globl machine_check_fwnmi
machine_check_fwnmi:
	SET_SCRATCH0(r13)		/* save r13 */
	EXCEPTION_PROLOG_0(PACA_EXMC)
machine_check_pSeries_0:
	EXCEPTION_PROLOG_1(PACA_EXMC, KVMTEST_PR, 0x200)
	/*
	 * MSR_RI is not enabled, because PACA_EXMC is being used, so a
	 * nested machine check corrupts it. machine_check_common enables
	 * MSR_RI.
	 */
	EXCEPTION_PROLOG_PSERIES_1_NORI(machine_check_common, EXC_STD)

TRAMP_KVM_SKIP(PACA_EXMC, 0x200)

EXC_COMMON_BEGIN(machine_check_common)
	/*
	 * Machine check is different because we use a different
	 * save area: PACA_EXMC instead of PACA_EXGEN.
	 */
	mfspr	r10,SPRN_DAR
	std	r10,PACA_EXMC+EX_DAR(r13)
	mfspr	r10,SPRN_DSISR
	stw	r10,PACA_EXMC+EX_DSISR(r13)
	EXCEPTION_PROLOG_COMMON(0x200, PACA_EXMC)
	FINISH_NAP
	RECONCILE_IRQ_STATE(r10, r11)
	ld	r3,PACA_EXMC+EX_DAR(r13)
	lwz	r4,PACA_EXMC+EX_DSISR(r13)
	/* Enable MSR_RI when finished with PACA_EXMC */
	li	r10,MSR_RI
	mtmsrd 	r10,1
	std	r3,_DAR(r1)
	std	r4,_DSISR(r1)
	bl	save_nvgprs
	addi	r3,r1,STACK_FRAME_OVERHEAD
	bl	machine_check_exception
	b	ret_from_except

#define MACHINE_CHECK_HANDLER_WINDUP			\
	/* Clear MSR_RI before setting SRR0 and SRR1. */\
	li	r0,MSR_RI;				\
	mfmsr	r9;		/* get MSR value */	\
	andc	r9,r9,r0;				\
	mtmsrd	r9,1;		/* Clear MSR_RI */	\
	/* Move original SRR0 and SRR1 into the respective regs */	\
	ld	r9,_MSR(r1);				\
	mtspr	SPRN_SRR1,r9;				\
	ld	r3,_NIP(r1);				\
	mtspr	SPRN_SRR0,r3;				\
	ld	r9,_CTR(r1);				\
	mtctr	r9;					\
	ld	r9,_XER(r1);				\
	mtxer	r9;					\
	ld	r9,_LINK(r1);				\
	mtlr	r9;					\
	REST_GPR(0, r1);				\
	REST_8GPRS(2, r1);				\
	REST_GPR(10, r1);				\
	ld	r11,_CCR(r1);				\
	mtcr	r11;					\
	/* Decrement paca->in_mce. */			\
	lhz	r12,PACA_IN_MCE(r13);			\
	subi	r12,r12,1;				\
	sth	r12,PACA_IN_MCE(r13);			\
	REST_GPR(11, r1);				\
	REST_2GPRS(12, r1);				\
	/* restore original r1. */			\
	ld	r1,GPR1(r1)

#ifdef CONFIG_PPC_P7_NAP
/*
 * This is an idle wakeup. Low level machine check has already been
 * done. Queue the event then call the idle code to do the wake up.
 */
EXC_COMMON_BEGIN(machine_check_idle_common)
	bl	machine_check_queue_event

	/*
	 * We have not used any non-volatile GPRs here, and as a rule
	 * most exception code including machine check does not.
	 * Therefore PACA_NAPSTATELOST does not need to be set. Idle
	 * wakeup will restore volatile registers.
	 *
	 * Load the original SRR1 into r3 for pnv_powersave_wakeup_mce.
	 *
	 * Then decrement MCE nesting after finishing with the stack.
	 */
	ld	r3,_MSR(r1)

	lhz	r11,PACA_IN_MCE(r13)
	subi	r11,r11,1
	sth	r11,PACA_IN_MCE(r13)

	/* Turn off the RI bit because SRR1 is used by idle wakeup code. */
	/* Recoverability could be improved by reducing the use of SRR1. */
	li	r11,0
	mtmsrd	r11,1

	b	pnv_powersave_wakeup_mce
#endif
	/*
	 * Handle machine check early in real mode. We come here with
	 * ME=1, MMU (IR=0 and DR=0) off and using MC emergency stack.
	 */
EXC_COMMON_BEGIN(machine_check_handle_early)
	std	r0,GPR0(r1)	/* Save r0 */
	EXCEPTION_PROLOG_COMMON_3(0x200)
	bl	save_nvgprs
	addi	r3,r1,STACK_FRAME_OVERHEAD
	bl	machine_check_early
	std	r3,RESULT(r1)	/* Save result */
	ld	r12,_MSR(r1)

#ifdef	CONFIG_PPC_P7_NAP
	/*
	 * Check if thread was in power saving mode. We come here when any
	 * of the following is true:
	 * a. thread wasn't in power saving mode
	 * b. thread was in power saving mode with no state loss,
	 *    supervisor state loss or hypervisor state loss.
	 *
	 * Go back to nap/sleep/winkle mode again if (b) is true.
	 */
	BEGIN_FTR_SECTION
	rlwinm.	r11,r12,47-31,30,31
	bne	machine_check_idle_common
	END_FTR_SECTION_IFSET(CPU_FTR_HVMODE | CPU_FTR_ARCH_206)
#endif

	/*
	 * Check if we are coming from hypervisor userspace. If yes then we
	 * continue in host kernel in V mode to deliver the MC event.
	 */
	rldicl.	r11,r12,4,63		/* See if MC hit while in HV mode. */
	beq	5f
	andi.	r11,r12,MSR_PR		/* See if coming from user. */
	bne	9f			/* continue in V mode if we are. */

5:
#ifdef CONFIG_KVM_BOOK3S_64_HANDLER
	/*
	 * We are coming from kernel context. Check if we are coming from
	 * guest. if yes, then we can continue. We will fall through
	 * do_kvm_200->kvmppc_interrupt to deliver the MC event to guest.
	 */
	lbz	r11,HSTATE_IN_GUEST(r13)
	cmpwi	r11,0			/* Check if coming from guest */
	bne	9f			/* continue if we are. */
#endif
	/*
	 * At this point we are not sure about what context we come from.
	 * Queue up the MCE event and return from the interrupt.
	 * But before that, check if this is an un-recoverable exception.
	 * If yes, then stay on emergency stack and panic.
	 */
	andi.	r11,r12,MSR_RI
	bne	2f
1:	mfspr	r11,SPRN_SRR0
	LOAD_HANDLER(r10,unrecover_mce)
	mtspr	SPRN_SRR0,r10
	ld	r10,PACAKMSR(r13)
	/*
	 * We are going down. But there are chances that we might get hit by
	 * another MCE during panic path and we may run into unstable state
	 * with no way out. Hence, turn ME bit off while going down, so that
	 * when another MCE is hit during panic path, system will checkstop
	 * and hypervisor will get restarted cleanly by SP.
	 */
	li	r3,MSR_ME
	andc	r10,r10,r3		/* Turn off MSR_ME */
	mtspr	SPRN_SRR1,r10
	RFI_TO_KERNEL
	b	.
2:
	/*
	 * Check if we have successfully handled/recovered from error, if not
	 * then stay on emergency stack and panic.
	 */
	ld	r3,RESULT(r1)	/* Load result */
	cmpdi	r3,0		/* see if we handled MCE successfully */

	beq	1b		/* if !handled then panic */
	/*
	 * Return from MC interrupt.
	 * Queue up the MCE event so that we can log it later, while
	 * returning from kernel or opal call.
	 */
	bl	machine_check_queue_event
	MACHINE_CHECK_HANDLER_WINDUP
	RFI_TO_USER_OR_KERNEL
9:
	/* Deliver the machine check to host kernel in V mode. */
	MACHINE_CHECK_HANDLER_WINDUP
	b	machine_check_pSeries

EXC_COMMON_BEGIN(unrecover_mce)
	/* Invoke machine_check_exception to print MCE event and panic. */
	addi	r3,r1,STACK_FRAME_OVERHEAD
	bl	machine_check_exception
	/*
	 * We will not reach here. Even if we did, there is no way out. Call
	 * unrecoverable_exception and die.
	 */
1:	addi	r3,r1,STACK_FRAME_OVERHEAD
	bl	unrecoverable_exception
	b	1b


EXC_REAL(data_access, 0x300, 0x80)
EXC_VIRT(data_access, 0x4300, 0x80, 0x300)
TRAMP_KVM_SKIP(PACA_EXGEN, 0x300)

EXC_COMMON_BEGIN(data_access_common)
	/*
	 * Here r13 points to the paca, r9 contains the saved CR,
	 * SRR0 and SRR1 are saved in r11 and r12,
	 * r9 - r13 are saved in paca->exgen.
	 */
	mfspr	r10,SPRN_DAR
	std	r10,PACA_EXGEN+EX_DAR(r13)
	mfspr	r10,SPRN_DSISR
	stw	r10,PACA_EXGEN+EX_DSISR(r13)
	EXCEPTION_PROLOG_COMMON(0x300, PACA_EXGEN)
	RECONCILE_IRQ_STATE(r10, r11)
	ld	r12,_MSR(r1)
	ld	r3,PACA_EXGEN+EX_DAR(r13)
	lwz	r4,PACA_EXGEN+EX_DSISR(r13)
	li	r5,0x300
	std	r3,_DAR(r1)
	std	r4,_DSISR(r1)
BEGIN_MMU_FTR_SECTION
	b	do_hash_page		/* Try to handle as hpte fault */
MMU_FTR_SECTION_ELSE
	b	handle_page_fault
ALT_MMU_FTR_SECTION_END_IFCLR(MMU_FTR_TYPE_RADIX)


EXC_REAL_BEGIN(data_access_slb, 0x380, 0x80)
	SET_SCRATCH0(r13)
	EXCEPTION_PROLOG_0(PACA_EXSLB)
	EXCEPTION_PROLOG_1(PACA_EXSLB, KVMTEST_PR, 0x380)
	mr	r12,r3	/* save r3 */
	mfspr	r3,SPRN_DAR
	mfspr	r11,SPRN_SRR1
	crset	4*cr6+eq
	BRANCH_TO_COMMON(r10, slb_miss_common)
EXC_REAL_END(data_access_slb, 0x380, 0x80)

EXC_VIRT_BEGIN(data_access_slb, 0x4380, 0x80)
	SET_SCRATCH0(r13)
	EXCEPTION_PROLOG_0(PACA_EXSLB)
	EXCEPTION_PROLOG_1(PACA_EXSLB, NOTEST, 0x380)
	mr	r12,r3	/* save r3 */
	mfspr	r3,SPRN_DAR
	mfspr	r11,SPRN_SRR1
	crset	4*cr6+eq
	BRANCH_TO_COMMON(r10, slb_miss_common)
EXC_VIRT_END(data_access_slb, 0x4380, 0x80)
TRAMP_KVM_SKIP(PACA_EXSLB, 0x380)


EXC_REAL(instruction_access, 0x400, 0x80)
EXC_VIRT(instruction_access, 0x4400, 0x80, 0x400)
TRAMP_KVM(PACA_EXGEN, 0x400)

EXC_COMMON_BEGIN(instruction_access_common)
	EXCEPTION_PROLOG_COMMON(0x400, PACA_EXGEN)
	RECONCILE_IRQ_STATE(r10, r11)
	ld	r12,_MSR(r1)
	ld	r3,_NIP(r1)
	andis.	r4,r12,DSISR_SRR1_MATCH_64S@h
	li	r5,0x400
	std	r3,_DAR(r1)
	std	r4,_DSISR(r1)
BEGIN_MMU_FTR_SECTION
	b	do_hash_page		/* Try to handle as hpte fault */
MMU_FTR_SECTION_ELSE
	b	handle_page_fault
ALT_MMU_FTR_SECTION_END_IFCLR(MMU_FTR_TYPE_RADIX)


EXC_REAL_BEGIN(instruction_access_slb, 0x480, 0x80)
	SET_SCRATCH0(r13)
	EXCEPTION_PROLOG_0(PACA_EXSLB)
	EXCEPTION_PROLOG_1(PACA_EXSLB, KVMTEST_PR, 0x480)
	mr	r12,r3	/* save r3 */
	mfspr	r3,SPRN_SRR0		/* SRR0 is faulting address */
	mfspr	r11,SPRN_SRR1
	crclr	4*cr6+eq
	BRANCH_TO_COMMON(r10, slb_miss_common)
EXC_REAL_END(instruction_access_slb, 0x480, 0x80)

EXC_VIRT_BEGIN(instruction_access_slb, 0x4480, 0x80)
	SET_SCRATCH0(r13)
	EXCEPTION_PROLOG_0(PACA_EXSLB)
	EXCEPTION_PROLOG_1(PACA_EXSLB, NOTEST, 0x480)
	mr	r12,r3	/* save r3 */
	mfspr	r3,SPRN_SRR0		/* SRR0 is faulting address */
	mfspr	r11,SPRN_SRR1
	crclr	4*cr6+eq
	BRANCH_TO_COMMON(r10, slb_miss_common)
EXC_VIRT_END(instruction_access_slb, 0x4480, 0x80)
TRAMP_KVM(PACA_EXSLB, 0x480)


/*
 * This handler is used by the 0x380 and 0x480 SLB miss interrupts, as well as
 * the virtual mode 0x4380 and 0x4480 interrupts if AIL is enabled.
 */
EXC_COMMON_BEGIN(slb_miss_common)
	/*
	 * r13 points to the PACA, r9 contains the saved CR,
	 * r12 contains the saved r3,
	 * r11 contain the saved SRR1, SRR0 is still ready for return
	 * r3 has the faulting address
	 * r9 - r13 are saved in paca->exslb.
 	 * cr6.eq is set for a D-SLB miss, clear for a I-SLB miss
	 * We assume we aren't going to take any exceptions during this
	 * procedure.
	 */
	mflr	r10
	stw	r9,PACA_EXSLB+EX_CCR(r13)	/* save CR in exc. frame */
	std	r10,PACA_EXSLB+EX_LR(r13)	/* save LR */

	andi.	r9,r11,MSR_PR	// Check for exception from userspace
	cmpdi	cr4,r9,MSR_PR	// And save the result in CR4 for later

	/*
	 * Test MSR_RI before calling slb_allocate_realmode, because the
	 * MSR in r11 gets clobbered. However we still want to allocate
	 * SLB in case MSR_RI=0, to minimise the risk of getting stuck in
	 * recursive SLB faults. So use cr5 for this, which is preserved.
	 */
	andi.	r11,r11,MSR_RI	/* check for unrecoverable exception */
	cmpdi	cr5,r11,MSR_RI

	crset	4*cr0+eq
#ifdef CONFIG_PPC_STD_MMU_64
BEGIN_MMU_FTR_SECTION
	bl	slb_allocate
END_MMU_FTR_SECTION_IFCLR(MMU_FTR_TYPE_RADIX)
#endif

	ld	r10,PACA_EXSLB+EX_LR(r13)
	lwz	r9,PACA_EXSLB+EX_CCR(r13)	/* get saved CR */
	mtlr	r10

	beq-	8f		/* if bad address, make full stack frame */

	bne-	cr5,2f		/* if unrecoverable exception, oops */

	/* All done -- return from exception. */

	bne	cr4,1f		/* returning to kernel */

.machine	push
.machine	"power4"
	mtcrf	0x80,r9
	mtcrf	0x08,r9		/* MSR[PR] indication is in cr4 */
	mtcrf	0x04,r9		/* MSR[RI] indication is in cr5 */
	mtcrf	0x02,r9		/* I/D indication is in cr6 */
	mtcrf	0x01,r9		/* slb_allocate uses cr0 and cr7 */
.machine	pop

	RESTORE_CTR(r9, PACA_EXSLB)
	RESTORE_PPR_PACA(PACA_EXSLB, r9)
	mr	r3,r12
	ld	r9,PACA_EXSLB+EX_R9(r13)
	ld	r10,PACA_EXSLB+EX_R10(r13)
	ld	r11,PACA_EXSLB+EX_R11(r13)
	ld	r12,PACA_EXSLB+EX_R12(r13)
	ld	r13,PACA_EXSLB+EX_R13(r13)
	RFI_TO_USER
	b	.	/* prevent speculative execution */
1:
.machine	push
.machine	"power4"
	mtcrf	0x80,r9
	mtcrf	0x08,r9		/* MSR[PR] indication is in cr4 */
	mtcrf	0x04,r9		/* MSR[RI] indication is in cr5 */
	mtcrf	0x02,r9		/* I/D indication is in cr6 */
	mtcrf	0x01,r9		/* slb_allocate uses cr0 and cr7 */
.machine	pop

	RESTORE_CTR(r9, PACA_EXSLB)
	RESTORE_PPR_PACA(PACA_EXSLB, r9)
	mr	r3,r12
	ld	r9,PACA_EXSLB+EX_R9(r13)
	ld	r10,PACA_EXSLB+EX_R10(r13)
	ld	r11,PACA_EXSLB+EX_R11(r13)
	ld	r12,PACA_EXSLB+EX_R12(r13)
	ld	r13,PACA_EXSLB+EX_R13(r13)
	RFI_TO_KERNEL
	b	.	/* prevent speculative execution */


2:	std     r3,PACA_EXSLB+EX_DAR(r13)
	mr	r3,r12
	mfspr	r11,SPRN_SRR0
	mfspr	r12,SPRN_SRR1
	LOAD_HANDLER(r10,unrecov_slb)
	mtspr	SPRN_SRR0,r10
	ld	r10,PACAKMSR(r13)
	mtspr	SPRN_SRR1,r10
	RFI_TO_KERNEL
	b	.

8:	std     r3,PACA_EXSLB+EX_DAR(r13)
	mr	r3,r12
	mfspr	r11,SPRN_SRR0
	mfspr	r12,SPRN_SRR1
	LOAD_HANDLER(r10,bad_addr_slb)
	mtspr	SPRN_SRR0,r10
	ld	r10,PACAKMSR(r13)
	mtspr	SPRN_SRR1,r10
	RFI_TO_KERNEL
	b	.

EXC_COMMON_BEGIN(unrecov_slb)
	EXCEPTION_PROLOG_COMMON(0x4100, PACA_EXSLB)
	RECONCILE_IRQ_STATE(r10, r11)
	bl	save_nvgprs
1:	addi	r3,r1,STACK_FRAME_OVERHEAD
	bl	unrecoverable_exception
	b	1b

EXC_COMMON_BEGIN(bad_addr_slb)
	EXCEPTION_PROLOG_COMMON(0x380, PACA_EXSLB)
	RECONCILE_IRQ_STATE(r10, r11)
	ld	r3, PACA_EXSLB+EX_DAR(r13)
	std	r3, _DAR(r1)
	beq	cr6, 2f
	li	r10, 0x481		/* fix trap number for I-SLB miss */
	std	r10, _TRAP(r1)
2:	bl	save_nvgprs
	addi	r3, r1, STACK_FRAME_OVERHEAD
	bl	slb_miss_bad_addr
	b	ret_from_except

EXC_REAL_BEGIN(hardware_interrupt, 0x500, 0x100)
	.globl hardware_interrupt_hv;
hardware_interrupt_hv:
	BEGIN_FTR_SECTION
		_MASKABLE_EXCEPTION_PSERIES(0x500, hardware_interrupt_common,
					    EXC_HV, SOFTEN_TEST_HV)
	FTR_SECTION_ELSE
		_MASKABLE_EXCEPTION_PSERIES(0x500, hardware_interrupt_common,
					    EXC_STD, SOFTEN_TEST_PR)
	ALT_FTR_SECTION_END_IFSET(CPU_FTR_HVMODE | CPU_FTR_ARCH_206)
EXC_REAL_END(hardware_interrupt, 0x500, 0x100)

EXC_VIRT_BEGIN(hardware_interrupt, 0x4500, 0x100)
	.globl hardware_interrupt_relon_hv;
hardware_interrupt_relon_hv:
	BEGIN_FTR_SECTION
		_MASKABLE_RELON_EXCEPTION_PSERIES(0x500, hardware_interrupt_common, EXC_HV, SOFTEN_TEST_HV)
	FTR_SECTION_ELSE
		_MASKABLE_RELON_EXCEPTION_PSERIES(0x500, hardware_interrupt_common, EXC_STD, SOFTEN_TEST_PR)
	ALT_FTR_SECTION_END_IFSET(CPU_FTR_HVMODE)
EXC_VIRT_END(hardware_interrupt, 0x4500, 0x100)

TRAMP_KVM(PACA_EXGEN, 0x500)
TRAMP_KVM_HV(PACA_EXGEN, 0x500)
EXC_COMMON_ASYNC(hardware_interrupt_common, 0x500, do_IRQ)


EXC_REAL(alignment, 0x600, 0x100)
EXC_VIRT(alignment, 0x4600, 0x100, 0x600)
TRAMP_KVM(PACA_EXGEN, 0x600)
EXC_COMMON_BEGIN(alignment_common)
	mfspr	r10,SPRN_DAR
	std	r10,PACA_EXGEN+EX_DAR(r13)
	mfspr	r10,SPRN_DSISR
	stw	r10,PACA_EXGEN+EX_DSISR(r13)
	EXCEPTION_PROLOG_COMMON(0x600, PACA_EXGEN)
	ld	r3,PACA_EXGEN+EX_DAR(r13)
	lwz	r4,PACA_EXGEN+EX_DSISR(r13)
	std	r3,_DAR(r1)
	std	r4,_DSISR(r1)
	bl	save_nvgprs
	RECONCILE_IRQ_STATE(r10, r11)
	addi	r3,r1,STACK_FRAME_OVERHEAD
	bl	alignment_exception
	b	ret_from_except


EXC_REAL(program_check, 0x700, 0x100)
EXC_VIRT(program_check, 0x4700, 0x100, 0x700)
TRAMP_KVM(PACA_EXGEN, 0x700)
EXC_COMMON_BEGIN(program_check_common)
	/*
	 * It's possible to receive a TM Bad Thing type program check with
	 * userspace register values (in particular r1), but with SRR1 reporting
	 * that we came from the kernel. Normally that would confuse the bad
	 * stack logic, and we would report a bad kernel stack pointer. Instead
	 * we switch to the emergency stack if we're taking a TM Bad Thing from
	 * the kernel.
	 */
	li	r10,MSR_PR		/* Build a mask of MSR_PR ..	*/
	oris	r10,r10,0x200000@h	/* .. and SRR1_PROGTM		*/
	and	r10,r10,r12		/* Mask SRR1 with that.		*/
	srdi	r10,r10,8		/* Shift it so we can compare	*/
	cmpldi	r10,(0x200000 >> 8)	/* .. with an immediate.	*/
	bne 1f				/* If != go to normal path.	*/

	/* SRR1 had PR=0 and SRR1_PROGTM=1, so use the emergency stack	*/
	andi.	r10,r12,MSR_PR;		/* Set CR0 correctly for label	*/
					/* 3 in EXCEPTION_PROLOG_COMMON	*/
	mr	r10,r1			/* Save r1			*/
	ld	r1,PACAEMERGSP(r13)	/* Use emergency stack		*/
	subi	r1,r1,INT_FRAME_SIZE	/* alloc stack frame		*/
	b 3f				/* Jump into the macro !!	*/
1:	EXCEPTION_PROLOG_COMMON(0x700, PACA_EXGEN)
	bl	save_nvgprs
	RECONCILE_IRQ_STATE(r10, r11)
	addi	r3,r1,STACK_FRAME_OVERHEAD
	bl	program_check_exception
	b	ret_from_except


EXC_REAL(fp_unavailable, 0x800, 0x100)
EXC_VIRT(fp_unavailable, 0x4800, 0x100, 0x800)
TRAMP_KVM(PACA_EXGEN, 0x800)
EXC_COMMON_BEGIN(fp_unavailable_common)
	EXCEPTION_PROLOG_COMMON(0x800, PACA_EXGEN)
	bne	1f			/* if from user, just load it up */
	bl	save_nvgprs
	RECONCILE_IRQ_STATE(r10, r11)
	addi	r3,r1,STACK_FRAME_OVERHEAD
	bl	kernel_fp_unavailable_exception
	BUG_OPCODE
1:
#ifdef CONFIG_PPC_TRANSACTIONAL_MEM
BEGIN_FTR_SECTION
	/* Test if 2 TM state bits are zero.  If non-zero (ie. userspace was in
	 * transaction), go do TM stuff
	 */
	rldicl.	r0, r12, (64-MSR_TS_LG), (64-2)
	bne-	2f
END_FTR_SECTION_IFSET(CPU_FTR_TM)
#endif
	bl	load_up_fpu
	b	fast_exception_return
#ifdef CONFIG_PPC_TRANSACTIONAL_MEM
2:	/* User process was in a transaction */
	bl	save_nvgprs
	RECONCILE_IRQ_STATE(r10, r11)
	addi	r3,r1,STACK_FRAME_OVERHEAD
	bl	fp_unavailable_tm
	b	ret_from_except
#endif


EXC_REAL_OOL_MASKABLE(decrementer, 0x900, 0x80)
EXC_VIRT_MASKABLE(decrementer, 0x4900, 0x80, 0x900)
TRAMP_KVM(PACA_EXGEN, 0x900)
EXC_COMMON_ASYNC(decrementer_common, 0x900, timer_interrupt)


EXC_REAL_HV(hdecrementer, 0x980, 0x80)
EXC_VIRT_HV(hdecrementer, 0x4980, 0x80, 0x980)
TRAMP_KVM_HV(PACA_EXGEN, 0x980)
EXC_COMMON(hdecrementer_common, 0x980, hdec_interrupt)


EXC_REAL_MASKABLE(doorbell_super, 0xa00, 0x100)
EXC_VIRT_MASKABLE(doorbell_super, 0x4a00, 0x100, 0xa00)
TRAMP_KVM(PACA_EXGEN, 0xa00)
#ifdef CONFIG_PPC_DOORBELL
EXC_COMMON_ASYNC(doorbell_super_common, 0xa00, doorbell_exception)
#else
EXC_COMMON_ASYNC(doorbell_super_common, 0xa00, unknown_exception)
#endif


EXC_REAL(trap_0b, 0xb00, 0x100)
EXC_VIRT(trap_0b, 0x4b00, 0x100, 0xb00)
TRAMP_KVM(PACA_EXGEN, 0xb00)
EXC_COMMON(trap_0b_common, 0xb00, unknown_exception)

/*
 * system call / hypercall (0xc00, 0x4c00)
 *
 * The system call exception is invoked with "sc 0" and does not alter HV bit.
 * There is support for kernel code to invoke system calls but there are no
 * in-tree users.
 *
 * The hypercall is invoked with "sc 1" and sets HV=1.
 *
 * In HPT, sc 1 always goes to 0xc00 real mode. In RADIX, sc 1 can go to
 * 0x4c00 virtual mode.
 *
 * Call convention:
 *
 * syscall register convention is in Documentation/powerpc/syscall64-abi.txt
 *
 * For hypercalls, the register convention is as follows:
 * r0 volatile
 * r1-2 nonvolatile
 * r3 volatile parameter and return value for status
 * r4-r10 volatile input and output value
 * r11 volatile hypercall number and output value
 * r12 volatile input and output value
 * r13-r31 nonvolatile
 * LR nonvolatile
 * CTR volatile
 * XER volatile
 * CR0-1 CR5-7 volatile
 * CR2-4 nonvolatile
 * Other registers nonvolatile
 *
 * The intersection of volatile registers that don't contain possible
 * inputs is: cr0, xer, ctr. We may use these as scratch regs upon entry
 * without saving, though xer is not a good idea to use, as hardware may
 * interpret some bits so it may be costly to change them.
 */
#ifdef CONFIG_KVM_BOOK3S_64_HANDLER
	/*
	 * There is a little bit of juggling to get syscall and hcall
	 * working well. Save r13 in ctr to avoid using SPRG scratch
	 * register.
	 *
	 * Userspace syscalls have already saved the PPR, hcalls must save
	 * it before setting HMT_MEDIUM.
	 */
#define SYSCALL_KVMTEST							\
	mtctr	r13;							\
	GET_PACA(r13);							\
	std	r10,PACA_EXGEN+EX_R10(r13);				\
	INTERRUPT_TO_KERNEL;						\
	KVMTEST_PR(0xc00); /* uses r10, branch to do_kvm_0xc00_system_call */ \
	HMT_MEDIUM;							\
	mfctr	r9;

#else
#define SYSCALL_KVMTEST							\
	HMT_MEDIUM;							\
	mr	r9,r13;							\
	GET_PACA(r13);							\
	INTERRUPT_TO_KERNEL;
#endif
	
#define LOAD_SYSCALL_HANDLER(reg)					\
	__LOAD_HANDLER(reg, system_call_common)

#define SYSCALL_FASTENDIAN_TEST					\
BEGIN_FTR_SECTION						\
	cmpdi	r0,0x1ebe ; 					\
	beq-	1f ;						\
END_FTR_SECTION_IFSET(CPU_FTR_REAL_LE)				\

/*
 * After SYSCALL_KVMTEST, we reach here with PACA in r13, r13 in r9,
 * and HMT_MEDIUM.
 */
#define SYSCALL_REAL	 					\
	mfspr	r11,SPRN_SRR0 ;					\
	mfspr	r12,SPRN_SRR1 ;					\
	LOAD_SYSCALL_HANDLER(r10) ; 				\
	mtspr	SPRN_SRR0,r10 ; 				\
	ld	r10,PACAKMSR(r13) ;				\
	mtspr	SPRN_SRR1,r10 ; 				\
	RFI_TO_KERNEL ;						\
	b	. ;	/* prevent speculative execution */

#define SYSCALL_FASTENDIAN					\
	/* Fast LE/BE switch system call */			\
1:	mfspr	r12,SPRN_SRR1 ;					\
	xori	r12,r12,MSR_LE ;				\
	mtspr	SPRN_SRR1,r12 ;					\
	mr	r13,r9 ;					\
	RFI_TO_USER ;	/* return to userspace */		\
	b	. ;	/* prevent speculative execution */

#if defined(CONFIG_RELOCATABLE)
	/*
	 * We can't branch directly so we do it via the CTR which
	 * is volatile across system calls.
	 */
#define SYSCALL_VIRT						\
	LOAD_SYSCALL_HANDLER(r10) ;				\
	mtctr	r10 ;						\
	mfspr	r11,SPRN_SRR0 ;					\
	mfspr	r12,SPRN_SRR1 ;					\
	li	r10,MSR_RI ;					\
	mtmsrd 	r10,1 ;						\
	bctr ;
#else
	/* We can branch directly */
#define SYSCALL_VIRT						\
	mfspr	r11,SPRN_SRR0 ;					\
	mfspr	r12,SPRN_SRR1 ;					\
	li	r10,MSR_RI ;					\
	mtmsrd 	r10,1 ;			/* Set RI (EE=0) */	\
	b	system_call_common ;
#endif

EXC_REAL_BEGIN(system_call, 0xc00, 0x100)
	SYSCALL_KVMTEST /* loads PACA into r13, and saves r13 to r9 */
	SYSCALL_FASTENDIAN_TEST
	SYSCALL_REAL
	SYSCALL_FASTENDIAN
EXC_REAL_END(system_call, 0xc00, 0x100)

EXC_VIRT_BEGIN(system_call, 0x4c00, 0x100)
	SYSCALL_KVMTEST /* loads PACA into r13, and saves r13 to r9 */
	SYSCALL_FASTENDIAN_TEST
	SYSCALL_VIRT
	SYSCALL_FASTENDIAN
EXC_VIRT_END(system_call, 0x4c00, 0x100)

#ifdef CONFIG_KVM_BOOK3S_64_HANDLER
	/*
	 * This is a hcall, so register convention is as above, with these
	 * differences:
	 * r13 = PACA
	 * ctr = orig r13
	 * orig r10 saved in PACA
	 */
TRAMP_KVM_BEGIN(do_kvm_0xc00)
	 /*
	  * Save the PPR (on systems that support it) before changing to
	  * HMT_MEDIUM. That allows the KVM code to save that value into the
	  * guest state (it is the guest's PPR value).
	  */
	OPT_GET_SPR(r10, SPRN_PPR, CPU_FTR_HAS_PPR)
	HMT_MEDIUM
	OPT_SAVE_REG_TO_PACA(PACA_EXGEN+EX_PPR, r10, CPU_FTR_HAS_PPR)
	mfctr	r10
	SET_SCRATCH0(r10)
	std	r9,PACA_EXGEN+EX_R9(r13)
	mfcr	r9
	KVM_HANDLER(PACA_EXGEN, EXC_STD, 0xc00)
#endif


EXC_REAL(single_step, 0xd00, 0x100)
EXC_VIRT(single_step, 0x4d00, 0x100, 0xd00)
TRAMP_KVM(PACA_EXGEN, 0xd00)
EXC_COMMON(single_step_common, 0xd00, single_step_exception)

EXC_REAL_OOL_HV(h_data_storage, 0xe00, 0x20)
EXC_VIRT_OOL_HV(h_data_storage, 0x4e00, 0x20, 0xe00)
TRAMP_KVM_HV_SKIP(PACA_EXGEN, 0xe00)
EXC_COMMON_BEGIN(h_data_storage_common)
	mfspr   r10,SPRN_HDAR
	std     r10,PACA_EXGEN+EX_DAR(r13)
	mfspr   r10,SPRN_HDSISR
	stw     r10,PACA_EXGEN+EX_DSISR(r13)
	EXCEPTION_PROLOG_COMMON(0xe00, PACA_EXGEN)
	bl      save_nvgprs
	RECONCILE_IRQ_STATE(r10, r11)
	addi    r3,r1,STACK_FRAME_OVERHEAD
	bl      unknown_exception
	b       ret_from_except


EXC_REAL_OOL_HV(h_instr_storage, 0xe20, 0x20)
EXC_VIRT_OOL_HV(h_instr_storage, 0x4e20, 0x20, 0xe20)
TRAMP_KVM_HV(PACA_EXGEN, 0xe20)
EXC_COMMON(h_instr_storage_common, 0xe20, unknown_exception)


EXC_REAL_OOL_HV(emulation_assist, 0xe40, 0x20)
EXC_VIRT_OOL_HV(emulation_assist, 0x4e40, 0x20, 0xe40)
TRAMP_KVM_HV(PACA_EXGEN, 0xe40)
EXC_COMMON(emulation_assist_common, 0xe40, emulation_assist_interrupt)


/*
 * hmi_exception trampoline is a special case. It jumps to hmi_exception_early
 * first, and then eventaully from there to the trampoline to get into virtual
 * mode.
 */
__EXC_REAL_OOL_HV_DIRECT(hmi_exception, 0xe60, 0x20, hmi_exception_early)
__TRAMP_REAL_OOL_MASKABLE_HV(hmi_exception, 0xe60)
EXC_VIRT_NONE(0x4e60, 0x20)
TRAMP_KVM_HV(PACA_EXGEN, 0xe60)
TRAMP_REAL_BEGIN(hmi_exception_early)
	EXCEPTION_PROLOG_1(PACA_EXGEN, KVMTEST_HV, 0xe60)
	mr	r10,r1			/* Save r1 */
	ld	r1,PACAEMERGSP(r13)	/* Use emergency stack for realmode */
	subi	r1,r1,INT_FRAME_SIZE	/* alloc stack frame		*/
	mfspr	r11,SPRN_HSRR0		/* Save HSRR0 */
	mfspr	r12,SPRN_HSRR1		/* Save HSRR1 */
	EXCEPTION_PROLOG_COMMON_1()
	EXCEPTION_PROLOG_COMMON_2(PACA_EXGEN)
	EXCEPTION_PROLOG_COMMON_3(0xe60)
	addi	r3,r1,STACK_FRAME_OVERHEAD
	BRANCH_LINK_TO_FAR(hmi_exception_realmode) /* Function call ABI */
	/* Windup the stack. */
	/* Move original HSRR0 and HSRR1 into the respective regs */
	ld	r9,_MSR(r1)
	mtspr	SPRN_HSRR1,r9
	ld	r3,_NIP(r1)
	mtspr	SPRN_HSRR0,r3
	ld	r9,_CTR(r1)
	mtctr	r9
	ld	r9,_XER(r1)
	mtxer	r9
	ld	r9,_LINK(r1)
	mtlr	r9
	REST_GPR(0, r1)
	REST_8GPRS(2, r1)
	REST_GPR(10, r1)
	ld	r11,_CCR(r1)
	mtcr	r11
	REST_GPR(11, r1)
	REST_2GPRS(12, r1)
	/* restore original r1. */
	ld	r1,GPR1(r1)

	/*
	 * Go to virtual mode and pull the HMI event information from
	 * firmware.
	 */
	.globl hmi_exception_after_realmode
hmi_exception_after_realmode:
	SET_SCRATCH0(r13)
	EXCEPTION_PROLOG_0(PACA_EXGEN)
	b	tramp_real_hmi_exception

EXC_COMMON_ASYNC(hmi_exception_common, 0xe60, handle_hmi_exception)


EXC_REAL_OOL_MASKABLE_HV(h_doorbell, 0xe80, 0x20)
EXC_VIRT_OOL_MASKABLE_HV(h_doorbell, 0x4e80, 0x20, 0xe80)
TRAMP_KVM_HV(PACA_EXGEN, 0xe80)
#ifdef CONFIG_PPC_DOORBELL
EXC_COMMON_ASYNC(h_doorbell_common, 0xe80, doorbell_exception)
#else
EXC_COMMON_ASYNC(h_doorbell_common, 0xe80, unknown_exception)
#endif


EXC_REAL_OOL_MASKABLE_HV(h_virt_irq, 0xea0, 0x20)
EXC_VIRT_OOL_MASKABLE_HV(h_virt_irq, 0x4ea0, 0x20, 0xea0)
TRAMP_KVM_HV(PACA_EXGEN, 0xea0)
EXC_COMMON_ASYNC(h_virt_irq_common, 0xea0, do_IRQ)


EXC_REAL_NONE(0xec0, 0x20)
EXC_VIRT_NONE(0x4ec0, 0x20)
EXC_REAL_NONE(0xee0, 0x20)
EXC_VIRT_NONE(0x4ee0, 0x20)


EXC_REAL_OOL(performance_monitor, 0xf00, 0x20)
EXC_VIRT_OOL(performance_monitor, 0x4f00, 0x20, 0xf00)
TRAMP_KVM(PACA_EXGEN, 0xf00)
EXC_COMMON_ASYNC(performance_monitor_common, 0xf00, performance_monitor_exception)


EXC_REAL_OOL(altivec_unavailable, 0xf20, 0x20)
EXC_VIRT_OOL(altivec_unavailable, 0x4f20, 0x20, 0xf20)
TRAMP_KVM(PACA_EXGEN, 0xf20)
EXC_COMMON_BEGIN(altivec_unavailable_common)
	EXCEPTION_PROLOG_COMMON(0xf20, PACA_EXGEN)
#ifdef CONFIG_ALTIVEC
BEGIN_FTR_SECTION
	beq	1f
#ifdef CONFIG_PPC_TRANSACTIONAL_MEM
  BEGIN_FTR_SECTION_NESTED(69)
	/* Test if 2 TM state bits are zero.  If non-zero (ie. userspace was in
	 * transaction), go do TM stuff
	 */
	rldicl.	r0, r12, (64-MSR_TS_LG), (64-2)
	bne-	2f
  END_FTR_SECTION_NESTED(CPU_FTR_TM, CPU_FTR_TM, 69)
#endif
	bl	load_up_altivec
	b	fast_exception_return
#ifdef CONFIG_PPC_TRANSACTIONAL_MEM
2:	/* User process was in a transaction */
	bl	save_nvgprs
	RECONCILE_IRQ_STATE(r10, r11)
	addi	r3,r1,STACK_FRAME_OVERHEAD
	bl	altivec_unavailable_tm
	b	ret_from_except
#endif
1:
END_FTR_SECTION_IFSET(CPU_FTR_ALTIVEC)
#endif
	bl	save_nvgprs
	RECONCILE_IRQ_STATE(r10, r11)
	addi	r3,r1,STACK_FRAME_OVERHEAD
	bl	altivec_unavailable_exception
	b	ret_from_except


EXC_REAL_OOL(vsx_unavailable, 0xf40, 0x20)
EXC_VIRT_OOL(vsx_unavailable, 0x4f40, 0x20, 0xf40)
TRAMP_KVM(PACA_EXGEN, 0xf40)
EXC_COMMON_BEGIN(vsx_unavailable_common)
	EXCEPTION_PROLOG_COMMON(0xf40, PACA_EXGEN)
#ifdef CONFIG_VSX
BEGIN_FTR_SECTION
	beq	1f
#ifdef CONFIG_PPC_TRANSACTIONAL_MEM
  BEGIN_FTR_SECTION_NESTED(69)
	/* Test if 2 TM state bits are zero.  If non-zero (ie. userspace was in
	 * transaction), go do TM stuff
	 */
	rldicl.	r0, r12, (64-MSR_TS_LG), (64-2)
	bne-	2f
  END_FTR_SECTION_NESTED(CPU_FTR_TM, CPU_FTR_TM, 69)
#endif
	b	load_up_vsx
#ifdef CONFIG_PPC_TRANSACTIONAL_MEM
2:	/* User process was in a transaction */
	bl	save_nvgprs
	RECONCILE_IRQ_STATE(r10, r11)
	addi	r3,r1,STACK_FRAME_OVERHEAD
	bl	vsx_unavailable_tm
	b	ret_from_except
#endif
1:
END_FTR_SECTION_IFSET(CPU_FTR_VSX)
#endif
	bl	save_nvgprs
	RECONCILE_IRQ_STATE(r10, r11)
	addi	r3,r1,STACK_FRAME_OVERHEAD
	bl	vsx_unavailable_exception
	b	ret_from_except


EXC_REAL_OOL(facility_unavailable, 0xf60, 0x20)
EXC_VIRT_OOL(facility_unavailable, 0x4f60, 0x20, 0xf60)
TRAMP_KVM(PACA_EXGEN, 0xf60)
EXC_COMMON(facility_unavailable_common, 0xf60, facility_unavailable_exception)


EXC_REAL_OOL_HV(h_facility_unavailable, 0xf80, 0x20)
EXC_VIRT_OOL_HV(h_facility_unavailable, 0x4f80, 0x20, 0xf80)
TRAMP_KVM_HV(PACA_EXGEN, 0xf80)
EXC_COMMON(h_facility_unavailable_common, 0xf80, facility_unavailable_exception)


EXC_REAL_NONE(0xfa0, 0x20)
EXC_VIRT_NONE(0x4fa0, 0x20)
EXC_REAL_NONE(0xfc0, 0x20)
EXC_VIRT_NONE(0x4fc0, 0x20)
EXC_REAL_NONE(0xfe0, 0x20)
EXC_VIRT_NONE(0x4fe0, 0x20)

EXC_REAL_NONE(0x1000, 0x100)
EXC_VIRT_NONE(0x5000, 0x100)
EXC_REAL_NONE(0x1100, 0x100)
EXC_VIRT_NONE(0x5100, 0x100)

#ifdef CONFIG_CBE_RAS
EXC_REAL_HV(cbe_system_error, 0x1200, 0x100)
EXC_VIRT_NONE(0x5200, 0x100)
TRAMP_KVM_HV_SKIP(PACA_EXGEN, 0x1200)
EXC_COMMON(cbe_system_error_common, 0x1200, cbe_system_error_exception)
#else /* CONFIG_CBE_RAS */
EXC_REAL_NONE(0x1200, 0x100)
EXC_VIRT_NONE(0x5200, 0x100)
#endif


EXC_REAL(instruction_breakpoint, 0x1300, 0x100)
EXC_VIRT(instruction_breakpoint, 0x5300, 0x100, 0x1300)
TRAMP_KVM_SKIP(PACA_EXGEN, 0x1300)
EXC_COMMON(instruction_breakpoint_common, 0x1300, instruction_breakpoint_exception)

EXC_REAL_NONE(0x1400, 0x100)
EXC_VIRT_NONE(0x5400, 0x100)

EXC_REAL_BEGIN(denorm_exception_hv, 0x1500, 0x100)
	mtspr	SPRN_SPRG_HSCRATCH0,r13
	EXCEPTION_PROLOG_0(PACA_EXGEN)
	EXCEPTION_PROLOG_1(PACA_EXGEN, NOTEST, 0x1500)

#ifdef CONFIG_PPC_DENORMALISATION
	mfspr	r10,SPRN_HSRR1
	mfspr	r11,SPRN_HSRR0		/* save HSRR0 */
	andis.	r10,r10,(HSRR1_DENORM)@h /* denorm? */
	addi	r11,r11,-4		/* HSRR0 is next instruction */
	bne+	denorm_assist
#endif

	KVMTEST_PR(0x1500)
	EXCEPTION_PROLOG_PSERIES_1(denorm_common, EXC_HV)
EXC_REAL_END(denorm_exception_hv, 0x1500, 0x100)

#ifdef CONFIG_PPC_DENORMALISATION
EXC_VIRT_BEGIN(denorm_exception, 0x5500, 0x100)
	b	exc_real_0x1500_denorm_exception_hv
EXC_VIRT_END(denorm_exception, 0x5500, 0x100)
#else
EXC_VIRT_NONE(0x5500, 0x100)
#endif

TRAMP_KVM_SKIP(PACA_EXGEN, 0x1500)

#ifdef CONFIG_PPC_DENORMALISATION
TRAMP_REAL_BEGIN(denorm_assist)
BEGIN_FTR_SECTION
/*
 * To denormalise we need to move a copy of the register to itself.
 * For POWER6 do that here for all FP regs.
 */
	mfmsr	r10
	ori	r10,r10,(MSR_FP|MSR_FE0|MSR_FE1)
	xori	r10,r10,(MSR_FE0|MSR_FE1)
	mtmsrd	r10
	sync

#define FMR2(n)  fmr (n), (n) ; fmr n+1, n+1
#define FMR4(n)  FMR2(n) ; FMR2(n+2)
#define FMR8(n)  FMR4(n) ; FMR4(n+4)
#define FMR16(n) FMR8(n) ; FMR8(n+8)
#define FMR32(n) FMR16(n) ; FMR16(n+16)
	FMR32(0)

FTR_SECTION_ELSE
/*
 * To denormalise we need to move a copy of the register to itself.
 * For POWER7 do that here for the first 32 VSX registers only.
 */
	mfmsr	r10
	oris	r10,r10,MSR_VSX@h
	mtmsrd	r10
	sync

#define XVCPSGNDP2(n) XVCPSGNDP(n,n,n) ; XVCPSGNDP(n+1,n+1,n+1)
#define XVCPSGNDP4(n) XVCPSGNDP2(n) ; XVCPSGNDP2(n+2)
#define XVCPSGNDP8(n) XVCPSGNDP4(n) ; XVCPSGNDP4(n+4)
#define XVCPSGNDP16(n) XVCPSGNDP8(n) ; XVCPSGNDP8(n+8)
#define XVCPSGNDP32(n) XVCPSGNDP16(n) ; XVCPSGNDP16(n+16)
	XVCPSGNDP32(0)

ALT_FTR_SECTION_END_IFCLR(CPU_FTR_ARCH_206)

BEGIN_FTR_SECTION
	b	denorm_done
END_FTR_SECTION_IFCLR(CPU_FTR_ARCH_207S)
/*
 * To denormalise we need to move a copy of the register to itself.
 * For POWER8 we need to do that for all 64 VSX registers
 */
	XVCPSGNDP32(32)
denorm_done:
	mtspr	SPRN_HSRR0,r11
	mtcrf	0x80,r9
	ld	r9,PACA_EXGEN+EX_R9(r13)
	RESTORE_PPR_PACA(PACA_EXGEN, r10)
BEGIN_FTR_SECTION
	ld	r10,PACA_EXGEN+EX_CFAR(r13)
	mtspr	SPRN_CFAR,r10
END_FTR_SECTION_IFSET(CPU_FTR_CFAR)
	ld	r10,PACA_EXGEN+EX_R10(r13)
	ld	r11,PACA_EXGEN+EX_R11(r13)
	ld	r12,PACA_EXGEN+EX_R12(r13)
	ld	r13,PACA_EXGEN+EX_R13(r13)
	HRFI_TO_UNKNOWN
	b	.
#endif

EXC_COMMON_HV(denorm_common, 0x1500, unknown_exception)


#ifdef CONFIG_CBE_RAS
EXC_REAL_HV(cbe_maintenance, 0x1600, 0x100)
EXC_VIRT_NONE(0x5600, 0x100)
TRAMP_KVM_HV_SKIP(PACA_EXGEN, 0x1600)
EXC_COMMON(cbe_maintenance_common, 0x1600, cbe_maintenance_exception)
#else /* CONFIG_CBE_RAS */
EXC_REAL_NONE(0x1600, 0x100)
EXC_VIRT_NONE(0x5600, 0x100)
#endif


EXC_REAL(altivec_assist, 0x1700, 0x100)
EXC_VIRT(altivec_assist, 0x5700, 0x100, 0x1700)
TRAMP_KVM(PACA_EXGEN, 0x1700)
#ifdef CONFIG_ALTIVEC
EXC_COMMON(altivec_assist_common, 0x1700, altivec_assist_exception)
#else
EXC_COMMON(altivec_assist_common, 0x1700, unknown_exception)
#endif


#ifdef CONFIG_CBE_RAS
EXC_REAL_HV(cbe_thermal, 0x1800, 0x100)
EXC_VIRT_NONE(0x5800, 0x100)
TRAMP_KVM_HV_SKIP(PACA_EXGEN, 0x1800)
EXC_COMMON(cbe_thermal_common, 0x1800, cbe_thermal_exception)
#else /* CONFIG_CBE_RAS */
EXC_REAL_NONE(0x1800, 0x100)
EXC_VIRT_NONE(0x5800, 0x100)
#endif

#ifdef CONFIG_PPC_WATCHDOG

#define MASKED_DEC_HANDLER_LABEL 3f

#define MASKED_DEC_HANDLER(_H)				\
3: /* soft-nmi */					\
	std	r12,PACA_EXGEN+EX_R12(r13);		\
	GET_SCRATCH0(r10);				\
	std	r10,PACA_EXGEN+EX_R13(r13);		\
	EXCEPTION_PROLOG_PSERIES_1(soft_nmi_common, _H)

/*
 * Branch to soft_nmi_interrupt using the emergency stack. The emergency
 * stack is one that is usable by maskable interrupts so long as MSR_EE
 * remains off. It is used for recovery when something has corrupted the
 * normal kernel stack, for example. The "soft NMI" must not use the process
 * stack because we want irq disabled sections to avoid touching the stack
 * at all (other than PMU interrupts), so use the emergency stack for this,
 * and run it entirely with interrupts hard disabled.
 */
EXC_COMMON_BEGIN(soft_nmi_common)
	mr	r10,r1
	ld	r1,PACAEMERGSP(r13)
	subi	r1,r1,INT_FRAME_SIZE
	EXCEPTION_COMMON_NORET_STACK(PACA_EXGEN, 0x900,
			system_reset, soft_nmi_interrupt,
			ADD_NVGPRS;ADD_RECONCILE)
	b	ret_from_except

#else /* CONFIG_PPC_WATCHDOG */
#define MASKED_DEC_HANDLER_LABEL 2f /* normal return */
#define MASKED_DEC_HANDLER(_H)
#endif /* CONFIG_PPC_WATCHDOG */

/*
 * An interrupt came in while soft-disabled. We set paca->irq_happened, then:
 * - If it was a decrementer interrupt, we bump the dec to max and and return.
 * - If it was a doorbell we return immediately since doorbells are edge
 *   triggered and won't automatically refire.
 * - If it was a HMI we return immediately since we handled it in realmode
 *   and it won't refire.
 * - else we hard disable and return.
 * This is called with r10 containing the value to OR to the paca field.
 */
#define MASKED_INTERRUPT(_H)				\
masked_##_H##interrupt:					\
	std	r11,PACA_EXGEN+EX_R11(r13);		\
	lbz	r11,PACAIRQHAPPENED(r13);		\
	or	r11,r11,r10;				\
	stb	r11,PACAIRQHAPPENED(r13);		\
	cmpwi	r10,PACA_IRQ_DEC;			\
	bne	1f;					\
	lis	r10,0x7fff;				\
	ori	r10,r10,0xffff;				\
	mtspr	SPRN_DEC,r10;				\
	b	MASKED_DEC_HANDLER_LABEL;		\
1:	andi.	r10,r10,(PACA_IRQ_DBELL|PACA_IRQ_HMI);	\
	bne	2f;					\
	mfspr	r10,SPRN_##_H##SRR1;			\
	xori	r10,r10,MSR_EE; /* clear MSR_EE */	\
	mtspr	SPRN_##_H##SRR1,r10;			\
2:	mtcrf	0x80,r9;				\
	ld	r9,PACA_EXGEN+EX_R9(r13);		\
	ld	r10,PACA_EXGEN+EX_R10(r13);		\
	ld	r11,PACA_EXGEN+EX_R11(r13);		\
	/* returns to kernel where r13 must be set up, so don't restore it */ \
	##_H##RFI_TO_KERNEL;				\
	b	.;					\
	MASKED_DEC_HANDLER(_H)

TRAMP_REAL_BEGIN(stf_barrier_fallback)
	std	r9,PACA_EXRFI+EX_R9(r13)
	std	r10,PACA_EXRFI+EX_R10(r13)
	sync
	ld	r9,PACA_EXRFI+EX_R9(r13)
	ld	r10,PACA_EXRFI+EX_R10(r13)
	ori	31,31,0
	.rept 14
	b	1f
1:
	.endr
	blr

TRAMP_REAL_BEGIN(rfi_flush_fallback)
	SET_SCRATCH0(r13);
	GET_PACA(r13);
<<<<<<< HEAD
=======
	std	r1,PACA_EXRFI+EX_R12(r13)
	ld	r1,PACAKSAVE(r13)
>>>>>>> 1ec8f1f0
	std	r9,PACA_EXRFI+EX_R9(r13)
	std	r10,PACA_EXRFI+EX_R10(r13)
	std	r11,PACA_EXRFI+EX_R11(r13)
	mfctr	r9
	ld	r10,PACA_RFI_FLUSH_FALLBACK_AREA(r13)
	ld	r11,PACA_L1D_FLUSH_SIZE(r13)
	srdi	r11,r11,(7 + 3) /* 128 byte lines, unrolled 8x */
	mtctr	r11
	DCBT_STOP_ALL_STREAM_IDS(r11) /* Stop prefetch streams */

	/* order ld/st prior to dcbt stop all streams with flushing */
	sync

	/*
	 * The load adresses are at staggered offsets within cachelines,
	 * which suits some pipelines better (on others it should not
	 * hurt).
	 */
1:
	ld	r11,(0x80 + 8)*0(r10)
	ld	r11,(0x80 + 8)*1(r10)
	ld	r11,(0x80 + 8)*2(r10)
	ld	r11,(0x80 + 8)*3(r10)
	ld	r11,(0x80 + 8)*4(r10)
	ld	r11,(0x80 + 8)*5(r10)
	ld	r11,(0x80 + 8)*6(r10)
	ld	r11,(0x80 + 8)*7(r10)
	addi	r10,r10,0x80*8
	bdnz	1b

	mtctr	r9
	ld	r9,PACA_EXRFI+EX_R9(r13)
	ld	r10,PACA_EXRFI+EX_R10(r13)
	ld	r11,PACA_EXRFI+EX_R11(r13)
<<<<<<< HEAD
=======
	ld	r1,PACA_EXRFI+EX_R12(r13)
>>>>>>> 1ec8f1f0
	GET_SCRATCH0(r13);
	rfid

TRAMP_REAL_BEGIN(hrfi_flush_fallback)
	SET_SCRATCH0(r13);
	GET_PACA(r13);
<<<<<<< HEAD
=======
	std	r1,PACA_EXRFI+EX_R12(r13)
	ld	r1,PACAKSAVE(r13)
>>>>>>> 1ec8f1f0
	std	r9,PACA_EXRFI+EX_R9(r13)
	std	r10,PACA_EXRFI+EX_R10(r13)
	std	r11,PACA_EXRFI+EX_R11(r13)
	mfctr	r9
	ld	r10,PACA_RFI_FLUSH_FALLBACK_AREA(r13)
	ld	r11,PACA_L1D_FLUSH_SIZE(r13)
	srdi	r11,r11,(7 + 3) /* 128 byte lines, unrolled 8x */
	mtctr	r11
	DCBT_STOP_ALL_STREAM_IDS(r11) /* Stop prefetch streams */

	/* order ld/st prior to dcbt stop all streams with flushing */
	sync

	/*
	 * The load adresses are at staggered offsets within cachelines,
	 * which suits some pipelines better (on others it should not
	 * hurt).
	 */
1:
	ld	r11,(0x80 + 8)*0(r10)
	ld	r11,(0x80 + 8)*1(r10)
	ld	r11,(0x80 + 8)*2(r10)
	ld	r11,(0x80 + 8)*3(r10)
	ld	r11,(0x80 + 8)*4(r10)
	ld	r11,(0x80 + 8)*5(r10)
	ld	r11,(0x80 + 8)*6(r10)
	ld	r11,(0x80 + 8)*7(r10)
	addi	r10,r10,0x80*8
	bdnz	1b

	mtctr	r9
	ld	r9,PACA_EXRFI+EX_R9(r13)
	ld	r10,PACA_EXRFI+EX_R10(r13)
	ld	r11,PACA_EXRFI+EX_R11(r13)
<<<<<<< HEAD
=======
	ld	r1,PACA_EXRFI+EX_R12(r13)
>>>>>>> 1ec8f1f0
	GET_SCRATCH0(r13);
	hrfid

/*
 * Real mode exceptions actually use this too, but alternate
 * instruction code patches (which end up in the common .text area)
 * cannot reach these if they are put there.
 */
USE_FIXED_SECTION(virt_trampolines)
	MASKED_INTERRUPT()
	MASKED_INTERRUPT(H)

#ifdef CONFIG_KVM_BOOK3S_64_HANDLER
TRAMP_REAL_BEGIN(kvmppc_skip_interrupt)
	/*
	 * Here all GPRs are unchanged from when the interrupt happened
	 * except for r13, which is saved in SPRG_SCRATCH0.
	 */
	mfspr	r13, SPRN_SRR0
	addi	r13, r13, 4
	mtspr	SPRN_SRR0, r13
	GET_SCRATCH0(r13)
	RFI_TO_KERNEL
	b	.

TRAMP_REAL_BEGIN(kvmppc_skip_Hinterrupt)
	/*
	 * Here all GPRs are unchanged from when the interrupt happened
	 * except for r13, which is saved in SPRG_SCRATCH0.
	 */
	mfspr	r13, SPRN_HSRR0
	addi	r13, r13, 4
	mtspr	SPRN_HSRR0, r13
	GET_SCRATCH0(r13)
	HRFI_TO_KERNEL
	b	.
#endif

/*
 * Ensure that any handlers that get invoked from the exception prologs
 * above are below the first 64KB (0x10000) of the kernel image because
 * the prologs assemble the addresses of these handlers using the
 * LOAD_HANDLER macro, which uses an ori instruction.
 */

/*** Common interrupt handlers ***/


	/*
	 * Relocation-on interrupts: A subset of the interrupts can be delivered
	 * with IR=1/DR=1, if AIL==2 and MSR.HV won't be changed by delivering
	 * it.  Addresses are the same as the original interrupt addresses, but
	 * offset by 0xc000000000004000.
	 * It's impossible to receive interrupts below 0x300 via this mechanism.
	 * KVM: None of these traps are from the guest ; anything that escalated
	 * to HV=1 from HV=0 is delivered via real mode handlers.
	 */

	/*
	 * This uses the standard macro, since the original 0x300 vector
	 * only has extra guff for STAB-based processors -- which never
	 * come here.
	 */

EXC_COMMON_BEGIN(ppc64_runlatch_on_trampoline)
	b	__ppc64_runlatch_on

USE_FIXED_SECTION(virt_trampolines)
	/*
	 * The __end_interrupts marker must be past the out-of-line (OOL)
	 * handlers, so that they are copied to real address 0x100 when running
	 * a relocatable kernel. This ensures they can be reached from the short
	 * trampoline handlers (like 0x4f00, 0x4f20, etc.) which branch
	 * directly, without using LOAD_HANDLER().
	 */
	.align	7
	.globl	__end_interrupts
__end_interrupts:
DEFINE_FIXED_SYMBOL(__end_interrupts)

#ifdef CONFIG_PPC_970_NAP
EXC_COMMON_BEGIN(power4_fixup_nap)
	andc	r9,r9,r10
	std	r9,TI_LOCAL_FLAGS(r11)
	ld	r10,_LINK(r1)		/* make idle task do the */
	std	r10,_NIP(r1)		/* equivalent of a blr */
	blr
#endif

CLOSE_FIXED_SECTION(real_vectors);
CLOSE_FIXED_SECTION(real_trampolines);
CLOSE_FIXED_SECTION(virt_vectors);
CLOSE_FIXED_SECTION(virt_trampolines);

USE_TEXT_SECTION()

/*
 * Hash table stuff
 */
	.balign	IFETCH_ALIGN_BYTES
do_hash_page:
	#ifdef CONFIG_PPC_STD_MMU_64
	lis	r0,(DSISR_BAD_FAULT_64S|DSISR_DABRMATCH)@h
	ori	r0,r0,DSISR_BAD_FAULT_64S@l
	and.	r0,r4,r0		/* weird error? */
	bne-	handle_page_fault	/* if not, try to insert a HPTE */
	CURRENT_THREAD_INFO(r11, r1)
	lwz	r0,TI_PREEMPT(r11)	/* If we're in an "NMI" */
	andis.	r0,r0,NMI_MASK@h	/* (i.e. an irq when soft-disabled) */
	bne	77f			/* then don't call hash_page now */

	/*
	 * r3 contains the faulting address
	 * r4 msr
	 * r5 contains the trap number
	 * r6 contains dsisr
	 *
	 * at return r3 = 0 for success, 1 for page fault, negative for error
	 */
        mr 	r4,r12
	ld      r6,_DSISR(r1)
	bl	__hash_page		/* build HPTE if possible */
        cmpdi	r3,0			/* see if __hash_page succeeded */

	/* Success */
	beq	fast_exc_return_irq	/* Return from exception on success */

	/* Error */
	blt-	13f

	/* Reload DSISR into r4 for the DABR check below */
	ld      r4,_DSISR(r1)
#endif /* CONFIG_PPC_STD_MMU_64 */

/* Here we have a page fault that hash_page can't handle. */
handle_page_fault:
11:	andis.  r0,r4,DSISR_DABRMATCH@h
	bne-    handle_dabr_fault
	ld	r4,_DAR(r1)
	ld	r5,_DSISR(r1)
	addi	r3,r1,STACK_FRAME_OVERHEAD
	bl	do_page_fault
	cmpdi	r3,0
	beq+	12f
	bl	save_nvgprs
	mr	r5,r3
	addi	r3,r1,STACK_FRAME_OVERHEAD
	lwz	r4,_DAR(r1)
	bl	bad_page_fault
	b	ret_from_except

/* We have a data breakpoint exception - handle it */
handle_dabr_fault:
	bl	save_nvgprs
	ld      r4,_DAR(r1)
	ld      r5,_DSISR(r1)
	addi    r3,r1,STACK_FRAME_OVERHEAD
	bl      do_break
12:	b       ret_from_except_lite


#ifdef CONFIG_PPC_STD_MMU_64
/* We have a page fault that hash_page could handle but HV refused
 * the PTE insertion
 */
13:	bl	save_nvgprs
	mr	r5,r3
	addi	r3,r1,STACK_FRAME_OVERHEAD
	ld	r4,_DAR(r1)
	bl	low_hash_fault
	b	ret_from_except
#endif

/*
 * We come here as a result of a DSI at a point where we don't want
 * to call hash_page, such as when we are accessing memory (possibly
 * user memory) inside a PMU interrupt that occurred while interrupts
 * were soft-disabled.  We want to invoke the exception handler for
 * the access, or panic if there isn't a handler.
 */
77:	bl	save_nvgprs
	mr	r4,r3
	addi	r3,r1,STACK_FRAME_OVERHEAD
	li	r5,SIGSEGV
	bl	bad_page_fault
	b	ret_from_except

/*
 * Here we have detected that the kernel stack pointer is bad.
 * R9 contains the saved CR, r13 points to the paca,
 * r10 contains the (bad) kernel stack pointer,
 * r11 and r12 contain the saved SRR0 and SRR1.
 * We switch to using an emergency stack, save the registers there,
 * and call kernel_bad_stack(), which panics.
 */
bad_stack:
	ld	r1,PACAEMERGSP(r13)
	subi	r1,r1,64+INT_FRAME_SIZE
	std	r9,_CCR(r1)
	std	r10,GPR1(r1)
	std	r11,_NIP(r1)
	std	r12,_MSR(r1)
	mfspr	r11,SPRN_DAR
	mfspr	r12,SPRN_DSISR
	std	r11,_DAR(r1)
	std	r12,_DSISR(r1)
	mflr	r10
	mfctr	r11
	mfxer	r12
	std	r10,_LINK(r1)
	std	r11,_CTR(r1)
	std	r12,_XER(r1)
	SAVE_GPR(0,r1)
	SAVE_GPR(2,r1)
	ld	r10,EX_R3(r3)
	std	r10,GPR3(r1)
	SAVE_GPR(4,r1)
	SAVE_4GPRS(5,r1)
	ld	r9,EX_R9(r3)
	ld	r10,EX_R10(r3)
	SAVE_2GPRS(9,r1)
	ld	r9,EX_R11(r3)
	ld	r10,EX_R12(r3)
	ld	r11,EX_R13(r3)
	std	r9,GPR11(r1)
	std	r10,GPR12(r1)
	std	r11,GPR13(r1)
BEGIN_FTR_SECTION
	ld	r10,EX_CFAR(r3)
	std	r10,ORIG_GPR3(r1)
END_FTR_SECTION_IFSET(CPU_FTR_CFAR)
	SAVE_8GPRS(14,r1)
	SAVE_10GPRS(22,r1)
	lhz	r12,PACA_TRAP_SAVE(r13)
	std	r12,_TRAP(r1)
	addi	r11,r1,INT_FRAME_SIZE
	std	r11,0(r1)
	li	r12,0
	std	r12,0(r11)
	ld	r2,PACATOC(r13)
	ld	r11,exception_marker@toc(r2)
	std	r12,RESULT(r1)
	std	r11,STACK_FRAME_OVERHEAD-16(r1)
1:	addi	r3,r1,STACK_FRAME_OVERHEAD
	bl	kernel_bad_stack
	b	1b
_ASM_NOKPROBE_SYMBOL(bad_stack);

/*
 * When doorbell is triggered from system reset wakeup, the message is
 * not cleared, so it would fire again when EE is enabled.
 *
 * When coming from local_irq_enable, there may be the same problem if
 * we were hard disabled.
 *
 * Execute msgclr to clear pending exceptions before handling it.
 */
h_doorbell_common_msgclr:
	LOAD_REG_IMMEDIATE(r3, PPC_DBELL_MSGTYPE << (63-36))
	PPC_MSGCLR(3)
	b 	h_doorbell_common

doorbell_super_common_msgclr:
	LOAD_REG_IMMEDIATE(r3, PPC_DBELL_MSGTYPE << (63-36))
	PPC_MSGCLRP(3)
	b 	doorbell_super_common

/*
 * Called from arch_local_irq_enable when an interrupt needs
 * to be resent. r3 contains 0x500, 0x900, 0xa00 or 0xe80 to indicate
 * which kind of interrupt. MSR:EE is already off. We generate a
 * stackframe like if a real interrupt had happened.
 *
 * Note: While MSR:EE is off, we need to make sure that _MSR
 * in the generated frame has EE set to 1 or the exception
 * handler will not properly re-enable them.
 *
 * Note that we don't specify LR as the NIP (return address) for
 * the interrupt because that would unbalance the return branch
 * predictor.
 */
_GLOBAL(__replay_interrupt)
	/* We are going to jump to the exception common code which
	 * will retrieve various register values from the PACA which
	 * we don't give a damn about, so we don't bother storing them.
	 */
	mfmsr	r12
	LOAD_REG_ADDR(r11, replay_interrupt_return)
	mfcr	r9
	ori	r12,r12,MSR_EE
	cmpwi	r3,0x900
	beq	decrementer_common
	cmpwi	r3,0x500
BEGIN_FTR_SECTION
	beq	h_virt_irq_common
FTR_SECTION_ELSE
	beq	hardware_interrupt_common
ALT_FTR_SECTION_END_IFSET(CPU_FTR_HVMODE | CPU_FTR_ARCH_300)
BEGIN_FTR_SECTION
	cmpwi	r3,0xa00
	beq	h_doorbell_common_msgclr
	cmpwi	r3,0xe60
	beq	hmi_exception_common
FTR_SECTION_ELSE
	cmpwi	r3,0xa00
	beq	doorbell_super_common_msgclr
ALT_FTR_SECTION_END_IFSET(CPU_FTR_HVMODE)
replay_interrupt_return:
	blr

_ASM_NOKPROBE_SYMBOL(__replay_interrupt)<|MERGE_RESOLUTION|>--- conflicted
+++ resolved
@@ -1452,11 +1452,8 @@
 TRAMP_REAL_BEGIN(rfi_flush_fallback)
 	SET_SCRATCH0(r13);
 	GET_PACA(r13);
-<<<<<<< HEAD
-=======
 	std	r1,PACA_EXRFI+EX_R12(r13)
 	ld	r1,PACAKSAVE(r13)
->>>>>>> 1ec8f1f0
 	std	r9,PACA_EXRFI+EX_R9(r13)
 	std	r10,PACA_EXRFI+EX_R10(r13)
 	std	r11,PACA_EXRFI+EX_R11(r13)
@@ -1491,21 +1488,15 @@
 	ld	r9,PACA_EXRFI+EX_R9(r13)
 	ld	r10,PACA_EXRFI+EX_R10(r13)
 	ld	r11,PACA_EXRFI+EX_R11(r13)
-<<<<<<< HEAD
-=======
 	ld	r1,PACA_EXRFI+EX_R12(r13)
->>>>>>> 1ec8f1f0
 	GET_SCRATCH0(r13);
 	rfid
 
 TRAMP_REAL_BEGIN(hrfi_flush_fallback)
 	SET_SCRATCH0(r13);
 	GET_PACA(r13);
-<<<<<<< HEAD
-=======
 	std	r1,PACA_EXRFI+EX_R12(r13)
 	ld	r1,PACAKSAVE(r13)
->>>>>>> 1ec8f1f0
 	std	r9,PACA_EXRFI+EX_R9(r13)
 	std	r10,PACA_EXRFI+EX_R10(r13)
 	std	r11,PACA_EXRFI+EX_R11(r13)
@@ -1540,10 +1531,7 @@
 	ld	r9,PACA_EXRFI+EX_R9(r13)
 	ld	r10,PACA_EXRFI+EX_R10(r13)
 	ld	r11,PACA_EXRFI+EX_R11(r13)
-<<<<<<< HEAD
-=======
 	ld	r1,PACA_EXRFI+EX_R12(r13)
->>>>>>> 1ec8f1f0
 	GET_SCRATCH0(r13);
 	hrfid
 
