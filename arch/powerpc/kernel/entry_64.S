/*
 *  PowerPC version 
 *    Copyright (C) 1995-1996 Gary Thomas (gdt@linuxppc.org)
 *  Rewritten by Cort Dougan (cort@cs.nmt.edu) for PReP
 *    Copyright (C) 1996 Cort Dougan <cort@cs.nmt.edu>
 *  Adapted for Power Macintosh by Paul Mackerras.
 *  Low-level exception handlers and MMU support
 *  rewritten by Paul Mackerras.
 *    Copyright (C) 1996 Paul Mackerras.
 *  MPC8xx modifications Copyright (C) 1997 Dan Malek (dmalek@jlc.net).
 *
 *  This file contains the system call entry code, context switch
 *  code, and exception/interrupt return code for PowerPC.
 *
 *  This program is free software; you can redistribute it and/or
 *  modify it under the terms of the GNU General Public License
 *  as published by the Free Software Foundation; either version
 *  2 of the License, or (at your option) any later version.
 */

#include <linux/errno.h>
#include <linux/err.h>
#include <asm/unistd.h>
#include <asm/processor.h>
#include <asm/page.h>
#include <asm/mmu.h>
#include <asm/thread_info.h>
#include <asm/code-patching-asm.h>
#include <asm/ppc_asm.h>
#include <asm/asm-offsets.h>
#include <asm/cputable.h>
#include <asm/firmware.h>
#include <asm/bug.h>
#include <asm/ptrace.h>
#include <asm/irqflags.h>
#include <asm/hw_irq.h>
#include <asm/context_tracking.h>
#include <asm/tm.h>
#include <asm/ppc-opcode.h>
#include <asm/barrier.h>
#include <asm/export.h>
#ifdef CONFIG_PPC_BOOK3S
#include <asm/exception-64s.h>
#else
#include <asm/exception-64e.h>
#endif

/*
 * System calls.
 */
	.section	".toc","aw"
SYS_CALL_TABLE:
	.tc sys_call_table[TC],sys_call_table

/* This value is used to mark exception frames on the stack. */
exception_marker:
	.tc	ID_EXC_MARKER[TC],STACK_FRAME_REGS_MARKER

	.section	".text"
	.align 7

	.globl system_call_common
system_call_common:
#ifdef CONFIG_PPC_TRANSACTIONAL_MEM
BEGIN_FTR_SECTION
	extrdi.	r10, r12, 1, (63-MSR_TS_T_LG) /* transaction active? */
	bne	.Ltabort_syscall
END_FTR_SECTION_IFSET(CPU_FTR_TM)
#endif
	andi.	r10,r12,MSR_PR
	mr	r10,r1
	addi	r1,r1,-INT_FRAME_SIZE
	beq-	1f
	ld	r1,PACAKSAVE(r13)
1:	std	r10,0(r1)
	std	r11,_NIP(r1)
	std	r12,_MSR(r1)
	std	r0,GPR0(r1)
	std	r10,GPR1(r1)
	beq	2f			/* if from kernel mode */
#ifdef CONFIG_PPC_FSL_BOOK3E
START_BTB_FLUSH_SECTION
	BTB_FLUSH(r10)
END_BTB_FLUSH_SECTION
#endif
	ACCOUNT_CPU_USER_ENTRY(r13, r10, r11)
2:	std	r2,GPR2(r1)
	std	r3,GPR3(r1)
	mfcr	r2
	std	r4,GPR4(r1)
	std	r5,GPR5(r1)
	std	r6,GPR6(r1)
	std	r7,GPR7(r1)
	std	r8,GPR8(r1)
	li	r11,0
	std	r11,GPR9(r1)
	std	r11,GPR10(r1)
	std	r11,GPR11(r1)
	std	r11,GPR12(r1)
	std	r11,_XER(r1)
	std	r11,_CTR(r1)
	std	r9,GPR13(r1)
	mflr	r10
	/*
	 * This clears CR0.SO (bit 28), which is the error indication on
	 * return from this system call.
	 */
	rldimi	r2,r11,28,(63-28)
	li	r11,0xc01
	std	r10,_LINK(r1)
	std	r11,_TRAP(r1)
	std	r3,ORIG_GPR3(r1)
	std	r2,_CCR(r1)
	ld	r2,PACATOC(r13)
	addi	r9,r1,STACK_FRAME_OVERHEAD
	ld	r11,exception_marker@toc(r2)
	std	r11,-16(r9)		/* "regshere" marker */
#if defined(CONFIG_VIRT_CPU_ACCOUNTING_NATIVE) && defined(CONFIG_PPC_SPLPAR)
BEGIN_FW_FTR_SECTION
	beq	33f
	/* if from user, see if there are any DTL entries to process */
	ld	r10,PACALPPACAPTR(r13)	/* get ptr to VPA */
	ld	r11,PACA_DTL_RIDX(r13)	/* get log read index */
	addi	r10,r10,LPPACA_DTLIDX
	LDX_BE	r10,0,r10		/* get log write index */
	cmpd	cr1,r11,r10
	beq+	cr1,33f
	bl	accumulate_stolen_time
	REST_GPR(0,r1)
	REST_4GPRS(3,r1)
	REST_2GPRS(7,r1)
	addi	r9,r1,STACK_FRAME_OVERHEAD
33:
END_FW_FTR_SECTION_IFSET(FW_FEATURE_SPLPAR)
#endif /* CONFIG_VIRT_CPU_ACCOUNTING_NATIVE && CONFIG_PPC_SPLPAR */

	/*
	 * A syscall should always be called with interrupts enabled
	 * so we just unconditionally hard-enable here. When some kind
	 * of irq tracing is used, we additionally check that condition
	 * is correct
	 */
#if defined(CONFIG_TRACE_IRQFLAGS) && defined(CONFIG_BUG)
	lbz	r10,PACASOFTIRQEN(r13)
	xori	r10,r10,1
1:	tdnei	r10,0
	EMIT_BUG_ENTRY 1b,__FILE__,__LINE__,BUGFLAG_WARNING
#endif

#ifdef CONFIG_PPC_BOOK3E
	wrteei	1
#else
	li	r11,MSR_RI
	ori	r11,r11,MSR_EE
	mtmsrd	r11,1
#endif /* CONFIG_PPC_BOOK3E */

system_call:			/* label this so stack traces look sane */
	/* We do need to set SOFTE in the stack frame or the return
	 * from interrupt will be painful
	 */
	li	r10,1
	std	r10,SOFTE(r1)

	CURRENT_THREAD_INFO(r11, r1)
	ld	r10,TI_FLAGS(r11)
	andi.	r11,r10,_TIF_SYSCALL_DOTRACE
	bne	.Lsyscall_dotrace		/* does not return */
	cmpldi	0,r0,NR_syscalls
	bge-	.Lsyscall_enosys

.Lsyscall:
/*
 * Need to vector to 32 Bit or default sys_call_table here,
 * based on caller's run-mode / personality.
 */
	ld	r11,SYS_CALL_TABLE@toc(2)
	andi.	r10,r10,_TIF_32BIT
	beq	15f
	addi	r11,r11,8	/* use 32-bit syscall entries */
	clrldi	r3,r3,32
	clrldi	r4,r4,32
	clrldi	r5,r5,32
	clrldi	r6,r6,32
	clrldi	r7,r7,32
	clrldi	r8,r8,32
15:
	slwi	r0,r0,4

	barrier_nospec_asm
	/*
	 * Prevent the load of the handler below (based on the user-passed
	 * system call number) being speculatively executed until the test
	 * against NR_syscalls and branch to .Lsyscall_enosys above has
	 * committed.
	 */

	ldx	r12,r11,r0	/* Fetch system call handler [ptr] */
	mtctr   r12
	bctrl			/* Call handler */

.Lsyscall_exit:
	std	r3,RESULT(r1)
	CURRENT_THREAD_INFO(r12, r1)

	ld	r8,_MSR(r1)
#ifdef CONFIG_PPC_BOOK3S
	/* No MSR:RI on BookE */
	andi.	r10,r8,MSR_RI
	beq-	.Lunrecov_restore
#endif

/*
 * This is a few instructions into the actual syscall exit path (which actually
 * starts at .Lsyscall_exit) to cater to kprobe blacklisting and to reduce the
 * number of visible symbols for profiling purposes.
 *
 * We can probe from system_call until this point as MSR_RI is set. But once it
 * is cleared below, we won't be able to take a trap.
 *
 * This is blacklisted from kprobes further below with _ASM_NOKPROBE_SYMBOL().
 */
system_call_exit:
	/*
	 * Disable interrupts so current_thread_info()->flags can't change,
	 * and so that we don't get interrupted after loading SRR0/1.
	 */
#ifdef CONFIG_PPC_BOOK3E
	wrteei	0
#else
	/*
	 * For performance reasons we clear RI the same time that we
	 * clear EE. We only need to clear RI just before we restore r13
	 * below, but batching it with EE saves us one expensive mtmsrd call.
	 * We have to be careful to restore RI if we branch anywhere from
	 * here (eg syscall_exit_work).
	 */
	li	r11,0
	mtmsrd	r11,1
#endif /* CONFIG_PPC_BOOK3E */

	ld	r9,TI_FLAGS(r12)
	li	r11,-MAX_ERRNO
	andi.	r0,r9,(_TIF_SYSCALL_DOTRACE|_TIF_SINGLESTEP|_TIF_USER_WORK_MASK|_TIF_PERSYSCALL_MASK)
	bne-	.Lsyscall_exit_work

	andi.	r0,r8,MSR_FP
	beq 2f
#ifdef CONFIG_ALTIVEC
	andis.	r0,r8,MSR_VEC@h
	bne	3f
#endif
2:	addi    r3,r1,STACK_FRAME_OVERHEAD
#ifdef CONFIG_PPC_BOOK3S
	li	r10,MSR_RI
	mtmsrd	r10,1		/* Restore RI */
#endif
	bl	restore_math
#ifdef CONFIG_PPC_BOOK3S
	li	r11,0
	mtmsrd	r11,1
#endif
	ld	r8,_MSR(r1)
	ld	r3,RESULT(r1)
	li	r11,-MAX_ERRNO

3:	cmpld	r3,r11
	ld	r5,_CCR(r1)
	bge-	.Lsyscall_error
.Lsyscall_error_cont:
	ld	r7,_NIP(r1)
BEGIN_FTR_SECTION
	stdcx.	r0,0,r1			/* to clear the reservation */
END_FTR_SECTION_IFCLR(CPU_FTR_STCX_CHECKS_ADDRESS)
	andi.	r6,r8,MSR_PR
	ld	r4,_LINK(r1)

	beq-	1f
	ACCOUNT_CPU_USER_EXIT(r13, r11, r12)

BEGIN_FTR_SECTION
	HMT_MEDIUM_LOW
END_FTR_SECTION_IFSET(CPU_FTR_HAS_PPR)

	ld	r13,GPR13(r1)	/* only restore r13 if returning to usermode */
	ld	r2,GPR2(r1)
	ld	r1,GPR1(r1)
	mtlr	r4
	mtcr	r5
	mtspr	SPRN_SRR0,r7
	mtspr	SPRN_SRR1,r8
	RFI_TO_USER
	b	.	/* prevent speculative execution */

	/* exit to kernel */
1:	ld	r2,GPR2(r1)
	ld	r1,GPR1(r1)
	mtlr	r4
	mtcr	r5
	mtspr	SPRN_SRR0,r7
	mtspr	SPRN_SRR1,r8
	RFI_TO_KERNEL
	b	.	/* prevent speculative execution */

.Lsyscall_error:
	oris	r5,r5,0x1000	/* Set SO bit in CR */
	neg	r3,r3
	std	r5,_CCR(r1)
	b	.Lsyscall_error_cont

/* Traced system call support */
.Lsyscall_dotrace:
	bl	save_nvgprs
	addi	r3,r1,STACK_FRAME_OVERHEAD
	bl	do_syscall_trace_enter

	/*
	 * We use the return value of do_syscall_trace_enter() as the syscall
	 * number. If the syscall was rejected for any reason do_syscall_trace_enter()
	 * returns an invalid syscall number and the test below against
	 * NR_syscalls will fail.
	 */
	mr	r0,r3

	/* Restore argument registers just clobbered and/or possibly changed. */
	ld	r3,GPR3(r1)
	ld	r4,GPR4(r1)
	ld	r5,GPR5(r1)
	ld	r6,GPR6(r1)
	ld	r7,GPR7(r1)
	ld	r8,GPR8(r1)

	/* Repopulate r9 and r10 for the syscall path */
	addi	r9,r1,STACK_FRAME_OVERHEAD
	CURRENT_THREAD_INFO(r10, r1)
	ld	r10,TI_FLAGS(r10)

	cmpldi	r0,NR_syscalls
	blt+	.Lsyscall

	/* Return code is already in r3 thanks to do_syscall_trace_enter() */
	b	.Lsyscall_exit


.Lsyscall_enosys:
	li	r3,-ENOSYS
	b	.Lsyscall_exit
	
.Lsyscall_exit_work:
#ifdef CONFIG_PPC_BOOK3S
	li	r10,MSR_RI
	mtmsrd	r10,1		/* Restore RI */
#endif
	/* If TIF_RESTOREALL is set, don't scribble on either r3 or ccr.
	 If TIF_NOERROR is set, just save r3 as it is. */

	andi.	r0,r9,_TIF_RESTOREALL
	beq+	0f
	REST_NVGPRS(r1)
	b	2f
0:	cmpld	r3,r11		/* r11 is -MAX_ERRNO */
	blt+	1f
	andi.	r0,r9,_TIF_NOERROR
	bne-	1f
	ld	r5,_CCR(r1)
	neg	r3,r3
	oris	r5,r5,0x1000	/* Set SO bit in CR */
	std	r5,_CCR(r1)
1:	std	r3,GPR3(r1)
2:	andi.	r0,r9,(_TIF_PERSYSCALL_MASK)
	beq	4f

	/* Clear per-syscall TIF flags if any are set.  */

	li	r11,_TIF_PERSYSCALL_MASK
	addi	r12,r12,TI_FLAGS
3:	ldarx	r10,0,r12
	andc	r10,r10,r11
	stdcx.	r10,0,r12
	bne-	3b
	subi	r12,r12,TI_FLAGS

4:	/* Anything else left to do? */
BEGIN_FTR_SECTION
	lis	r3,INIT_PPR@highest	/* Set thread.ppr = 3 */
	ld	r10,PACACURRENT(r13)
	sldi	r3,r3,32	/* bits 11-13 are used for ppr */
	std	r3,TASKTHREADPPR(r10)
END_FTR_SECTION_IFSET(CPU_FTR_HAS_PPR)

	andi.	r0,r9,(_TIF_SYSCALL_DOTRACE|_TIF_SINGLESTEP)
	beq	ret_from_except_lite

	/* Re-enable interrupts */
#ifdef CONFIG_PPC_BOOK3E
	wrteei	1
#else
	li	r10,MSR_RI
	ori	r10,r10,MSR_EE
	mtmsrd	r10,1
#endif /* CONFIG_PPC_BOOK3E */

	bl	save_nvgprs
	addi	r3,r1,STACK_FRAME_OVERHEAD
	bl	do_syscall_trace_leave
	b	ret_from_except

#ifdef CONFIG_PPC_TRANSACTIONAL_MEM
.Ltabort_syscall:
	/* Firstly we need to enable TM in the kernel */
	mfmsr	r10
	li	r9, 1
	rldimi	r10, r9, MSR_TM_LG, 63-MSR_TM_LG
	mtmsrd	r10, 0

	/* tabort, this dooms the transaction, nothing else */
	li	r9, (TM_CAUSE_SYSCALL|TM_CAUSE_PERSISTENT)
	TABORT(R9)

	/*
	 * Return directly to userspace. We have corrupted user register state,
	 * but userspace will never see that register state. Execution will
	 * resume after the tbegin of the aborted transaction with the
	 * checkpointed register state.
	 */
	li	r9, MSR_RI
	andc	r10, r10, r9
	mtmsrd	r10, 1
	mtspr	SPRN_SRR0, r11
	mtspr	SPRN_SRR1, r12
	RFI_TO_USER
	b	.	/* prevent speculative execution */
#endif
_ASM_NOKPROBE_SYMBOL(system_call_common);
_ASM_NOKPROBE_SYMBOL(system_call_exit);

/* Save non-volatile GPRs, if not already saved. */
_GLOBAL(save_nvgprs)
	ld	r11,_TRAP(r1)
	andi.	r0,r11,1
	beqlr-
	SAVE_NVGPRS(r1)
	clrrdi	r0,r11,1
	std	r0,_TRAP(r1)
	blr
_ASM_NOKPROBE_SYMBOL(save_nvgprs);

	
/*
 * The sigsuspend and rt_sigsuspend system calls can call do_signal
 * and thus put the process into the stopped state where we might
 * want to examine its user state with ptrace.  Therefore we need
 * to save all the nonvolatile registers (r14 - r31) before calling
 * the C code.  Similarly, fork, vfork and clone need the full
 * register state on the stack so that it can be copied to the child.
 */

_GLOBAL(ppc_fork)
	bl	save_nvgprs
	bl	sys_fork
	b	.Lsyscall_exit

_GLOBAL(ppc_vfork)
	bl	save_nvgprs
	bl	sys_vfork
	b	.Lsyscall_exit

_GLOBAL(ppc_clone)
	bl	save_nvgprs
	bl	sys_clone
	b	.Lsyscall_exit

_GLOBAL(ppc32_swapcontext)
	bl	save_nvgprs
	bl	compat_sys_swapcontext
	b	.Lsyscall_exit

_GLOBAL(ppc64_swapcontext)
	bl	save_nvgprs
	bl	sys_swapcontext
	b	.Lsyscall_exit

_GLOBAL(ppc_switch_endian)
	bl	save_nvgprs
	bl	sys_switch_endian
	b	.Lsyscall_exit

_GLOBAL(ret_from_fork)
	bl	schedule_tail
	REST_NVGPRS(r1)
	li	r3,0
	b	.Lsyscall_exit

_GLOBAL(ret_from_kernel_thread)
	bl	schedule_tail
	REST_NVGPRS(r1)
	mtlr	r14
	mr	r3,r15
#ifdef PPC64_ELF_ABI_v2
	mr	r12,r14
#endif
	blrl
	li	r3,0
	b	.Lsyscall_exit

#ifdef CONFIG_PPC_BOOK3S_64

#define FLUSH_COUNT_CACHE	\
1:	nop;			\
	patch_site 1b, patch__call_flush_count_cache


#define BCCTR_FLUSH	.long 0x4c400420

.macro nops number
	.rept \number
	nop
	.endr
.endm

.balign 32
.global flush_count_cache
flush_count_cache:
	/* Save LR into r9 */
	mflr	r9

	.rept 64
	bl	.+4
	.endr
	b	1f
	nops	6

	.balign 32
	/* Restore LR */
1:	mtlr	r9
	li	r9,0x7fff
	mtctr	r9

	BCCTR_FLUSH

2:	nop
	patch_site 2b patch__flush_count_cache_return

	nops	3

	.rept 278
	.balign 32
	BCCTR_FLUSH
	nops	7
	.endr

	blr
#else
#define FLUSH_COUNT_CACHE
#endif /* CONFIG_PPC_BOOK3S_64 */

/*
 * This routine switches between two different tasks.  The process
 * state of one is saved on its kernel stack.  Then the state
 * of the other is restored from its kernel stack.  The memory
 * management hardware is updated to the second process's state.
 * Finally, we can return to the second process, via ret_from_except.
 * On entry, r3 points to the THREAD for the current task, r4
 * points to the THREAD for the new task.
 *
 * Note: there are two ways to get to the "going out" portion
 * of this code; either by coming in via the entry (_switch)
 * or via "fork" which must set up an environment equivalent
 * to the "_switch" path.  If you change this you'll have to change
 * the fork code also.
 *
 * The code which creates the new task context is in 'copy_thread'
 * in arch/powerpc/kernel/process.c 
 */
	.align	7
_GLOBAL(_switch)
	mflr	r0
	std	r0,16(r1)
	stdu	r1,-SWITCH_FRAME_SIZE(r1)
	/* r3-r13 are caller saved -- Cort */
	SAVE_8GPRS(14, r1)
	SAVE_10GPRS(22, r1)
	std	r0,_NIP(r1)	/* Return to switch caller */
	mfcr	r23
	std	r23,_CCR(r1)
	std	r1,KSP(r3)	/* Set old stack pointer */

	FLUSH_COUNT_CACHE

	/*
	 * On SMP kernels, care must be taken because a task may be
	 * scheduled off CPUx and on to CPUy. Memory ordering must be
	 * considered.
	 *
	 * Cacheable stores on CPUx will be visible when the task is
	 * scheduled on CPUy by virtue of the core scheduler barriers
	 * (see "Notes on Program-Order guarantees on SMP systems." in
	 * kernel/sched/core.c).
	 *
	 * Uncacheable stores in the case of involuntary preemption must
	 * be taken care of. The smp_mb__before_spin_lock() in __schedule()
	 * is implemented as hwsync on powerpc, which orders MMIO too. So
	 * long as there is an hwsync in the context switch path, it will
	 * be executed on the source CPU after the task has performed
	 * all MMIO ops on that CPU, and on the destination CPU before the
	 * task performs any MMIO ops there.
	 */

	/*
	 * The kernel context switch path must contain a spin_lock,
	 * which contains larx/stcx, which will clear any reservation
	 * of the task being switched.
	 */
#ifdef CONFIG_PPC_BOOK3S
/* Cancel all explict user streams as they will have no use after context
 * switch and will stop the HW from creating streams itself
 */
	DCBT_STOP_ALL_STREAM_IDS(r6)
#endif

	addi	r6,r4,-THREAD	/* Convert THREAD to 'current' */
	std	r6,PACACURRENT(r13)	/* Set new 'current' */

	ld	r8,KSP(r4)	/* new stack pointer */
#ifdef CONFIG_PPC_STD_MMU_64
BEGIN_MMU_FTR_SECTION
	b	2f
END_MMU_FTR_SECTION_IFSET(MMU_FTR_TYPE_RADIX)
BEGIN_FTR_SECTION
	clrrdi	r6,r8,28	/* get its ESID */
	clrrdi	r9,r1,28	/* get current sp ESID */
FTR_SECTION_ELSE
	clrrdi	r6,r8,40	/* get its 1T ESID */
	clrrdi	r9,r1,40	/* get current sp 1T ESID */
ALT_MMU_FTR_SECTION_END_IFCLR(MMU_FTR_1T_SEGMENT)
	clrldi.	r0,r6,2		/* is new ESID c00000000? */
	cmpd	cr1,r6,r9	/* or is new ESID the same as current ESID? */
	cror	eq,4*cr1+eq,eq
	beq	2f		/* if yes, don't slbie it */

	/* Bolt in the new stack SLB entry */
	ld	r7,KSP_VSID(r4)	/* Get new stack's VSID */
	oris	r0,r6,(SLB_ESID_V)@h
	ori	r0,r0,(SLB_NUM_BOLTED-1)@l
BEGIN_FTR_SECTION
	li	r9,MMU_SEGSIZE_1T	/* insert B field */
	oris	r6,r6,(MMU_SEGSIZE_1T << SLBIE_SSIZE_SHIFT)@h
	rldimi	r7,r9,SLB_VSID_SSIZE_SHIFT,0
END_MMU_FTR_SECTION_IFSET(MMU_FTR_1T_SEGMENT)

	/* Update the last bolted SLB.  No write barriers are needed
	 * here, provided we only update the current CPU's SLB shadow
	 * buffer.
	 */
	ld	r9,PACA_SLBSHADOWPTR(r13)
	li	r12,0
	std	r12,SLBSHADOW_STACKESID(r9)	/* Clear ESID */
	li	r12,SLBSHADOW_STACKVSID
	STDX_BE	r7,r12,r9			/* Save VSID */
	li	r12,SLBSHADOW_STACKESID
	STDX_BE	r0,r12,r9			/* Save ESID */

	/* No need to check for MMU_FTR_NO_SLBIE_B here, since when
	 * we have 1TB segments, the only CPUs known to have the errata
	 * only support less than 1TB of system memory and we'll never
	 * actually hit this code path.
	 */

	isync
	slbie	r6
	slbie	r6		/* Workaround POWER5 < DD2.1 issue */
	slbmte	r7,r0
	isync
2:
#endif /* CONFIG_PPC_STD_MMU_64 */

	CURRENT_THREAD_INFO(r7, r8)  /* base of new stack */
	/* Note: this uses SWITCH_FRAME_SIZE rather than INT_FRAME_SIZE
	   because we don't need to leave the 288-byte ABI gap at the
	   top of the kernel stack. */
	addi	r7,r7,THREAD_SIZE-SWITCH_FRAME_SIZE

	/*
	 * PMU interrupts in radix may come in here. They will use r1, not
	 * PACAKSAVE, so this stack switch will not cause a problem. They
	 * will store to the process stack, which may then be migrated to
	 * another CPU. However the rq lock release on this CPU paired with
	 * the rq lock acquire on the new CPU before the stack becomes
	 * active on the new CPU, will order those stores.
	 */
	mr	r1,r8		/* start using new stack pointer */
	std	r7,PACAKSAVE(r13)

	ld	r6,_CCR(r1)
	mtcrf	0xFF,r6

	/* r3-r13 are destroyed -- Cort */
	REST_8GPRS(14, r1)
	REST_10GPRS(22, r1)

	/* convert old thread to its task_struct for return value */
	addi	r3,r3,-THREAD
	ld	r7,_NIP(r1)	/* Return to _switch caller in new task */
	mtlr	r7
	addi	r1,r1,SWITCH_FRAME_SIZE
	blr

	.align	7
_GLOBAL(ret_from_except)
	ld	r11,_TRAP(r1)
	andi.	r0,r11,1
	bne	ret_from_except_lite
	REST_NVGPRS(r1)

_GLOBAL(ret_from_except_lite)
	/*
	 * Disable interrupts so that current_thread_info()->flags
	 * can't change between when we test it and when we return
	 * from the interrupt.
	 */
#ifdef CONFIG_PPC_BOOK3E
	wrteei	0
#else
	li	r10,MSR_RI
	mtmsrd	r10,1		  /* Update machine state */
#endif /* CONFIG_PPC_BOOK3E */

	CURRENT_THREAD_INFO(r9, r1)
	ld	r3,_MSR(r1)
#ifdef CONFIG_PPC_BOOK3E
	ld	r10,PACACURRENT(r13)
#endif /* CONFIG_PPC_BOOK3E */
	ld	r4,TI_FLAGS(r9)
	andi.	r3,r3,MSR_PR
	beq	resume_kernel
#ifdef CONFIG_PPC_BOOK3E
	lwz	r3,(THREAD+THREAD_DBCR0)(r10)
#endif /* CONFIG_PPC_BOOK3E */

	/* Check current_thread_info()->flags */
	andi.	r0,r4,_TIF_USER_WORK_MASK
	bne	1f
#ifdef CONFIG_PPC_BOOK3E
	/*
	 * Check to see if the dbcr0 register is set up to debug.
	 * Use the internal debug mode bit to do this.
	 */
	andis.	r0,r3,DBCR0_IDM@h
	beq	restore
	mfmsr	r0
	rlwinm	r0,r0,0,~MSR_DE	/* Clear MSR.DE */
	mtmsr	r0
	mtspr	SPRN_DBCR0,r3
	li	r10, -1
	mtspr	SPRN_DBSR,r10
	b	restore
#else
	addi	r3,r1,STACK_FRAME_OVERHEAD
	bl	restore_math
	b	restore
#endif
1:	andi.	r0,r4,_TIF_NEED_RESCHED
	beq	2f
	bl	restore_interrupts
	SCHEDULE_USER
	b	ret_from_except_lite
2:
#ifdef CONFIG_PPC_TRANSACTIONAL_MEM
	andi.	r0,r4,_TIF_USER_WORK_MASK & ~_TIF_RESTORE_TM
	bne	3f		/* only restore TM if nothing else to do */
	addi	r3,r1,STACK_FRAME_OVERHEAD
	bl	restore_tm_state
	b	restore
3:
#endif
	bl	save_nvgprs
	/*
	 * Use a non volatile GPR to save and restore our thread_info flags
	 * across the call to restore_interrupts.
	 */
	mr	r30,r4
	bl	restore_interrupts
	mr	r4,r30
	addi	r3,r1,STACK_FRAME_OVERHEAD
	bl	do_notify_resume
	b	ret_from_except

resume_kernel:
	/* check current_thread_info, _TIF_EMULATE_STACK_STORE */
	andis.	r8,r4,_TIF_EMULATE_STACK_STORE@h
	beq+	1f

	addi	r8,r1,INT_FRAME_SIZE	/* Get the kprobed function entry */

	ld	r3,GPR1(r1)
	subi	r3,r3,INT_FRAME_SIZE	/* dst: Allocate a trampoline exception frame */
	mr	r4,r1			/* src:  current exception frame */
	mr	r1,r3			/* Reroute the trampoline frame to r1 */

	/* Copy from the original to the trampoline. */
	li	r5,INT_FRAME_SIZE/8	/* size: INT_FRAME_SIZE */
	li	r6,0			/* start offset: 0 */
	mtctr	r5
2:	ldx	r0,r6,r4
	stdx	r0,r6,r3
	addi	r6,r6,8
	bdnz	2b

	/* Do real store operation to complete stdu */
	ld	r5,GPR1(r1)
	std	r8,0(r5)

	/* Clear _TIF_EMULATE_STACK_STORE flag */
	lis	r11,_TIF_EMULATE_STACK_STORE@h
	addi	r5,r9,TI_FLAGS
0:	ldarx	r4,0,r5
	andc	r4,r4,r11
	stdcx.	r4,0,r5
	bne-	0b
1:

#ifdef CONFIG_PREEMPT
	/* Check if we need to preempt */
	andi.	r0,r4,_TIF_NEED_RESCHED
	beq+	restore
	/* Check that preempt_count() == 0 and interrupts are enabled */
	lwz	r8,TI_PREEMPT(r9)
	cmpwi	cr1,r8,0
	ld	r0,SOFTE(r1)
	cmpdi	r0,0
	crandc	eq,cr1*4+eq,eq
	bne	restore

	/*
	 * Here we are preempting the current task. We want to make
	 * sure we are soft-disabled first and reconcile irq state.
	 */
	RECONCILE_IRQ_STATE(r3,r4)
1:	bl	preempt_schedule_irq

	/* Re-test flags and eventually loop */
	CURRENT_THREAD_INFO(r9, r1)
	ld	r4,TI_FLAGS(r9)
	andi.	r0,r4,_TIF_NEED_RESCHED
	bne	1b

	/*
	 * arch_local_irq_restore() from preempt_schedule_irq above may
	 * enable hard interrupt but we really should disable interrupts
	 * when we return from the interrupt, and so that we don't get
	 * interrupted after loading SRR0/1.
	 */
#ifdef CONFIG_PPC_BOOK3E
	wrteei	0
#else
	li	r10,MSR_RI
	mtmsrd	r10,1		  /* Update machine state */
#endif /* CONFIG_PPC_BOOK3E */
#endif /* CONFIG_PREEMPT */

	.globl	fast_exc_return_irq
fast_exc_return_irq:
restore:
	/*
	 * This is the main kernel exit path. First we check if we
	 * are about to re-enable interrupts
	 */
	ld	r5,SOFTE(r1)
	lbz	r6,PACASOFTIRQEN(r13)
	cmpwi	cr0,r5,0
	beq	.Lrestore_irq_off

	/* We are enabling, were we already enabled ? Yes, just return */
	cmpwi	cr0,r6,1
	beq	cr0,.Ldo_restore

	/*
	 * We are about to soft-enable interrupts (we are hard disabled
	 * at this point). We check if there's anything that needs to
	 * be replayed first.
	 */
	lbz	r0,PACAIRQHAPPENED(r13)
	cmpwi	cr0,r0,0
	bne-	.Lrestore_check_irq_replay

	/*
	 * Get here when nothing happened while soft-disabled, just
	 * soft-enable and move-on. We will hard-enable as a side
	 * effect of rfi
	 */
.Lrestore_no_replay:
	TRACE_ENABLE_INTS
	li	r0,1
	stb	r0,PACASOFTIRQEN(r13);

	/*
	 * Final return path. BookE is handled in a different file
	 */
.Ldo_restore:
#ifdef CONFIG_PPC_BOOK3E
	b	exception_return_book3e
#else
	/*
	 * Clear the reservation. If we know the CPU tracks the address of
	 * the reservation then we can potentially save some cycles and use
	 * a larx. On POWER6 and POWER7 this is significantly faster.
	 */
BEGIN_FTR_SECTION
	stdcx.	r0,0,r1		/* to clear the reservation */
FTR_SECTION_ELSE
	ldarx	r4,0,r1
ALT_FTR_SECTION_END_IFCLR(CPU_FTR_STCX_CHECKS_ADDRESS)

	/*
	 * Some code path such as load_up_fpu or altivec return directly
	 * here. They run entirely hard disabled and do not alter the
	 * interrupt state. They also don't use lwarx/stwcx. and thus
	 * are known not to leave dangling reservations.
	 */
	.globl	fast_exception_return
fast_exception_return:
	ld	r3,_MSR(r1)
	ld	r4,_CTR(r1)
	ld	r0,_LINK(r1)
	mtctr	r4
	mtlr	r0
	ld	r4,_XER(r1)
	mtspr	SPRN_XER,r4

	REST_8GPRS(5, r1)

	andi.	r0,r3,MSR_RI
	beq-	.Lunrecov_restore

	/* Load PPR from thread struct before we clear MSR:RI */
BEGIN_FTR_SECTION
	ld	r2,PACACURRENT(r13)
	ld	r2,TASKTHREADPPR(r2)
END_FTR_SECTION_IFSET(CPU_FTR_HAS_PPR)

	/*
	 * Clear RI before restoring r13.  If we are returning to
	 * userspace and we take an exception after restoring r13,
	 * we end up corrupting the userspace r13 value.
	 */
	li	r4,0
	mtmsrd	r4,1

#ifdef CONFIG_PPC_TRANSACTIONAL_MEM
	/* TM debug */
	std	r3, PACATMSCRATCH(r13) /* Stash returned-to MSR */
#endif
	/*
	 * r13 is our per cpu area, only restore it if we are returning to
	 * userspace the value stored in the stack frame may belong to
	 * another CPU.
	 */
	andi.	r0,r3,MSR_PR
	beq	1f
BEGIN_FTR_SECTION
	mtspr	SPRN_PPR,r2	/* Restore PPR */
END_FTR_SECTION_IFSET(CPU_FTR_HAS_PPR)
	ACCOUNT_CPU_USER_EXIT(r13, r2, r4)
	REST_GPR(13, r1)

	mtspr	SPRN_SRR1,r3

	ld	r2,_CCR(r1)
	mtcrf	0xFF,r2
	ld	r2,_NIP(r1)
	mtspr	SPRN_SRR0,r2

	ld	r0,GPR0(r1)
	ld	r2,GPR2(r1)
	ld	r3,GPR3(r1)
	ld	r4,GPR4(r1)
	ld	r1,GPR1(r1)
	RFI_TO_USER
	b	.	/* prevent speculative execution */

1:	mtspr	SPRN_SRR1,r3
<<<<<<< HEAD

	ld	r2,_CCR(r1)
	mtcrf	0xFF,r2
	ld	r2,_NIP(r1)
	mtspr	SPRN_SRR0,r2

=======

	ld	r2,_CCR(r1)
	mtcrf	0xFF,r2
	ld	r2,_NIP(r1)
	mtspr	SPRN_SRR0,r2

>>>>>>> 1ec8f1f0
	ld	r0,GPR0(r1)
	ld	r2,GPR2(r1)
	ld	r3,GPR3(r1)
	ld	r4,GPR4(r1)
	ld	r1,GPR1(r1)
	RFI_TO_KERNEL
	b	.	/* prevent speculative execution */

#endif /* CONFIG_PPC_BOOK3E */

	/*
	 * We are returning to a context with interrupts soft disabled.
	 *
	 * However, we may also about to hard enable, so we need to
	 * make sure that in this case, we also clear PACA_IRQ_HARD_DIS
	 * or that bit can get out of sync and bad things will happen
	 */
.Lrestore_irq_off:
	ld	r3,_MSR(r1)
	lbz	r7,PACAIRQHAPPENED(r13)
	andi.	r0,r3,MSR_EE
	beq	1f
	rlwinm	r7,r7,0,~PACA_IRQ_HARD_DIS
	stb	r7,PACAIRQHAPPENED(r13)
1:
#if defined(CONFIG_TRACE_IRQFLAGS) && defined(CONFIG_BUG)
	/* The interrupt should not have soft enabled. */
	lbz	r7,PACASOFTIRQEN(r13)
1:	tdnei	r7,0
	EMIT_BUG_ENTRY 1b,__FILE__,__LINE__,BUGFLAG_WARNING
#endif
	b	.Ldo_restore

	/*
	 * Something did happen, check if a re-emit is needed
	 * (this also clears paca->irq_happened)
	 */
.Lrestore_check_irq_replay:
	/* XXX: We could implement a fast path here where we check
	 * for irq_happened being just 0x01, in which case we can
	 * clear it and return. That means that we would potentially
	 * miss a decrementer having wrapped all the way around.
	 *
	 * Still, this might be useful for things like hash_page
	 */
	bl	__check_irq_replay
	cmpwi	cr0,r3,0
	beq	.Lrestore_no_replay
 
	/*
	 * We need to re-emit an interrupt. We do so by re-using our
	 * existing exception frame. We first change the trap value,
	 * but we need to ensure we preserve the low nibble of it
	 */
	ld	r4,_TRAP(r1)
	clrldi	r4,r4,60
	or	r4,r4,r3
	std	r4,_TRAP(r1)

	/*
	 * Then find the right handler and call it. Interrupts are
	 * still soft-disabled and we keep them that way.
	*/
	cmpwi	cr0,r3,0x500
	bne	1f
	addi	r3,r1,STACK_FRAME_OVERHEAD;
 	bl	do_IRQ
	b	ret_from_except
1:	cmpwi	cr0,r3,0xe60
	bne	1f
	addi	r3,r1,STACK_FRAME_OVERHEAD;
	bl	handle_hmi_exception
	b	ret_from_except
1:	cmpwi	cr0,r3,0x900
	bne	1f
	addi	r3,r1,STACK_FRAME_OVERHEAD;
	bl	timer_interrupt
	b	ret_from_except
#ifdef CONFIG_PPC_DOORBELL
1:
#ifdef CONFIG_PPC_BOOK3E
	cmpwi	cr0,r3,0x280
#else
	cmpwi	cr0,r3,0xa00
#endif /* CONFIG_PPC_BOOK3E */
	bne	1f
	addi	r3,r1,STACK_FRAME_OVERHEAD;
	bl	doorbell_exception
#endif /* CONFIG_PPC_DOORBELL */
1:	b	ret_from_except /* What else to do here ? */
 
.Lunrecov_restore:
	addi	r3,r1,STACK_FRAME_OVERHEAD
	bl	unrecoverable_exception
	b	.Lunrecov_restore

_ASM_NOKPROBE_SYMBOL(ret_from_except);
_ASM_NOKPROBE_SYMBOL(ret_from_except_lite);
_ASM_NOKPROBE_SYMBOL(resume_kernel);
_ASM_NOKPROBE_SYMBOL(fast_exc_return_irq);
_ASM_NOKPROBE_SYMBOL(restore);
_ASM_NOKPROBE_SYMBOL(fast_exception_return);


#ifdef CONFIG_PPC_RTAS
/*
 * On CHRP, the Run-Time Abstraction Services (RTAS) have to be
 * called with the MMU off.
 *
 * In addition, we need to be in 32b mode, at least for now.
 * 
 * Note: r3 is an input parameter to rtas, so don't trash it...
 */
_GLOBAL(enter_rtas)
	mflr	r0
	std	r0,16(r1)
        stdu	r1,-RTAS_FRAME_SIZE(r1)	/* Save SP and create stack space. */

	/* Because RTAS is running in 32b mode, it clobbers the high order half
	 * of all registers that it saves.  We therefore save those registers
	 * RTAS might touch to the stack.  (r0, r3-r13 are caller saved)
   	 */
	SAVE_GPR(2, r1)			/* Save the TOC */
	SAVE_GPR(13, r1)		/* Save paca */
	SAVE_8GPRS(14, r1)		/* Save the non-volatiles */
	SAVE_10GPRS(22, r1)		/* ditto */

	mfcr	r4
	std	r4,_CCR(r1)
	mfctr	r5
	std	r5,_CTR(r1)
	mfspr	r6,SPRN_XER
	std	r6,_XER(r1)
	mfdar	r7
	std	r7,_DAR(r1)
	mfdsisr	r8
	std	r8,_DSISR(r1)

	/* Temporary workaround to clear CR until RTAS can be modified to
	 * ignore all bits.
	 */
	li	r0,0
	mtcr	r0

#ifdef CONFIG_BUG	
	/* There is no way it is acceptable to get here with interrupts enabled,
	 * check it with the asm equivalent of WARN_ON
	 */
	lbz	r0,PACASOFTIRQEN(r13)
1:	tdnei	r0,0
	EMIT_BUG_ENTRY 1b,__FILE__,__LINE__,BUGFLAG_WARNING
#endif
	
	/* Hard-disable interrupts */
	mfmsr	r6
	rldicl	r7,r6,48,1
	rotldi	r7,r7,16
	mtmsrd	r7,1

	/* Unfortunately, the stack pointer and the MSR are also clobbered,
	 * so they are saved in the PACA which allows us to restore
	 * our original state after RTAS returns.
         */
	std	r1,PACAR1(r13)
        std	r6,PACASAVEDMSR(r13)

	/* Setup our real return addr */	
	LOAD_REG_ADDR(r4,rtas_return_loc)
	clrldi	r4,r4,2			/* convert to realmode address */
       	mtlr	r4

	li	r0,0
	ori	r0,r0,MSR_EE|MSR_SE|MSR_BE|MSR_RI
	andc	r0,r6,r0
	
        li      r9,1
        rldicr  r9,r9,MSR_SF_LG,(63-MSR_SF_LG)
	ori	r9,r9,MSR_IR|MSR_DR|MSR_FE0|MSR_FE1|MSR_FP|MSR_RI|MSR_LE
	andc	r6,r0,r9

__enter_rtas:
	sync				/* disable interrupts so SRR0/1 */
	mtmsrd	r0			/* don't get trashed */

	LOAD_REG_ADDR(r4, rtas)
	ld	r5,RTASENTRY(r4)	/* get the rtas->entry value */
	ld	r4,RTASBASE(r4)		/* get the rtas->base value */
	
	mtspr	SPRN_SRR0,r5
	mtspr	SPRN_SRR1,r6
	RFI_TO_KERNEL
	b	.	/* prevent speculative execution */

rtas_return_loc:
	FIXUP_ENDIAN

	/* relocation is off at this point */
	GET_PACA(r4)
	clrldi	r4,r4,2			/* convert to realmode address */

	bcl	20,31,$+4
0:	mflr	r3
	ld	r3,(1f-0b)(r3)		/* get &rtas_restore_regs */

	mfmsr   r6
	li	r0,MSR_RI
	andc	r6,r6,r0
	sync	
	mtmsrd  r6
        
        ld	r1,PACAR1(r4)           /* Restore our SP */
        ld	r4,PACASAVEDMSR(r4)     /* Restore our MSR */

	mtspr	SPRN_SRR0,r3
	mtspr	SPRN_SRR1,r4
	RFI_TO_KERNEL
	b	.	/* prevent speculative execution */
_ASM_NOKPROBE_SYMBOL(__enter_rtas)
_ASM_NOKPROBE_SYMBOL(rtas_return_loc)

	.align	3
1:	.8byte	rtas_restore_regs

rtas_restore_regs:
	/* relocation is on at this point */
	REST_GPR(2, r1)			/* Restore the TOC */
	REST_GPR(13, r1)		/* Restore paca */
	REST_8GPRS(14, r1)		/* Restore the non-volatiles */
	REST_10GPRS(22, r1)		/* ditto */

	GET_PACA(r13)

	ld	r4,_CCR(r1)
	mtcr	r4
	ld	r5,_CTR(r1)
	mtctr	r5
	ld	r6,_XER(r1)
	mtspr	SPRN_XER,r6
	ld	r7,_DAR(r1)
	mtdar	r7
	ld	r8,_DSISR(r1)
	mtdsisr	r8

        addi	r1,r1,RTAS_FRAME_SIZE	/* Unstack our frame */
	ld	r0,16(r1)		/* get return address */

	mtlr    r0
        blr				/* return to caller */

#endif /* CONFIG_PPC_RTAS */

_GLOBAL(enter_prom)
	mflr	r0
	std	r0,16(r1)
        stdu	r1,-PROM_FRAME_SIZE(r1)	/* Save SP and create stack space */

	/* Because PROM is running in 32b mode, it clobbers the high order half
	 * of all registers that it saves.  We therefore save those registers
	 * PROM might touch to the stack.  (r0, r3-r13 are caller saved)
   	 */
	SAVE_GPR(2, r1)
	SAVE_GPR(13, r1)
	SAVE_8GPRS(14, r1)
	SAVE_10GPRS(22, r1)
	mfcr	r10
	mfmsr	r11
	std	r10,_CCR(r1)
	std	r11,_MSR(r1)

	/* Put PROM address in SRR0 */
	mtsrr0	r4

	/* Setup our trampoline return addr in LR */
	bcl	20,31,$+4
0:	mflr	r4
	addi	r4,r4,(1f - 0b)
       	mtlr	r4

	/* Prepare a 32-bit mode big endian MSR
	 */
#ifdef CONFIG_PPC_BOOK3E
	rlwinm	r11,r11,0,1,31
	mtsrr1	r11
	rfi
#else /* CONFIG_PPC_BOOK3E */
	LOAD_REG_IMMEDIATE(r12, MSR_SF | MSR_ISF | MSR_LE)
	andc	r11,r11,r12
	mtsrr1	r11
	RFI_TO_KERNEL
#endif /* CONFIG_PPC_BOOK3E */

1:	/* Return from OF */
	FIXUP_ENDIAN

	/* Just make sure that r1 top 32 bits didn't get
	 * corrupt by OF
	 */
	rldicl	r1,r1,0,32

	/* Restore the MSR (back to 64 bits) */
	ld	r0,_MSR(r1)
	MTMSRD(r0)
        isync

	/* Restore other registers */
	REST_GPR(2, r1)
	REST_GPR(13, r1)
	REST_8GPRS(14, r1)
	REST_10GPRS(22, r1)
	ld	r4,_CCR(r1)
	mtcr	r4
	
        addi	r1,r1,PROM_FRAME_SIZE
	ld	r0,16(r1)
	mtlr    r0
        blr<|MERGE_RESOLUTION|>--- conflicted
+++ resolved
@@ -979,21 +979,12 @@
 	b	.	/* prevent speculative execution */
 
 1:	mtspr	SPRN_SRR1,r3
-<<<<<<< HEAD
 
 	ld	r2,_CCR(r1)
 	mtcrf	0xFF,r2
 	ld	r2,_NIP(r1)
 	mtspr	SPRN_SRR0,r2
 
-=======
-
-	ld	r2,_CCR(r1)
-	mtcrf	0xFF,r2
-	ld	r2,_NIP(r1)
-	mtspr	SPRN_SRR0,r2
-
->>>>>>> 1ec8f1f0
 	ld	r0,GPR0(r1)
 	ld	r2,GPR2(r1)
 	ld	r3,GPR3(r1)
