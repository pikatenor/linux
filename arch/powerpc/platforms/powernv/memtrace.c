--- conflicted
+++ resolved
@@ -119,12 +119,6 @@
 	walk_memory_range(start_pfn, end_pfn, (void *)MEM_OFFLINE,
 			  change_memblock_state);
 
-<<<<<<< HEAD
-	lock_device_hotplug();
-	remove_memory(nid, start_pfn << PAGE_SHIFT, nr_pages << PAGE_SHIFT);
-	unlock_device_hotplug();
-=======
->>>>>>> 1ec8f1f0
 
 	return true;
 }
