/*
 * PowerNV setup code.
 *
 * Copyright 2011 IBM Corp.
 *
 * This program is free software; you can redistribute it and/or
 * modify it under the terms of the GNU General Public License
 * as published by the Free Software Foundation; either version
 * 2 of the License, or (at your option) any later version.
 */

#undef DEBUG

#include <linux/cpu.h>
#include <linux/errno.h>
#include <linux/sched.h>
#include <linux/kernel.h>
#include <linux/tty.h>
#include <linux/reboot.h>
#include <linux/init.h>
#include <linux/console.h>
#include <linux/delay.h>
#include <linux/irq.h>
#include <linux/seq_file.h>
#include <linux/of.h>
#include <linux/of_fdt.h>
#include <linux/interrupt.h>
#include <linux/bug.h>
#include <linux/pci.h>
#include <linux/cpufreq.h>

#include <asm/machdep.h>
#include <asm/firmware.h>
#include <asm/xics.h>
#include <asm/xive.h>
#include <asm/opal.h>
#include <asm/kexec.h>
#include <asm/smp.h>
#include <asm/setup.h>
#include <asm/security_features.h>

#include "powernv.h"


static bool fw_feature_is(const char *state, const char *name,
			  struct device_node *fw_features)
{
	struct device_node *np;
	bool rc = false;

	np = of_get_child_by_name(fw_features, name);
	if (np) {
		rc = of_property_read_bool(np, state);
		of_node_put(np);
	}

	return rc;
}

static void init_fw_feat_flags(struct device_node *np)
{
	if (fw_feature_is("enabled", "inst-spec-barrier-ori31,31,0", np))
		security_ftr_set(SEC_FTR_SPEC_BAR_ORI31);

	if (fw_feature_is("enabled", "fw-bcctrl-serialized", np))
		security_ftr_set(SEC_FTR_BCCTRL_SERIALISED);

	if (fw_feature_is("enabled", "inst-l1d-flush-ori30,30,0", np))
		security_ftr_set(SEC_FTR_L1D_FLUSH_ORI30);

	if (fw_feature_is("enabled", "inst-l1d-flush-trig2", np))
		security_ftr_set(SEC_FTR_L1D_FLUSH_TRIG2);

	if (fw_feature_is("enabled", "fw-l1d-thread-split", np))
		security_ftr_set(SEC_FTR_L1D_THREAD_PRIV);

	if (fw_feature_is("enabled", "fw-count-cache-disabled", np))
		security_ftr_set(SEC_FTR_COUNT_CACHE_DISABLED);

<<<<<<< HEAD
=======
	if (fw_feature_is("enabled", "fw-count-cache-flush-bcctr2,0,0", np))
		security_ftr_set(SEC_FTR_BCCTR_FLUSH_ASSIST);

	if (fw_feature_is("enabled", "needs-count-cache-flush-on-context-switch", np))
		security_ftr_set(SEC_FTR_FLUSH_COUNT_CACHE);

>>>>>>> 1ec8f1f0
	/*
	 * The features below are enabled by default, so we instead look to see
	 * if firmware has *disabled* them, and clear them if so.
	 */
	if (fw_feature_is("disabled", "speculation-policy-favor-security", np))
		security_ftr_clear(SEC_FTR_FAVOUR_SECURITY);

	if (fw_feature_is("disabled", "needs-l1d-flush-msr-pr-0-to-1", np))
		security_ftr_clear(SEC_FTR_L1D_FLUSH_PR);

	if (fw_feature_is("disabled", "needs-l1d-flush-msr-hv-1-to-0", np))
		security_ftr_clear(SEC_FTR_L1D_FLUSH_HV);

	if (fw_feature_is("disabled", "needs-spec-barrier-for-bound-checks", np))
		security_ftr_clear(SEC_FTR_BNDS_CHK_SPEC_BAR);
}

static void pnv_setup_rfi_flush(void)
{
	struct device_node *np, *fw_features;
	enum l1d_flush_type type;
	bool enable;

	/* Default to fallback in case fw-features are not available */
	type = L1D_FLUSH_FALLBACK;

	np = of_find_node_by_name(NULL, "ibm,opal");
	fw_features = of_get_child_by_name(np, "fw-features");
	of_node_put(np);

	if (fw_features) {
		init_fw_feat_flags(fw_features);
		of_node_put(fw_features);

		if (security_ftr_enabled(SEC_FTR_L1D_FLUSH_TRIG2))
			type = L1D_FLUSH_MTTRIG;

		if (security_ftr_enabled(SEC_FTR_L1D_FLUSH_ORI30))
			type = L1D_FLUSH_ORI;
	}

	enable = security_ftr_enabled(SEC_FTR_FAVOUR_SECURITY) && \
		 (security_ftr_enabled(SEC_FTR_L1D_FLUSH_PR)   || \
		  security_ftr_enabled(SEC_FTR_L1D_FLUSH_HV));

	setup_rfi_flush(type, enable);
<<<<<<< HEAD
=======
	setup_count_cache_flush();
>>>>>>> 1ec8f1f0
}

static void __init pnv_setup_arch(void)
{
	set_arch_panic_timeout(10, ARCH_PANIC_TIMEOUT);

	pnv_setup_rfi_flush();
	setup_stf_barrier();

	/* Initialize SMP */
	pnv_smp_init();

	/* Setup PCI */
	pnv_pci_init();

	/* Setup RTC and NVRAM callbacks */
	if (firmware_has_feature(FW_FEATURE_OPAL))
		opal_nvram_init();

	/* Enable NAP mode */
	powersave_nap = 1;

	/* XXX PMCS */
}

static void __init pnv_init(void)
{
	/*
	 * Initialize the LPC bus now so that legacy serial
	 * ports can be found on it
	 */
	opal_lpc_init();

#ifdef CONFIG_HVC_OPAL
	if (firmware_has_feature(FW_FEATURE_OPAL))
		hvc_opal_init_early();
	else
#endif
		add_preferred_console("hvc", 0, NULL);
}

static void __init pnv_init_IRQ(void)
{
	/* Try using a XIVE if available, otherwise use a XICS */
	if (!xive_native_init())
		xics_init();

	WARN_ON(!ppc_md.get_irq);
}

static void pnv_show_cpuinfo(struct seq_file *m)
{
	struct device_node *root;
	const char *model = "";

	root = of_find_node_by_path("/");
	if (root)
		model = of_get_property(root, "model", NULL);
	seq_printf(m, "machine\t\t: PowerNV %s\n", model);
	if (firmware_has_feature(FW_FEATURE_OPAL))
		seq_printf(m, "firmware\t: OPAL\n");
	else
		seq_printf(m, "firmware\t: BML\n");
	of_node_put(root);
	if (radix_enabled())
		seq_printf(m, "MMU\t\t: Radix\n");
	else
		seq_printf(m, "MMU\t\t: Hash\n");
}

static void pnv_prepare_going_down(void)
{
	/*
	 * Disable all notifiers from OPAL, we can't
	 * service interrupts anymore anyway
	 */
	opal_event_shutdown();

	/* Soft disable interrupts */
	local_irq_disable();

	/*
	 * Return secondary CPUs to firwmare if a flash update
	 * is pending otherwise we will get all sort of error
	 * messages about CPU being stuck etc.. This will also
	 * have the side effect of hard disabling interrupts so
	 * past this point, the kernel is effectively dead.
	 */
	opal_flash_term_callback();
}

static void  __noreturn pnv_restart(char *cmd)
{
	long rc = OPAL_BUSY;

	pnv_prepare_going_down();

	while (rc == OPAL_BUSY || rc == OPAL_BUSY_EVENT) {
		rc = opal_cec_reboot();
		if (rc == OPAL_BUSY_EVENT)
			opal_poll_events(NULL);
		else
			mdelay(10);
	}
	for (;;)
		opal_poll_events(NULL);
}

static void __noreturn pnv_power_off(void)
{
	long rc = OPAL_BUSY;

	pnv_prepare_going_down();

	while (rc == OPAL_BUSY || rc == OPAL_BUSY_EVENT) {
		rc = opal_cec_power_down(0);
		if (rc == OPAL_BUSY_EVENT)
			opal_poll_events(NULL);
		else
			mdelay(10);
	}
	for (;;)
		opal_poll_events(NULL);
}

static void __noreturn pnv_halt(void)
{
	pnv_power_off();
}

static void pnv_progress(char *s, unsigned short hex)
{
}

static void pnv_shutdown(void)
{
	/* Let the PCI code clear up IODA tables */
	pnv_pci_shutdown();

	/*
	 * Stop OPAL activity: Unregister all OPAL interrupts so they
	 * don't fire up while we kexec and make sure all potentially
	 * DMA'ing ops are complete (such as dump retrieval).
	 */
	opal_shutdown();
}

#ifdef CONFIG_KEXEC_CORE
static void pnv_kexec_wait_secondaries_down(void)
{
	int my_cpu, i, notified = -1;

	my_cpu = get_cpu();

	for_each_online_cpu(i) {
		uint8_t status;
		int64_t rc, timeout = 1000;

		if (i == my_cpu)
			continue;

		for (;;) {
			rc = opal_query_cpu_status(get_hard_smp_processor_id(i),
						   &status);
			if (rc != OPAL_SUCCESS || status != OPAL_THREAD_STARTED)
				break;
			barrier();
			if (i != notified) {
				printk(KERN_INFO "kexec: waiting for cpu %d "
				       "(physical %d) to enter OPAL\n",
				       i, paca[i].hw_cpu_id);
				notified = i;
			}

			/*
			 * On crash secondaries might be unreachable or hung,
			 * so timeout if we've waited too long
			 * */
			mdelay(1);
			if (timeout-- == 0) {
				printk(KERN_ERR "kexec: timed out waiting for "
				       "cpu %d (physical %d) to enter OPAL\n",
				       i, paca[i].hw_cpu_id);
				break;
			}
		}
	}
}

static void pnv_kexec_cpu_down(int crash_shutdown, int secondary)
{
	u64 reinit_flags;

	if (xive_enabled())
		xive_kexec_teardown_cpu(secondary);
	else
		xics_kexec_teardown_cpu(secondary);

	/* On OPAL, we return all CPUs to firmware */
	if (!firmware_has_feature(FW_FEATURE_OPAL))
		return;

	if (secondary) {
		/* Return secondary CPUs to firmware on OPAL v3 */
		mb();
		get_paca()->kexec_state = KEXEC_STATE_REAL_MODE;
		mb();

		/* Return the CPU to OPAL */
		opal_return_cpu();
	} else {
		/* Primary waits for the secondaries to have reached OPAL */
		pnv_kexec_wait_secondaries_down();

		/* Switch XIVE back to emulation mode */
		if (xive_enabled())
			xive_shutdown();

		/*
		 * We might be running as little-endian - now that interrupts
		 * are disabled, reset the HILE bit to big-endian so we don't
		 * take interrupts in the wrong endian later
		 *
		 * We reinit to enable both radix and hash on P9 to ensure
		 * the mode used by the next kernel is always supported.
		 */
		reinit_flags = OPAL_REINIT_CPUS_HILE_BE;
		if (cpu_has_feature(CPU_FTR_ARCH_300))
			reinit_flags |= OPAL_REINIT_CPUS_MMU_RADIX |
				OPAL_REINIT_CPUS_MMU_HASH;
		opal_reinit_cpus(reinit_flags);
	}
}
#endif /* CONFIG_KEXEC_CORE */

#ifdef CONFIG_MEMORY_HOTPLUG_SPARSE
static unsigned long pnv_memory_block_size(void)
{
	/*
	 * We map the kernel linear region with 1GB large pages on radix. For
	 * memory hot unplug to work our memory block size must be at least
	 * this size.
	 */
	if (radix_enabled())
		return 1UL * 1024 * 1024 * 1024;
	else
		return 256UL * 1024 * 1024;
}
#endif

static void __init pnv_setup_machdep_opal(void)
{
	ppc_md.get_boot_time = opal_get_boot_time;
	ppc_md.restart = pnv_restart;
	pm_power_off = pnv_power_off;
	ppc_md.halt = pnv_halt;
	ppc_md.machine_check_exception = opal_machine_check;
	ppc_md.mce_check_early_recovery = opal_mce_check_early_recovery;
	ppc_md.hmi_exception_early = opal_hmi_exception_early;
	ppc_md.handle_hmi_exception = opal_handle_hmi_exception;
}

static int __init pnv_probe(void)
{
	if (!of_machine_is_compatible("ibm,powernv"))
		return 0;

	if (firmware_has_feature(FW_FEATURE_OPAL))
		pnv_setup_machdep_opal();

	pr_debug("PowerNV detected !\n");

	pnv_init();

	return 1;
}

/*
 * Returns the cpu frequency for 'cpu' in Hz. This is used by
 * /proc/cpuinfo
 */
static unsigned long pnv_get_proc_freq(unsigned int cpu)
{
	unsigned long ret_freq;

	ret_freq = cpufreq_get(cpu) * 1000ul;

	/*
	 * If the backend cpufreq driver does not exist,
         * then fallback to old way of reporting the clockrate.
	 */
	if (!ret_freq)
		ret_freq = ppc_proc_freq;
	return ret_freq;
}

define_machine(powernv) {
	.name			= "PowerNV",
	.probe			= pnv_probe,
	.setup_arch		= pnv_setup_arch,
	.init_IRQ		= pnv_init_IRQ,
	.show_cpuinfo		= pnv_show_cpuinfo,
	.get_proc_freq          = pnv_get_proc_freq,
	.progress		= pnv_progress,
	.machine_shutdown	= pnv_shutdown,
	.power_save             = NULL,
	.calibrate_decr		= generic_calibrate_decr,
#ifdef CONFIG_KEXEC_CORE
	.kexec_cpu_down		= pnv_kexec_cpu_down,
#endif
#ifdef CONFIG_MEMORY_HOTPLUG_SPARSE
	.memory_block_size	= pnv_memory_block_size,
#endif
};<|MERGE_RESOLUTION|>--- conflicted
+++ resolved
@@ -77,15 +77,12 @@
 	if (fw_feature_is("enabled", "fw-count-cache-disabled", np))
 		security_ftr_set(SEC_FTR_COUNT_CACHE_DISABLED);
 
-<<<<<<< HEAD
-=======
 	if (fw_feature_is("enabled", "fw-count-cache-flush-bcctr2,0,0", np))
 		security_ftr_set(SEC_FTR_BCCTR_FLUSH_ASSIST);
 
 	if (fw_feature_is("enabled", "needs-count-cache-flush-on-context-switch", np))
 		security_ftr_set(SEC_FTR_FLUSH_COUNT_CACHE);
 
->>>>>>> 1ec8f1f0
 	/*
 	 * The features below are enabled by default, so we instead look to see
 	 * if firmware has *disabled* them, and clear them if so.
@@ -132,10 +129,7 @@
 		  security_ftr_enabled(SEC_FTR_L1D_FLUSH_HV));
 
 	setup_rfi_flush(type, enable);
-<<<<<<< HEAD
-=======
 	setup_count_cache_flush();
->>>>>>> 1ec8f1f0
 }
 
 static void __init pnv_setup_arch(void)
