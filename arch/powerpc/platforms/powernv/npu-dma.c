--- conflicted
+++ resolved
@@ -427,14 +427,9 @@
 	int i;
 
 	for (i = 0; i < npu->mmio_atsd_count; i++) {
-<<<<<<< HEAD
-		if (!test_and_set_bit_lock(i, &npu->mmio_atsd_usage))
-			return i;
-=======
 		if (!test_bit(i, &npu->mmio_atsd_usage))
 			if (!test_and_set_bit_lock(i, &npu->mmio_atsd_usage))
 				return i;
->>>>>>> 1ec8f1f0
 	}
 
 	return -ENOSPC;
