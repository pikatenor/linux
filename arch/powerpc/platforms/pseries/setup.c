/*
 *  64-bit pSeries and RS/6000 setup code.
 *
 *  Copyright (C) 1995  Linus Torvalds
 *  Adapted from 'alpha' version by Gary Thomas
 *  Modified by Cort Dougan (cort@cs.nmt.edu)
 *  Modified by PPC64 Team, IBM Corp
 *
 * This program is free software; you can redistribute it and/or
 * modify it under the terms of the GNU General Public License
 * as published by the Free Software Foundation; either version
 * 2 of the License, or (at your option) any later version.
 */

/*
 * bootup setup stuff..
 */

#include <linux/cpu.h>
#include <linux/errno.h>
#include <linux/sched.h>
#include <linux/kernel.h>
#include <linux/mm.h>
#include <linux/stddef.h>
#include <linux/unistd.h>
#include <linux/user.h>
#include <linux/tty.h>
#include <linux/major.h>
#include <linux/interrupt.h>
#include <linux/reboot.h>
#include <linux/init.h>
#include <linux/ioport.h>
#include <linux/console.h>
#include <linux/pci.h>
#include <linux/utsname.h>
#include <linux/adb.h>
#include <linux/export.h>
#include <linux/delay.h>
#include <linux/irq.h>
#include <linux/seq_file.h>
#include <linux/root_dev.h>
#include <linux/of.h>
#include <linux/of_pci.h>

#include <asm/mmu.h>
#include <asm/processor.h>
#include <asm/io.h>
#include <asm/pgtable.h>
#include <asm/prom.h>
#include <asm/rtas.h>
#include <asm/pci-bridge.h>
#include <asm/iommu.h>
#include <asm/dma.h>
#include <asm/machdep.h>
#include <asm/irq.h>
#include <asm/time.h>
#include <asm/nvram.h>
#include <asm/pmc.h>
#include <asm/xics.h>
#include <asm/xive.h>
#include <asm/ppc-pci.h>
#include <asm/i8259.h>
#include <asm/udbg.h>
#include <asm/smp.h>
#include <asm/firmware.h>
#include <asm/eeh.h>
#include <asm/reg.h>
#include <asm/plpar_wrappers.h>
#include <asm/kexec.h>
#include <asm/isa-bridge.h>
#include <asm/security_features.h>

#include "pseries.h"

int CMO_PrPSP = -1;
int CMO_SecPSP = -1;
unsigned long CMO_PageSize = (ASM_CONST(1) << IOMMU_PAGE_SHIFT_4K);
EXPORT_SYMBOL(CMO_PageSize);

int fwnmi_active;  /* TRUE if an FWNMI handler is present */

static void pSeries_show_cpuinfo(struct seq_file *m)
{
	struct device_node *root;
	const char *model = "";

	root = of_find_node_by_path("/");
	if (root)
		model = of_get_property(root, "model", NULL);
	seq_printf(m, "machine\t\t: CHRP %s\n", model);
	of_node_put(root);
	if (radix_enabled())
		seq_printf(m, "MMU\t\t: Radix\n");
	else
		seq_printf(m, "MMU\t\t: Hash\n");
}

/* Initialize firmware assisted non-maskable interrupts if
 * the firmware supports this feature.
 */
static void __init fwnmi_init(void)
{
	unsigned long system_reset_addr, machine_check_addr;

	int ibm_nmi_register = rtas_token("ibm,nmi-register");
	if (ibm_nmi_register == RTAS_UNKNOWN_SERVICE)
		return;

	/* If the kernel's not linked at zero we point the firmware at low
	 * addresses anyway, and use a trampoline to get to the real code. */
	system_reset_addr  = __pa(system_reset_fwnmi) - PHYSICAL_START;
	machine_check_addr = __pa(machine_check_fwnmi) - PHYSICAL_START;

	if (0 == rtas_call(ibm_nmi_register, 2, 1, NULL, system_reset_addr,
				machine_check_addr))
		fwnmi_active = 1;
}

static void pseries_8259_cascade(struct irq_desc *desc)
{
	struct irq_chip *chip = irq_desc_get_chip(desc);
	unsigned int cascade_irq = i8259_irq();

	if (cascade_irq)
		generic_handle_irq(cascade_irq);

	chip->irq_eoi(&desc->irq_data);
}

static void __init pseries_setup_i8259_cascade(void)
{
	struct device_node *np, *old, *found = NULL;
	unsigned int cascade;
	const u32 *addrp;
	unsigned long intack = 0;
	int naddr;

	for_each_node_by_type(np, "interrupt-controller") {
		if (of_device_is_compatible(np, "chrp,iic")) {
			found = np;
			break;
		}
	}

	if (found == NULL) {
		printk(KERN_DEBUG "pic: no ISA interrupt controller\n");
		return;
	}

	cascade = irq_of_parse_and_map(found, 0);
	if (!cascade) {
		printk(KERN_ERR "pic: failed to map cascade interrupt");
		return;
	}
	pr_debug("pic: cascade mapped to irq %d\n", cascade);

	for (old = of_node_get(found); old != NULL ; old = np) {
		np = of_get_parent(old);
		of_node_put(old);
		if (np == NULL)
			break;
		if (strcmp(np->name, "pci") != 0)
			continue;
		addrp = of_get_property(np, "8259-interrupt-acknowledge", NULL);
		if (addrp == NULL)
			continue;
		naddr = of_n_addr_cells(np);
		intack = addrp[naddr-1];
		if (naddr > 1)
			intack |= ((unsigned long)addrp[naddr-2]) << 32;
	}
	if (intack)
		printk(KERN_DEBUG "pic: PCI 8259 intack at 0x%016lx\n", intack);
	i8259_init(found, intack);
	of_node_put(found);
	irq_set_chained_handler(cascade, pseries_8259_cascade);
}

static void __init pseries_init_irq(void)
{
	/* Try using a XIVE if available, otherwise use a XICS */
	if (!xive_spapr_init()) {
		xics_init();
		pseries_setup_i8259_cascade();
	}
}

static void pseries_lpar_enable_pmcs(void)
{
	unsigned long set, reset;

	set = 1UL << 63;
	reset = 0;
	plpar_hcall_norets(H_PERFMON, set, reset);
}

static int pci_dn_reconfig_notifier(struct notifier_block *nb, unsigned long action, void *data)
{
	struct of_reconfig_data *rd = data;
	struct device_node *parent, *np = rd->dn;
	struct pci_dn *pdn;
	int err = NOTIFY_OK;

	switch (action) {
	case OF_RECONFIG_ATTACH_NODE:
		parent = of_get_parent(np);
		pdn = parent ? PCI_DN(parent) : NULL;
		if (pdn)
			pci_add_device_node_info(pdn->phb, np);

		of_node_put(parent);
		break;
	case OF_RECONFIG_DETACH_NODE:
		pdn = PCI_DN(np);
		if (pdn)
			list_del(&pdn->list);
		break;
	default:
		err = NOTIFY_DONE;
		break;
	}
	return err;
}

static struct notifier_block pci_dn_reconfig_nb = {
	.notifier_call = pci_dn_reconfig_notifier,
};

struct kmem_cache *dtl_cache;

#ifdef CONFIG_VIRT_CPU_ACCOUNTING_NATIVE
/*
 * Allocate space for the dispatch trace log for all possible cpus
 * and register the buffers with the hypervisor.  This is used for
 * computing time stolen by the hypervisor.
 */
static int alloc_dispatch_logs(void)
{
	int cpu, ret;
	struct paca_struct *pp;
	struct dtl_entry *dtl;

	if (!firmware_has_feature(FW_FEATURE_SPLPAR))
		return 0;

	if (!dtl_cache)
		return 0;

	for_each_possible_cpu(cpu) {
		pp = &paca[cpu];
		dtl = kmem_cache_alloc(dtl_cache, GFP_KERNEL);
		if (!dtl) {
			pr_warn("Failed to allocate dispatch trace log for cpu %d\n",
				cpu);
			pr_warn("Stolen time statistics will be unreliable\n");
			break;
		}

		pp->dtl_ridx = 0;
		pp->dispatch_log = dtl;
		pp->dispatch_log_end = dtl + N_DISPATCH_LOG;
		pp->dtl_curr = dtl;
	}

	/* Register the DTL for the current (boot) cpu */
	dtl = get_paca()->dispatch_log;
	get_paca()->dtl_ridx = 0;
	get_paca()->dtl_curr = dtl;
	get_paca()->lppaca_ptr->dtl_idx = 0;

	/* hypervisor reads buffer length from this field */
	dtl->enqueue_to_dispatch_time = cpu_to_be32(DISPATCH_LOG_BYTES);
	ret = register_dtl(hard_smp_processor_id(), __pa(dtl));
	if (ret)
		pr_err("WARNING: DTL registration of cpu %d (hw %d) failed "
		       "with %d\n", smp_processor_id(),
		       hard_smp_processor_id(), ret);
	get_paca()->lppaca_ptr->dtl_enable_mask = 2;

	return 0;
}
#else /* !CONFIG_VIRT_CPU_ACCOUNTING_NATIVE */
static inline int alloc_dispatch_logs(void)
{
	return 0;
}
#endif /* CONFIG_VIRT_CPU_ACCOUNTING_NATIVE */

static int alloc_dispatch_log_kmem_cache(void)
{
	dtl_cache = kmem_cache_create("dtl", DISPATCH_LOG_BYTES,
						DISPATCH_LOG_BYTES, 0, NULL);
	if (!dtl_cache) {
		pr_warn("Failed to create dispatch trace log buffer cache\n");
		pr_warn("Stolen time statistics will be unreliable\n");
		return 0;
	}

	return alloc_dispatch_logs();
}
machine_early_initcall(pseries, alloc_dispatch_log_kmem_cache);

static void pseries_lpar_idle(void)
{
	/*
	 * Default handler to go into low thread priority and possibly
	 * low power mode by ceding processor to hypervisor
	 */

	/* Indicate to hypervisor that we are idle. */
	get_lppaca()->idle = 1;

	/*
	 * Yield the processor to the hypervisor.  We return if
	 * an external interrupt occurs (which are driven prior
	 * to returning here) or if a prod occurs from another
	 * processor. When returning here, external interrupts
	 * are enabled.
	 */
	cede_processor();

	get_lppaca()->idle = 0;
}

/*
 * Enable relocation on during exceptions. This has partition wide scope and
 * may take a while to complete, if it takes longer than one second we will
 * just give up rather than wasting any more time on this - if that turns out
 * to ever be a problem in practice we can move this into a kernel thread to
 * finish off the process later in boot.
 */
void pseries_enable_reloc_on_exc(void)
{
	long rc;
	unsigned int delay, total_delay = 0;

	while (1) {
		rc = enable_reloc_on_exceptions();
		if (!H_IS_LONG_BUSY(rc)) {
			if (rc == H_P2) {
				pr_info("Relocation on exceptions not"
					" supported\n");
			} else if (rc != H_SUCCESS) {
				pr_warn("Unable to enable relocation"
					" on exceptions: %ld\n", rc);
			}
			break;
		}

		delay = get_longbusy_msecs(rc);
		total_delay += delay;
		if (total_delay > 1000) {
			pr_warn("Warning: Giving up waiting to enable "
				"relocation on exceptions (%u msec)!\n",
				total_delay);
			return;
		}

		mdelay(delay);
	}
}
EXPORT_SYMBOL(pseries_enable_reloc_on_exc);

void pseries_disable_reloc_on_exc(void)
{
	long rc;

	while (1) {
		rc = disable_reloc_on_exceptions();
		if (!H_IS_LONG_BUSY(rc))
			break;
		mdelay(get_longbusy_msecs(rc));
	}
	if (rc != H_SUCCESS)
		pr_warning("Warning: Failed to disable relocation on "
			   "exceptions: %ld\n", rc);
}
EXPORT_SYMBOL(pseries_disable_reloc_on_exc);

#ifdef CONFIG_KEXEC_CORE
static void pSeries_machine_kexec(struct kimage *image)
{
	if (firmware_has_feature(FW_FEATURE_SET_MODE))
		pseries_disable_reloc_on_exc();

	default_machine_kexec(image);
}
#endif

#ifdef __LITTLE_ENDIAN__
void pseries_big_endian_exceptions(void)
{
	long rc;

	while (1) {
		rc = enable_big_endian_exceptions();
		if (!H_IS_LONG_BUSY(rc))
			break;
		mdelay(get_longbusy_msecs(rc));
	}

	/*
	 * At this point it is unlikely panic() will get anything
	 * out to the user, since this is called very late in kexec
	 * but at least this will stop us from continuing on further
	 * and creating an even more difficult to debug situation.
	 *
	 * There is a known problem when kdump'ing, if cpus are offline
	 * the above call will fail. Rather than panicking again, keep
	 * going and hope the kdump kernel is also little endian, which
	 * it usually is.
	 */
	if (rc && !kdump_in_progress())
		panic("Could not enable big endian exceptions");
}

void pseries_little_endian_exceptions(void)
{
	long rc;

	while (1) {
		rc = enable_little_endian_exceptions();
		if (!H_IS_LONG_BUSY(rc))
			break;
		mdelay(get_longbusy_msecs(rc));
	}
	if (rc) {
		ppc_md.progress("H_SET_MODE LE exception fail", 0);
		panic("Could not enable little endian exceptions");
	}
}
#endif

static void __init find_and_init_phbs(void)
{
	struct device_node *node;
	struct pci_controller *phb;
	struct device_node *root = of_find_node_by_path("/");

	for_each_child_of_node(root, node) {
		if (node->type == NULL || (strcmp(node->type, "pci") != 0 &&
					   strcmp(node->type, "pciex") != 0))
			continue;

		phb = pcibios_alloc_controller(node);
		if (!phb)
			continue;
		rtas_setup_phb(phb);
		pci_process_bridge_OF_ranges(phb, node, 0);
		isa_bridge_find_early(phb);
		phb->controller_ops = pseries_pci_controller_ops;
	}

	of_node_put(root);

	/*
	 * PCI_PROBE_ONLY and PCI_REASSIGN_ALL_BUS can be set via properties
	 * in chosen.
	 */
	of_pci_check_probe_only();
}

static void init_cpu_char_feature_flags(struct h_cpu_char_result *result)
{
	/*
	 * The features below are disabled by default, so we instead look to see
	 * if firmware has *enabled* them, and set them if so.
	 */
	if (result->character & H_CPU_CHAR_SPEC_BAR_ORI31)
		security_ftr_set(SEC_FTR_SPEC_BAR_ORI31);

	if (result->character & H_CPU_CHAR_BCCTRL_SERIALISED)
		security_ftr_set(SEC_FTR_BCCTRL_SERIALISED);

	if (result->character & H_CPU_CHAR_L1D_FLUSH_ORI30)
		security_ftr_set(SEC_FTR_L1D_FLUSH_ORI30);

	if (result->character & H_CPU_CHAR_L1D_FLUSH_TRIG2)
		security_ftr_set(SEC_FTR_L1D_FLUSH_TRIG2);

	if (result->character & H_CPU_CHAR_L1D_THREAD_PRIV)
		security_ftr_set(SEC_FTR_L1D_THREAD_PRIV);

	if (result->character & H_CPU_CHAR_COUNT_CACHE_DISABLED)
		security_ftr_set(SEC_FTR_COUNT_CACHE_DISABLED);

<<<<<<< HEAD
=======
	if (result->character & H_CPU_CHAR_BCCTR_FLUSH_ASSIST)
		security_ftr_set(SEC_FTR_BCCTR_FLUSH_ASSIST);

	if (result->behaviour & H_CPU_BEHAV_FLUSH_COUNT_CACHE)
		security_ftr_set(SEC_FTR_FLUSH_COUNT_CACHE);

>>>>>>> 1ec8f1f0
	/*
	 * The features below are enabled by default, so we instead look to see
	 * if firmware has *disabled* them, and clear them if so.
	 */
	if (!(result->behaviour & H_CPU_BEHAV_FAVOUR_SECURITY))
		security_ftr_clear(SEC_FTR_FAVOUR_SECURITY);

	if (!(result->behaviour & H_CPU_BEHAV_L1D_FLUSH_PR))
		security_ftr_clear(SEC_FTR_L1D_FLUSH_PR);

	if (!(result->behaviour & H_CPU_BEHAV_BNDS_CHK_SPEC_BAR))
		security_ftr_clear(SEC_FTR_BNDS_CHK_SPEC_BAR);
}

void pseries_setup_rfi_flush(void)
{
	struct h_cpu_char_result result;
	enum l1d_flush_type types;
	bool enable;
	long rc;

	/*
	 * Set features to the defaults assumed by init_cpu_char_feature_flags()
	 * so it can set/clear again any features that might have changed after
	 * migration, and in case the hypercall fails and it is not even called.
	 */
	powerpc_security_features = SEC_FTR_DEFAULT;

	rc = plpar_get_cpu_characteristics(&result);
	if (rc == H_SUCCESS)
		init_cpu_char_feature_flags(&result);

	/*
	 * We're the guest so this doesn't apply to us, clear it to simplify
	 * handling of it elsewhere.
	 */
	security_ftr_clear(SEC_FTR_L1D_FLUSH_HV);

	types = L1D_FLUSH_FALLBACK;

	if (security_ftr_enabled(SEC_FTR_L1D_FLUSH_TRIG2))
		types |= L1D_FLUSH_MTTRIG;

	if (security_ftr_enabled(SEC_FTR_L1D_FLUSH_ORI30))
		types |= L1D_FLUSH_ORI;

	enable = security_ftr_enabled(SEC_FTR_FAVOUR_SECURITY) && \
		 security_ftr_enabled(SEC_FTR_L1D_FLUSH_PR);

	setup_rfi_flush(types, enable);
<<<<<<< HEAD
=======
	setup_count_cache_flush();
>>>>>>> 1ec8f1f0
}

static void __init pSeries_setup_arch(void)
{
	set_arch_panic_timeout(10, ARCH_PANIC_TIMEOUT);

	/* Discover PIC type and setup ppc_md accordingly */
	smp_init_pseries();


	/* openpic global configuration register (64-bit format). */
	/* openpic Interrupt Source Unit pointer (64-bit format). */
	/* python0 facility area (mmio) (64-bit format) REAL address. */

	/* init to some ~sane value until calibrate_delay() runs */
	loops_per_jiffy = 50000000;

	fwnmi_init();

	pseries_setup_rfi_flush();
	setup_stf_barrier();

	/* By default, only probe PCI (can be overridden by rtas_pci) */
	pci_add_flags(PCI_PROBE_ONLY);

	/* Find and initialize PCI host bridges */
	init_pci_config_tokens();
	find_and_init_phbs();
	of_reconfig_notifier_register(&pci_dn_reconfig_nb);

	pSeries_nvram_init();

	if (firmware_has_feature(FW_FEATURE_LPAR)) {
		vpa_init(boot_cpuid);
		ppc_md.power_save = pseries_lpar_idle;
		ppc_md.enable_pmcs = pseries_lpar_enable_pmcs;
	} else {
		/* No special idle routine */
		ppc_md.enable_pmcs = power4_enable_pmcs;
	}

	ppc_md.pcibios_root_bridge_prepare = pseries_root_bridge_prepare;
}

static int __init pSeries_init_panel(void)
{
	/* Manually leave the kernel version on the panel. */
#ifdef __BIG_ENDIAN__
	ppc_md.progress("Linux ppc64\n", 0);
#else
	ppc_md.progress("Linux ppc64le\n", 0);
#endif
	ppc_md.progress(init_utsname()->version, 0);

	return 0;
}
machine_arch_initcall(pseries, pSeries_init_panel);

static int pseries_set_dabr(unsigned long dabr, unsigned long dabrx)
{
	return plpar_hcall_norets(H_SET_DABR, dabr);
}

static int pseries_set_xdabr(unsigned long dabr, unsigned long dabrx)
{
	/* Have to set at least one bit in the DABRX according to PAPR */
	if (dabrx == 0 && dabr == 0)
		dabrx = DABRX_USER;
	/* PAPR says we can only set kernel and user bits */
	dabrx &= DABRX_KERNEL | DABRX_USER;

	return plpar_hcall_norets(H_SET_XDABR, dabr, dabrx);
}

static int pseries_set_dawr(unsigned long dawr, unsigned long dawrx)
{
	/* PAPR says we can't set HYP */
	dawrx &= ~DAWRX_HYP;

	return  plapr_set_watchpoint0(dawr, dawrx);
}

#define CMO_CHARACTERISTICS_TOKEN 44
#define CMO_MAXLENGTH 1026

void pSeries_coalesce_init(void)
{
	struct hvcall_mpp_x_data mpp_x_data;

	if (firmware_has_feature(FW_FEATURE_CMO) && !h_get_mpp_x(&mpp_x_data))
		powerpc_firmware_features |= FW_FEATURE_XCMO;
	else
		powerpc_firmware_features &= ~FW_FEATURE_XCMO;
}

/**
 * fw_cmo_feature_init - FW_FEATURE_CMO is not stored in ibm,hypertas-functions,
 * handle that here. (Stolen from parse_system_parameter_string)
 */
static void pSeries_cmo_feature_init(void)
{
	char *ptr, *key, *value, *end;
	int call_status;
	int page_order = IOMMU_PAGE_SHIFT_4K;

	pr_debug(" -> fw_cmo_feature_init()\n");
	spin_lock(&rtas_data_buf_lock);
	memset(rtas_data_buf, 0, RTAS_DATA_BUF_SIZE);
	call_status = rtas_call(rtas_token("ibm,get-system-parameter"), 3, 1,
				NULL,
				CMO_CHARACTERISTICS_TOKEN,
				__pa(rtas_data_buf),
				RTAS_DATA_BUF_SIZE);

	if (call_status != 0) {
		spin_unlock(&rtas_data_buf_lock);
		pr_debug("CMO not available\n");
		pr_debug(" <- fw_cmo_feature_init()\n");
		return;
	}

	end = rtas_data_buf + CMO_MAXLENGTH - 2;
	ptr = rtas_data_buf + 2;	/* step over strlen value */
	key = value = ptr;

	while (*ptr && (ptr <= end)) {
		/* Separate the key and value by replacing '=' with '\0' and
		 * point the value at the string after the '='
		 */
		if (ptr[0] == '=') {
			ptr[0] = '\0';
			value = ptr + 1;
		} else if (ptr[0] == '\0' || ptr[0] == ',') {
			/* Terminate the string containing the key/value pair */
			ptr[0] = '\0';

			if (key == value) {
				pr_debug("Malformed key/value pair\n");
				/* Never found a '=', end processing */
				break;
			}

			if (0 == strcmp(key, "CMOPageSize"))
				page_order = simple_strtol(value, NULL, 10);
			else if (0 == strcmp(key, "PrPSP"))
				CMO_PrPSP = simple_strtol(value, NULL, 10);
			else if (0 == strcmp(key, "SecPSP"))
				CMO_SecPSP = simple_strtol(value, NULL, 10);
			value = key = ptr + 1;
		}
		ptr++;
	}

	/* Page size is returned as the power of 2 of the page size,
	 * convert to the page size in bytes before returning
	 */
	CMO_PageSize = 1 << page_order;
	pr_debug("CMO_PageSize = %lu\n", CMO_PageSize);

	if (CMO_PrPSP != -1 || CMO_SecPSP != -1) {
		pr_info("CMO enabled\n");
		pr_debug("CMO enabled, PrPSP=%d, SecPSP=%d\n", CMO_PrPSP,
		         CMO_SecPSP);
		powerpc_firmware_features |= FW_FEATURE_CMO;
		pSeries_coalesce_init();
	} else
		pr_debug("CMO not enabled, PrPSP=%d, SecPSP=%d\n", CMO_PrPSP,
		         CMO_SecPSP);
	spin_unlock(&rtas_data_buf_lock);
	pr_debug(" <- fw_cmo_feature_init()\n");
}

/*
 * Early initialization.  Relocation is on but do not reference unbolted pages
 */
static void __init pseries_init(void)
{
	pr_debug(" -> pseries_init()\n");

#ifdef CONFIG_HVC_CONSOLE
	if (firmware_has_feature(FW_FEATURE_LPAR))
		hvc_vio_init_early();
#endif
	if (firmware_has_feature(FW_FEATURE_XDABR))
		ppc_md.set_dabr = pseries_set_xdabr;
	else if (firmware_has_feature(FW_FEATURE_DABR))
		ppc_md.set_dabr = pseries_set_dabr;

	if (firmware_has_feature(FW_FEATURE_SET_MODE))
		ppc_md.set_dawr = pseries_set_dawr;

	pSeries_cmo_feature_init();
	iommu_init_early_pSeries();

	pr_debug(" <- pseries_init()\n");
}

/**
 * pseries_power_off - tell firmware about how to power off the system.
 *
 * This function calls either the power-off rtas token in normal cases
 * or the ibm,power-off-ups token (if present & requested) in case of
 * a power failure. If power-off token is used, power on will only be
 * possible with power button press. If ibm,power-off-ups token is used
 * it will allow auto poweron after power is restored.
 */
static void pseries_power_off(void)
{
	int rc;
	int rtas_poweroff_ups_token = rtas_token("ibm,power-off-ups");

	if (rtas_flash_term_hook)
		rtas_flash_term_hook(SYS_POWER_OFF);

	if (rtas_poweron_auto == 0 ||
		rtas_poweroff_ups_token == RTAS_UNKNOWN_SERVICE) {
		rc = rtas_call(rtas_token("power-off"), 2, 1, NULL, -1, -1);
		printk(KERN_INFO "RTAS power-off returned %d\n", rc);
	} else {
		rc = rtas_call(rtas_poweroff_ups_token, 0, 1, NULL);
		printk(KERN_INFO "RTAS ibm,power-off-ups returned %d\n", rc);
	}
	for (;;);
}

static int __init pSeries_probe(void)
{
	const char *dtype = of_get_property(of_root, "device_type", NULL);

 	if (dtype == NULL)
 		return 0;
 	if (strcmp(dtype, "chrp"))
		return 0;

	/* Cell blades firmware claims to be chrp while it's not. Until this
	 * is fixed, we need to avoid those here.
	 */
	if (of_machine_is_compatible("IBM,CPBW-1.0") ||
	    of_machine_is_compatible("IBM,CBEA"))
		return 0;

	pm_power_off = pseries_power_off;

	pr_debug("Machine is%s LPAR !\n",
	         (powerpc_firmware_features & FW_FEATURE_LPAR) ? "" : " not");

	pseries_init();

	return 1;
}

static int pSeries_pci_probe_mode(struct pci_bus *bus)
{
	if (firmware_has_feature(FW_FEATURE_LPAR))
		return PCI_PROBE_DEVTREE;
	return PCI_PROBE_NORMAL;
}

struct pci_controller_ops pseries_pci_controller_ops = {
	.probe_mode		= pSeries_pci_probe_mode,
};

define_machine(pseries) {
	.name			= "pSeries",
	.probe			= pSeries_probe,
	.setup_arch		= pSeries_setup_arch,
	.init_IRQ		= pseries_init_irq,
	.show_cpuinfo		= pSeries_show_cpuinfo,
	.log_error		= pSeries_log_error,
	.pcibios_fixup		= pSeries_final_fixup,
	.restart		= rtas_restart,
	.halt			= rtas_halt,
	.panic			= rtas_os_term,
	.get_boot_time		= rtas_get_boot_time,
	.get_rtc_time		= rtas_get_rtc_time,
	.set_rtc_time		= rtas_set_rtc_time,
	.calibrate_decr		= generic_calibrate_decr,
	.progress		= rtas_progress,
	.system_reset_exception = pSeries_system_reset_exception,
	.machine_check_exception = pSeries_machine_check_exception,
#ifdef CONFIG_KEXEC_CORE
	.machine_kexec          = pSeries_machine_kexec,
	.kexec_cpu_down         = pseries_kexec_cpu_down,
#endif
#ifdef CONFIG_MEMORY_HOTPLUG_SPARSE
	.memory_block_size	= pseries_memory_block_size,
#endif
};<|MERGE_RESOLUTION|>--- conflicted
+++ resolved
@@ -484,15 +484,12 @@
 	if (result->character & H_CPU_CHAR_COUNT_CACHE_DISABLED)
 		security_ftr_set(SEC_FTR_COUNT_CACHE_DISABLED);
 
-<<<<<<< HEAD
-=======
 	if (result->character & H_CPU_CHAR_BCCTR_FLUSH_ASSIST)
 		security_ftr_set(SEC_FTR_BCCTR_FLUSH_ASSIST);
 
 	if (result->behaviour & H_CPU_BEHAV_FLUSH_COUNT_CACHE)
 		security_ftr_set(SEC_FTR_FLUSH_COUNT_CACHE);
 
->>>>>>> 1ec8f1f0
 	/*
 	 * The features below are enabled by default, so we instead look to see
 	 * if firmware has *disabled* them, and clear them if so.
@@ -543,10 +540,7 @@
 		 security_ftr_enabled(SEC_FTR_L1D_FLUSH_PR);
 
 	setup_rfi_flush(types, enable);
-<<<<<<< HEAD
-=======
 	setup_count_cache_flush();
->>>>>>> 1ec8f1f0
 }
 
 static void __init pSeries_setup_arch(void)
