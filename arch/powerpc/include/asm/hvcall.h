/* SPDX-License-Identifier: GPL-2.0 */
#ifndef _ASM_POWERPC_HVCALL_H
#define _ASM_POWERPC_HVCALL_H
#ifdef __KERNEL__

#define HVSC			.long 0x44000022

#define H_SUCCESS	0
#define H_BUSY		1	/* Hardware busy -- retry later */
#define H_CLOSED	2	/* Resource closed */
#define H_NOT_AVAILABLE 3
#define H_CONSTRAINED	4	/* Resource request constrained to max allowed */
#define H_PARTIAL       5
#define H_IN_PROGRESS	14	/* Kind of like busy */
#define H_PAGE_REGISTERED 15
#define H_PARTIAL_STORE   16
#define H_PENDING	17	/* returned from H_POLL_PENDING */
#define H_CONTINUE	18	/* Returned from H_Join on success */
#define H_LONG_BUSY_START_RANGE		9900  /* Start of long busy range */
#define H_LONG_BUSY_ORDER_1_MSEC	9900  /* Long busy, hint that 1msec \
						 is a good time to retry */
#define H_LONG_BUSY_ORDER_10_MSEC	9901  /* Long busy, hint that 10msec \
						 is a good time to retry */
#define H_LONG_BUSY_ORDER_100_MSEC 	9902  /* Long busy, hint that 100msec \
						 is a good time to retry */
#define H_LONG_BUSY_ORDER_1_SEC		9903  /* Long busy, hint that 1sec \
						 is a good time to retry */
#define H_LONG_BUSY_ORDER_10_SEC	9904  /* Long busy, hint that 10sec \
						 is a good time to retry */
#define H_LONG_BUSY_ORDER_100_SEC	9905  /* Long busy, hint that 100sec \
						 is a good time to retry */
#define H_LONG_BUSY_END_RANGE		9905  /* End of long busy range */

/* Internal value used in book3s_hv kvm support; not returned to guests */
#define H_TOO_HARD	9999

#define H_HARDWARE	-1	/* Hardware error */
#define H_FUNCTION	-2	/* Function not supported */
#define H_PRIVILEGE	-3	/* Caller not privileged */
#define H_PARAMETER	-4	/* Parameter invalid, out-of-range or conflicting */
#define H_BAD_MODE	-5	/* Illegal msr value */
#define H_PTEG_FULL	-6	/* PTEG is full */
#define H_NOT_FOUND	-7	/* PTE was not found" */
#define H_RESERVED_DABR	-8	/* DABR address is reserved by the hypervisor on this processor" */
#define H_NO_MEM	-9
#define H_AUTHORITY	-10
#define H_PERMISSION	-11
#define H_DROPPED	-12
#define H_SOURCE_PARM	-13
#define H_DEST_PARM	-14
#define H_REMOTE_PARM	-15
#define H_RESOURCE	-16
#define H_ADAPTER_PARM  -17
#define H_RH_PARM       -18
#define H_RCQ_PARM      -19
#define H_SCQ_PARM      -20
#define H_EQ_PARM       -21
#define H_RT_PARM       -22
#define H_ST_PARM       -23
#define H_SIGT_PARM     -24
#define H_TOKEN_PARM    -25
#define H_MLENGTH_PARM  -27
#define H_MEM_PARM      -28
#define H_MEM_ACCESS_PARM -29
#define H_ATTR_PARM     -30
#define H_PORT_PARM     -31
#define H_MCG_PARM      -32
#define H_VL_PARM       -33
#define H_TSIZE_PARM    -34
#define H_TRACE_PARM    -35

#define H_MASK_PARM     -37
#define H_MCG_FULL      -38
#define H_ALIAS_EXIST   -39
#define H_P_COUNTER     -40
#define H_TABLE_FULL    -41
#define H_ALT_TABLE     -42
#define H_MR_CONDITION  -43
#define H_NOT_ENOUGH_RESOURCES -44
#define H_R_STATE       -45
#define H_RESCINDED     -46
#define H_P2		-55
#define H_P3		-56
#define H_P4		-57
#define H_P5		-58
#define H_P6		-59
#define H_P7		-60
#define H_P8		-61
#define H_P9		-62
#define H_TOO_BIG	-64
#define H_OVERLAP	-68
#define H_INTERRUPT	-69
#define H_BAD_DATA	-70
#define H_NOT_ACTIVE	-71
#define H_SG_LIST	-72
#define H_OP_MODE	-73
#define H_COP_HW	-74
#define H_STATE		-75
#define H_UNSUPPORTED_FLAG_START	-256
#define H_UNSUPPORTED_FLAG_END		-511
#define H_MULTI_THREADS_ACTIVE	-9005
#define H_OUTSTANDING_COP_OPS	-9006


/* Long Busy is a condition that can be returned by the firmware
 * when a call cannot be completed now, but the identical call
 * should be retried later.  This prevents calls blocking in the
 * firmware for long periods of time.  Annoyingly the firmware can return
 * a range of return codes, hinting at how long we should wait before
 * retrying.  If you don't care for the hint, the macro below is a good
 * way to check for the long_busy return codes
 */
#define H_IS_LONG_BUSY(x)  ((x >= H_LONG_BUSY_START_RANGE) \
			     && (x <= H_LONG_BUSY_END_RANGE))

/* Flags */
#define H_LARGE_PAGE		(1UL<<(63-16))
#define H_EXACT			(1UL<<(63-24))	/* Use exact PTE or return H_PTEG_FULL */
#define H_R_XLATE		(1UL<<(63-25))	/* include a valid logical page num in the pte if the valid bit is set */
#define H_READ_4		(1UL<<(63-26))	/* Return 4 PTEs */
#define H_PAGE_STATE_CHANGE	(1UL<<(63-28))
#define H_PAGE_UNUSED		((1UL<<(63-29)) | (1UL<<(63-30)))
#define H_PAGE_SET_UNUSED	(H_PAGE_STATE_CHANGE | H_PAGE_UNUSED)
#define H_PAGE_SET_LOANED	(H_PAGE_SET_UNUSED | (1UL<<(63-31)))
#define H_PAGE_SET_ACTIVE	H_PAGE_STATE_CHANGE
#define H_AVPN			(1UL<<(63-32))	/* An avpn is provided as a sanity test */
#define H_ANDCOND		(1UL<<(63-33))
#define H_LOCAL			(1UL<<(63-35))
#define H_ICACHE_INVALIDATE	(1UL<<(63-40))	/* icbi, etc.  (ignored for IO pages) */
#define H_ICACHE_SYNCHRONIZE	(1UL<<(63-41))	/* dcbst, icbi, etc (ignored for IO pages */
#define H_COALESCE_CAND	(1UL<<(63-42))	/* page is a good candidate for coalescing */
#define H_ZERO_PAGE		(1UL<<(63-48))	/* zero the page before mapping (ignored for IO pages) */
#define H_COPY_PAGE		(1UL<<(63-49))
#define H_N			(1UL<<(63-61))
#define H_PP1			(1UL<<(63-62))
#define H_PP2			(1UL<<(63-63))

/* Flags for H_REGISTER_VPA subfunction field */
#define H_VPA_FUNC_SHIFT	(63-18)	/* Bit posn of subfunction code */
#define H_VPA_FUNC_MASK		7UL
#define H_VPA_REG_VPA		1UL	/* Register Virtual Processor Area */
#define H_VPA_REG_DTL		2UL	/* Register Dispatch Trace Log */
#define H_VPA_REG_SLB		3UL	/* Register SLB shadow buffer */
#define H_VPA_DEREG_VPA		5UL	/* Deregister Virtual Processor Area */
#define H_VPA_DEREG_DTL		6UL	/* Deregister Dispatch Trace Log */
#define H_VPA_DEREG_SLB		7UL	/* Deregister SLB shadow buffer */

/* VASI States */
#define H_VASI_INVALID          0
#define H_VASI_ENABLED          1
#define H_VASI_ABORTED          2
#define H_VASI_SUSPENDING       3
#define H_VASI_SUSPENDED        4
#define H_VASI_RESUMED          5
#define H_VASI_COMPLETED        6

/* Each control block has to be on a 4K boundary */
#define H_CB_ALIGNMENT          4096

/* pSeries hypervisor opcodes */
#define H_REMOVE		0x04
#define H_ENTER			0x08
#define H_READ			0x0c
#define H_CLEAR_MOD		0x10
#define H_CLEAR_REF		0x14
#define H_PROTECT		0x18
#define H_GET_TCE		0x1c
#define H_PUT_TCE		0x20
#define H_SET_SPRG0		0x24
#define H_SET_DABR		0x28
#define H_PAGE_INIT		0x2c
#define H_SET_ASR		0x30
#define H_ASR_ON		0x34
#define H_ASR_OFF		0x38
#define H_LOGICAL_CI_LOAD	0x3c
#define H_LOGICAL_CI_STORE	0x40
#define H_LOGICAL_CACHE_LOAD	0x44
#define H_LOGICAL_CACHE_STORE	0x48
#define H_LOGICAL_ICBI		0x4c
#define H_LOGICAL_DCBF		0x50
#define H_GET_TERM_CHAR		0x54
#define H_PUT_TERM_CHAR		0x58
#define H_REAL_TO_LOGICAL	0x5c
#define H_HYPERVISOR_DATA	0x60
#define H_EOI			0x64
#define H_CPPR			0x68
#define H_IPI			0x6c
#define H_IPOLL			0x70
#define H_XIRR			0x74
#define H_PERFMON		0x7c
#define H_MIGRATE_DMA		0x78
#define H_REGISTER_VPA		0xDC
#define H_CEDE			0xE0
#define H_CONFER		0xE4
#define H_PROD			0xE8
#define H_GET_PPP		0xEC
#define H_SET_PPP		0xF0
#define H_PURR			0xF4
#define H_PIC			0xF8
#define H_REG_CRQ		0xFC
#define H_FREE_CRQ		0x100
#define H_VIO_SIGNAL		0x104
#define H_SEND_CRQ		0x108
#define H_COPY_RDMA		0x110
#define H_REGISTER_LOGICAL_LAN	0x114
#define H_FREE_LOGICAL_LAN	0x118
#define H_ADD_LOGICAL_LAN_BUFFER 0x11C
#define H_SEND_LOGICAL_LAN	0x120
#define H_BULK_REMOVE		0x124
#define H_MULTICAST_CTRL	0x130
#define H_SET_XDABR		0x134
#define H_STUFF_TCE		0x138
#define H_PUT_TCE_INDIRECT	0x13C
#define H_CHANGE_LOGICAL_LAN_MAC 0x14C
#define H_VTERM_PARTNER_INFO	0x150
#define H_REGISTER_VTERM	0x154
#define H_FREE_VTERM		0x158
#define H_RESET_EVENTS          0x15C
#define H_ALLOC_RESOURCE        0x160
#define H_FREE_RESOURCE         0x164
#define H_MODIFY_QP             0x168
#define H_QUERY_QP              0x16C
#define H_REREGISTER_PMR        0x170
#define H_REGISTER_SMR          0x174
#define H_QUERY_MR              0x178
#define H_QUERY_MW              0x17C
#define H_QUERY_HCA             0x180
#define H_QUERY_PORT            0x184
#define H_MODIFY_PORT           0x188
#define H_DEFINE_AQP1           0x18C
#define H_GET_TRACE_BUFFER      0x190
#define H_DEFINE_AQP0           0x194
#define H_RESIZE_MR             0x198
#define H_ATTACH_MCQP           0x19C
#define H_DETACH_MCQP           0x1A0
#define H_CREATE_RPT            0x1A4
#define H_REMOVE_RPT            0x1A8
#define H_REGISTER_RPAGES       0x1AC
#define H_DISABLE_AND_GETC      0x1B0
#define H_ERROR_DATA            0x1B4
#define H_GET_HCA_INFO          0x1B8
#define H_GET_PERF_COUNT        0x1BC
#define H_MANAGE_TRACE          0x1C0
#define H_GET_CPU_CHARACTERISTICS 0x1C8
#define H_FREE_LOGICAL_LAN_BUFFER 0x1D4
#define H_QUERY_INT_STATE       0x1E4
#define H_POLL_PENDING		0x1D8
#define H_ILLAN_ATTRIBUTES	0x244
#define H_MODIFY_HEA_QP		0x250
#define H_QUERY_HEA_QP		0x254
#define H_QUERY_HEA		0x258
#define H_QUERY_HEA_PORT	0x25C
#define H_MODIFY_HEA_PORT	0x260
#define H_REG_BCMC		0x264
#define H_DEREG_BCMC		0x268
#define H_REGISTER_HEA_RPAGES	0x26C
#define H_DISABLE_AND_GET_HEA	0x270
#define H_GET_HEA_INFO		0x274
#define H_ALLOC_HEA_RESOURCE	0x278
#define H_ADD_CONN		0x284
#define H_DEL_CONN		0x288
#define H_JOIN			0x298
#define H_VASI_STATE            0x2A4
#define H_VIOCTL		0x2A8
#define H_ENABLE_CRQ		0x2B0
#define H_GET_EM_PARMS		0x2B8
#define H_SET_MPP		0x2D0
#define H_GET_MPP		0x2D4
#define H_REG_SUB_CRQ		0x2DC
#define H_HOME_NODE_ASSOCIATIVITY 0x2EC
#define H_FREE_SUB_CRQ		0x2E0
#define H_SEND_SUB_CRQ		0x2E4
#define H_SEND_SUB_CRQ_INDIRECT	0x2E8
#define H_BEST_ENERGY		0x2F4
#define H_XIRR_X		0x2FC
#define H_RANDOM		0x300
#define H_COP			0x304
#define H_GET_MPP_X		0x314
#define H_SET_MODE		0x31C
#define H_CLEAR_HPT		0x358
#define H_RESIZE_HPT_PREPARE	0x36C
#define H_RESIZE_HPT_COMMIT	0x370
#define H_REGISTER_PROC_TBL	0x37C
#define H_SIGNAL_SYS_RESET	0x380
#define H_INT_GET_SOURCE_INFO   0x3A8
#define H_INT_SET_SOURCE_CONFIG 0x3AC
#define H_INT_GET_SOURCE_CONFIG 0x3B0
#define H_INT_GET_QUEUE_INFO    0x3B4
#define H_INT_SET_QUEUE_CONFIG  0x3B8
#define H_INT_GET_QUEUE_CONFIG  0x3BC
#define H_INT_SET_OS_REPORTING_LINE 0x3C0
#define H_INT_GET_OS_REPORTING_LINE 0x3C4
#define H_INT_ESB               0x3C8
#define H_INT_SYNC              0x3CC
#define H_INT_RESET             0x3D0
#define MAX_HCALL_OPCODE	H_INT_RESET

/* H_VIOCTL functions */
#define H_GET_VIOA_DUMP_SIZE	0x01
#define H_GET_VIOA_DUMP		0x02
#define H_GET_ILLAN_NUM_VLAN_IDS 0x03
#define H_GET_ILLAN_VLAN_ID_LIST 0x04
#define H_GET_ILLAN_SWITCH_ID	0x05
#define H_DISABLE_MIGRATION	0x06
#define H_ENABLE_MIGRATION	0x07
#define H_GET_PARTNER_INFO	0x08
#define H_GET_PARTNER_WWPN_LIST	0x09
#define H_DISABLE_ALL_VIO_INTS	0x0A
#define H_DISABLE_VIO_INTERRUPT	0x0B
#define H_ENABLE_VIO_INTERRUPT	0x0C
#define H_GET_SESSION_TOKEN	0x19
#define H_SESSION_ERR_DETECTED	0x1A


/* Platform specific hcalls, used by KVM */
#define H_RTAS			0xf000

/* "Platform specific hcalls", provided by PHYP */
#define H_GET_24X7_CATALOG_PAGE	0xF078
#define H_GET_24X7_DATA		0xF07C
#define H_GET_PERF_COUNTER_INFO	0xF080

/* Values for 2nd argument to H_SET_MODE */
#define H_SET_MODE_RESOURCE_SET_CIABR		1
#define H_SET_MODE_RESOURCE_SET_DAWR		2
#define H_SET_MODE_RESOURCE_ADDR_TRANS_MODE	3
#define H_SET_MODE_RESOURCE_LE			4

/* Values for argument to H_SIGNAL_SYS_RESET */
#define H_SIGNAL_SYS_RESET_ALL			-1
#define H_SIGNAL_SYS_RESET_ALL_OTHERS		-2
/* >= 0 values are CPU number */

/* H_GET_CPU_CHARACTERISTICS return values */
#define H_CPU_CHAR_SPEC_BAR_ORI31	(1ull << 63) // IBM bit 0
#define H_CPU_CHAR_BCCTRL_SERIALISED	(1ull << 62) // IBM bit 1
#define H_CPU_CHAR_L1D_FLUSH_ORI30	(1ull << 61) // IBM bit 2
#define H_CPU_CHAR_L1D_FLUSH_TRIG2	(1ull << 60) // IBM bit 3
#define H_CPU_CHAR_L1D_THREAD_PRIV	(1ull << 59) // IBM bit 4
#define H_CPU_CHAR_BRANCH_HINTS_HONORED	(1ull << 58) // IBM bit 5
#define H_CPU_CHAR_THREAD_RECONFIG_CTRL	(1ull << 57) // IBM bit 6
#define H_CPU_CHAR_COUNT_CACHE_DISABLED	(1ull << 56) // IBM bit 7
<<<<<<< HEAD
=======
#define H_CPU_CHAR_BCCTR_FLUSH_ASSIST	(1ull << 54) // IBM bit 9
>>>>>>> 1ec8f1f0

#define H_CPU_BEHAV_FAVOUR_SECURITY	(1ull << 63) // IBM bit 0
#define H_CPU_BEHAV_L1D_FLUSH_PR	(1ull << 62) // IBM bit 1
#define H_CPU_BEHAV_BNDS_CHK_SPEC_BAR	(1ull << 61) // IBM bit 2
<<<<<<< HEAD
=======
#define H_CPU_BEHAV_FLUSH_COUNT_CACHE	(1ull << 58) // IBM bit 5
>>>>>>> 1ec8f1f0

/* Flag values used in H_REGISTER_PROC_TBL hcall */
#define PROC_TABLE_OP_MASK	0x18
#define PROC_TABLE_DEREG	0x10
#define PROC_TABLE_NEW		0x18
#define PROC_TABLE_TYPE_MASK	0x06
#define PROC_TABLE_HPT_SLB	0x00
#define PROC_TABLE_HPT_PT	0x02
#define PROC_TABLE_RADIX	0x04
#define PROC_TABLE_GTSE		0x01

#ifndef __ASSEMBLY__
#include <linux/types.h>

/**
 * plpar_hcall_norets: - Make a pseries hypervisor call with no return arguments
 * @opcode: The hypervisor call to make.
 *
 * This call supports up to 7 arguments and only returns the status of
 * the hcall. Use this version where possible, its slightly faster than
 * the other plpar_hcalls.
 */
long plpar_hcall_norets(unsigned long opcode, ...);

/**
 * plpar_hcall: - Make a pseries hypervisor call
 * @opcode: The hypervisor call to make.
 * @retbuf: Buffer to store up to 4 return arguments in.
 *
 * This call supports up to 6 arguments and 4 return arguments. Use
 * PLPAR_HCALL_BUFSIZE to size the return argument buffer.
 *
 * Used for all but the craziest of phyp interfaces (see plpar_hcall9)
 */
#define PLPAR_HCALL_BUFSIZE 4
long plpar_hcall(unsigned long opcode, unsigned long *retbuf, ...);

/**
 * plpar_hcall_raw: - Make a hypervisor call without calculating hcall stats
 * @opcode: The hypervisor call to make.
 * @retbuf: Buffer to store up to 4 return arguments in.
 *
 * This call supports up to 6 arguments and 4 return arguments. Use
 * PLPAR_HCALL_BUFSIZE to size the return argument buffer.
 *
 * Used when phyp interface needs to be called in real mode. Similar to
 * plpar_hcall, but plpar_hcall_raw works in real mode and does not
 * calculate hypervisor call statistics.
 */
long plpar_hcall_raw(unsigned long opcode, unsigned long *retbuf, ...);

/**
 * plpar_hcall9: - Make a pseries hypervisor call with up to 9 return arguments
 * @opcode: The hypervisor call to make.
 * @retbuf: Buffer to store up to 9 return arguments in.
 *
 * This call supports up to 9 arguments and 9 return arguments. Use
 * PLPAR_HCALL9_BUFSIZE to size the return argument buffer.
 */
#define PLPAR_HCALL9_BUFSIZE 9
long plpar_hcall9(unsigned long opcode, unsigned long *retbuf, ...);
long plpar_hcall9_raw(unsigned long opcode, unsigned long *retbuf, ...);

struct hvcall_mpp_data {
	unsigned long entitled_mem;
	unsigned long mapped_mem;
	unsigned short group_num;
	unsigned short pool_num;
	unsigned char mem_weight;
	unsigned char unallocated_mem_weight;
	unsigned long unallocated_entitlement;  /* value in bytes */
	unsigned long pool_size;
	signed long loan_request;
	unsigned long backing_mem;
};

int h_get_mpp(struct hvcall_mpp_data *);

struct hvcall_mpp_x_data {
	unsigned long coalesced_bytes;
	unsigned long pool_coalesced_bytes;
	unsigned long pool_purr_cycles;
	unsigned long pool_spurr_cycles;
	unsigned long reserved[3];
};

int h_get_mpp_x(struct hvcall_mpp_x_data *mpp_x_data);

static inline unsigned int get_longbusy_msecs(int longbusy_rc)
{
	switch (longbusy_rc) {
	case H_LONG_BUSY_ORDER_1_MSEC:
		return 1;
	case H_LONG_BUSY_ORDER_10_MSEC:
		return 10;
	case H_LONG_BUSY_ORDER_100_MSEC:
		return 100;
	case H_LONG_BUSY_ORDER_1_SEC:
		return 1000;
	case H_LONG_BUSY_ORDER_10_SEC:
		return 10000;
	case H_LONG_BUSY_ORDER_100_SEC:
		return 100000;
	default:
		return 1;
	}
}

struct h_cpu_char_result {
	u64 character;
	u64 behaviour;
};

#endif /* __ASSEMBLY__ */
#endif /* __KERNEL__ */
#endif /* _ASM_POWERPC_HVCALL_H */<|MERGE_RESOLUTION|>--- conflicted
+++ resolved
@@ -340,18 +340,12 @@
 #define H_CPU_CHAR_BRANCH_HINTS_HONORED	(1ull << 58) // IBM bit 5
 #define H_CPU_CHAR_THREAD_RECONFIG_CTRL	(1ull << 57) // IBM bit 6
 #define H_CPU_CHAR_COUNT_CACHE_DISABLED	(1ull << 56) // IBM bit 7
-<<<<<<< HEAD
-=======
 #define H_CPU_CHAR_BCCTR_FLUSH_ASSIST	(1ull << 54) // IBM bit 9
->>>>>>> 1ec8f1f0
 
 #define H_CPU_BEHAV_FAVOUR_SECURITY	(1ull << 63) // IBM bit 0
 #define H_CPU_BEHAV_L1D_FLUSH_PR	(1ull << 62) // IBM bit 1
 #define H_CPU_BEHAV_BNDS_CHK_SPEC_BAR	(1ull << 61) // IBM bit 2
-<<<<<<< HEAD
-=======
 #define H_CPU_BEHAV_FLUSH_COUNT_CACHE	(1ull << 58) // IBM bit 5
->>>>>>> 1ec8f1f0
 
 /* Flag values used in H_REGISTER_PROC_TBL hcall */
 #define PROC_TABLE_OP_MASK	0x18
