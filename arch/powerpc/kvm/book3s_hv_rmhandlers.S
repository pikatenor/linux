--- conflicted
+++ resolved
@@ -1283,12 +1283,7 @@
 	 */
 	li	r0, 0
 	mtspr	SPRN_IAMR, r0
-<<<<<<< HEAD
-	mtspr	SPRN_CIABR, r0
-	mtspr	SPRN_DAWRX, r0
-=======
 	mtspr	SPRN_PSPB, r0
->>>>>>> 83fbd12c
 	mtspr	SPRN_TCSCR, r0
 	mtspr	SPRN_WORT, r0
 	/* Set MMCRS to 1<<31 to freeze and disable the SPMC counters */
