/*
 *  Copyright 2008 Michael Ellerman, IBM Corporation.
 *
 *  This program is free software; you can redistribute it and/or
 *  modify it under the terms of the GNU General Public License
 *  as published by the Free Software Foundation; either version
 *  2 of the License, or (at your option) any later version.
 */

#include <linux/kernel.h>
#include <linux/kprobes.h>
#include <linux/vmalloc.h>
#include <linux/init.h>
#include <linux/mm.h>
#include <linux/cpuhotplug.h>
#include <linux/slab.h>
#include <linux/uaccess.h>
#include <linux/kprobes.h>

#include <asm/pgtable.h>
#include <asm/tlbflush.h>
#include <asm/page.h>
#include <asm/code-patching.h>
#include <asm/setup.h>
<<<<<<< HEAD
=======
#include <asm/sections.h>
>>>>>>> 1ec8f1f0

static int __patch_instruction(unsigned int *exec_addr, unsigned int instr,
			       unsigned int *patch_addr)
{
	int err;

	__put_user_size(instr, patch_addr, 4, err);
	if (err)
		return err;

	asm ("dcbst 0, %0; sync; icbi 0,%1; sync; isync" :: "r" (patch_addr),
							    "r" (exec_addr));

	return 0;
}

int raw_patch_instruction(unsigned int *addr, unsigned int instr)
{
	return __patch_instruction(addr, instr, addr);
}

#ifdef CONFIG_STRICT_KERNEL_RWX
static DEFINE_PER_CPU(struct vm_struct *, text_poke_area);

static int text_area_cpu_up(unsigned int cpu)
{
	struct vm_struct *area;

	area = get_vm_area(PAGE_SIZE, VM_ALLOC);
	if (!area) {
		WARN_ONCE(1, "Failed to create text area for cpu %d\n",
			cpu);
		return -1;
	}
	this_cpu_write(text_poke_area, area);

	return 0;
}

static int text_area_cpu_down(unsigned int cpu)
{
	free_vm_area(this_cpu_read(text_poke_area));
	return 0;
}

/*
 * Run as a late init call. This allows all the boot time patching to be done
 * simply by patching the code, and then we're called here prior to
 * mark_rodata_ro(), which happens after all init calls are run. Although
 * BUG_ON() is rude, in this case it should only happen if ENOMEM, and we judge
 * it as being preferable to a kernel that will crash later when someone tries
 * to use patch_instruction().
 */
static int __init setup_text_poke_area(void)
{
	BUG_ON(!cpuhp_setup_state(CPUHP_AP_ONLINE_DYN,
		"powerpc/text_poke:online", text_area_cpu_up,
		text_area_cpu_down));

	return 0;
}
late_initcall(setup_text_poke_area);

/*
 * This can be called for kernel text or a module.
 */
static int map_patch_area(void *addr, unsigned long text_poke_addr)
{
	unsigned long pfn;
	int err;

	if (is_vmalloc_addr(addr))
		pfn = vmalloc_to_pfn(addr);
	else
		pfn = __pa_symbol(addr) >> PAGE_SHIFT;

	err = map_kernel_page(text_poke_addr, (pfn << PAGE_SHIFT),
				pgprot_val(PAGE_KERNEL));

	pr_devel("Mapped addr %lx with pfn %lx:%d\n", text_poke_addr, pfn, err);
	if (err)
		return -1;

	return 0;
}

static inline int unmap_patch_area(unsigned long addr)
{
	pte_t *ptep;
	pmd_t *pmdp;
	pud_t *pudp;
	pgd_t *pgdp;

	pgdp = pgd_offset_k(addr);
	if (unlikely(!pgdp))
		return -EINVAL;

	pudp = pud_offset(pgdp, addr);
	if (unlikely(!pudp))
		return -EINVAL;

	pmdp = pmd_offset(pudp, addr);
	if (unlikely(!pmdp))
		return -EINVAL;

	ptep = pte_offset_kernel(pmdp, addr);
	if (unlikely(!ptep))
		return -EINVAL;

	pr_devel("clearing mm %p, pte %p, addr %lx\n", &init_mm, ptep, addr);

	/*
	 * In hash, pte_clear flushes the tlb, in radix, we have to
	 */
	pte_clear(&init_mm, addr, ptep);
	flush_tlb_kernel_range(addr, addr + PAGE_SIZE);

	return 0;
}

static int do_patch_instruction(unsigned int *addr, unsigned int instr)
{
	int err;
	unsigned int *patch_addr = NULL;
	unsigned long flags;
	unsigned long text_poke_addr;
	unsigned long kaddr = (unsigned long)addr;

	/*
	 * During early early boot patch_instruction is called
	 * when text_poke_area is not ready, but we still need
	 * to allow patching. We just do the plain old patching
	 */
<<<<<<< HEAD
	if (!this_cpu_read(*PTRRELOC(&text_poke_area)))
		return __patch_instruction(addr, instr);
=======
	if (!this_cpu_read(text_poke_area))
		return raw_patch_instruction(addr, instr);
>>>>>>> 1ec8f1f0

	local_irq_save(flags);

	text_poke_addr = (unsigned long)__this_cpu_read(text_poke_area)->addr;
	if (map_patch_area(addr, text_poke_addr)) {
		err = -1;
		goto out;
	}

	patch_addr = (unsigned int *)(text_poke_addr) +
			((kaddr & ~PAGE_MASK) / sizeof(unsigned int));

	__patch_instruction(addr, instr, patch_addr);

	err = unmap_patch_area(text_poke_addr);
	if (err)
		pr_warn("failed to unmap %lx\n", text_poke_addr);

out:
	local_irq_restore(flags);

	return err;
}
#else /* !CONFIG_STRICT_KERNEL_RWX */

static int do_patch_instruction(unsigned int *addr, unsigned int instr)
{
	return raw_patch_instruction(addr, instr);
}

#endif /* CONFIG_STRICT_KERNEL_RWX */

int patch_instruction(unsigned int *addr, unsigned int instr)
{
	/* Make sure we aren't patching a freed init section */
	if (init_mem_is_free && init_section_contains(addr, 4)) {
		pr_debug("Skipping init section patching addr: 0x%px\n", addr);
		return 0;
	}
	return do_patch_instruction(addr, instr);
}
NOKPROBE_SYMBOL(patch_instruction);

int patch_branch(unsigned int *addr, unsigned long target, int flags)
{
	return patch_instruction(addr, create_branch(addr, target, flags));
}

int patch_branch_site(s32 *site, unsigned long target, int flags)
{
	unsigned int *addr;

	addr = (unsigned int *)((unsigned long)site + *site);
	return patch_instruction(addr, create_branch(addr, target, flags));
}

int patch_instruction_site(s32 *site, unsigned int instr)
{
	unsigned int *addr;

	addr = (unsigned int *)((unsigned long)site + *site);
	return patch_instruction(addr, instr);
}

bool is_offset_in_branch_range(long offset)
{
	/*
	 * Powerpc branch instruction is :
	 *
	 *  0         6                 30   31
	 *  +---------+----------------+---+---+
	 *  | opcode  |     LI         |AA |LK |
	 *  +---------+----------------+---+---+
	 *  Where AA = 0 and LK = 0
	 *
	 * LI is a signed 24 bits integer. The real branch offset is computed
	 * by: imm32 = SignExtend(LI:'0b00', 32);
	 *
	 * So the maximum forward branch should be:
	 *   (0x007fffff << 2) = 0x01fffffc =  0x1fffffc
	 * The maximum backward branch should be:
	 *   (0xff800000 << 2) = 0xfe000000 = -0x2000000
	 */
	return (offset >= -0x2000000 && offset <= 0x1fffffc && !(offset & 0x3));
}

/*
 * Helper to check if a given instruction is a conditional branch
 * Derived from the conditional checks in analyse_instr()
 */
bool is_conditional_branch(unsigned int instr)
{
	unsigned int opcode = instr >> 26;

	if (opcode == 16)       /* bc, bca, bcl, bcla */
		return true;
	if (opcode == 19) {
		switch ((instr >> 1) & 0x3ff) {
		case 16:        /* bclr, bclrl */
		case 528:       /* bcctr, bcctrl */
		case 560:       /* bctar, bctarl */
			return true;
		}
	}
	return false;
}
NOKPROBE_SYMBOL(is_conditional_branch);

unsigned int create_branch(const unsigned int *addr,
			   unsigned long target, int flags)
{
	unsigned int instruction;
	long offset;

	offset = target;
	if (! (flags & BRANCH_ABSOLUTE))
		offset = offset - (unsigned long)addr;

	/* Check we can represent the target in the instruction format */
	if (!is_offset_in_branch_range(offset))
		return 0;

	/* Mask out the flags and target, so they don't step on each other. */
	instruction = 0x48000000 | (flags & 0x3) | (offset & 0x03FFFFFC);

	return instruction;
}

unsigned int create_cond_branch(const unsigned int *addr,
				unsigned long target, int flags)
{
	unsigned int instruction;
	long offset;

	offset = target;
	if (! (flags & BRANCH_ABSOLUTE))
		offset = offset - (unsigned long)addr;

	/* Check we can represent the target in the instruction format */
	if (offset < -0x8000 || offset > 0x7FFF || offset & 0x3)
		return 0;

	/* Mask out the flags and target, so they don't step on each other. */
	instruction = 0x40000000 | (flags & 0x3FF0003) | (offset & 0xFFFC);

	return instruction;
}

static unsigned int branch_opcode(unsigned int instr)
{
	return (instr >> 26) & 0x3F;
}

static int instr_is_branch_iform(unsigned int instr)
{
	return branch_opcode(instr) == 18;
}

static int instr_is_branch_bform(unsigned int instr)
{
	return branch_opcode(instr) == 16;
}

int instr_is_relative_branch(unsigned int instr)
{
	if (instr & BRANCH_ABSOLUTE)
		return 0;

	return instr_is_branch_iform(instr) || instr_is_branch_bform(instr);
}

int instr_is_relative_link_branch(unsigned int instr)
{
	return instr_is_relative_branch(instr) && (instr & BRANCH_SET_LINK);
}

static unsigned long branch_iform_target(const unsigned int *instr)
{
	signed long imm;

	imm = *instr & 0x3FFFFFC;

	/* If the top bit of the immediate value is set this is negative */
	if (imm & 0x2000000)
		imm -= 0x4000000;

	if ((*instr & BRANCH_ABSOLUTE) == 0)
		imm += (unsigned long)instr;

	return (unsigned long)imm;
}

static unsigned long branch_bform_target(const unsigned int *instr)
{
	signed long imm;

	imm = *instr & 0xFFFC;

	/* If the top bit of the immediate value is set this is negative */
	if (imm & 0x8000)
		imm -= 0x10000;

	if ((*instr & BRANCH_ABSOLUTE) == 0)
		imm += (unsigned long)instr;

	return (unsigned long)imm;
}

unsigned long branch_target(const unsigned int *instr)
{
	if (instr_is_branch_iform(*instr))
		return branch_iform_target(instr);
	else if (instr_is_branch_bform(*instr))
		return branch_bform_target(instr);

	return 0;
}

int instr_is_branch_to_addr(const unsigned int *instr, unsigned long addr)
{
	if (instr_is_branch_iform(*instr) || instr_is_branch_bform(*instr))
		return branch_target(instr) == addr;

	return 0;
}

unsigned int translate_branch(const unsigned int *dest, const unsigned int *src)
{
	unsigned long target;

	target = branch_target(src);

	if (instr_is_branch_iform(*src))
		return create_branch(dest, target, *src);
	else if (instr_is_branch_bform(*src))
		return create_cond_branch(dest, target, *src);

	return 0;
}

#ifdef CONFIG_PPC_BOOK3E_64
void __patch_exception(int exc, unsigned long addr)
{
	extern unsigned int interrupt_base_book3e;
	unsigned int *ibase = &interrupt_base_book3e;

	/* Our exceptions vectors start with a NOP and -then- a branch
	 * to deal with single stepping from userspace which stops on
	 * the second instruction. Thus we need to patch the second
	 * instruction of the exception, not the first one
	 */

	patch_branch(ibase + (exc / 4) + 1, addr, 0);
}
#endif

#ifdef CONFIG_CODE_PATCHING_SELFTEST

static void __init test_trampoline(void)
{
	asm ("nop;\n");
}

#define check(x)	\
	if (!(x)) printk("code-patching: test failed at line %d\n", __LINE__);

static void __init test_branch_iform(void)
{
	unsigned int instr;
	unsigned long addr;

	addr = (unsigned long)&instr;

	/* The simplest case, branch to self, no flags */
	check(instr_is_branch_iform(0x48000000));
	/* All bits of target set, and flags */
	check(instr_is_branch_iform(0x4bffffff));
	/* High bit of opcode set, which is wrong */
	check(!instr_is_branch_iform(0xcbffffff));
	/* Middle bits of opcode set, which is wrong */
	check(!instr_is_branch_iform(0x7bffffff));

	/* Simplest case, branch to self with link */
	check(instr_is_branch_iform(0x48000001));
	/* All bits of targets set */
	check(instr_is_branch_iform(0x4bfffffd));
	/* Some bits of targets set */
	check(instr_is_branch_iform(0x4bff00fd));
	/* Must be a valid branch to start with */
	check(!instr_is_branch_iform(0x7bfffffd));

	/* Absolute branch to 0x100 */
	instr = 0x48000103;
	check(instr_is_branch_to_addr(&instr, 0x100));
	/* Absolute branch to 0x420fc */
	instr = 0x480420ff;
	check(instr_is_branch_to_addr(&instr, 0x420fc));
	/* Maximum positive relative branch, + 20MB - 4B */
	instr = 0x49fffffc;
	check(instr_is_branch_to_addr(&instr, addr + 0x1FFFFFC));
	/* Smallest negative relative branch, - 4B */
	instr = 0x4bfffffc;
	check(instr_is_branch_to_addr(&instr, addr - 4));
	/* Largest negative relative branch, - 32 MB */
	instr = 0x4a000000;
	check(instr_is_branch_to_addr(&instr, addr - 0x2000000));

	/* Branch to self, with link */
	instr = create_branch(&instr, addr, BRANCH_SET_LINK);
	check(instr_is_branch_to_addr(&instr, addr));

	/* Branch to self - 0x100, with link */
	instr = create_branch(&instr, addr - 0x100, BRANCH_SET_LINK);
	check(instr_is_branch_to_addr(&instr, addr - 0x100));

	/* Branch to self + 0x100, no link */
	instr = create_branch(&instr, addr + 0x100, 0);
	check(instr_is_branch_to_addr(&instr, addr + 0x100));

	/* Maximum relative negative offset, - 32 MB */
	instr = create_branch(&instr, addr - 0x2000000, BRANCH_SET_LINK);
	check(instr_is_branch_to_addr(&instr, addr - 0x2000000));

	/* Out of range relative negative offset, - 32 MB + 4*/
	instr = create_branch(&instr, addr - 0x2000004, BRANCH_SET_LINK);
	check(instr == 0);

	/* Out of range relative positive offset, + 32 MB */
	instr = create_branch(&instr, addr + 0x2000000, BRANCH_SET_LINK);
	check(instr == 0);

	/* Unaligned target */
	instr = create_branch(&instr, addr + 3, BRANCH_SET_LINK);
	check(instr == 0);

	/* Check flags are masked correctly */
	instr = create_branch(&instr, addr, 0xFFFFFFFC);
	check(instr_is_branch_to_addr(&instr, addr));
	check(instr == 0x48000000);
}

static void __init test_create_function_call(void)
{
	unsigned int *iptr;
	unsigned long dest;

	/* Check we can create a function call */
	iptr = (unsigned int *)ppc_function_entry(test_trampoline);
	dest = ppc_function_entry(test_create_function_call);
	patch_instruction(iptr, create_branch(iptr, dest, BRANCH_SET_LINK));
	check(instr_is_branch_to_addr(iptr, dest));
}

static void __init test_branch_bform(void)
{
	unsigned long addr;
	unsigned int *iptr, instr, flags;

	iptr = &instr;
	addr = (unsigned long)iptr;

	/* The simplest case, branch to self, no flags */
	check(instr_is_branch_bform(0x40000000));
	/* All bits of target set, and flags */
	check(instr_is_branch_bform(0x43ffffff));
	/* High bit of opcode set, which is wrong */
	check(!instr_is_branch_bform(0xc3ffffff));
	/* Middle bits of opcode set, which is wrong */
	check(!instr_is_branch_bform(0x7bffffff));

	/* Absolute conditional branch to 0x100 */
	instr = 0x43ff0103;
	check(instr_is_branch_to_addr(&instr, 0x100));
	/* Absolute conditional branch to 0x20fc */
	instr = 0x43ff20ff;
	check(instr_is_branch_to_addr(&instr, 0x20fc));
	/* Maximum positive relative conditional branch, + 32 KB - 4B */
	instr = 0x43ff7ffc;
	check(instr_is_branch_to_addr(&instr, addr + 0x7FFC));
	/* Smallest negative relative conditional branch, - 4B */
	instr = 0x43fffffc;
	check(instr_is_branch_to_addr(&instr, addr - 4));
	/* Largest negative relative conditional branch, - 32 KB */
	instr = 0x43ff8000;
	check(instr_is_branch_to_addr(&instr, addr - 0x8000));

	/* All condition code bits set & link */
	flags = 0x3ff000 | BRANCH_SET_LINK;

	/* Branch to self */
	instr = create_cond_branch(iptr, addr, flags);
	check(instr_is_branch_to_addr(&instr, addr));

	/* Branch to self - 0x100 */
	instr = create_cond_branch(iptr, addr - 0x100, flags);
	check(instr_is_branch_to_addr(&instr, addr - 0x100));

	/* Branch to self + 0x100 */
	instr = create_cond_branch(iptr, addr + 0x100, flags);
	check(instr_is_branch_to_addr(&instr, addr + 0x100));

	/* Maximum relative negative offset, - 32 KB */
	instr = create_cond_branch(iptr, addr - 0x8000, flags);
	check(instr_is_branch_to_addr(&instr, addr - 0x8000));

	/* Out of range relative negative offset, - 32 KB + 4*/
	instr = create_cond_branch(iptr, addr - 0x8004, flags);
	check(instr == 0);

	/* Out of range relative positive offset, + 32 KB */
	instr = create_cond_branch(iptr, addr + 0x8000, flags);
	check(instr == 0);

	/* Unaligned target */
	instr = create_cond_branch(iptr, addr + 3, flags);
	check(instr == 0);

	/* Check flags are masked correctly */
	instr = create_cond_branch(iptr, addr, 0xFFFFFFFC);
	check(instr_is_branch_to_addr(&instr, addr));
	check(instr == 0x43FF0000);
}

static void __init test_translate_branch(void)
{
	unsigned long addr;
	unsigned int *p, *q;
	void *buf;

	buf = vmalloc(PAGE_ALIGN(0x2000000 + 1));
	check(buf);
	if (!buf)
		return;

	/* Simple case, branch to self moved a little */
	p = buf;
	addr = (unsigned long)p;
	patch_branch(p, addr, 0);
	check(instr_is_branch_to_addr(p, addr));
	q = p + 1;
	patch_instruction(q, translate_branch(q, p));
	check(instr_is_branch_to_addr(q, addr));

	/* Maximum negative case, move b . to addr + 32 MB */
	p = buf;
	addr = (unsigned long)p;
	patch_branch(p, addr, 0);
	q = buf + 0x2000000;
	patch_instruction(q, translate_branch(q, p));
	check(instr_is_branch_to_addr(p, addr));
	check(instr_is_branch_to_addr(q, addr));
	check(*q == 0x4a000000);

	/* Maximum positive case, move x to x - 32 MB + 4 */
	p = buf + 0x2000000;
	addr = (unsigned long)p;
	patch_branch(p, addr, 0);
	q = buf + 4;
	patch_instruction(q, translate_branch(q, p));
	check(instr_is_branch_to_addr(p, addr));
	check(instr_is_branch_to_addr(q, addr));
	check(*q == 0x49fffffc);

	/* Jump to x + 16 MB moved to x + 20 MB */
	p = buf;
	addr = 0x1000000 + (unsigned long)buf;
	patch_branch(p, addr, BRANCH_SET_LINK);
	q = buf + 0x1400000;
	patch_instruction(q, translate_branch(q, p));
	check(instr_is_branch_to_addr(p, addr));
	check(instr_is_branch_to_addr(q, addr));

	/* Jump to x + 16 MB moved to x - 16 MB + 4 */
	p = buf + 0x1000000;
	addr = 0x2000000 + (unsigned long)buf;
	patch_branch(p, addr, 0);
	q = buf + 4;
	patch_instruction(q, translate_branch(q, p));
	check(instr_is_branch_to_addr(p, addr));
	check(instr_is_branch_to_addr(q, addr));


	/* Conditional branch tests */

	/* Simple case, branch to self moved a little */
	p = buf;
	addr = (unsigned long)p;
	patch_instruction(p, create_cond_branch(p, addr, 0));
	check(instr_is_branch_to_addr(p, addr));
	q = p + 1;
	patch_instruction(q, translate_branch(q, p));
	check(instr_is_branch_to_addr(q, addr));

	/* Maximum negative case, move b . to addr + 32 KB */
	p = buf;
	addr = (unsigned long)p;
	patch_instruction(p, create_cond_branch(p, addr, 0xFFFFFFFC));
	q = buf + 0x8000;
	patch_instruction(q, translate_branch(q, p));
	check(instr_is_branch_to_addr(p, addr));
	check(instr_is_branch_to_addr(q, addr));
	check(*q == 0x43ff8000);

	/* Maximum positive case, move x to x - 32 KB + 4 */
	p = buf + 0x8000;
	addr = (unsigned long)p;
	patch_instruction(p, create_cond_branch(p, addr, 0xFFFFFFFC));
	q = buf + 4;
	patch_instruction(q, translate_branch(q, p));
	check(instr_is_branch_to_addr(p, addr));
	check(instr_is_branch_to_addr(q, addr));
	check(*q == 0x43ff7ffc);

	/* Jump to x + 12 KB moved to x + 20 KB */
	p = buf;
	addr = 0x3000 + (unsigned long)buf;
	patch_instruction(p, create_cond_branch(p, addr, BRANCH_SET_LINK));
	q = buf + 0x5000;
	patch_instruction(q, translate_branch(q, p));
	check(instr_is_branch_to_addr(p, addr));
	check(instr_is_branch_to_addr(q, addr));

	/* Jump to x + 8 KB moved to x - 8 KB + 4 */
	p = buf + 0x2000;
	addr = 0x4000 + (unsigned long)buf;
	patch_instruction(p, create_cond_branch(p, addr, 0));
	q = buf + 4;
	patch_instruction(q, translate_branch(q, p));
	check(instr_is_branch_to_addr(p, addr));
	check(instr_is_branch_to_addr(q, addr));

	/* Free the buffer we were using */
	vfree(buf);
}

static int __init test_code_patching(void)
{
	printk(KERN_DEBUG "Running code patching self-tests ...\n");

	test_branch_iform();
	test_branch_bform();
	test_create_function_call();
	test_translate_branch();

	return 0;
}
late_initcall(test_code_patching);

#endif /* CONFIG_CODE_PATCHING_SELFTEST */<|MERGE_RESOLUTION|>--- conflicted
+++ resolved
@@ -22,10 +22,7 @@
 #include <asm/page.h>
 #include <asm/code-patching.h>
 #include <asm/setup.h>
-<<<<<<< HEAD
-=======
 #include <asm/sections.h>
->>>>>>> 1ec8f1f0
 
 static int __patch_instruction(unsigned int *exec_addr, unsigned int instr,
 			       unsigned int *patch_addr)
@@ -159,13 +156,8 @@
 	 * when text_poke_area is not ready, but we still need
 	 * to allow patching. We just do the plain old patching
 	 */
-<<<<<<< HEAD
-	if (!this_cpu_read(*PTRRELOC(&text_poke_area)))
-		return __patch_instruction(addr, instr);
-=======
 	if (!this_cpu_read(text_poke_area))
 		return raw_patch_instruction(addr, instr);
->>>>>>> 1ec8f1f0
 
 	local_irq_save(flags);
 
