--- conflicted
+++ resolved
@@ -80,11 +80,7 @@
 	if (addr) {
 		addr = ALIGN(addr, huge_page_size(h));
 		vma = find_vma(mm, addr);
-<<<<<<< HEAD
-		if (high_limit - len >= addr &&
-=======
 		if (high_limit - len >= addr && addr >= mmap_min_addr &&
->>>>>>> 1ec8f1f0
 		    (!vma || addr + len <= vm_start_gap(vma)))
 			return addr;
 	}
@@ -94,11 +90,7 @@
 	 */
 	info.flags = VM_UNMAPPED_AREA_TOPDOWN;
 	info.length = len;
-<<<<<<< HEAD
-	info.low_limit = PAGE_SIZE;
-=======
 	info.low_limit = max(PAGE_SIZE, mmap_min_addr);
->>>>>>> 1ec8f1f0
 	info.high_limit = mm->mmap_base + (high_limit - DEFAULT_MAP_WINDOW);
 	info.align_mask = PAGE_MASK & ~huge_page_mask(h);
 	info.align_offset = 0;
