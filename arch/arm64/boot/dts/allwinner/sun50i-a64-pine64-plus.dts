/*
 * Copyright (c) 2016 ARM Ltd.
 *
 * This file is dual-licensed: you can use it either under the terms
 * of the GPL or the X11 license, at your option. Note that this dual
 * licensing only applies to this file, and not this project as a
 * whole.
 *
 *  a) This library is free software; you can redistribute it and/or
 *     modify it under the terms of the GNU General Public License as
 *     published by the Free Software Foundation; either version 2 of the
 *     License, or (at your option) any later version.
 *
 *     This library is distributed in the hope that it will be useful,
 *     but WITHOUT ANY WARRANTY; without even the implied warranty of
 *     MERCHANTABILITY or FITNESS FOR A PARTICULAR PURPOSE.  See the
 *     GNU General Public License for more details.
 *
 * Or, alternatively,
 *
 *  b) Permission is hereby granted, free of charge, to any person
 *     obtaining a copy of this software and associated documentation
 *     files (the "Software"), to deal in the Software without
 *     restriction, including without limitation the rights to use,
 *     copy, modify, merge, publish, distribute, sublicense, and/or
 *     sell copies of the Software, and to permit persons to whom the
 *     Software is furnished to do so, subject to the following
 *     conditions:
 *
 *     The above copyright notice and this permission notice shall be
 *     included in all copies or substantial portions of the Software.
 *
 *     THE SOFTWARE IS PROVIDED "AS IS", WITHOUT WARRANTY OF ANY KIND,
 *     EXPRESS OR IMPLIED, INCLUDING BUT NOT LIMITED TO THE WARRANTIES
 *     OF MERCHANTABILITY, FITNESS FOR A PARTICULAR PURPOSE AND
 *     NONINFRINGEMENT. IN NO EVENT SHALL THE AUTHORS OR COPYRIGHT
 *     HOLDERS BE LIABLE FOR ANY CLAIM, DAMAGES OR OTHER LIABILITY,
 *     WHETHER IN AN ACTION OF CONTRACT, TORT OR OTHERWISE, ARISING
 *     FROM, OUT OF OR IN CONNECTION WITH THE SOFTWARE OR THE USE OR
 *     OTHER DEALINGS IN THE SOFTWARE.
 */

#include "sun50i-a64-pine64.dts"

/ {
	model = "Pine64+";
	compatible = "pine64,pine64-plus", "allwinner,sun50i-a64";

	/* TODO: Camera, touchscreen, etc. */
};

&emac {
	pinctrl-names = "default";
<<<<<<< HEAD
	pinctrl-0 = <&emac_rgmii_pins>;
	phy-mode = "rgmii";
=======
	pinctrl-0 = <&rgmii_pins>;
	phy-mode = "rgmii";
	phy-handle = <&ext_rgmii_phy>;
	status = "okay";
};

&mdio {
	ext_rgmii_phy: ethernet-phy@1 {
		compatible = "ethernet-phy-ieee802.3-c22";
		reg = <1>;
	};
>>>>>>> cb313370
};<|MERGE_RESOLUTION|>--- conflicted
+++ resolved
@@ -51,10 +51,6 @@
 
 &emac {
 	pinctrl-names = "default";
-<<<<<<< HEAD
-	pinctrl-0 = <&emac_rgmii_pins>;
-	phy-mode = "rgmii";
-=======
 	pinctrl-0 = <&rgmii_pins>;
 	phy-mode = "rgmii";
 	phy-handle = <&ext_rgmii_phy>;
@@ -66,5 +62,4 @@
 		compatible = "ethernet-phy-ieee802.3-c22";
 		reg = <1>;
 	};
->>>>>>> cb313370
 };