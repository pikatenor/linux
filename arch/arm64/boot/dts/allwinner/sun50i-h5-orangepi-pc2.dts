/*
 * Copyright (C) 2016 ARM Ltd.
 *
 * This file is dual-licensed: you can use it either under the terms
 * of the GPL or the X11 license, at your option. Note that this dual
 * licensing only applies to this file, and not this project as a
 * whole.
 *
 *  a) This file is free software; you can redistribute it and/or
 *     modify it under the terms of the GNU General Public License as
 *     published by the Free Software Foundation; either version 2 of the
 *     License, or (at your option) any later version.
 *
 *     This file is distributed in the hope that it will be useful,
 *     but WITHOUT ANY WARRANTY; without even the implied warranty of
 *     MERCHANTABILITY or FITNESS FOR A PARTICULAR PURPOSE.  See the
 *     GNU General Public License for more details.
 *
 * Or, alternatively,
 *
 *  b) Permission is hereby granted, free of charge, to any person
 *     obtaining a copy of this software and associated documentation
 *     files (the "Software"), to deal in the Software without
 *     restriction, including without limitation the rights to use,
 *     copy, modify, merge, publish, distribute, sublicense, and/or
 *     sell copies of the Software, and to permit persons to whom the
 *     Software is furnished to do so, subject to the following
 *     conditions:
 *
 *     The above copyright notice and this permission notice shall be
 *     included in all copies or substantial portions of the Software.
 *
 *     THE SOFTWARE IS PROVIDED "AS IS", WITHOUT WARRANTY OF ANY KIND,
 *     EXPRESS OR IMPLIED, INCLUDING BUT NOT LIMITED TO THE WARRANTIES
 *     OF MERCHANTABILITY, FITNESS FOR A PARTICULAR PURPOSE AND
 *     NONINFRINGEMENT. IN NO EVENT SHALL THE AUTHORS OR COPYRIGHT
 *     HOLDERS BE LIABLE FOR ANY CLAIM, DAMAGES OR OTHER LIABILITY,
 *     WHETHER IN AN ACTION OF CONTRACT, TORT OR OTHERWISE, ARISING
 *     FROM, OUT OF OR IN CONNECTION WITH THE SOFTWARE OR THE USE OR
 *     OTHER DEALINGS IN THE SOFTWARE.
 */

/dts-v1/;
#include "sun50i-h5.dtsi"

#include <dt-bindings/gpio/gpio.h>
#include <dt-bindings/input/input.h>
#include <dt-bindings/pinctrl/sun4i-a10.h>
#include <dt-bindings/thermal/thermal.h>

/ {
	model = "Xunlong Orange Pi PC 2";
	compatible = "xunlong,orangepi-pc2", "allwinner,sun50i-h5";

	reg_vcc3v3: vcc3v3 {
		compatible = "regulator-fixed";
		regulator-name = "vcc3v3";
		regulator-min-microvolt = <3300000>;
		regulator-max-microvolt = <3300000>;
	};

	aliases {
		ethernet0 = &emac;
		serial0 = &uart0;
	};

	chosen {
		stdout-path = "serial0:115200n8";
	};

	connector {
		compatible = "hdmi-connector";
		type = "a";

		port {
			hdmi_con_in: endpoint {
				remote-endpoint = <&hdmi_out_con>;
			};
		};
	};

	leds {
		compatible = "gpio-leds";

		pwr {
			label = "orangepi:green:pwr";
			gpios = <&r_pio 0 10 GPIO_ACTIVE_HIGH>;
			default-state = "on";
		};

		status {
			label = "orangepi:red:status";
			gpios = <&pio 0 20 GPIO_ACTIVE_HIGH>;
		};
	};

	r-gpio-keys {
		compatible = "gpio-keys";

		sw4 {
			label = "sw4";
			linux,code = <KEY_POWER>;
			gpios = <&r_pio 0 3 GPIO_ACTIVE_LOW>;
		};
	};

	reg_gmac_3v3: gmac-3v3 {
		compatible = "regulator-fixed";
		regulator-name = "gmac-3v3";
		regulator-min-microvolt = <3300000>;
		regulator-max-microvolt = <3300000>;
		startup-delay-us = <100000>;
		enable-active-high;
		gpio = <&pio 3 6 GPIO_ACTIVE_HIGH>;
	};

	reg_usb0_vbus: usb0-vbus {
		compatible = "regulator-fixed";
		regulator-name = "usb0-vbus";
		regulator-min-microvolt = <5000000>;
		regulator-max-microvolt = <5000000>;
		enable-active-high;
		gpio = <&r_pio 0 2 GPIO_ACTIVE_HIGH>; /* PL2 */
		status = "okay";
	};
};

&cpu0 {
	operating-points = <
		/* kHz	  uV */
		1368000	1400000
		1344000	1400000
		1296000	1340000
		1248000	1340000
		1224000	1340000
		1200000	1320000
		1152000	1320000
		1104000	1320000
		1056000	1320000
		1008000	1200000
		960000	1200000
		816000	1100000
		648000	1100000
		480000	1100000
		240000	1100000
		120000	1100000
		>;
	#cooling-cells = <2>;
	cooling-min-level = <0>;
	cooling-max-level = <15>;
	cpu0-supply = <&vdd_cpu>;
};

&cpu_thermal {
	trips {
		cpu_warm: cpu_warm {
			temperature = <65000>;
			hysteresis = <2000>;
			type = "passive";
		};
		cpu_hot: cpu_hot {
			temperature = <75000>;
			hysteresis = <2000>;
			type = "passive";
		};
		cpu_very_hot: cpu_very_hot {
			temperature = <90000>;
			hysteresis = <2000>;
			type = "passive";
		};
		cpu_crit: cpu_crit {
			temperature = <105000>;
			hysteresis = <2000>;
			type = "critical";
		};
	};

	cooling-maps {
		cpu_warm_limit_cpu {
			trip = <&cpu_warm>;
			cooling-device = <&cpu0 THERMAL_NO_LIMIT 10>;
		};
		cpu_hot_limit_cpu {
			trip = <&cpu_hot>;
			cooling-device = <&cpu0 12 12>;
		};
		cpu_very_hot_limit_cpu {
			trip = <&cpu_very_hot>;
			cooling-device = <&cpu0 14 THERMAL_NO_LIMIT>;
		};
	};
};

&codec {
	allwinner,audio-routing =
		"Line Out", "LINEOUT",
		"MIC1", "Mic",
		"Mic",  "MBIAS";
	status = "okay";
};

&de {
	status = "okay";
};

&ehci0 {
	status = "okay";
};

&ehci1 {
	status = "okay";
};

&ehci2 {
	status = "okay";
};

&ehci3 {
	status = "okay";
};

&emac {
	pinctrl-names = "default";
	pinctrl-0 = <&emac_rgmii_pins>;
	phy-supply = <&reg_gmac_3v3>;
	phy-handle = <&ext_rgmii_phy>;
	phy-mode = "rgmii";
	status = "okay";
};

<<<<<<< HEAD
&hdmi {
	status = "okay";
};

&hdmi_out {
	hdmi_out_con: endpoint {
		remote-endpoint = <&hdmi_con_in>;
	};
};

&i2s2 {
	status = "okay";
};

=======
&external_mdio {
	ext_rgmii_phy: ethernet-phy@1 {
		compatible = "ethernet-phy-ieee802.3-c22";
		reg = <1>;
	};
};

>>>>>>> e7d7743f
&ir {
	pinctrl-names = "default";
	pinctrl-0 = <&ir_pins_a>;
	status = "okay";
};

&mdio {
	ext_rgmii_phy: ethernet-phy@1 {
		compatible = "ethernet-phy-ieee802.3-c22";
		reg = <1>;
	};
};

&mixer0 {
	status = "okay";
};

&mmc0 {
	pinctrl-names = "default";
	pinctrl-0 = <&mmc0_pins_a>;
	vmmc-supply = <&reg_vcc3v3>;
	bus-width = <4>;
	cd-gpios = <&pio 5 6 GPIO_ACTIVE_LOW>; /* PF6 */
	status = "okay";
};

&ohci0 {
	status = "okay";
};

&ohci1 {
	status = "okay";
};

&ohci2 {
	status = "okay";
};

&ohci3 {
	status = "okay";
};

&r_i2c {
	status = "okay";

	vdd_cpu: regulator@65 {
		compatible = "silergy,sy8106a";
		reg = <0x65>;
		regulator-min-microvolt = <1000000>;
		regulator-max-microvolt = <1400000>;
		regulator-ramp-delay = <200>;
		regulator-boot-on;
		regulator-always-on;
	};
};

&sound_hdmi {
	status = "okay";
};

&tcon0 {
	status = "okay";
};

&uart0 {
	pinctrl-names = "default";
	pinctrl-0 = <&uart0_pins_a>;
	status = "okay";
};

&uart1 {
	pinctrl-names = "default";
	pinctrl-0 = <&uart1_pins>;
	status = "disabled";
};

&uart2 {
	pinctrl-names = "default";
	pinctrl-0 = <&uart2_pins>;
	status = "disabled";
};

&usb_otg {
	dr_mode = "otg";
	status = "okay";
};

&usbphy {
	/* USB Type-A ports' VBUS is always on */
	usb0_id_det-gpios = <&pio 6 12 GPIO_ACTIVE_HIGH>; /* PG12 */
	usb0_vbus-supply = <&reg_usb0_vbus>;
	status = "okay";
};<|MERGE_RESOLUTION|>--- conflicted
+++ resolved
@@ -46,7 +46,6 @@
 #include <dt-bindings/gpio/gpio.h>
 #include <dt-bindings/input/input.h>
 #include <dt-bindings/pinctrl/sun4i-a10.h>
-#include <dt-bindings/thermal/thermal.h>
 
 / {
 	model = "Xunlong Orange Pi PC 2";
@@ -68,17 +67,6 @@
 		stdout-path = "serial0:115200n8";
 	};
 
-	connector {
-		compatible = "hdmi-connector";
-		type = "a";
-
-		port {
-			hdmi_con_in: endpoint {
-				remote-endpoint = <&hdmi_out_con>;
-			};
-		};
-	};
-
 	leds {
 		compatible = "gpio-leds";
 
@@ -99,7 +87,7 @@
 
 		sw4 {
 			label = "sw4";
-			linux,code = <KEY_POWER>;
+			linux,code = <BTN_0>;
 			gpios = <&r_pio 0 3 GPIO_ACTIVE_LOW>;
 		};
 	};
@@ -125,72 +113,6 @@
 	};
 };
 
-&cpu0 {
-	operating-points = <
-		/* kHz	  uV */
-		1368000	1400000
-		1344000	1400000
-		1296000	1340000
-		1248000	1340000
-		1224000	1340000
-		1200000	1320000
-		1152000	1320000
-		1104000	1320000
-		1056000	1320000
-		1008000	1200000
-		960000	1200000
-		816000	1100000
-		648000	1100000
-		480000	1100000
-		240000	1100000
-		120000	1100000
-		>;
-	#cooling-cells = <2>;
-	cooling-min-level = <0>;
-	cooling-max-level = <15>;
-	cpu0-supply = <&vdd_cpu>;
-};
-
-&cpu_thermal {
-	trips {
-		cpu_warm: cpu_warm {
-			temperature = <65000>;
-			hysteresis = <2000>;
-			type = "passive";
-		};
-		cpu_hot: cpu_hot {
-			temperature = <75000>;
-			hysteresis = <2000>;
-			type = "passive";
-		};
-		cpu_very_hot: cpu_very_hot {
-			temperature = <90000>;
-			hysteresis = <2000>;
-			type = "passive";
-		};
-		cpu_crit: cpu_crit {
-			temperature = <105000>;
-			hysteresis = <2000>;
-			type = "critical";
-		};
-	};
-
-	cooling-maps {
-		cpu_warm_limit_cpu {
-			trip = <&cpu_warm>;
-			cooling-device = <&cpu0 THERMAL_NO_LIMIT 10>;
-		};
-		cpu_hot_limit_cpu {
-			trip = <&cpu_hot>;
-			cooling-device = <&cpu0 12 12>;
-		};
-		cpu_very_hot_limit_cpu {
-			trip = <&cpu_very_hot>;
-			cooling-device = <&cpu0 14 THERMAL_NO_LIMIT>;
-		};
-	};
-};
-
 &codec {
 	allwinner,audio-routing =
 		"Line Out", "LINEOUT",
@@ -199,10 +121,6 @@
 	status = "okay";
 };
 
-&de {
-	status = "okay";
-};
-
 &ehci0 {
 	status = "okay";
 };
@@ -228,22 +146,6 @@
 	status = "okay";
 };
 
-<<<<<<< HEAD
-&hdmi {
-	status = "okay";
-};
-
-&hdmi_out {
-	hdmi_out_con: endpoint {
-		remote-endpoint = <&hdmi_con_in>;
-	};
-};
-
-&i2s2 {
-	status = "okay";
-};
-
-=======
 &external_mdio {
 	ext_rgmii_phy: ethernet-phy@1 {
 		compatible = "ethernet-phy-ieee802.3-c22";
@@ -251,21 +153,9 @@
 	};
 };
 
->>>>>>> e7d7743f
 &ir {
 	pinctrl-names = "default";
 	pinctrl-0 = <&ir_pins_a>;
-	status = "okay";
-};
-
-&mdio {
-	ext_rgmii_phy: ethernet-phy@1 {
-		compatible = "ethernet-phy-ieee802.3-c22";
-		reg = <1>;
-	};
-};
-
-&mixer0 {
 	status = "okay";
 };
 
@@ -294,28 +184,6 @@
 	status = "okay";
 };
 
-&r_i2c {
-	status = "okay";
-
-	vdd_cpu: regulator@65 {
-		compatible = "silergy,sy8106a";
-		reg = <0x65>;
-		regulator-min-microvolt = <1000000>;
-		regulator-max-microvolt = <1400000>;
-		regulator-ramp-delay = <200>;
-		regulator-boot-on;
-		regulator-always-on;
-	};
-};
-
-&sound_hdmi {
-	status = "okay";
-};
-
-&tcon0 {
-	status = "okay";
-};
-
 &uart0 {
 	pinctrl-names = "default";
 	pinctrl-0 = <&uart0_pins_a>;
