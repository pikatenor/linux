/*
 * Copyright (C) 2016 ARM Ltd.
 *
 * This file is dual-licensed: you can use it either under the terms
 * of the GPL or the X11 license, at your option. Note that this dual
 * licensing only applies to this file, and not this project as a
 * whole.
 *
 *  a) This file is free software; you can redistribute it and/or
 *     modify it under the terms of the GNU General Public License as
 *     published by the Free Software Foundation; either version 2 of the
 *     License, or (at your option) any later version.
 *
 *     This file is distributed in the hope that it will be useful,
 *     but WITHOUT ANY WARRANTY; without even the implied warranty of
 *     MERCHANTABILITY or FITNESS FOR A PARTICULAR PURPOSE.  See the
 *     GNU General Public License for more details.
 *
 * Or, alternatively,
 *
 *  b) Permission is hereby granted, free of charge, to any person
 *     obtaining a copy of this software and associated documentation
 *     files (the "Software"), to deal in the Software without
 *     restriction, including without limitation the rights to use,
 *     copy, modify, merge, publish, distribute, sublicense, and/or
 *     sell copies of the Software, and to permit persons to whom the
 *     Software is furnished to do so, subject to the following
 *     conditions:
 *
 *     The above copyright notice and this permission notice shall be
 *     included in all copies or substantial portions of the Software.
 *
 *     THE SOFTWARE IS PROVIDED "AS IS", WITHOUT WARRANTY OF ANY KIND,
 *     EXPRESS OR IMPLIED, INCLUDING BUT NOT LIMITED TO THE WARRANTIES
 *     OF MERCHANTABILITY, FITNESS FOR A PARTICULAR PURPOSE AND
 *     NONINFRINGEMENT. IN NO EVENT SHALL THE AUTHORS OR COPYRIGHT
 *     HOLDERS BE LIABLE FOR ANY CLAIM, DAMAGES OR OTHER LIABILITY,
 *     WHETHER IN AN ACTION OF CONTRACT, TORT OR OTHERWISE, ARISING
 *     FROM, OUT OF OR IN CONNECTION WITH THE SOFTWARE OR THE USE OR
 *     OTHER DEALINGS IN THE SOFTWARE.
 */

#include "sun50i-h5-nanopi.dtsi"

/ {
<<<<<<< HEAD
	model = "FriendlyElec NanoPi-NEO2";
	compatible = "friendlyelec,nanopi-neo2", "allwinner,sun50i-h5";

	vdd_cpux: gpio-regulator {
		compatible = "regulator-gpio";

		pinctrl-names = "default";
		pinctrl-0 = <&vdd_cpux_r_npi>;

		regulator-name = "vdd-cpux";
		regulator-type = "voltage";
		regulator-boot-on;
		regulator-always-on;
		regulator-min-microvolt = <1100000>;
		regulator-max-microvolt = <1100000>;
		regulator-ramp-delay = <50>; /* 4ms */

		gpios = <&r_pio 0 6 GPIO_ACTIVE_HIGH>;
		gpios-states = <0x1>;
		states = <1100000 0x0
			  1100000 0x1>;
=======
	model = "FriendlyARM NanoPi NEO 2";
	compatible = "friendlyarm,nanopi-neo2", "allwinner,sun50i-h5";

	aliases {
		ethernet0 = &emac;
		serial0 = &uart0;
	};

	chosen {
		stdout-path = "serial0:115200n8";
>>>>>>> e7d7743f
	};
};

&cpu0 {
	operating-points = <
		1008000	1100000
		816000	1100000
		624000	1100000
		480000	1100000
		312000	1100000
		240000	1100000
		120000	1100000
		>;
	#cooling-cells = <2>;
	cooling-min-level = <0>;
	cooling-max-level = <6>;
	cpu0-supply = <&vdd_cpux>;
};

&cpu_thermal {
	trips {
		cpu_warm: cpu_warm {
			temperature = <65000>;
			hysteresis = <2000>;
			type = "passive";
		};
		cpu_hot: cpu_hot {
			temperature = <75000>;
			hysteresis = <2000>;
			type = "passive";
		};
		cpu_very_hot: cpu_very_hot {
			temperature = <90000>;
			hysteresis = <2000>;
			type = "passive";
		};
		cpu_crit: cpu_crit {
			temperature = <105000>;
			hysteresis = <2000>;
			type = "critical";
		};
	};

	cooling-maps {
		cpu_warm_limit_cpu {
			trip = <&cpu_warm>;
			cooling-device = <&cpu0 THERMAL_NO_LIMIT 1>;
		};
		cpu_hot_limit_cpu {
			trip = <&cpu_hot>;
			cooling-device = <&cpu0 2 3>;
		};
		cpu_very_hot_limit_cpu {
			trip = <&cpu_very_hot>;
			cooling-device = <&cpu0 5 THERMAL_NO_LIMIT>;
		};
	};
};

<<<<<<< HEAD
&emac {
=======
&ehci0 {
	status = "okay";
};

&ehci3 {
	status = "okay";
};

&emac {
	pinctrl-names = "default";
	pinctrl-0 = <&emac_rgmii_pins>;
	phy-supply = <&reg_gmac_3v3>;
	phy-handle = <&ext_rgmii_phy>;
	phy-mode = "rgmii";
	status = "okay";
};

&external_mdio {
	ext_rgmii_phy: ethernet-phy@7 {
		compatible = "ethernet-phy-ieee802.3-c22";
		reg = <7>;
	};
};

&mmc0 {
	pinctrl-names = "default";
	pinctrl-0 = <&mmc0_pins_a>;
	vmmc-supply = <&reg_vcc3v3>;
	bus-width = <4>;
	cd-gpios = <&pio 5 6 GPIO_ACTIVE_LOW>; /* PF6 */
	status = "okay";
};

&ohci0 {
	status = "okay";
};

&ohci3 {
	status = "okay";
};

&uart0 {
>>>>>>> e7d7743f
	pinctrl-names = "default";
	pinctrl-0 = <&emac_rgmii_pins>;
	phy-supply = <&reg_gmac_3v3>;
	phy-handle = <&ext_rgmii_phy>;
	phy-mode = "rgmii";
	allwinner,leds-active-low;
	status = "okay";
};

&mdio {
	ext_rgmii_phy: ethernet-phy@1 {
		compatible = "ethernet-phy-ieee802.3-c22";
		reg = <0>;
	};
};<|MERGE_RESOLUTION|>--- conflicted
+++ resolved
@@ -1,5 +1,5 @@
 /*
- * Copyright (C) 2016 ARM Ltd.
+ * Copyright (C) 2017 Icenowy Zheng <icenowy@aosc.io>
  *
  * This file is dual-licensed: you can use it either under the terms
  * of the GPL or the X11 license, at your option. Note that this dual
@@ -43,7 +43,6 @@
 #include "sun50i-h5-nanopi.dtsi"
 
 / {
-<<<<<<< HEAD
 	model = "FriendlyElec NanoPi-NEO2";
 	compatible = "friendlyelec,nanopi-neo2", "allwinner,sun50i-h5";
 
@@ -65,18 +64,6 @@
 		gpios-states = <0x1>;
 		states = <1100000 0x0
 			  1100000 0x1>;
-=======
-	model = "FriendlyARM NanoPi NEO 2";
-	compatible = "friendlyarm,nanopi-neo2", "allwinner,sun50i-h5";
-
-	aliases {
-		ethernet0 = &emac;
-		serial0 = &uart0;
-	};
-
-	chosen {
-		stdout-path = "serial0:115200n8";
->>>>>>> e7d7743f
 	};
 };
 
@@ -136,52 +123,7 @@
 	};
 };
 
-<<<<<<< HEAD
 &emac {
-=======
-&ehci0 {
-	status = "okay";
-};
-
-&ehci3 {
-	status = "okay";
-};
-
-&emac {
-	pinctrl-names = "default";
-	pinctrl-0 = <&emac_rgmii_pins>;
-	phy-supply = <&reg_gmac_3v3>;
-	phy-handle = <&ext_rgmii_phy>;
-	phy-mode = "rgmii";
-	status = "okay";
-};
-
-&external_mdio {
-	ext_rgmii_phy: ethernet-phy@7 {
-		compatible = "ethernet-phy-ieee802.3-c22";
-		reg = <7>;
-	};
-};
-
-&mmc0 {
-	pinctrl-names = "default";
-	pinctrl-0 = <&mmc0_pins_a>;
-	vmmc-supply = <&reg_vcc3v3>;
-	bus-width = <4>;
-	cd-gpios = <&pio 5 6 GPIO_ACTIVE_LOW>; /* PF6 */
-	status = "okay";
-};
-
-&ohci0 {
-	status = "okay";
-};
-
-&ohci3 {
-	status = "okay";
-};
-
-&uart0 {
->>>>>>> e7d7743f
 	pinctrl-names = "default";
 	pinctrl-0 = <&emac_rgmii_pins>;
 	phy-supply = <&reg_gmac_3v3>;
@@ -191,9 +133,9 @@
 	status = "okay";
 };
 
-&mdio {
-	ext_rgmii_phy: ethernet-phy@1 {
+&external_mdio {
+	ext_rgmii_phy: ethernet-phy@7 {
 		compatible = "ethernet-phy-ieee802.3-c22";
-		reg = <0>;
+		reg = <7>;
 	};
 };