/*
 * Copyright (c) 2016 ARM Ltd.
 *
 * This file is dual-licensed: you can use it either under the terms
 * of the GPL or the X11 license, at your option. Note that this dual
 * licensing only applies to this file, and not this project as a
 * whole.
 *
 *  a) This library is free software; you can redistribute it and/or
 *     modify it under the terms of the GNU General Public License as
 *     published by the Free Software Foundation; either version 2 of the
 *     License, or (at your option) any later version.
 *
 *     This library is distributed in the hope that it will be useful,
 *     but WITHOUT ANY WARRANTY; without even the implied warranty of
 *     MERCHANTABILITY or FITNESS FOR A PARTICULAR PURPOSE.  See the
 *     GNU General Public License for more details.
 *
 * Or, alternatively,
 *
 *  b) Permission is hereby granted, free of charge, to any person
 *     obtaining a copy of this software and associated documentation
 *     files (the "Software"), to deal in the Software without
 *     restriction, including without limitation the rights to use,
 *     copy, modify, merge, publish, distribute, sublicense, and/or
 *     sell copies of the Software, and to permit persons to whom the
 *     Software is furnished to do so, subject to the following
 *     conditions:
 *
 *     The above copyright notice and this permission notice shall be
 *     included in all copies or substantial portions of the Software.
 *
 *     THE SOFTWARE IS PROVIDED "AS IS", WITHOUT WARRANTY OF ANY KIND,
 *     EXPRESS OR IMPLIED, INCLUDING BUT NOT LIMITED TO THE WARRANTIES
 *     OF MERCHANTABILITY, FITNESS FOR A PARTICULAR PURPOSE AND
 *     NONINFRINGEMENT. IN NO EVENT SHALL THE AUTHORS OR COPYRIGHT
 *     HOLDERS BE LIABLE FOR ANY CLAIM, DAMAGES OR OTHER LIABILITY,
 *     WHETHER IN AN ACTION OF CONTRACT, TORT OR OTHERWISE, ARISING
 *     FROM, OUT OF OR IN CONNECTION WITH THE SOFTWARE OR THE USE OR
 *     OTHER DEALINGS IN THE SOFTWARE.
 */

/dts-v1/;

#include "sun50i-a64.dtsi"

#include <dt-bindings/gpio/gpio.h>

/ {
	model = "Pine64";
	compatible = "pine64,pine64", "allwinner,sun50i-a64";

	aliases {
		ethernet0 = &emac;
		serial0 = &uart0;
<<<<<<< HEAD
		ethernet0 = &emac;
=======
		serial1 = &uart1;
		serial2 = &uart2;
		serial3 = &uart3;
		serial4 = &uart4;
>>>>>>> cb313370
	};

	chosen {
		stdout-path = "serial0:115200n8";
	};
};

&ehci0 {
	status = "okay";
};

&ehci1 {
	status = "okay";
};

&emac {
	pinctrl-names = "default";
	pinctrl-0 = <&rmii_pins>;
	phy-mode = "rmii";
	phy-handle = <&ext_rmii_phy1>;
	status = "okay";

};

&i2c1 {
	pinctrl-names = "default";
	pinctrl-0 = <&i2c1_pins>;
	status = "okay";
};

&i2c1_pins {
	bias-pull-up;
};

&mdio {
	ext_rmii_phy1: ethernet-phy@1 {
		compatible = "ethernet-phy-ieee802.3-c22";
		reg = <1>;
	};
};

&mmc0 {
	pinctrl-names = "default";
	pinctrl-0 = <&mmc0_pins>;
	vmmc-supply = <&reg_dcdc1>;
	cd-gpios = <&pio 5 6 GPIO_ACTIVE_HIGH>;
	cd-inverted;
	disable-wp;
	bus-width = <4>;
	status = "okay";
};

<<<<<<< HEAD
&mmc1 {
	pinctrl-names = "default";
	pinctrl-0 = <&mmc1_pins>;
	vmmc-supply = <&reg_vcc3v3>; /* Should be DLDO4 */
	non-removable;
	bus-width = <4>;
=======
&ohci0 {
>>>>>>> cb313370
	status = "okay";
};

&ohci1 {
	status = "okay";
};

&r_rsb {
	status = "okay";

	axp803: pmic@3a3 {
		compatible = "x-powers,axp803";
		reg = <0x3a3>;
		interrupt-parent = <&r_intc>;
		interrupts = <0 IRQ_TYPE_LEVEL_LOW>;
	};
};

#include "axp803.dtsi"

&reg_aldo2 {
	regulator-always-on;
	regulator-min-microvolt = <1800000>;
	regulator-max-microvolt = <3300000>;
	regulator-name = "vcc-pl";
};

&reg_aldo3 {
	regulator-always-on;
	regulator-min-microvolt = <3000000>;
	regulator-max-microvolt = <3000000>;
	regulator-name = "vcc-pll-avcc";
};

&reg_dc1sw {
	regulator-name = "vcc-phy";
};

&reg_dcdc1 {
	regulator-always-on;
	regulator-min-microvolt = <3300000>;
	regulator-max-microvolt = <3300000>;
	regulator-name = "vcc-3v3";
};

&reg_dcdc2 {
	regulator-always-on;
	regulator-min-microvolt = <1040000>;
	regulator-max-microvolt = <1300000>;
	regulator-name = "vdd-cpux";
};

/* DCDC3 is polyphased with DCDC2 */

/*
 * The DRAM chips used by Pine64 boards are DDR3L-compatible, so they can
 * work at 1.35V with less power consumption.
 * As AXP803 DCDC5 cannot reach 1.35V accurately, use 1.36V instead.
 */
&reg_dcdc5 {
	regulator-always-on;
	regulator-min-microvolt = <1360000>;
	regulator-max-microvolt = <1360000>;
	regulator-name = "vcc-dram";
};

&reg_dcdc6 {
	regulator-always-on;
	regulator-min-microvolt = <1100000>;
	regulator-max-microvolt = <1100000>;
	regulator-name = "vdd-sys";
};

&reg_dldo1 {
	regulator-min-microvolt = <3300000>;
	regulator-max-microvolt = <3300000>;
	regulator-name = "vcc-hdmi";
};

&reg_dldo2 {
	regulator-min-microvolt = <3300000>;
	regulator-max-microvolt = <3300000>;
	regulator-name = "vcc-mipi";
};

&reg_dldo4 {
	regulator-min-microvolt = <3300000>;
	regulator-max-microvolt = <3300000>;
	regulator-name = "vcc-wifi";
};

&reg_eldo1 {
	regulator-min-microvolt = <1800000>;
	regulator-max-microvolt = <1800000>;
	regulator-name = "cpvdd";
};

&reg_fldo1 {
	regulator-min-microvolt = <1200000>;
	regulator-max-microvolt = <1200000>;
	regulator-name = "vcc-1v2-hsic";
};

/*
 * The A64 chip cannot work without this regulator off, although
 * it seems to be only driving the AR100 core.
 * Maybe we don't still know well about CPUs domain.
 */
&reg_fldo2 {
	regulator-always-on;
	regulator-min-microvolt = <1100000>;
	regulator-max-microvolt = <1100000>;
	regulator-name = "vdd-cpus";
};

&reg_rtc_ldo {
	regulator-name = "vcc-rtc";
};

/* On Exp and Euler connectors */
&uart0 {
	pinctrl-names = "default";
	pinctrl-0 = <&uart0_pins_a>;
	status = "okay";
};

/* On Wifi/BT connector, with RTS/CTS */
&uart1 {
	pinctrl-names = "default";
	pinctrl-0 = <&uart1_pins>, <&uart1_rts_cts_pins>;
	status = "disabled";
};

/* On Pi-2 connector */
&uart2 {
	pinctrl-names = "default";
	pinctrl-0 = <&uart2_pins>;
	status = "disabled";
};

/* On Euler connector */
&uart3 {
	pinctrl-names = "default";
	pinctrl-0 = <&uart3_pins>;
	status = "disabled";
};

/* On Euler connector, RTS/CTS optional */
&uart4 {
	pinctrl-names = "default";
	pinctrl-0 = <&uart4_pins>;
	status = "disabled";
};

&usb_otg {
	dr_mode = "host";
	status = "okay";
};

&usbphy {
	status = "okay";
};

&mdio {
	ext_phy: ethernet-phy@1 {
		reg = <0>;
	};
};

&emac {
	pinctrl-names = "default";
	pinctrl-0 = <&emac_rmii_pins>;
	phy-handle = <&ext_phy>;
	phy-mode = "rmii";

	allwinner,leds-active-low;
	status = "okay";
};<|MERGE_RESOLUTION|>--- conflicted
+++ resolved
@@ -53,14 +53,10 @@
 	aliases {
 		ethernet0 = &emac;
 		serial0 = &uart0;
-<<<<<<< HEAD
-		ethernet0 = &emac;
-=======
 		serial1 = &uart1;
 		serial2 = &uart2;
 		serial3 = &uart3;
 		serial4 = &uart4;
->>>>>>> cb313370
 	};
 
 	chosen {
@@ -113,16 +109,7 @@
 	status = "okay";
 };
 
-<<<<<<< HEAD
-&mmc1 {
-	pinctrl-names = "default";
-	pinctrl-0 = <&mmc1_pins>;
-	vmmc-supply = <&reg_vcc3v3>; /* Should be DLDO4 */
-	non-removable;
-	bus-width = <4>;
-=======
 &ohci0 {
->>>>>>> cb313370
 	status = "okay";
 };
 
@@ -284,20 +271,4 @@
 
 &usbphy {
 	status = "okay";
-};
-
-&mdio {
-	ext_phy: ethernet-phy@1 {
-		reg = <0>;
-	};
-};
-
-&emac {
-	pinctrl-names = "default";
-	pinctrl-0 = <&emac_rmii_pins>;
-	phy-handle = <&ext_phy>;
-	phy-mode = "rmii";
-
-	allwinner,leds-active-low;
-	status = "okay";
 };