/*
 * Copyright (C) 2016 ARM Ltd.
 * based on the Allwinner H3 dtsi:
 *    Copyright (C) 2015 Jens Kuske <jenskuske@gmail.com>
 *
 * This file is dual-licensed: you can use it either under the terms
 * of the GPL or the X11 license, at your option. Note that this dual
 * licensing only applies to this file, and not this project as a
 * whole.
 *
 *  a) This file is free software; you can redistribute it and/or
 *     modify it under the terms of the GNU General Public License as
 *     published by the Free Software Foundation; either version 2 of the
 *     License, or (at your option) any later version.
 *
 *     This file is distributed in the hope that it will be useful,
 *     but WITHOUT ANY WARRANTY; without even the implied warranty of
 *     MERCHANTABILITY or FITNESS FOR A PARTICULAR PURPOSE.  See the
 *     GNU General Public License for more details.
 *
 * Or, alternatively,
 *
 *  b) Permission is hereby granted, free of charge, to any person
 *     obtaining a copy of this software and associated documentation
 *     files (the "Software"), to deal in the Software without
 *     restriction, including without limitation the rights to use,
 *     copy, modify, merge, publish, distribute, sublicense, and/or
 *     sell copies of the Software, and to permit persons to whom the
 *     Software is furnished to do so, subject to the following
 *     conditions:
 *
 *     The above copyright notice and this permission notice shall be
 *     included in all copies or substantial portions of the Software.
 *
 *     THE SOFTWARE IS PROVIDED "AS IS", WITHOUT WARRANTY OF ANY KIND,
 *     EXPRESS OR IMPLIED, INCLUDING BUT NOT LIMITED TO THE WARRANTIES
 *     OF MERCHANTABILITY, FITNESS FOR A PARTICULAR PURPOSE AND
 *     NONINFRINGEMENT. IN NO EVENT SHALL THE AUTHORS OR COPYRIGHT
 *     HOLDERS BE LIABLE FOR ANY CLAIM, DAMAGES OR OTHER LIABILITY,
 *     WHETHER IN AN ACTION OF CONTRACT, TORT OR OTHERWISE, ARISING
 *     FROM, OUT OF OR IN CONNECTION WITH THE SOFTWARE OR THE USE OR
 *     OTHER DEALINGS IN THE SOFTWARE.
 */

#include <dt-bindings/clock/sun50i-a64-ccu.h>
#include <dt-bindings/clock/sun8i-r-ccu.h>
#include <dt-bindings/interrupt-controller/arm-gic.h>
#include <dt-bindings/reset/sun50i-a64-ccu.h>

/ {
	interrupt-parent = <&gic>;
	#address-cells = <1>;
	#size-cells = <1>;

	cpus {
		#address-cells = <1>;
		#size-cells = <0>;

		cpu0: cpu@0 {
			compatible = "arm,cortex-a53", "arm,armv8";
			device_type = "cpu";
			reg = <0>;
			enable-method = "psci";
		};

		cpu1: cpu@1 {
			compatible = "arm,cortex-a53", "arm,armv8";
			device_type = "cpu";
			reg = <1>;
			enable-method = "psci";
		};

		cpu2: cpu@2 {
			compatible = "arm,cortex-a53", "arm,armv8";
			device_type = "cpu";
			reg = <2>;
			enable-method = "psci";
		};

		cpu3: cpu@3 {
			compatible = "arm,cortex-a53", "arm,armv8";
			device_type = "cpu";
			reg = <3>;
			enable-method = "psci";
		};
	};

	osc24M: osc24M_clk {
		#clock-cells = <0>;
		compatible = "fixed-clock";
		clock-frequency = <24000000>;
		clock-output-names = "osc24M";
	};

	osc32k: osc32k_clk {
		#clock-cells = <0>;
		compatible = "fixed-clock";
		clock-frequency = <32768>;
		clock-output-names = "osc32k";
	};

	iosc: internal-osc-clk {
		#clock-cells = <0>;
		compatible = "fixed-clock";
		clock-frequency = <16000000>;
		clock-accuracy = <300000000>;
		clock-output-names = "iosc";
	};

	psci {
		compatible = "arm,psci-0.2";
		method = "smc";
	};

	timer {
		compatible = "arm,armv8-timer";
		interrupts = <GIC_PPI 13
			(GIC_CPU_MASK_SIMPLE(4) | IRQ_TYPE_LEVEL_HIGH)>,
			     <GIC_PPI 14
			(GIC_CPU_MASK_SIMPLE(4) | IRQ_TYPE_LEVEL_HIGH)>,
			     <GIC_PPI 11
			(GIC_CPU_MASK_SIMPLE(4) | IRQ_TYPE_LEVEL_HIGH)>,
			     <GIC_PPI 10
			(GIC_CPU_MASK_SIMPLE(4) | IRQ_TYPE_LEVEL_HIGH)>;
	};

	soc {
		compatible = "simple-bus";
		#address-cells = <1>;
		#size-cells = <1>;
		ranges;

		syscon: syscon@1c00000 {
			compatible = "allwinner,sun50i-a64-system-controller",
				"syscon";
			reg = <0x01c00000 0x1000>;
		};

		dma: dma-controller@1c02000 {
			compatible = "allwinner,sun50i-a64-dma";
			reg = <0x01c02000 0x1000>;
			interrupts = <GIC_SPI 50 IRQ_TYPE_LEVEL_HIGH>;
			clocks = <&ccu CLK_BUS_DMA>;
			dma-channels = <8>;
			dma-requests = <27>;
			resets = <&ccu RST_BUS_DMA>;
			#dma-cells = <1>;
		};

		mmc0: mmc@1c0f000 {
			compatible = "allwinner,sun50i-a64-mmc";
			reg = <0x01c0f000 0x1000>;
			clocks = <&ccu CLK_BUS_MMC0>, <&ccu CLK_MMC0>;
			clock-names = "ahb", "mmc";
			resets = <&ccu RST_BUS_MMC0>;
			reset-names = "ahb";
			interrupts = <GIC_SPI 60 IRQ_TYPE_LEVEL_HIGH>;
			max-frequency = <150000000>;
			status = "disabled";
			#address-cells = <1>;
			#size-cells = <0>;
		};

		mmc1: mmc@1c10000 {
			compatible = "allwinner,sun50i-a64-mmc";
			reg = <0x01c10000 0x1000>;
			clocks = <&ccu CLK_BUS_MMC1>, <&ccu CLK_MMC1>;
			clock-names = "ahb", "mmc";
			resets = <&ccu RST_BUS_MMC1>;
			reset-names = "ahb";
			interrupts = <GIC_SPI 61 IRQ_TYPE_LEVEL_HIGH>;
			max-frequency = <150000000>;
			status = "disabled";
			#address-cells = <1>;
			#size-cells = <0>;
		};

		mmc2: mmc@1c11000 {
			compatible = "allwinner,sun50i-a64-emmc";
			reg = <0x01c11000 0x1000>;
			clocks = <&ccu CLK_BUS_MMC2>, <&ccu CLK_MMC2>;
			clock-names = "ahb", "mmc";
			resets = <&ccu RST_BUS_MMC2>;
			reset-names = "ahb";
			interrupts = <GIC_SPI 62 IRQ_TYPE_LEVEL_HIGH>;
			max-frequency = <200000000>;
			status = "disabled";
			#address-cells = <1>;
			#size-cells = <0>;
		};

		usb_otg: usb@1c19000 {
			compatible = "allwinner,sun8i-a33-musb";
			reg = <0x01c19000 0x0400>;
			clocks = <&ccu CLK_BUS_OTG>;
			resets = <&ccu RST_BUS_OTG>;
			interrupts = <GIC_SPI 71 IRQ_TYPE_LEVEL_HIGH>;
			interrupt-names = "mc";
			phys = <&usbphy 0>;
			phy-names = "usb";
			extcon = <&usbphy 0>;
			status = "disabled";
		};

		usbphy: phy@1c19400 {
			compatible = "allwinner,sun50i-a64-usb-phy";
			reg = <0x01c19400 0x14>,
			      <0x01c1a800 0x4>,
			      <0x01c1b800 0x4>;
			reg-names = "phy_ctrl",
				    "pmu0",
				    "pmu1";
			clocks = <&ccu CLK_USB_PHY0>,
				 <&ccu CLK_USB_PHY1>;
			clock-names = "usb0_phy",
				      "usb1_phy";
			resets = <&ccu RST_USB_PHY0>,
				 <&ccu RST_USB_PHY1>;
			reset-names = "usb0_reset",
				      "usb1_reset";
			status = "disabled";
			#phy-cells = <1>;
		};

		ehci0: usb@1c1a000 {
			compatible = "allwinner,sun50i-a64-ehci", "generic-ehci";
			reg = <0x01c1a000 0x100>;
			interrupts = <GIC_SPI 72 IRQ_TYPE_LEVEL_HIGH>;
			clocks = <&ccu CLK_BUS_OHCI0>,
				 <&ccu CLK_BUS_EHCI0>,
				 <&ccu CLK_USB_OHCI0>;
			resets = <&ccu RST_BUS_OHCI0>,
				 <&ccu RST_BUS_EHCI0>;
			status = "disabled";
		};

		ohci0: usb@1c1a400 {
			compatible = "allwinner,sun50i-a64-ohci", "generic-ohci";
			reg = <0x01c1a400 0x100>;
			interrupts = <GIC_SPI 73 IRQ_TYPE_LEVEL_HIGH>;
			clocks = <&ccu CLK_BUS_OHCI0>,
				 <&ccu CLK_USB_OHCI0>;
			resets = <&ccu RST_BUS_OHCI0>;
			status = "disabled";
		};

		ehci1: usb@1c1b000 {
			compatible = "allwinner,sun50i-a64-ehci", "generic-ehci";
			reg = <0x01c1b000 0x100>;
			interrupts = <GIC_SPI 74 IRQ_TYPE_LEVEL_HIGH>;
			clocks = <&ccu CLK_BUS_OHCI1>,
				 <&ccu CLK_BUS_EHCI1>,
				 <&ccu CLK_USB_OHCI1>;
			resets = <&ccu RST_BUS_OHCI1>,
				 <&ccu RST_BUS_EHCI1>;
			phys = <&usbphy 1>;
			phy-names = "usb";
			status = "disabled";
		};

		ohci1: usb@1c1b400 {
			compatible = "allwinner,sun50i-a64-ohci", "generic-ohci";
			reg = <0x01c1b400 0x100>;
			interrupts = <GIC_SPI 75 IRQ_TYPE_LEVEL_HIGH>;
			clocks = <&ccu CLK_BUS_OHCI1>,
				 <&ccu CLK_USB_OHCI1>;
			resets = <&ccu RST_BUS_OHCI1>;
			phys = <&usbphy 1>;
			phy-names = "usb";
			status = "disabled";
		};

		ccu: clock@1c20000 {
			compatible = "allwinner,sun50i-a64-ccu";
			reg = <0x01c20000 0x400>;
			clocks = <&osc24M>, <&osc32k>;
			clock-names = "hosc", "losc";
			#clock-cells = <1>;
			#reset-cells = <1>;
		};

		pio: pinctrl@1c20800 {
			compatible = "allwinner,sun50i-a64-pinctrl";
			reg = <0x01c20800 0x400>;
			interrupts = <GIC_SPI 11 IRQ_TYPE_LEVEL_HIGH>,
				     <GIC_SPI 17 IRQ_TYPE_LEVEL_HIGH>,
				     <GIC_SPI 21 IRQ_TYPE_LEVEL_HIGH>;
			clocks = <&ccu 58>;
			gpio-controller;
			#gpio-cells = <3>;
			interrupt-controller;
			#interrupt-cells = <3>;

			i2c1_pins: i2c1_pins {
				pins = "PH2", "PH3";
				function = "i2c1";
			};

			mmc0_pins: mmc0-pins {
				pins = "PF0", "PF1", "PF2", "PF3",
				       "PF4", "PF5";
				function = "mmc0";
				drive-strength = <30>;
				bias-pull-up;
			};

			mmc1_pins: mmc1-pins {
				pins = "PG0", "PG1", "PG2", "PG3",
				       "PG4", "PG5";
				function = "mmc1";
				drive-strength = <30>;
				bias-pull-up;
			};

			mmc2_pins: mmc2-pins {
				pins = "PC1", "PC5", "PC6", "PC8", "PC9",
				       "PC10","PC11", "PC12", "PC13",
				       "PC14", "PC15", "PC16";
				function = "mmc2";
				drive-strength = <30>;
				bias-pull-up;
			};

			rmii_pins: rmii_pins {
				pins = "PD10", "PD11", "PD13", "PD14", "PD17",
				       "PD18", "PD19", "PD20", "PD22", "PD23";
				function = "emac";
				drive-strength = <40>;
			};

			rgmii_pins: rgmii_pins {
				pins = "PD8", "PD9", "PD10", "PD11", "PD12",
				       "PD13", "PD15", "PD16", "PD17", "PD18",
				       "PD19", "PD20", "PD21", "PD22", "PD23";
				function = "emac";
				drive-strength = <40>;
			};

			spi0_pins: spi0 {
				pins = "PC0", "PC1", "PC2", "PC3";
				function = "spi0";
			};

			spi1_pins: spi1 {
				pins = "PD0", "PD1", "PD2", "PD3";
				function = "spi1";
			};

			uart0_pins_a: uart0 {
				pins = "PB8", "PB9";
				function = "uart0";
			};

			uart1_pins: uart1_pins {
				pins = "PG6", "PG7";
				function = "uart1";
			};

			uart1_rts_cts_pins: uart1_rts_cts_pins {
				pins = "PG8", "PG9";
				function = "uart1";
			};

			uart2_pins: uart2-pins {
				pins = "PB0", "PB1";
				function = "uart2";
			};

			uart3_pins: uart3-pins {
				pins = "PD0", "PD1";
				function = "uart3";
			};

			uart4_pins: uart4-pins {
				pins = "PD2", "PD3";
				function = "uart4";
			};

			uart4_rts_cts_pins: uart4-rts-cts-pins {
				pins = "PD4", "PD5";
				function = "uart4";
			};
		};

		uart0: serial@1c28000 {
			compatible = "snps,dw-apb-uart";
			reg = <0x01c28000 0x400>;
			interrupts = <GIC_SPI 0 IRQ_TYPE_LEVEL_HIGH>;
			reg-shift = <2>;
			reg-io-width = <4>;
			clocks = <&ccu CLK_BUS_UART0>;
			resets = <&ccu RST_BUS_UART0>;
			status = "disabled";
		};

		uart1: serial@1c28400 {
			compatible = "snps,dw-apb-uart";
			reg = <0x01c28400 0x400>;
			interrupts = <GIC_SPI 1 IRQ_TYPE_LEVEL_HIGH>;
			reg-shift = <2>;
			reg-io-width = <4>;
			clocks = <&ccu CLK_BUS_UART1>;
			resets = <&ccu RST_BUS_UART1>;
			status = "disabled";
		};

		uart2: serial@1c28800 {
			compatible = "snps,dw-apb-uart";
			reg = <0x01c28800 0x400>;
			interrupts = <GIC_SPI 2 IRQ_TYPE_LEVEL_HIGH>;
			reg-shift = <2>;
			reg-io-width = <4>;
			clocks = <&ccu CLK_BUS_UART2>;
			resets = <&ccu RST_BUS_UART2>;
			status = "disabled";
		};

		uart3: serial@1c28c00 {
			compatible = "snps,dw-apb-uart";
			reg = <0x01c28c00 0x400>;
			interrupts = <GIC_SPI 3 IRQ_TYPE_LEVEL_HIGH>;
			reg-shift = <2>;
			reg-io-width = <4>;
			clocks = <&ccu CLK_BUS_UART3>;
			resets = <&ccu RST_BUS_UART3>;
			status = "disabled";
		};

		uart4: serial@1c29000 {
			compatible = "snps,dw-apb-uart";
			reg = <0x01c29000 0x400>;
			interrupts = <GIC_SPI 4 IRQ_TYPE_LEVEL_HIGH>;
			reg-shift = <2>;
			reg-io-width = <4>;
			clocks = <&ccu CLK_BUS_UART4>;
			resets = <&ccu RST_BUS_UART4>;
			status = "disabled";
		};

		i2c0: i2c@1c2ac00 {
			compatible = "allwinner,sun6i-a31-i2c";
			reg = <0x01c2ac00 0x400>;
			interrupts = <GIC_SPI 6 IRQ_TYPE_LEVEL_HIGH>;
			clocks = <&ccu CLK_BUS_I2C0>;
			resets = <&ccu RST_BUS_I2C0>;
			status = "disabled";
			#address-cells = <1>;
			#size-cells = <0>;
		};

		i2c1: i2c@1c2b000 {
			compatible = "allwinner,sun6i-a31-i2c";
			reg = <0x01c2b000 0x400>;
			interrupts = <GIC_SPI 7 IRQ_TYPE_LEVEL_HIGH>;
			clocks = <&ccu CLK_BUS_I2C1>;
			resets = <&ccu RST_BUS_I2C1>;
			status = "disabled";
			#address-cells = <1>;
			#size-cells = <0>;
		};

		i2c2: i2c@1c2b400 {
			compatible = "allwinner,sun6i-a31-i2c";
			reg = <0x01c2b400 0x400>;
			interrupts = <GIC_SPI 8 IRQ_TYPE_LEVEL_HIGH>;
			clocks = <&ccu CLK_BUS_I2C2>;
			resets = <&ccu RST_BUS_I2C2>;
			status = "disabled";
			#address-cells = <1>;
			#size-cells = <0>;
		};

<<<<<<< HEAD
=======

		spi0: spi@1c68000 {
			compatible = "allwinner,sun8i-h3-spi";
			reg = <0x01c68000 0x1000>;
			interrupts = <GIC_SPI 65 IRQ_TYPE_LEVEL_HIGH>;
			clocks = <&ccu CLK_BUS_SPI0>, <&ccu CLK_SPI0>;
			clock-names = "ahb", "mod";
			dmas = <&dma 23>, <&dma 23>;
			dma-names = "rx", "tx";
			pinctrl-names = "default";
			pinctrl-0 = <&spi0_pins>;
			resets = <&ccu RST_BUS_SPI0>;
			status = "disabled";
			num-cs = <1>;
			#address-cells = <1>;
			#size-cells = <0>;
		};

		spi1: spi@1c69000 {
			compatible = "allwinner,sun8i-h3-spi";
			reg = <0x01c69000 0x1000>;
			interrupts = <GIC_SPI 66 IRQ_TYPE_LEVEL_HIGH>;
			clocks = <&ccu CLK_BUS_SPI1>, <&ccu CLK_SPI1>;
			clock-names = "ahb", "mod";
			dmas = <&dma 24>, <&dma 24>;
			dma-names = "rx", "tx";
			pinctrl-names = "default";
			pinctrl-0 = <&spi1_pins>;
			resets = <&ccu RST_BUS_SPI1>;
			status = "disabled";
			num-cs = <1>;
			#address-cells = <1>;
			#size-cells = <0>;
		};

>>>>>>> e7d7743f
		emac: ethernet@1c30000 {
			compatible = "allwinner,sun50i-a64-emac";
			syscon = <&syscon>;
			reg = <0x01c30000 0x10000>;
			interrupts = <GIC_SPI 82 IRQ_TYPE_LEVEL_HIGH>;
			interrupt-names = "macirq";
			resets = <&ccu RST_BUS_EMAC>;
			reset-names = "stmmaceth";
			clocks = <&ccu CLK_BUS_EMAC>;
			clock-names = "stmmaceth";
			status = "disabled";
			#address-cells = <1>;
			#size-cells = <0>;

			mdio: mdio {
<<<<<<< HEAD
=======
				compatible = "snps,dwmac-mdio";
>>>>>>> e7d7743f
				#address-cells = <1>;
				#size-cells = <0>;
			};
		};

		gic: interrupt-controller@1c81000 {
			compatible = "arm,gic-400";
			reg = <0x01c81000 0x1000>,
			      <0x01c82000 0x2000>,
			      <0x01c84000 0x2000>,
			      <0x01c86000 0x2000>;
			interrupts = <GIC_PPI 9 (GIC_CPU_MASK_SIMPLE(4) | IRQ_TYPE_LEVEL_HIGH)>;
			interrupt-controller;
			#interrupt-cells = <3>;
		};

		rtc: rtc@1f00000 {
			compatible = "allwinner,sun6i-a31-rtc";
			reg = <0x01f00000 0x54>;
			interrupts = <GIC_SPI 40 IRQ_TYPE_LEVEL_HIGH>,
				     <GIC_SPI 41 IRQ_TYPE_LEVEL_HIGH>;
		};

		r_intc: interrupt-controller@1f00c00 {
			compatible = "allwinner,sun50i-a64-r-intc",
				     "allwinner,sun6i-a31-r-intc";
			interrupt-controller;
			#interrupt-cells = <2>;
			reg = <0x01f00c00 0x400>;
			interrupts = <GIC_SPI 32 IRQ_TYPE_LEVEL_HIGH>;
		};

		r_ccu: clock@1f01400 {
			compatible = "allwinner,sun50i-a64-r-ccu";
			reg = <0x01f01400 0x100>;
			clocks = <&osc24M>, <&osc32k>, <&iosc>,
				 <&ccu 11>;
			clock-names = "hosc", "losc", "iosc", "pll-periph";
			#clock-cells = <1>;
			#reset-cells = <1>;
		};

		r_pio: pinctrl@1f02c00 {
			compatible = "allwinner,sun50i-a64-r-pinctrl";
			reg = <0x01f02c00 0x400>;
			interrupts = <GIC_SPI 45 IRQ_TYPE_LEVEL_HIGH>;
			clocks = <&r_ccu CLK_APB0_PIO>, <&osc24M>, <&osc32k>;
			clock-names = "apb", "hosc", "losc";
			gpio-controller;
			#gpio-cells = <3>;
			interrupt-controller;
			#interrupt-cells = <3>;

			r_rsb_pins: rsb {
				pins = "PL0", "PL1";
				function = "s_rsb";
			};
		};

		r_rsb: rsb@1f03400 {
			compatible = "allwinner,sun8i-a23-rsb";
			reg = <0x01f03400 0x400>;
			interrupts = <GIC_SPI 39 IRQ_TYPE_LEVEL_HIGH>;
			clocks = <&r_ccu 6>;
			clock-frequency = <3000000>;
			resets = <&r_ccu 2>;
			pinctrl-names = "default";
			pinctrl-0 = <&r_rsb_pins>;
			status = "disabled";
			#address-cells = <1>;
			#size-cells = <0>;
		};
	};
};<|MERGE_RESOLUTION|>--- conflicted
+++ resolved
@@ -470,8 +470,6 @@
 			#size-cells = <0>;
 		};
 
-<<<<<<< HEAD
-=======
 
 		spi0: spi@1c68000 {
 			compatible = "allwinner,sun8i-h3-spi";
@@ -507,7 +505,6 @@
 			#size-cells = <0>;
 		};
 
->>>>>>> e7d7743f
 		emac: ethernet@1c30000 {
 			compatible = "allwinner,sun50i-a64-emac";
 			syscon = <&syscon>;
@@ -523,10 +520,7 @@
 			#size-cells = <0>;
 
 			mdio: mdio {
-<<<<<<< HEAD
-=======
 				compatible = "snps,dwmac-mdio";
->>>>>>> e7d7743f
 				#address-cells = <1>;
 				#size-cells = <0>;
 			};
