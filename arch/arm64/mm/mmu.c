--- conflicted
+++ resolved
@@ -938,20 +938,12 @@
 	return 1;
 }
 
-<<<<<<< HEAD
-int pud_free_pmd_page(pud_t *pud)
-=======
 int pud_free_pmd_page(pud_t *pud, unsigned long addr)
->>>>>>> 1ec8f1f0
 {
 	return pud_none(*pud);
 }
 
-<<<<<<< HEAD
-int pmd_free_pte_page(pmd_t *pmd)
-=======
 int pmd_free_pte_page(pmd_t *pmd, unsigned long addr)
->>>>>>> 1ec8f1f0
 {
 	return pmd_none(*pmd);
 }