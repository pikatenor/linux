--- conflicted
+++ resolved
@@ -391,11 +391,7 @@
 #ifdef CONFIG_SPARSEMEM_VMEMMAP
 		  MLG(VMEMMAP_START,
 		      VMEMMAP_START + VMEMMAP_SIZE),
-<<<<<<< HEAD
-		  MLM((unsigned long)virt_to_page(PAGE_OFFSET),
-=======
 		  MLM((unsigned long)phys_to_page(memblock_start_of_DRAM()),
->>>>>>> 4055d6b5
 		      (unsigned long)virt_to_page(high_memory)),
 #endif
 		  MLK(FIXADDR_START, FIXADDR_TOP),
