/*
 * Based on arch/arm/mm/context.c
 *
 * Copyright (C) 2002-2003 Deep Blue Solutions Ltd, all rights reserved.
 * Copyright (C) 2012 ARM Ltd.
 *
 * This program is free software; you can redistribute it and/or modify
 * it under the terms of the GNU General Public License version 2 as
 * published by the Free Software Foundation.
 *
 * This program is distributed in the hope that it will be useful,
 * but WITHOUT ANY WARRANTY; without even the implied warranty of
 * MERCHANTABILITY or FITNESS FOR A PARTICULAR PURPOSE.  See the
 * GNU General Public License for more details.
 *
 * You should have received a copy of the GNU General Public License
 * along with this program.  If not, see <http://www.gnu.org/licenses/>.
 */

#include <linux/bitops.h>
#include <linux/sched.h>
#include <linux/slab.h>
#include <linux/mm.h>

#include <asm/cpufeature.h>
#include <asm/mmu_context.h>
#include <asm/tlbflush.h>

static u32 asid_bits;
static DEFINE_RAW_SPINLOCK(cpu_asid_lock);

static atomic64_t asid_generation;
static unsigned long *asid_map;

static DEFINE_PER_CPU(atomic64_t, active_asids);
static DEFINE_PER_CPU(u64, reserved_asids);
static cpumask_t tlb_flush_pending;

#define ASID_MASK		(~GENMASK(asid_bits - 1, 0))
#define ASID_FIRST_VERSION	(1UL << asid_bits)
#define NUM_USER_ASIDS		ASID_FIRST_VERSION

static void flush_context(unsigned int cpu)
{
	int i;
	u64 asid;

	/* Update the list of reserved ASIDs and the ASID bitmap. */
	bitmap_clear(asid_map, 0, NUM_USER_ASIDS);

	/*
	 * Ensure the generation bump is observed before we xchg the
	 * active_asids.
	 */
	smp_wmb();

	for_each_possible_cpu(i) {
		asid = atomic64_xchg_relaxed(&per_cpu(active_asids, i), 0);
		/*
		 * If this CPU has already been through a
		 * rollover, but hasn't run another task in
		 * the meantime, we must preserve its reserved
		 * ASID, as this is the only trace we have of
		 * the process it is still running.
		 */
		if (asid == 0)
			asid = per_cpu(reserved_asids, i);
		__set_bit(asid & ~ASID_MASK, asid_map);
		per_cpu(reserved_asids, i) = asid;
	}

	/* Queue a TLB invalidate and flush the I-cache if necessary. */
	cpumask_setall(&tlb_flush_pending);

#ifdef CONFIG_ARM64_WORKAROUND_CCI400_DVMV7
	flush_tlb_all();
#endif

	if (icache_is_aivivt())
		__flush_icache_all();
}

static bool check_update_reserved_asid(u64 asid, u64 newasid)
{
	int cpu;
	bool hit = false;

	/*
	 * Iterate over the set of reserved ASIDs looking for a match.
	 * If we find one, then we can update our mm to use newasid
	 * (i.e. the same ASID in the current generation) but we can't
	 * exit the loop early, since we need to ensure that all copies
	 * of the old ASID are updated to reflect the mm. Failure to do
	 * so could result in us missing the reserved ASID in a future
	 * generation.
	 */
	for_each_possible_cpu(cpu) {
		if (per_cpu(reserved_asids, cpu) == asid) {
			hit = true;
			per_cpu(reserved_asids, cpu) = newasid;
		}
	}

	return hit;
}

static u64 new_context(struct mm_struct *mm, unsigned int cpu)
{
	static u32 cur_idx = 1;
	u64 asid = atomic64_read(&mm->context.id);
	u64 generation = atomic64_read(&asid_generation);

	if (asid != 0) {
		u64 newasid = generation | (asid & ~ASID_MASK);

		/*
		 * If our current ASID was active during a rollover, we
		 * can continue to use it and this was just a false alarm.
		 */
		if (check_update_reserved_asid(asid, newasid))
			return newasid;

		/*
		 * We had a valid ASID in a previous life, so try to re-use
		 * it if possible.
		 */
		asid &= ~ASID_MASK;
		if (!__test_and_set_bit(asid, asid_map))
			return newasid;
	}

	/*
	 * Allocate a free ASID. If we can't find one, take a note of the
	 * currently active ASIDs and mark the TLBs as requiring flushes.
	 * We always count from ASID #1, as we use ASID #0 when setting a
	 * reserved TTBR0 for the init_mm.
	 */
	asid = find_next_zero_bit(asid_map, NUM_USER_ASIDS, cur_idx);
	if (asid != NUM_USER_ASIDS)
		goto set_asid;

	/* We're out of ASIDs, so increment the global generation count */
	generation = atomic64_add_return_relaxed(ASID_FIRST_VERSION,
						 &asid_generation);
	flush_context(cpu);

	/* We have at least 1 ASID per CPU, so this will always succeed */
	asid = find_next_zero_bit(asid_map, NUM_USER_ASIDS, 1);

set_asid:
	__set_bit(asid, asid_map);
	cur_idx = asid;
	return asid | generation;
}

void check_and_switch_context(struct mm_struct *mm, unsigned int cpu)
{
	unsigned long flags;
	u64 asid;

	asid = atomic64_read(&mm->context.id);

	/*
	 * The memory ordering here is subtle. We rely on the control
	 * dependency between the generation read and the update of
	 * active_asids to ensure that we are synchronised with a
	 * parallel rollover (i.e. this pairs with the smp_wmb() in
	 * flush_context).
	 */
	if (!((asid ^ atomic64_read(&asid_generation)) >> asid_bits)
	    && atomic64_xchg_relaxed(&per_cpu(active_asids, cpu), asid))
		goto switch_mm_fastpath;

	raw_spin_lock_irqsave(&cpu_asid_lock, flags);
	/* Check that our ASID belongs to the current generation. */
	asid = atomic64_read(&mm->context.id);
	if ((asid ^ atomic64_read(&asid_generation)) >> asid_bits) {
		asid = new_context(mm, cpu);
		atomic64_set(&mm->context.id, asid);
	}

	if (cpumask_test_and_clear_cpu(cpu, &tlb_flush_pending))
		local_flush_tlb_all();

	atomic64_set(&per_cpu(active_asids, cpu), asid);
	raw_spin_unlock_irqrestore(&cpu_asid_lock, flags);

switch_mm_fastpath:
<<<<<<< HEAD
	cpu_switch_mm(mm->pgd, mm);
#ifdef CONFIG_ARM64_WORKAROUND_CCI400_DVMV7
	flush_tlb_all();
#endif
=======
	/*
	 * Defer TTBR0_EL1 setting for user threads to uaccess_enable() when
	 * emulating PAN.
	 */
	if (!system_uses_ttbr0_pan())
		cpu_switch_mm(mm->pgd, mm);
>>>>>>> 78c26beb
}

static int asids_init(void)
{
	int fld = cpuid_feature_extract_field(read_cpuid(SYS_ID_AA64MMFR0_EL1), 4);

	switch (fld) {
	default:
		pr_warn("Unknown ASID size (%d); assuming 8-bit\n", fld);
		/* Fallthrough */
	case 0:
		asid_bits = 8;
		break;
	case 2:
		asid_bits = 16;
	}

#ifdef CONFIG_ARM64_WORKAROUND_CCI400_DVMV7
/* In DVMv7 protocol, ASID bits must be 8 regardless of cpu core feature */
	asid_bits = 8;
#endif

	/* If we end up with more CPUs than ASIDs, expect things to crash */
	WARN_ON(NUM_USER_ASIDS < num_possible_cpus());
	atomic64_set(&asid_generation, ASID_FIRST_VERSION);
	asid_map = kzalloc(BITS_TO_LONGS(NUM_USER_ASIDS) * sizeof(*asid_map),
			   GFP_KERNEL);
	if (!asid_map)
		panic("Failed to allocate bitmap for %lu ASIDs\n",
		      NUM_USER_ASIDS);

	pr_info("ASID allocator initialised with %lu entries\n", NUM_USER_ASIDS);
	return 0;
}
early_initcall(asids_init);<|MERGE_RESOLUTION|>--- conflicted
+++ resolved
@@ -186,19 +186,16 @@
 	raw_spin_unlock_irqrestore(&cpu_asid_lock, flags);
 
 switch_mm_fastpath:
-<<<<<<< HEAD
-	cpu_switch_mm(mm->pgd, mm);
-#ifdef CONFIG_ARM64_WORKAROUND_CCI400_DVMV7
-	flush_tlb_all();
-#endif
-=======
 	/*
 	 * Defer TTBR0_EL1 setting for user threads to uaccess_enable() when
 	 * emulating PAN.
 	 */
-	if (!system_uses_ttbr0_pan())
+	if (!system_uses_ttbr0_pan()) {
 		cpu_switch_mm(mm->pgd, mm);
->>>>>>> 78c26beb
+#ifdef CONFIG_ARM64_WORKAROUND_CCI400_DVMV7
+		flush_tlb_all();
+#endif
+	}
 }
 
 static int asids_init(void)
