--- conflicted
+++ resolved
@@ -4,11 +4,8 @@
 	bool "Allwinner sunxi 64-bit SoC Family"
 	select GENERIC_IRQ_CHIP
 	select PINCTRL
-<<<<<<< HEAD
-=======
 	select PINCTRL_SUN50I_H5
 	select PINCTRL_SUN8I_H3_R
->>>>>>> 87665b0b
 	help
 	  This enables support for Allwinner sunxi based SoCs like the A64
 	  and H5.
