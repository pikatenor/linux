--- conflicted
+++ resolved
@@ -236,8 +236,6 @@
 }
 #endif	/* CONFIG_HARDEN_BRANCH_PREDICTOR */
 
-<<<<<<< HEAD
-=======
 #ifdef CONFIG_ARM64_SSBD
 DEFINE_PER_CPU_READ_MOSTLY(u64, arm64_ssbd_callback_required);
 
@@ -410,7 +408,6 @@
 }
 #endif	/* CONFIG_ARM64_SSBD */
 
->>>>>>> 1ec8f1f0
 #define MIDR_RANGE(model, min, max) \
 	.def_scope = SCOPE_LOCAL_CPU, \
 	.matches = is_affected_midr_range, \
@@ -616,8 +613,6 @@
 		.enable = enable_smccc_arch_workaround_1,
 	},
 #endif
-<<<<<<< HEAD
-=======
 #ifdef CONFIG_ARM64_SSBD
 	{
 		.desc = "Speculative Store Bypass Disable",
@@ -626,7 +621,6 @@
 		.matches = has_ssbd_mitigation,
 	},
 #endif
->>>>>>> 1ec8f1f0
 	{
 	}
 };
