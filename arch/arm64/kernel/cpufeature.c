/*
 * Contains CPU feature definitions
 *
 * Copyright (C) 2015 ARM Ltd.
 *
 * This program is free software; you can redistribute it and/or modify
 * it under the terms of the GNU General Public License version 2 as
 * published by the Free Software Foundation.
 *
 * This program is distributed in the hope that it will be useful,
 * but WITHOUT ANY WARRANTY; without even the implied warranty of
 * MERCHANTABILITY or FITNESS FOR A PARTICULAR PURPOSE.  See the
 * GNU General Public License for more details.
 *
 * You should have received a copy of the GNU General Public License
 * along with this program.  If not, see <http://www.gnu.org/licenses/>.
 */

#define pr_fmt(fmt) "CPU features: " fmt

#include <linux/bsearch.h>
#include <linux/cpumask.h>
#include <linux/sort.h>
#include <linux/stop_machine.h>
#include <linux/types.h>
#include <linux/mm.h>
#include <asm/cpu.h>
#include <asm/cpufeature.h>
#include <asm/cpu_ops.h>
#include <asm/mmu_context.h>
#include <asm/processor.h>
#include <asm/sysreg.h>
#include <asm/traps.h>
#include <asm/virt.h>

unsigned long elf_hwcap __read_mostly;
EXPORT_SYMBOL_GPL(elf_hwcap);

#ifdef CONFIG_COMPAT
#define COMPAT_ELF_HWCAP_DEFAULT	\
				(COMPAT_HWCAP_HALF|COMPAT_HWCAP_THUMB|\
				 COMPAT_HWCAP_FAST_MULT|COMPAT_HWCAP_EDSP|\
				 COMPAT_HWCAP_TLS|COMPAT_HWCAP_VFP|\
				 COMPAT_HWCAP_VFPv3|COMPAT_HWCAP_VFPv4|\
				 COMPAT_HWCAP_NEON|COMPAT_HWCAP_IDIV|\
				 COMPAT_HWCAP_LPAE)
unsigned int compat_elf_hwcap __read_mostly = COMPAT_ELF_HWCAP_DEFAULT;
unsigned int compat_elf_hwcap2 __read_mostly;
#endif

DECLARE_BITMAP(cpu_hwcaps, ARM64_NCAPS);
EXPORT_SYMBOL(cpu_hwcaps);

static int dump_cpu_hwcaps(struct notifier_block *self, unsigned long v, void *p)
{
	/* file-wide pr_fmt adds "CPU features: " prefix */
	pr_emerg("0x%*pb\n", ARM64_NCAPS, &cpu_hwcaps);
	return 0;
}

static struct notifier_block cpu_hwcaps_notifier = {
	.notifier_call = dump_cpu_hwcaps
};

static int __init register_cpu_hwcaps_dumper(void)
{
	atomic_notifier_chain_register(&panic_notifier_list,
				       &cpu_hwcaps_notifier);
	return 0;
}
__initcall(register_cpu_hwcaps_dumper);

DEFINE_STATIC_KEY_ARRAY_FALSE(cpu_hwcap_keys, ARM64_NCAPS);
EXPORT_SYMBOL(cpu_hwcap_keys);

#define __ARM64_FTR_BITS(SIGNED, VISIBLE, STRICT, TYPE, SHIFT, WIDTH, SAFE_VAL) \
	{						\
		.sign = SIGNED,				\
		.visible = VISIBLE,			\
		.strict = STRICT,			\
		.type = TYPE,				\
		.shift = SHIFT,				\
		.width = WIDTH,				\
		.safe_val = SAFE_VAL,			\
	}

/* Define a feature with unsigned values */
#define ARM64_FTR_BITS(VISIBLE, STRICT, TYPE, SHIFT, WIDTH, SAFE_VAL) \
	__ARM64_FTR_BITS(FTR_UNSIGNED, VISIBLE, STRICT, TYPE, SHIFT, WIDTH, SAFE_VAL)

/* Define a feature with a signed value */
#define S_ARM64_FTR_BITS(VISIBLE, STRICT, TYPE, SHIFT, WIDTH, SAFE_VAL) \
	__ARM64_FTR_BITS(FTR_SIGNED, VISIBLE, STRICT, TYPE, SHIFT, WIDTH, SAFE_VAL)

#define ARM64_FTR_END					\
	{						\
		.width = 0,				\
	}

/* meta feature for alternatives */
static bool __maybe_unused
cpufeature_pan_not_uao(const struct arm64_cpu_capabilities *entry, int __unused);


/*
 * NOTE: Any changes to the visibility of features should be kept in
 * sync with the documentation of the CPU feature register ABI.
 */
static const struct arm64_ftr_bits ftr_id_aa64isar0[] = {
	ARM64_FTR_BITS(FTR_VISIBLE, FTR_STRICT, FTR_EXACT, ID_AA64ISAR0_RDM_SHIFT, 4, 0),
	ARM64_FTR_BITS(FTR_VISIBLE, FTR_STRICT, FTR_LOWER_SAFE, ID_AA64ISAR0_ATOMICS_SHIFT, 4, 0),
	ARM64_FTR_BITS(FTR_VISIBLE, FTR_STRICT, FTR_LOWER_SAFE, ID_AA64ISAR0_CRC32_SHIFT, 4, 0),
	ARM64_FTR_BITS(FTR_VISIBLE, FTR_STRICT, FTR_LOWER_SAFE, ID_AA64ISAR0_SHA2_SHIFT, 4, 0),
	ARM64_FTR_BITS(FTR_VISIBLE, FTR_STRICT, FTR_LOWER_SAFE, ID_AA64ISAR0_SHA1_SHIFT, 4, 0),
	ARM64_FTR_BITS(FTR_VISIBLE, FTR_STRICT, FTR_LOWER_SAFE, ID_AA64ISAR0_AES_SHIFT, 4, 0),
	ARM64_FTR_END,
};

static const struct arm64_ftr_bits ftr_id_aa64isar1[] = {
	ARM64_FTR_BITS(FTR_VISIBLE, FTR_STRICT, FTR_EXACT, ID_AA64ISAR1_LRCPC_SHIFT, 4, 0),
	ARM64_FTR_BITS(FTR_VISIBLE, FTR_STRICT, FTR_EXACT, ID_AA64ISAR1_FCMA_SHIFT, 4, 0),
	ARM64_FTR_BITS(FTR_VISIBLE, FTR_STRICT, FTR_EXACT, ID_AA64ISAR1_JSCVT_SHIFT, 4, 0),
	ARM64_FTR_BITS(FTR_VISIBLE, FTR_STRICT, FTR_EXACT, ID_AA64ISAR1_DPB_SHIFT, 4, 0),
	ARM64_FTR_END,
};

static const struct arm64_ftr_bits ftr_id_aa64pfr0[] = {
	ARM64_FTR_BITS(FTR_HIDDEN, FTR_NONSTRICT, FTR_LOWER_SAFE, ID_AA64PFR0_CSV3_SHIFT, 4, 0),
	ARM64_FTR_BITS(FTR_HIDDEN, FTR_NONSTRICT, FTR_LOWER_SAFE, ID_AA64PFR0_CSV2_SHIFT, 4, 0),
	ARM64_FTR_BITS(FTR_HIDDEN, FTR_STRICT, FTR_EXACT, ID_AA64PFR0_GIC_SHIFT, 4, 0),
	S_ARM64_FTR_BITS(FTR_VISIBLE, FTR_STRICT, FTR_LOWER_SAFE, ID_AA64PFR0_ASIMD_SHIFT, 4, ID_AA64PFR0_ASIMD_NI),
	S_ARM64_FTR_BITS(FTR_VISIBLE, FTR_STRICT, FTR_LOWER_SAFE, ID_AA64PFR0_FP_SHIFT, 4, ID_AA64PFR0_FP_NI),
	/* Linux doesn't care about the EL3 */
	ARM64_FTR_BITS(FTR_HIDDEN, FTR_NONSTRICT, FTR_EXACT, ID_AA64PFR0_EL3_SHIFT, 4, 0),
	ARM64_FTR_BITS(FTR_HIDDEN, FTR_STRICT, FTR_EXACT, ID_AA64PFR0_EL2_SHIFT, 4, 0),
	ARM64_FTR_BITS(FTR_HIDDEN, FTR_STRICT, FTR_EXACT, ID_AA64PFR0_EL1_SHIFT, 4, ID_AA64PFR0_EL1_64BIT_ONLY),
	ARM64_FTR_BITS(FTR_HIDDEN, FTR_STRICT, FTR_EXACT, ID_AA64PFR0_EL0_SHIFT, 4, ID_AA64PFR0_EL0_64BIT_ONLY),
	ARM64_FTR_END,
};

static const struct arm64_ftr_bits ftr_id_aa64mmfr0[] = {
	S_ARM64_FTR_BITS(FTR_HIDDEN, FTR_STRICT, FTR_EXACT, ID_AA64MMFR0_TGRAN4_SHIFT, 4, ID_AA64MMFR0_TGRAN4_NI),
	S_ARM64_FTR_BITS(FTR_HIDDEN, FTR_STRICT, FTR_EXACT, ID_AA64MMFR0_TGRAN64_SHIFT, 4, ID_AA64MMFR0_TGRAN64_NI),
	ARM64_FTR_BITS(FTR_HIDDEN, FTR_STRICT, FTR_EXACT, ID_AA64MMFR0_TGRAN16_SHIFT, 4, ID_AA64MMFR0_TGRAN16_NI),
	ARM64_FTR_BITS(FTR_HIDDEN, FTR_STRICT, FTR_EXACT, ID_AA64MMFR0_BIGENDEL0_SHIFT, 4, 0),
	/* Linux shouldn't care about secure memory */
	ARM64_FTR_BITS(FTR_HIDDEN, FTR_NONSTRICT, FTR_EXACT, ID_AA64MMFR0_SNSMEM_SHIFT, 4, 0),
	ARM64_FTR_BITS(FTR_HIDDEN, FTR_STRICT, FTR_EXACT, ID_AA64MMFR0_BIGENDEL_SHIFT, 4, 0),
	ARM64_FTR_BITS(FTR_HIDDEN, FTR_STRICT, FTR_EXACT, ID_AA64MMFR0_ASID_SHIFT, 4, 0),
	/*
	 * Differing PARange is fine as long as all peripherals and memory are mapped
	 * within the minimum PARange of all CPUs
	 */
	ARM64_FTR_BITS(FTR_HIDDEN, FTR_NONSTRICT, FTR_LOWER_SAFE, ID_AA64MMFR0_PARANGE_SHIFT, 4, 0),
	ARM64_FTR_END,
};

static const struct arm64_ftr_bits ftr_id_aa64mmfr1[] = {
	ARM64_FTR_BITS(FTR_HIDDEN, FTR_STRICT, FTR_LOWER_SAFE, ID_AA64MMFR1_PAN_SHIFT, 4, 0),
	ARM64_FTR_BITS(FTR_HIDDEN, FTR_STRICT, FTR_EXACT, ID_AA64MMFR1_LOR_SHIFT, 4, 0),
	ARM64_FTR_BITS(FTR_HIDDEN, FTR_STRICT, FTR_EXACT, ID_AA64MMFR1_HPD_SHIFT, 4, 0),
	ARM64_FTR_BITS(FTR_HIDDEN, FTR_STRICT, FTR_EXACT, ID_AA64MMFR1_VHE_SHIFT, 4, 0),
	ARM64_FTR_BITS(FTR_HIDDEN, FTR_STRICT, FTR_EXACT, ID_AA64MMFR1_VMIDBITS_SHIFT, 4, 0),
	ARM64_FTR_BITS(FTR_HIDDEN, FTR_STRICT, FTR_EXACT, ID_AA64MMFR1_HADBS_SHIFT, 4, 0),
	ARM64_FTR_END,
};

static const struct arm64_ftr_bits ftr_id_aa64mmfr2[] = {
	ARM64_FTR_BITS(FTR_HIDDEN, FTR_STRICT, FTR_EXACT, ID_AA64MMFR2_LVA_SHIFT, 4, 0),
	ARM64_FTR_BITS(FTR_HIDDEN, FTR_STRICT, FTR_EXACT, ID_AA64MMFR2_IESB_SHIFT, 4, 0),
	ARM64_FTR_BITS(FTR_HIDDEN, FTR_STRICT, FTR_EXACT, ID_AA64MMFR2_LSM_SHIFT, 4, 0),
	ARM64_FTR_BITS(FTR_HIDDEN, FTR_STRICT, FTR_EXACT, ID_AA64MMFR2_UAO_SHIFT, 4, 0),
	ARM64_FTR_BITS(FTR_HIDDEN, FTR_STRICT, FTR_EXACT, ID_AA64MMFR2_CNP_SHIFT, 4, 0),
	ARM64_FTR_END,
};

static const struct arm64_ftr_bits ftr_ctr[] = {
	ARM64_FTR_BITS(FTR_VISIBLE, FTR_STRICT, FTR_EXACT, 31, 1, 1),		/* RES1 */
	ARM64_FTR_BITS(FTR_VISIBLE, FTR_STRICT, FTR_LOWER_SAFE, 29, 1, 1),	/* DIC */
	ARM64_FTR_BITS(FTR_VISIBLE, FTR_STRICT, FTR_LOWER_SAFE, 28, 1, 1),	/* IDC */
	ARM64_FTR_BITS(FTR_VISIBLE, FTR_STRICT, FTR_HIGHER_SAFE, 24, 4, 0),	/* CWG */
	ARM64_FTR_BITS(FTR_VISIBLE, FTR_STRICT, FTR_HIGHER_SAFE, 20, 4, 0),	/* ERG */
<<<<<<< HEAD
	ARM64_FTR_BITS(FTR_VISIBLE, FTR_STRICT, FTR_LOWER_SAFE, 16, 4, 1),	/* DminLine */
=======
	ARM64_FTR_BITS(FTR_VISIBLE, FTR_STRICT, FTR_LOWER_SAFE, CTR_DMINLINE_SHIFT, 4, 1),
>>>>>>> 1ec8f1f0
	/*
	 * Linux can handle differing I-cache policies. Userspace JITs will
	 * make use of *minLine.
	 * If we have differing I-cache policies, report it as the weakest - VIPT.
	 */
	ARM64_FTR_BITS(FTR_VISIBLE, FTR_NONSTRICT, FTR_EXACT, 14, 2, ICACHE_POLICY_VIPT),	/* L1Ip */
	ARM64_FTR_BITS(FTR_VISIBLE, FTR_STRICT, FTR_LOWER_SAFE, CTR_IMINLINE_SHIFT, 4, 0),
	ARM64_FTR_END,
};

struct arm64_ftr_reg arm64_ftr_reg_ctrel0 = {
	.name		= "SYS_CTR_EL0",
	.ftr_bits	= ftr_ctr
};

static const struct arm64_ftr_bits ftr_id_mmfr0[] = {
	S_ARM64_FTR_BITS(FTR_HIDDEN, FTR_STRICT, FTR_EXACT, 28, 4, 0xf),	/* InnerShr */
	ARM64_FTR_BITS(FTR_HIDDEN, FTR_STRICT, FTR_EXACT, 24, 4, 0),	/* FCSE */
	ARM64_FTR_BITS(FTR_HIDDEN, FTR_NONSTRICT, FTR_LOWER_SAFE, 20, 4, 0),	/* AuxReg */
	ARM64_FTR_BITS(FTR_HIDDEN, FTR_STRICT, FTR_EXACT, 16, 4, 0),	/* TCM */
	ARM64_FTR_BITS(FTR_HIDDEN, FTR_STRICT, FTR_EXACT, 12, 4, 0),	/* ShareLvl */
	S_ARM64_FTR_BITS(FTR_HIDDEN, FTR_STRICT, FTR_EXACT, 8, 4, 0xf),	/* OuterShr */
	ARM64_FTR_BITS(FTR_HIDDEN, FTR_STRICT, FTR_EXACT, 4, 4, 0),	/* PMSA */
	ARM64_FTR_BITS(FTR_HIDDEN, FTR_STRICT, FTR_EXACT, 0, 4, 0),	/* VMSA */
	ARM64_FTR_END,
};

static const struct arm64_ftr_bits ftr_id_aa64dfr0[] = {
	ARM64_FTR_BITS(FTR_HIDDEN, FTR_STRICT, FTR_EXACT, 36, 28, 0),
	ARM64_FTR_BITS(FTR_HIDDEN, FTR_NONSTRICT, FTR_LOWER_SAFE, ID_AA64DFR0_PMSVER_SHIFT, 4, 0),
	ARM64_FTR_BITS(FTR_HIDDEN, FTR_STRICT, FTR_LOWER_SAFE, ID_AA64DFR0_CTX_CMPS_SHIFT, 4, 0),
	ARM64_FTR_BITS(FTR_HIDDEN, FTR_STRICT, FTR_LOWER_SAFE, ID_AA64DFR0_WRPS_SHIFT, 4, 0),
	ARM64_FTR_BITS(FTR_HIDDEN, FTR_STRICT, FTR_LOWER_SAFE, ID_AA64DFR0_BRPS_SHIFT, 4, 0),
	/*
	 * We can instantiate multiple PMU instances with different levels
	 * of support.
	 */
	S_ARM64_FTR_BITS(FTR_HIDDEN, FTR_NONSTRICT, FTR_EXACT, ID_AA64DFR0_PMUVER_SHIFT, 4, 0),
	ARM64_FTR_BITS(FTR_HIDDEN, FTR_STRICT, FTR_EXACT, ID_AA64DFR0_TRACEVER_SHIFT, 4, 0),
	ARM64_FTR_BITS(FTR_HIDDEN, FTR_STRICT, FTR_EXACT, ID_AA64DFR0_DEBUGVER_SHIFT, 4, 0x6),
	ARM64_FTR_END,
};

static const struct arm64_ftr_bits ftr_mvfr2[] = {
	ARM64_FTR_BITS(FTR_HIDDEN, FTR_STRICT, FTR_EXACT, 4, 4, 0),		/* FPMisc */
	ARM64_FTR_BITS(FTR_HIDDEN, FTR_STRICT, FTR_EXACT, 0, 4, 0),		/* SIMDMisc */
	ARM64_FTR_END,
};

static const struct arm64_ftr_bits ftr_dczid[] = {
	ARM64_FTR_BITS(FTR_VISIBLE, FTR_STRICT, FTR_EXACT, 4, 1, 1),		/* DZP */
	ARM64_FTR_BITS(FTR_VISIBLE, FTR_STRICT, FTR_LOWER_SAFE, 0, 4, 0),	/* BS */
	ARM64_FTR_END,
};


static const struct arm64_ftr_bits ftr_id_isar5[] = {
	ARM64_FTR_BITS(FTR_HIDDEN, FTR_STRICT, FTR_EXACT, ID_ISAR5_RDM_SHIFT, 4, 0),
	ARM64_FTR_BITS(FTR_HIDDEN, FTR_STRICT, FTR_EXACT, ID_ISAR5_CRC32_SHIFT, 4, 0),
	ARM64_FTR_BITS(FTR_HIDDEN, FTR_STRICT, FTR_EXACT, ID_ISAR5_SHA2_SHIFT, 4, 0),
	ARM64_FTR_BITS(FTR_HIDDEN, FTR_STRICT, FTR_EXACT, ID_ISAR5_SHA1_SHIFT, 4, 0),
	ARM64_FTR_BITS(FTR_HIDDEN, FTR_STRICT, FTR_EXACT, ID_ISAR5_AES_SHIFT, 4, 0),
	ARM64_FTR_BITS(FTR_HIDDEN, FTR_STRICT, FTR_EXACT, ID_ISAR5_SEVL_SHIFT, 4, 0),
	ARM64_FTR_END,
};

static const struct arm64_ftr_bits ftr_id_mmfr4[] = {
	ARM64_FTR_BITS(FTR_HIDDEN, FTR_STRICT, FTR_EXACT, 4, 4, 0),		/* ac2 */
	ARM64_FTR_END,
};

static const struct arm64_ftr_bits ftr_id_pfr0[] = {
	ARM64_FTR_BITS(FTR_HIDDEN, FTR_STRICT, FTR_EXACT, 12, 4, 0),	/* State3 */
	ARM64_FTR_BITS(FTR_HIDDEN, FTR_STRICT, FTR_EXACT, 8, 4, 0),		/* State2 */
	ARM64_FTR_BITS(FTR_HIDDEN, FTR_STRICT, FTR_EXACT, 4, 4, 0),		/* State1 */
	ARM64_FTR_BITS(FTR_HIDDEN, FTR_STRICT, FTR_EXACT, 0, 4, 0),		/* State0 */
	ARM64_FTR_END,
};

static const struct arm64_ftr_bits ftr_id_dfr0[] = {
	ARM64_FTR_BITS(FTR_HIDDEN, FTR_STRICT, FTR_LOWER_SAFE, 28, 4, 0),
	S_ARM64_FTR_BITS(FTR_HIDDEN, FTR_STRICT, FTR_LOWER_SAFE, 24, 4, 0xf),	/* PerfMon */
	ARM64_FTR_BITS(FTR_HIDDEN, FTR_STRICT, FTR_LOWER_SAFE, 20, 4, 0),
	ARM64_FTR_BITS(FTR_HIDDEN, FTR_STRICT, FTR_LOWER_SAFE, 16, 4, 0),
	ARM64_FTR_BITS(FTR_HIDDEN, FTR_STRICT, FTR_LOWER_SAFE, 12, 4, 0),
	ARM64_FTR_BITS(FTR_HIDDEN, FTR_STRICT, FTR_LOWER_SAFE, 8, 4, 0),
	ARM64_FTR_BITS(FTR_HIDDEN, FTR_STRICT, FTR_LOWER_SAFE, 4, 4, 0),
	ARM64_FTR_BITS(FTR_HIDDEN, FTR_STRICT, FTR_LOWER_SAFE, 0, 4, 0),
	ARM64_FTR_END,
};

/*
 * Common ftr bits for a 32bit register with all hidden, strict
 * attributes, with 4bit feature fields and a default safe value of
 * 0. Covers the following 32bit registers:
 * id_isar[0-4], id_mmfr[1-3], id_pfr1, mvfr[0-1]
 */
static const struct arm64_ftr_bits ftr_generic_32bits[] = {
	ARM64_FTR_BITS(FTR_HIDDEN, FTR_STRICT, FTR_LOWER_SAFE, 28, 4, 0),
	ARM64_FTR_BITS(FTR_HIDDEN, FTR_STRICT, FTR_LOWER_SAFE, 24, 4, 0),
	ARM64_FTR_BITS(FTR_HIDDEN, FTR_STRICT, FTR_LOWER_SAFE, 20, 4, 0),
	ARM64_FTR_BITS(FTR_HIDDEN, FTR_STRICT, FTR_LOWER_SAFE, 16, 4, 0),
	ARM64_FTR_BITS(FTR_HIDDEN, FTR_STRICT, FTR_LOWER_SAFE, 12, 4, 0),
	ARM64_FTR_BITS(FTR_HIDDEN, FTR_STRICT, FTR_LOWER_SAFE, 8, 4, 0),
	ARM64_FTR_BITS(FTR_HIDDEN, FTR_STRICT, FTR_LOWER_SAFE, 4, 4, 0),
	ARM64_FTR_BITS(FTR_HIDDEN, FTR_STRICT, FTR_LOWER_SAFE, 0, 4, 0),
	ARM64_FTR_END,
};

/* Table for a single 32bit feature value */
static const struct arm64_ftr_bits ftr_single32[] = {
	ARM64_FTR_BITS(FTR_HIDDEN, FTR_STRICT, FTR_EXACT, 0, 32, 0),
	ARM64_FTR_END,
};

static const struct arm64_ftr_bits ftr_raz[] = {
	ARM64_FTR_END,
};

#define ARM64_FTR_REG(id, table) {		\
	.sys_id = id,				\
	.reg = 	&(struct arm64_ftr_reg){	\
		.name = #id,			\
		.ftr_bits = &((table)[0]),	\
	}}

static const struct __ftr_reg_entry {
	u32			sys_id;
	struct arm64_ftr_reg 	*reg;
} arm64_ftr_regs[] = {

	/* Op1 = 0, CRn = 0, CRm = 1 */
	ARM64_FTR_REG(SYS_ID_PFR0_EL1, ftr_id_pfr0),
	ARM64_FTR_REG(SYS_ID_PFR1_EL1, ftr_generic_32bits),
	ARM64_FTR_REG(SYS_ID_DFR0_EL1, ftr_id_dfr0),
	ARM64_FTR_REG(SYS_ID_MMFR0_EL1, ftr_id_mmfr0),
	ARM64_FTR_REG(SYS_ID_MMFR1_EL1, ftr_generic_32bits),
	ARM64_FTR_REG(SYS_ID_MMFR2_EL1, ftr_generic_32bits),
	ARM64_FTR_REG(SYS_ID_MMFR3_EL1, ftr_generic_32bits),

	/* Op1 = 0, CRn = 0, CRm = 2 */
	ARM64_FTR_REG(SYS_ID_ISAR0_EL1, ftr_generic_32bits),
	ARM64_FTR_REG(SYS_ID_ISAR1_EL1, ftr_generic_32bits),
	ARM64_FTR_REG(SYS_ID_ISAR2_EL1, ftr_generic_32bits),
	ARM64_FTR_REG(SYS_ID_ISAR3_EL1, ftr_generic_32bits),
	ARM64_FTR_REG(SYS_ID_ISAR4_EL1, ftr_generic_32bits),
	ARM64_FTR_REG(SYS_ID_ISAR5_EL1, ftr_id_isar5),
	ARM64_FTR_REG(SYS_ID_MMFR4_EL1, ftr_id_mmfr4),

	/* Op1 = 0, CRn = 0, CRm = 3 */
	ARM64_FTR_REG(SYS_MVFR0_EL1, ftr_generic_32bits),
	ARM64_FTR_REG(SYS_MVFR1_EL1, ftr_generic_32bits),
	ARM64_FTR_REG(SYS_MVFR2_EL1, ftr_mvfr2),

	/* Op1 = 0, CRn = 0, CRm = 4 */
	ARM64_FTR_REG(SYS_ID_AA64PFR0_EL1, ftr_id_aa64pfr0),
	ARM64_FTR_REG(SYS_ID_AA64PFR1_EL1, ftr_raz),

	/* Op1 = 0, CRn = 0, CRm = 5 */
	ARM64_FTR_REG(SYS_ID_AA64DFR0_EL1, ftr_id_aa64dfr0),
	ARM64_FTR_REG(SYS_ID_AA64DFR1_EL1, ftr_raz),

	/* Op1 = 0, CRn = 0, CRm = 6 */
	ARM64_FTR_REG(SYS_ID_AA64ISAR0_EL1, ftr_id_aa64isar0),
	ARM64_FTR_REG(SYS_ID_AA64ISAR1_EL1, ftr_id_aa64isar1),

	/* Op1 = 0, CRn = 0, CRm = 7 */
	ARM64_FTR_REG(SYS_ID_AA64MMFR0_EL1, ftr_id_aa64mmfr0),
	ARM64_FTR_REG(SYS_ID_AA64MMFR1_EL1, ftr_id_aa64mmfr1),
	ARM64_FTR_REG(SYS_ID_AA64MMFR2_EL1, ftr_id_aa64mmfr2),

	/* Op1 = 3, CRn = 0, CRm = 0 */
	{ SYS_CTR_EL0, &arm64_ftr_reg_ctrel0 },
	ARM64_FTR_REG(SYS_DCZID_EL0, ftr_dczid),

	/* Op1 = 3, CRn = 14, CRm = 0 */
	ARM64_FTR_REG(SYS_CNTFRQ_EL0, ftr_single32),
};

static int search_cmp_ftr_reg(const void *id, const void *regp)
{
	return (int)(unsigned long)id - (int)((const struct __ftr_reg_entry *)regp)->sys_id;
}

/*
 * get_arm64_ftr_reg - Lookup a feature register entry using its
 * sys_reg() encoding. With the array arm64_ftr_regs sorted in the
 * ascending order of sys_id , we use binary search to find a matching
 * entry.
 *
 * returns - Upon success,  matching ftr_reg entry for id.
 *         - NULL on failure. It is upto the caller to decide
 *	     the impact of a failure.
 */
static struct arm64_ftr_reg *get_arm64_ftr_reg(u32 sys_id)
{
	const struct __ftr_reg_entry *ret;

	ret = bsearch((const void *)(unsigned long)sys_id,
			arm64_ftr_regs,
			ARRAY_SIZE(arm64_ftr_regs),
			sizeof(arm64_ftr_regs[0]),
			search_cmp_ftr_reg);
	if (ret)
		return ret->reg;
	return NULL;
}

static u64 arm64_ftr_set_value(const struct arm64_ftr_bits *ftrp, s64 reg,
			       s64 ftr_val)
{
	u64 mask = arm64_ftr_mask(ftrp);

	reg &= ~mask;
	reg |= (ftr_val << ftrp->shift) & mask;
	return reg;
}

static s64 arm64_ftr_safe_value(const struct arm64_ftr_bits *ftrp, s64 new,
				s64 cur)
{
	s64 ret = 0;

	switch (ftrp->type) {
	case FTR_EXACT:
		ret = ftrp->safe_val;
		break;
	case FTR_LOWER_SAFE:
		ret = new < cur ? new : cur;
		break;
	case FTR_HIGHER_SAFE:
		ret = new > cur ? new : cur;
		break;
	default:
		BUG();
	}

	return ret;
}

static void __init sort_ftr_regs(void)
{
	int i;

	/* Check that the array is sorted so that we can do the binary search */
	for (i = 1; i < ARRAY_SIZE(arm64_ftr_regs); i++)
		BUG_ON(arm64_ftr_regs[i].sys_id < arm64_ftr_regs[i - 1].sys_id);
}

/*
 * Initialise the CPU feature register from Boot CPU values.
 * Also initiliases the strict_mask for the register.
 * Any bits that are not covered by an arm64_ftr_bits entry are considered
 * RES0 for the system-wide value, and must strictly match.
 */
static void __init init_cpu_ftr_reg(u32 sys_reg, u64 new)
{
	u64 val = 0;
	u64 strict_mask = ~0x0ULL;
	u64 user_mask = 0;
	u64 valid_mask = 0;

	const struct arm64_ftr_bits *ftrp;
	struct arm64_ftr_reg *reg = get_arm64_ftr_reg(sys_reg);

	BUG_ON(!reg);

	for (ftrp  = reg->ftr_bits; ftrp->width; ftrp++) {
		u64 ftr_mask = arm64_ftr_mask(ftrp);
		s64 ftr_new = arm64_ftr_value(ftrp, new);

		val = arm64_ftr_set_value(ftrp, val, ftr_new);

		valid_mask |= ftr_mask;
		if (!ftrp->strict)
			strict_mask &= ~ftr_mask;
		if (ftrp->visible)
			user_mask |= ftr_mask;
		else
			reg->user_val = arm64_ftr_set_value(ftrp,
							    reg->user_val,
							    ftrp->safe_val);
	}

	val &= valid_mask;

	reg->sys_val = val;
	reg->strict_mask = strict_mask;
	reg->user_mask = user_mask;
}

void __init init_cpu_features(struct cpuinfo_arm64 *info)
{
	/* Before we start using the tables, make sure it is sorted */
	sort_ftr_regs();

	init_cpu_ftr_reg(SYS_CTR_EL0, info->reg_ctr);
	init_cpu_ftr_reg(SYS_DCZID_EL0, info->reg_dczid);
	init_cpu_ftr_reg(SYS_CNTFRQ_EL0, info->reg_cntfrq);
	init_cpu_ftr_reg(SYS_ID_AA64DFR0_EL1, info->reg_id_aa64dfr0);
	init_cpu_ftr_reg(SYS_ID_AA64DFR1_EL1, info->reg_id_aa64dfr1);
	init_cpu_ftr_reg(SYS_ID_AA64ISAR0_EL1, info->reg_id_aa64isar0);
	init_cpu_ftr_reg(SYS_ID_AA64ISAR1_EL1, info->reg_id_aa64isar1);
	init_cpu_ftr_reg(SYS_ID_AA64MMFR0_EL1, info->reg_id_aa64mmfr0);
	init_cpu_ftr_reg(SYS_ID_AA64MMFR1_EL1, info->reg_id_aa64mmfr1);
	init_cpu_ftr_reg(SYS_ID_AA64MMFR2_EL1, info->reg_id_aa64mmfr2);
	init_cpu_ftr_reg(SYS_ID_AA64PFR0_EL1, info->reg_id_aa64pfr0);
	init_cpu_ftr_reg(SYS_ID_AA64PFR1_EL1, info->reg_id_aa64pfr1);

	if (id_aa64pfr0_32bit_el0(info->reg_id_aa64pfr0)) {
		init_cpu_ftr_reg(SYS_ID_DFR0_EL1, info->reg_id_dfr0);
		init_cpu_ftr_reg(SYS_ID_ISAR0_EL1, info->reg_id_isar0);
		init_cpu_ftr_reg(SYS_ID_ISAR1_EL1, info->reg_id_isar1);
		init_cpu_ftr_reg(SYS_ID_ISAR2_EL1, info->reg_id_isar2);
		init_cpu_ftr_reg(SYS_ID_ISAR3_EL1, info->reg_id_isar3);
		init_cpu_ftr_reg(SYS_ID_ISAR4_EL1, info->reg_id_isar4);
		init_cpu_ftr_reg(SYS_ID_ISAR5_EL1, info->reg_id_isar5);
		init_cpu_ftr_reg(SYS_ID_MMFR0_EL1, info->reg_id_mmfr0);
		init_cpu_ftr_reg(SYS_ID_MMFR1_EL1, info->reg_id_mmfr1);
		init_cpu_ftr_reg(SYS_ID_MMFR2_EL1, info->reg_id_mmfr2);
		init_cpu_ftr_reg(SYS_ID_MMFR3_EL1, info->reg_id_mmfr3);
		init_cpu_ftr_reg(SYS_ID_PFR0_EL1, info->reg_id_pfr0);
		init_cpu_ftr_reg(SYS_ID_PFR1_EL1, info->reg_id_pfr1);
		init_cpu_ftr_reg(SYS_MVFR0_EL1, info->reg_mvfr0);
		init_cpu_ftr_reg(SYS_MVFR1_EL1, info->reg_mvfr1);
		init_cpu_ftr_reg(SYS_MVFR2_EL1, info->reg_mvfr2);
	}

}

static void update_cpu_ftr_reg(struct arm64_ftr_reg *reg, u64 new)
{
	const struct arm64_ftr_bits *ftrp;

	for (ftrp = reg->ftr_bits; ftrp->width; ftrp++) {
		s64 ftr_cur = arm64_ftr_value(ftrp, reg->sys_val);
		s64 ftr_new = arm64_ftr_value(ftrp, new);

		if (ftr_cur == ftr_new)
			continue;
		/* Find a safe value */
		ftr_new = arm64_ftr_safe_value(ftrp, ftr_new, ftr_cur);
		reg->sys_val = arm64_ftr_set_value(ftrp, reg->sys_val, ftr_new);
	}

}

static int check_update_ftr_reg(u32 sys_id, int cpu, u64 val, u64 boot)
{
	struct arm64_ftr_reg *regp = get_arm64_ftr_reg(sys_id);

	BUG_ON(!regp);
	update_cpu_ftr_reg(regp, val);
	if ((boot & regp->strict_mask) == (val & regp->strict_mask))
		return 0;
	pr_warn("SANITY CHECK: Unexpected variation in %s. Boot CPU: %#016llx, CPU%d: %#016llx\n",
			regp->name, boot, cpu, val);
	return 1;
}

/*
 * Update system wide CPU feature registers with the values from a
 * non-boot CPU. Also performs SANITY checks to make sure that there
 * aren't any insane variations from that of the boot CPU.
 */
void update_cpu_features(int cpu,
			 struct cpuinfo_arm64 *info,
			 struct cpuinfo_arm64 *boot)
{
	int taint = 0;

	/*
	 * The kernel can handle differing I-cache policies, but otherwise
	 * caches should look identical. Userspace JITs will make use of
	 * *minLine.
	 */
	taint |= check_update_ftr_reg(SYS_CTR_EL0, cpu,
				      info->reg_ctr, boot->reg_ctr);

	/*
	 * Userspace may perform DC ZVA instructions. Mismatched block sizes
	 * could result in too much or too little memory being zeroed if a
	 * process is preempted and migrated between CPUs.
	 */
	taint |= check_update_ftr_reg(SYS_DCZID_EL0, cpu,
				      info->reg_dczid, boot->reg_dczid);

	/* If different, timekeeping will be broken (especially with KVM) */
	taint |= check_update_ftr_reg(SYS_CNTFRQ_EL0, cpu,
				      info->reg_cntfrq, boot->reg_cntfrq);

	/*
	 * The kernel uses self-hosted debug features and expects CPUs to
	 * support identical debug features. We presently need CTX_CMPs, WRPs,
	 * and BRPs to be identical.
	 * ID_AA64DFR1 is currently RES0.
	 */
	taint |= check_update_ftr_reg(SYS_ID_AA64DFR0_EL1, cpu,
				      info->reg_id_aa64dfr0, boot->reg_id_aa64dfr0);
	taint |= check_update_ftr_reg(SYS_ID_AA64DFR1_EL1, cpu,
				      info->reg_id_aa64dfr1, boot->reg_id_aa64dfr1);
	/*
	 * Even in big.LITTLE, processors should be identical instruction-set
	 * wise.
	 */
	taint |= check_update_ftr_reg(SYS_ID_AA64ISAR0_EL1, cpu,
				      info->reg_id_aa64isar0, boot->reg_id_aa64isar0);
	taint |= check_update_ftr_reg(SYS_ID_AA64ISAR1_EL1, cpu,
				      info->reg_id_aa64isar1, boot->reg_id_aa64isar1);

	/*
	 * Differing PARange support is fine as long as all peripherals and
	 * memory are mapped within the minimum PARange of all CPUs.
	 * Linux should not care about secure memory.
	 */
	taint |= check_update_ftr_reg(SYS_ID_AA64MMFR0_EL1, cpu,
				      info->reg_id_aa64mmfr0, boot->reg_id_aa64mmfr0);
	taint |= check_update_ftr_reg(SYS_ID_AA64MMFR1_EL1, cpu,
				      info->reg_id_aa64mmfr1, boot->reg_id_aa64mmfr1);
	taint |= check_update_ftr_reg(SYS_ID_AA64MMFR2_EL1, cpu,
				      info->reg_id_aa64mmfr2, boot->reg_id_aa64mmfr2);

	/*
	 * EL3 is not our concern.
	 * ID_AA64PFR1 is currently RES0.
	 */
	taint |= check_update_ftr_reg(SYS_ID_AA64PFR0_EL1, cpu,
				      info->reg_id_aa64pfr0, boot->reg_id_aa64pfr0);
	taint |= check_update_ftr_reg(SYS_ID_AA64PFR1_EL1, cpu,
				      info->reg_id_aa64pfr1, boot->reg_id_aa64pfr1);

	/*
	 * If we have AArch32, we care about 32-bit features for compat.
	 * If the system doesn't support AArch32, don't update them.
	 */
	if (id_aa64pfr0_32bit_el0(read_sanitised_ftr_reg(SYS_ID_AA64PFR0_EL1)) &&
		id_aa64pfr0_32bit_el0(info->reg_id_aa64pfr0)) {

		taint |= check_update_ftr_reg(SYS_ID_DFR0_EL1, cpu,
					info->reg_id_dfr0, boot->reg_id_dfr0);
		taint |= check_update_ftr_reg(SYS_ID_ISAR0_EL1, cpu,
					info->reg_id_isar0, boot->reg_id_isar0);
		taint |= check_update_ftr_reg(SYS_ID_ISAR1_EL1, cpu,
					info->reg_id_isar1, boot->reg_id_isar1);
		taint |= check_update_ftr_reg(SYS_ID_ISAR2_EL1, cpu,
					info->reg_id_isar2, boot->reg_id_isar2);
		taint |= check_update_ftr_reg(SYS_ID_ISAR3_EL1, cpu,
					info->reg_id_isar3, boot->reg_id_isar3);
		taint |= check_update_ftr_reg(SYS_ID_ISAR4_EL1, cpu,
					info->reg_id_isar4, boot->reg_id_isar4);
		taint |= check_update_ftr_reg(SYS_ID_ISAR5_EL1, cpu,
					info->reg_id_isar5, boot->reg_id_isar5);

		/*
		 * Regardless of the value of the AuxReg field, the AIFSR, ADFSR, and
		 * ACTLR formats could differ across CPUs and therefore would have to
		 * be trapped for virtualization anyway.
		 */
		taint |= check_update_ftr_reg(SYS_ID_MMFR0_EL1, cpu,
					info->reg_id_mmfr0, boot->reg_id_mmfr0);
		taint |= check_update_ftr_reg(SYS_ID_MMFR1_EL1, cpu,
					info->reg_id_mmfr1, boot->reg_id_mmfr1);
		taint |= check_update_ftr_reg(SYS_ID_MMFR2_EL1, cpu,
					info->reg_id_mmfr2, boot->reg_id_mmfr2);
		taint |= check_update_ftr_reg(SYS_ID_MMFR3_EL1, cpu,
					info->reg_id_mmfr3, boot->reg_id_mmfr3);
		taint |= check_update_ftr_reg(SYS_ID_PFR0_EL1, cpu,
					info->reg_id_pfr0, boot->reg_id_pfr0);
		taint |= check_update_ftr_reg(SYS_ID_PFR1_EL1, cpu,
					info->reg_id_pfr1, boot->reg_id_pfr1);
		taint |= check_update_ftr_reg(SYS_MVFR0_EL1, cpu,
					info->reg_mvfr0, boot->reg_mvfr0);
		taint |= check_update_ftr_reg(SYS_MVFR1_EL1, cpu,
					info->reg_mvfr1, boot->reg_mvfr1);
		taint |= check_update_ftr_reg(SYS_MVFR2_EL1, cpu,
					info->reg_mvfr2, boot->reg_mvfr2);
	}

	/*
	 * Mismatched CPU features are a recipe for disaster. Don't even
	 * pretend to support them.
	 */
	if (taint) {
		pr_warn_once("Unsupported CPU feature variation detected.\n");
		add_taint(TAINT_CPU_OUT_OF_SPEC, LOCKDEP_STILL_OK);
	}
}

u64 read_sanitised_ftr_reg(u32 id)
{
	struct arm64_ftr_reg *regp = get_arm64_ftr_reg(id);

	/* We shouldn't get a request for an unsupported register */
	BUG_ON(!regp);
	return regp->sys_val;
}

#define read_sysreg_case(r)	\
	case r:		return read_sysreg_s(r)

/*
 * __read_sysreg_by_encoding() - Used by a STARTING cpu before cpuinfo is populated.
 * Read the system register on the current CPU
 */
static u64 __read_sysreg_by_encoding(u32 sys_id)
{
	switch (sys_id) {
	read_sysreg_case(SYS_ID_PFR0_EL1);
	read_sysreg_case(SYS_ID_PFR1_EL1);
	read_sysreg_case(SYS_ID_DFR0_EL1);
	read_sysreg_case(SYS_ID_MMFR0_EL1);
	read_sysreg_case(SYS_ID_MMFR1_EL1);
	read_sysreg_case(SYS_ID_MMFR2_EL1);
	read_sysreg_case(SYS_ID_MMFR3_EL1);
	read_sysreg_case(SYS_ID_ISAR0_EL1);
	read_sysreg_case(SYS_ID_ISAR1_EL1);
	read_sysreg_case(SYS_ID_ISAR2_EL1);
	read_sysreg_case(SYS_ID_ISAR3_EL1);
	read_sysreg_case(SYS_ID_ISAR4_EL1);
	read_sysreg_case(SYS_ID_ISAR5_EL1);
	read_sysreg_case(SYS_MVFR0_EL1);
	read_sysreg_case(SYS_MVFR1_EL1);
	read_sysreg_case(SYS_MVFR2_EL1);

	read_sysreg_case(SYS_ID_AA64PFR0_EL1);
	read_sysreg_case(SYS_ID_AA64PFR1_EL1);
	read_sysreg_case(SYS_ID_AA64DFR0_EL1);
	read_sysreg_case(SYS_ID_AA64DFR1_EL1);
	read_sysreg_case(SYS_ID_AA64MMFR0_EL1);
	read_sysreg_case(SYS_ID_AA64MMFR1_EL1);
	read_sysreg_case(SYS_ID_AA64MMFR2_EL1);
	read_sysreg_case(SYS_ID_AA64ISAR0_EL1);
	read_sysreg_case(SYS_ID_AA64ISAR1_EL1);

	read_sysreg_case(SYS_CNTFRQ_EL0);
	read_sysreg_case(SYS_CTR_EL0);
	read_sysreg_case(SYS_DCZID_EL0);

	default:
		BUG();
		return 0;
	}
}

#include <linux/irqchip/arm-gic-v3.h>

static bool
feature_matches(u64 reg, const struct arm64_cpu_capabilities *entry)
{
	int val = cpuid_feature_extract_field(reg, entry->field_pos, entry->sign);

	return val >= entry->min_field_value;
}

static bool
has_cpuid_feature(const struct arm64_cpu_capabilities *entry, int scope)
{
	u64 val;

	WARN_ON(scope == SCOPE_LOCAL_CPU && preemptible());
	if (scope == SCOPE_SYSTEM)
		val = read_sanitised_ftr_reg(entry->sys_reg);
	else
		val = __read_sysreg_by_encoding(entry->sys_reg);

	return feature_matches(val, entry);
}

static bool has_useable_gicv3_cpuif(const struct arm64_cpu_capabilities *entry, int scope)
{
	bool has_sre;

	if (!has_cpuid_feature(entry, scope))
		return false;

	has_sre = gic_enable_sre();
	if (!has_sre)
		pr_warn_once("%s present but disabled by higher exception level\n",
			     entry->desc);

	return has_sre;
}

static bool has_no_hw_prefetch(const struct arm64_cpu_capabilities *entry, int __unused)
{
	u32 midr = read_cpuid_id();

	/* Cavium ThunderX pass 1.x and 2.x */
	return MIDR_IS_CPU_MODEL_RANGE(midr, MIDR_THUNDERX,
		MIDR_CPU_VAR_REV(0, 0),
		MIDR_CPU_VAR_REV(1, MIDR_REVISION_MASK));
}

static bool runs_at_el2(const struct arm64_cpu_capabilities *entry, int __unused)
{
	return is_kernel_in_hyp_mode();
}

static bool hyp_offset_low(const struct arm64_cpu_capabilities *entry,
			   int __unused)
{
	phys_addr_t idmap_addr = __pa_symbol(__hyp_idmap_text_start);

	/*
	 * Activate the lower HYP offset only if:
	 * - the idmap doesn't clash with it,
	 * - the kernel is not running at EL2.
	 */
	return idmap_addr > GENMASK(VA_BITS - 2, 0) && !is_kernel_in_hyp_mode();
}

static bool has_no_fpsimd(const struct arm64_cpu_capabilities *entry, int __unused)
{
	u64 pfr0 = read_sanitised_ftr_reg(SYS_ID_AA64PFR0_EL1);

	return cpuid_feature_extract_signed_field(pfr0,
					ID_AA64PFR0_FP_SHIFT) < 0;
}

#ifdef CONFIG_UNMAP_KERNEL_AT_EL0
static int __kpti_forced; /* 0: not forced, >0: forced on, <0: forced off */

static bool unmap_kernel_at_el0(const struct arm64_cpu_capabilities *entry,
				int __unused)
{
	char const *str = "command line option";
	u64 pfr0 = read_sanitised_ftr_reg(SYS_ID_AA64PFR0_EL1);

	/*
	 * For reasons that aren't entirely clear, enabling KPTI on Cavium
	 * ThunderX leads to apparent I-cache corruption of kernel text, which
	 * ends as well as you might imagine. Don't even try.
	 */
	if (cpus_have_const_cap(ARM64_WORKAROUND_CAVIUM_27456)) {
		str = "ARM64_WORKAROUND_CAVIUM_27456";
		__kpti_forced = -1;
	}

	/* Forced? */
	if (__kpti_forced) {
		pr_info_once("kernel page table isolation forced %s by %s\n",
			     __kpti_forced > 0 ? "ON" : "OFF", str);
		return __kpti_forced > 0;
	}

	/* Useful for KASLR robustness */
	if (IS_ENABLED(CONFIG_RANDOMIZE_BASE))
		return true;

	/* Don't force KPTI for CPUs that are not vulnerable */
	switch (read_cpuid_id() & MIDR_CPU_MODEL_MASK) {
	case MIDR_CAVIUM_THUNDERX2:
	case MIDR_BRCM_VULCAN:
		return false;
	}

	/* Defer to CPU feature registers */
	return !cpuid_feature_extract_unsigned_field(pfr0,
						     ID_AA64PFR0_CSV3_SHIFT);
}

static int kpti_install_ng_mappings(void *__unused)
{
	typedef void (kpti_remap_fn)(int, int, phys_addr_t);
	extern kpti_remap_fn idmap_kpti_install_ng_mappings;
	kpti_remap_fn *remap_fn;

	static bool kpti_applied = false;
	int cpu = smp_processor_id();

	if (kpti_applied)
		return 0;

	remap_fn = (void *)__pa_symbol(idmap_kpti_install_ng_mappings);

	cpu_install_idmap();
	remap_fn(cpu, num_online_cpus(), __pa_symbol(swapper_pg_dir));
	cpu_uninstall_idmap();

	if (!cpu)
		kpti_applied = true;

	return 0;
}

static int __init parse_kpti(char *str)
{
	bool enabled;
	int ret = strtobool(str, &enabled);

	if (ret)
		return ret;

	__kpti_forced = enabled ? 1 : -1;
	return 0;
}
<<<<<<< HEAD
__setup("kpti=", parse_kpti);
#endif	/* CONFIG_UNMAP_KERNEL_AT_EL0 */

=======
early_param("kpti", parse_kpti);
#endif	/* CONFIG_UNMAP_KERNEL_AT_EL0 */

static int cpu_copy_el2regs(void *__unused)
{
	/*
	 * Copy register values that aren't redirected by hardware.
	 *
	 * Before code patching, we only set tpidr_el1, all CPUs need to copy
	 * this value to tpidr_el2 before we patch the code. Once we've done
	 * that, freshly-onlined CPUs will set tpidr_el2, so we don't need to
	 * do anything here.
	 */
	if (!alternatives_applied)
		write_sysreg(read_sysreg(tpidr_el1), tpidr_el2);

	return 0;
}

>>>>>>> 1ec8f1f0
static const struct arm64_cpu_capabilities arm64_features[] = {
	{
		.desc = "GIC system register CPU interface",
		.capability = ARM64_HAS_SYSREG_GIC_CPUIF,
		.def_scope = SCOPE_SYSTEM,
		.matches = has_useable_gicv3_cpuif,
		.sys_reg = SYS_ID_AA64PFR0_EL1,
		.field_pos = ID_AA64PFR0_GIC_SHIFT,
		.sign = FTR_UNSIGNED,
		.min_field_value = 1,
	},
#ifdef CONFIG_ARM64_PAN
	{
		.desc = "Privileged Access Never",
		.capability = ARM64_HAS_PAN,
		.def_scope = SCOPE_SYSTEM,
		.matches = has_cpuid_feature,
		.sys_reg = SYS_ID_AA64MMFR1_EL1,
		.field_pos = ID_AA64MMFR1_PAN_SHIFT,
		.sign = FTR_UNSIGNED,
		.min_field_value = 1,
		.enable = cpu_enable_pan,
	},
#endif /* CONFIG_ARM64_PAN */
#if defined(CONFIG_AS_LSE) && defined(CONFIG_ARM64_LSE_ATOMICS)
	{
		.desc = "LSE atomic instructions",
		.capability = ARM64_HAS_LSE_ATOMICS,
		.def_scope = SCOPE_SYSTEM,
		.matches = has_cpuid_feature,
		.sys_reg = SYS_ID_AA64ISAR0_EL1,
		.field_pos = ID_AA64ISAR0_ATOMICS_SHIFT,
		.sign = FTR_UNSIGNED,
		.min_field_value = 2,
	},
#endif /* CONFIG_AS_LSE && CONFIG_ARM64_LSE_ATOMICS */
	{
		.desc = "Software prefetching using PRFM",
		.capability = ARM64_HAS_NO_HW_PREFETCH,
		.def_scope = SCOPE_SYSTEM,
		.matches = has_no_hw_prefetch,
	},
#ifdef CONFIG_ARM64_UAO
	{
		.desc = "User Access Override",
		.capability = ARM64_HAS_UAO,
		.def_scope = SCOPE_SYSTEM,
		.matches = has_cpuid_feature,
		.sys_reg = SYS_ID_AA64MMFR2_EL1,
		.field_pos = ID_AA64MMFR2_UAO_SHIFT,
		.min_field_value = 1,
		/*
		 * We rely on stop_machine() calling uao_thread_switch() to set
		 * UAO immediately after patching.
		 */
	},
#endif /* CONFIG_ARM64_UAO */
#ifdef CONFIG_ARM64_PAN
	{
		.capability = ARM64_ALT_PAN_NOT_UAO,
		.def_scope = SCOPE_SYSTEM,
		.matches = cpufeature_pan_not_uao,
	},
#endif /* CONFIG_ARM64_PAN */
	{
		.desc = "Virtualization Host Extensions",
		.capability = ARM64_HAS_VIRT_HOST_EXTN,
		.def_scope = SCOPE_SYSTEM,
		.matches = runs_at_el2,
		.enable = cpu_copy_el2regs,
	},
	{
		.desc = "32-bit EL0 Support",
		.capability = ARM64_HAS_32BIT_EL0,
		.def_scope = SCOPE_SYSTEM,
		.matches = has_cpuid_feature,
		.sys_reg = SYS_ID_AA64PFR0_EL1,
		.sign = FTR_UNSIGNED,
		.field_pos = ID_AA64PFR0_EL0_SHIFT,
		.min_field_value = ID_AA64PFR0_EL0_32BIT_64BIT,
	},
	{
		.desc = "Reduced HYP mapping offset",
		.capability = ARM64_HYP_OFFSET_LOW,
		.def_scope = SCOPE_SYSTEM,
		.matches = hyp_offset_low,
	},
#ifdef CONFIG_UNMAP_KERNEL_AT_EL0
	{
		.desc = "Kernel page table isolation (KPTI)",
		.capability = ARM64_UNMAP_KERNEL_AT_EL0,
		.def_scope = SCOPE_SYSTEM,
		.matches = unmap_kernel_at_el0,
		.enable = kpti_install_ng_mappings,
	},
#endif
	{
		/* FP/SIMD is not implemented */
		.capability = ARM64_HAS_NO_FPSIMD,
		.def_scope = SCOPE_SYSTEM,
		.min_field_value = 0,
		.matches = has_no_fpsimd,
	},
#ifdef CONFIG_ARM64_PMEM
	{
		.desc = "Data cache clean to Point of Persistence",
		.capability = ARM64_HAS_DCPOP,
		.def_scope = SCOPE_SYSTEM,
		.matches = has_cpuid_feature,
		.sys_reg = SYS_ID_AA64ISAR1_EL1,
		.field_pos = ID_AA64ISAR1_DPB_SHIFT,
		.min_field_value = 1,
	},
#endif
	{},
};

#define HWCAP_CAP(reg, field, s, min_value, type, cap)	\
	{							\
		.desc = #cap,					\
		.def_scope = SCOPE_SYSTEM,			\
		.matches = has_cpuid_feature,			\
		.sys_reg = reg,					\
		.field_pos = field,				\
		.sign = s,					\
		.min_field_value = min_value,			\
		.hwcap_type = type,				\
		.hwcap = cap,					\
	}

static const struct arm64_cpu_capabilities arm64_elf_hwcaps[] = {
	HWCAP_CAP(SYS_ID_AA64ISAR0_EL1, ID_AA64ISAR0_AES_SHIFT, FTR_UNSIGNED, 2, CAP_HWCAP, HWCAP_PMULL),
	HWCAP_CAP(SYS_ID_AA64ISAR0_EL1, ID_AA64ISAR0_AES_SHIFT, FTR_UNSIGNED, 1, CAP_HWCAP, HWCAP_AES),
	HWCAP_CAP(SYS_ID_AA64ISAR0_EL1, ID_AA64ISAR0_SHA1_SHIFT, FTR_UNSIGNED, 1, CAP_HWCAP, HWCAP_SHA1),
	HWCAP_CAP(SYS_ID_AA64ISAR0_EL1, ID_AA64ISAR0_SHA2_SHIFT, FTR_UNSIGNED, 1, CAP_HWCAP, HWCAP_SHA2),
	HWCAP_CAP(SYS_ID_AA64ISAR0_EL1, ID_AA64ISAR0_CRC32_SHIFT, FTR_UNSIGNED, 1, CAP_HWCAP, HWCAP_CRC32),
	HWCAP_CAP(SYS_ID_AA64ISAR0_EL1, ID_AA64ISAR0_ATOMICS_SHIFT, FTR_UNSIGNED, 2, CAP_HWCAP, HWCAP_ATOMICS),
	HWCAP_CAP(SYS_ID_AA64ISAR0_EL1, ID_AA64ISAR0_RDM_SHIFT, FTR_UNSIGNED, 1, CAP_HWCAP, HWCAP_ASIMDRDM),
	HWCAP_CAP(SYS_ID_AA64PFR0_EL1, ID_AA64PFR0_FP_SHIFT, FTR_SIGNED, 0, CAP_HWCAP, HWCAP_FP),
	HWCAP_CAP(SYS_ID_AA64PFR0_EL1, ID_AA64PFR0_FP_SHIFT, FTR_SIGNED, 1, CAP_HWCAP, HWCAP_FPHP),
	HWCAP_CAP(SYS_ID_AA64PFR0_EL1, ID_AA64PFR0_ASIMD_SHIFT, FTR_SIGNED, 0, CAP_HWCAP, HWCAP_ASIMD),
	HWCAP_CAP(SYS_ID_AA64PFR0_EL1, ID_AA64PFR0_ASIMD_SHIFT, FTR_SIGNED, 1, CAP_HWCAP, HWCAP_ASIMDHP),
	HWCAP_CAP(SYS_ID_AA64ISAR1_EL1, ID_AA64ISAR1_DPB_SHIFT, FTR_UNSIGNED, 1, CAP_HWCAP, HWCAP_DCPOP),
	HWCAP_CAP(SYS_ID_AA64ISAR1_EL1, ID_AA64ISAR1_JSCVT_SHIFT, FTR_UNSIGNED, 1, CAP_HWCAP, HWCAP_JSCVT),
	HWCAP_CAP(SYS_ID_AA64ISAR1_EL1, ID_AA64ISAR1_FCMA_SHIFT, FTR_UNSIGNED, 1, CAP_HWCAP, HWCAP_FCMA),
	HWCAP_CAP(SYS_ID_AA64ISAR1_EL1, ID_AA64ISAR1_LRCPC_SHIFT, FTR_UNSIGNED, 1, CAP_HWCAP, HWCAP_LRCPC),
	{},
};

static const struct arm64_cpu_capabilities compat_elf_hwcaps[] = {
#ifdef CONFIG_COMPAT
	HWCAP_CAP(SYS_ID_ISAR5_EL1, ID_ISAR5_AES_SHIFT, FTR_UNSIGNED, 2, CAP_COMPAT_HWCAP2, COMPAT_HWCAP2_PMULL),
	HWCAP_CAP(SYS_ID_ISAR5_EL1, ID_ISAR5_AES_SHIFT, FTR_UNSIGNED, 1, CAP_COMPAT_HWCAP2, COMPAT_HWCAP2_AES),
	HWCAP_CAP(SYS_ID_ISAR5_EL1, ID_ISAR5_SHA1_SHIFT, FTR_UNSIGNED, 1, CAP_COMPAT_HWCAP2, COMPAT_HWCAP2_SHA1),
	HWCAP_CAP(SYS_ID_ISAR5_EL1, ID_ISAR5_SHA2_SHIFT, FTR_UNSIGNED, 1, CAP_COMPAT_HWCAP2, COMPAT_HWCAP2_SHA2),
	HWCAP_CAP(SYS_ID_ISAR5_EL1, ID_ISAR5_CRC32_SHIFT, FTR_UNSIGNED, 1, CAP_COMPAT_HWCAP2, COMPAT_HWCAP2_CRC32),
#endif
	{},
};

static void __init cap_set_elf_hwcap(const struct arm64_cpu_capabilities *cap)
{
	switch (cap->hwcap_type) {
	case CAP_HWCAP:
		elf_hwcap |= cap->hwcap;
		break;
#ifdef CONFIG_COMPAT
	case CAP_COMPAT_HWCAP:
		compat_elf_hwcap |= (u32)cap->hwcap;
		break;
	case CAP_COMPAT_HWCAP2:
		compat_elf_hwcap2 |= (u32)cap->hwcap;
		break;
#endif
	default:
		WARN_ON(1);
		break;
	}
}

/* Check if we have a particular HWCAP enabled */
static bool cpus_have_elf_hwcap(const struct arm64_cpu_capabilities *cap)
{
	bool rc;

	switch (cap->hwcap_type) {
	case CAP_HWCAP:
		rc = (elf_hwcap & cap->hwcap) != 0;
		break;
#ifdef CONFIG_COMPAT
	case CAP_COMPAT_HWCAP:
		rc = (compat_elf_hwcap & (u32)cap->hwcap) != 0;
		break;
	case CAP_COMPAT_HWCAP2:
		rc = (compat_elf_hwcap2 & (u32)cap->hwcap) != 0;
		break;
#endif
	default:
		WARN_ON(1);
		rc = false;
	}

	return rc;
}

static void __init setup_elf_hwcaps(const struct arm64_cpu_capabilities *hwcaps)
{
	/* We support emulation of accesses to CPU ID feature registers */
	elf_hwcap |= HWCAP_CPUID;
	for (; hwcaps->matches; hwcaps++)
		if (hwcaps->matches(hwcaps, hwcaps->def_scope))
			cap_set_elf_hwcap(hwcaps);
}

/*
 * Check if the current CPU has a given feature capability.
 * Should be called from non-preemptible context.
 */
static bool __this_cpu_has_cap(const struct arm64_cpu_capabilities *cap_array,
			       unsigned int cap)
{
	const struct arm64_cpu_capabilities *caps;

	if (WARN_ON(preemptible()))
		return false;

	for (caps = cap_array; caps->matches; caps++)
		if (caps->capability == cap &&
		    caps->matches(caps, SCOPE_LOCAL_CPU))
			return true;
	return false;
}

void update_cpu_capabilities(const struct arm64_cpu_capabilities *caps,
			    const char *info)
{
	for (; caps->matches; caps++) {
		if (!caps->matches(caps, caps->def_scope))
			continue;

		if (!cpus_have_cap(caps->capability) && caps->desc)
			pr_info("%s %s\n", info, caps->desc);
		cpus_set_cap(caps->capability);
	}
}

/*
 * Run through the enabled capabilities and enable() it on all active
 * CPUs
 */
void __init enable_cpu_capabilities(const struct arm64_cpu_capabilities *caps)
{
	for (; caps->matches; caps++) {
		unsigned int num = caps->capability;

		if (!cpus_have_cap(num))
			continue;

		/* Ensure cpus_have_const_cap(num) works */
		static_branch_enable(&cpu_hwcap_keys[num]);

		if (caps->enable) {
			/*
			 * Use stop_machine() as it schedules the work allowing
			 * us to modify PSTATE, instead of on_each_cpu() which
			 * uses an IPI, giving us a PSTATE that disappears when
			 * we return.
			 */
			stop_machine(caps->enable, (void *)caps, cpu_online_mask);
		}
	}
}

/*
 * Flag to indicate if we have computed the system wide
 * capabilities based on the boot time active CPUs. This
 * will be used to determine if a new booting CPU should
 * go through the verification process to make sure that it
 * supports the system capabilities, without using a hotplug
 * notifier.
 */
static bool sys_caps_initialised;

static inline void set_sys_caps_initialised(void)
{
	sys_caps_initialised = true;
}

/*
 * Check for CPU features that are used in early boot
 * based on the Boot CPU value.
 */
static void check_early_cpu_features(void)
{
	verify_cpu_run_el();
	verify_cpu_asid_bits();
}

static void
verify_local_elf_hwcaps(const struct arm64_cpu_capabilities *caps)
{

	for (; caps->matches; caps++)
		if (cpus_have_elf_hwcap(caps) && !caps->matches(caps, SCOPE_LOCAL_CPU)) {
			pr_crit("CPU%d: missing HWCAP: %s\n",
					smp_processor_id(), caps->desc);
			cpu_die_early();
		}
}

static void
verify_local_cpu_features(const struct arm64_cpu_capabilities *caps_list)
{
	const struct arm64_cpu_capabilities *caps = caps_list;
	for (; caps->matches; caps++) {
		if (!cpus_have_cap(caps->capability))
			continue;
		/*
		 * If the new CPU misses an advertised feature, we cannot proceed
		 * further, park the cpu.
		 */
		if (!__this_cpu_has_cap(caps_list, caps->capability)) {
			pr_crit("CPU%d: missing feature: %s\n",
					smp_processor_id(), caps->desc);
			cpu_die_early();
		}
		if (caps->enable)
			caps->enable((void *)caps);
	}
}

/*
 * Run through the enabled system capabilities and enable() it on this CPU.
 * The capabilities were decided based on the available CPUs at the boot time.
 * Any new CPU should match the system wide status of the capability. If the
 * new CPU doesn't have a capability which the system now has enabled, we
 * cannot do anything to fix it up and could cause unexpected failures. So
 * we park the CPU.
 */
static void verify_local_cpu_capabilities(void)
{
	verify_local_cpu_errata_workarounds();
	verify_local_cpu_features(arm64_features);
	verify_local_elf_hwcaps(arm64_elf_hwcaps);
	if (system_supports_32bit_el0())
		verify_local_elf_hwcaps(compat_elf_hwcaps);
}

void check_local_cpu_capabilities(void)
{
	/*
	 * All secondary CPUs should conform to the early CPU features
	 * in use by the kernel based on boot CPU.
	 */
	check_early_cpu_features();

	/*
	 * If we haven't finalised the system capabilities, this CPU gets
	 * a chance to update the errata work arounds.
	 * Otherwise, this CPU should verify that it has all the system
	 * advertised capabilities.
	 */
	if (!sys_caps_initialised)
		update_cpu_errata_workarounds();
	else
		verify_local_cpu_capabilities();
}

static void __init setup_feature_capabilities(void)
{
	update_cpu_capabilities(arm64_features, "detected feature:");
	enable_cpu_capabilities(arm64_features);
}

DEFINE_STATIC_KEY_FALSE(arm64_const_caps_ready);
EXPORT_SYMBOL(arm64_const_caps_ready);

static void __init mark_const_caps_ready(void)
{
	static_branch_enable(&arm64_const_caps_ready);
}

extern const struct arm64_cpu_capabilities arm64_errata[];

bool this_cpu_has_cap(unsigned int cap)
{
	return (__this_cpu_has_cap(arm64_features, cap) ||
		__this_cpu_has_cap(arm64_errata, cap));
}

void __init setup_cpu_features(void)
{
	u32 cwg;
	int cls;

	/* Set the CPU feature capabilies */
	setup_feature_capabilities();
	enable_errata_workarounds();
	mark_const_caps_ready();
	setup_elf_hwcaps(arm64_elf_hwcaps);

	if (system_supports_32bit_el0())
		setup_elf_hwcaps(compat_elf_hwcaps);

	/* Advertise that we have computed the system capabilities */
	set_sys_caps_initialised();

	/*
	 * Check for sane CTR_EL0.CWG value.
	 */
	cwg = cache_type_cwg();
	cls = cache_line_size();
	if (!cwg)
		pr_warn("No Cache Writeback Granule information, assuming cache line size %d\n",
			cls);
	if (L1_CACHE_BYTES < cls)
		pr_warn("L1_CACHE_BYTES smaller than the Cache Writeback Granule (%d < %d)\n",
			L1_CACHE_BYTES, cls);
}

static bool __maybe_unused
cpufeature_pan_not_uao(const struct arm64_cpu_capabilities *entry, int __unused)
{
	return (cpus_have_const_cap(ARM64_HAS_PAN) && !cpus_have_const_cap(ARM64_HAS_UAO));
}

/*
 * We emulate only the following system register space.
 * Op0 = 0x3, CRn = 0x0, Op1 = 0x0, CRm = [0, 4 - 7]
 * See Table C5-6 System instruction encodings for System register accesses,
 * ARMv8 ARM(ARM DDI 0487A.f) for more details.
 */
static inline bool __attribute_const__ is_emulated(u32 id)
{
	return (sys_reg_Op0(id) == 0x3 &&
		sys_reg_CRn(id) == 0x0 &&
		sys_reg_Op1(id) == 0x0 &&
		(sys_reg_CRm(id) == 0 ||
		 ((sys_reg_CRm(id) >= 4) && (sys_reg_CRm(id) <= 7))));
}

/*
 * With CRm == 0, reg should be one of :
 * MIDR_EL1, MPIDR_EL1 or REVIDR_EL1.
 */
static inline int emulate_id_reg(u32 id, u64 *valp)
{
	switch (id) {
	case SYS_MIDR_EL1:
		*valp = read_cpuid_id();
		break;
	case SYS_MPIDR_EL1:
		*valp = SYS_MPIDR_SAFE_VAL;
		break;
	case SYS_REVIDR_EL1:
		/* IMPLEMENTATION DEFINED values are emulated with 0 */
		*valp = 0;
		break;
	default:
		return -EINVAL;
	}

	return 0;
}

static int emulate_sys_reg(u32 id, u64 *valp)
{
	struct arm64_ftr_reg *regp;

	if (!is_emulated(id))
		return -EINVAL;

	if (sys_reg_CRm(id) == 0)
		return emulate_id_reg(id, valp);

	regp = get_arm64_ftr_reg(id);
	if (regp)
		*valp = arm64_ftr_reg_user_value(regp);
	else
		/*
		 * The untracked registers are either IMPLEMENTATION DEFINED
		 * (e.g, ID_AFR0_EL1) or reserved RAZ.
		 */
		*valp = 0;
	return 0;
}

static int emulate_mrs(struct pt_regs *regs, u32 insn)
{
	int rc;
	u32 sys_reg, dst;
	u64 val;

	/*
	 * sys_reg values are defined as used in mrs/msr instruction.
	 * shift the imm value to get the encoding.
	 */
	sys_reg = (u32)aarch64_insn_decode_immediate(AARCH64_INSN_IMM_16, insn) << 5;
	rc = emulate_sys_reg(sys_reg, &val);
	if (!rc) {
		dst = aarch64_insn_decode_register(AARCH64_INSN_REGTYPE_RT, insn);
		pt_regs_write_reg(regs, dst, val);
		regs->pc += 4;
	}

	return rc;
}

static struct undef_hook mrs_hook = {
	.instr_mask = 0xfff00000,
	.instr_val  = 0xd5300000,
	.pstate_mask = COMPAT_PSR_MODE_MASK,
	.pstate_val = PSR_MODE_EL0t,
	.fn = emulate_mrs,
};

static int __init enable_mrs_emulation(void)
{
	register_undef_hook(&mrs_hook);
	return 0;
}

core_initcall(enable_mrs_emulation);<|MERGE_RESOLUTION|>--- conflicted
+++ resolved
@@ -180,11 +180,7 @@
 	ARM64_FTR_BITS(FTR_VISIBLE, FTR_STRICT, FTR_LOWER_SAFE, 28, 1, 1),	/* IDC */
 	ARM64_FTR_BITS(FTR_VISIBLE, FTR_STRICT, FTR_HIGHER_SAFE, 24, 4, 0),	/* CWG */
 	ARM64_FTR_BITS(FTR_VISIBLE, FTR_STRICT, FTR_HIGHER_SAFE, 20, 4, 0),	/* ERG */
-<<<<<<< HEAD
-	ARM64_FTR_BITS(FTR_VISIBLE, FTR_STRICT, FTR_LOWER_SAFE, 16, 4, 1),	/* DminLine */
-=======
 	ARM64_FTR_BITS(FTR_VISIBLE, FTR_STRICT, FTR_LOWER_SAFE, CTR_DMINLINE_SHIFT, 4, 1),
->>>>>>> 1ec8f1f0
 	/*
 	 * Linux can handle differing I-cache policies. Userspace JITs will
 	 * make use of *minLine.
@@ -881,11 +877,6 @@
 	__kpti_forced = enabled ? 1 : -1;
 	return 0;
 }
-<<<<<<< HEAD
-__setup("kpti=", parse_kpti);
-#endif	/* CONFIG_UNMAP_KERNEL_AT_EL0 */
-
-=======
 early_param("kpti", parse_kpti);
 #endif	/* CONFIG_UNMAP_KERNEL_AT_EL0 */
 
@@ -905,7 +896,6 @@
 	return 0;
 }
 
->>>>>>> 1ec8f1f0
 static const struct arm64_cpu_capabilities arm64_features[] = {
 	{
 		.desc = "GIC system register CPU interface",
