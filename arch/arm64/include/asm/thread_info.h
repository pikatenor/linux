--- conflicted
+++ resolved
@@ -104,10 +104,7 @@
 #define TIF_NEED_RESCHED	1
 #define TIF_NOTIFY_RESUME	2	/* callback before returning to user */
 #define TIF_FOREIGN_FPSTATE	3	/* CPU's FP state is not current's */
-<<<<<<< HEAD
 #define TIF_NOHZ		7
-=======
->>>>>>> 890ca622
 #define TIF_SYSCALL_TRACE	8
 #define TIF_SYSCALL_AUDIT	9
 #define TIF_SYSCALL_TRACEPOINT	10
@@ -123,31 +120,20 @@
 #define _TIF_SIGPENDING		(1 << TIF_SIGPENDING)
 #define _TIF_NEED_RESCHED	(1 << TIF_NEED_RESCHED)
 #define _TIF_NOTIFY_RESUME	(1 << TIF_NOTIFY_RESUME)
-<<<<<<< HEAD
 #define _TIF_NOHZ		(1 << TIF_NOHZ)
-=======
 #define _TIF_FOREIGN_FPSTATE	(1 << TIF_FOREIGN_FPSTATE)
->>>>>>> 890ca622
 #define _TIF_SYSCALL_TRACE	(1 << TIF_SYSCALL_TRACE)
 #define _TIF_SYSCALL_AUDIT	(1 << TIF_SYSCALL_AUDIT)
 #define _TIF_SYSCALL_TRACEPOINT	(1 << TIF_SYSCALL_TRACEPOINT)
 #define _TIF_SECCOMP		(1 << TIF_SECCOMP)
-<<<<<<< HEAD
-#define _TIF_FOREIGN_FPSTATE	(1 << TIF_FOREIGN_FPSTATE)
-=======
->>>>>>> 890ca622
 #define _TIF_32BIT		(1 << TIF_32BIT)
 
 #define _TIF_WORK_MASK		(_TIF_NEED_RESCHED | _TIF_SIGPENDING | \
 				 _TIF_NOTIFY_RESUME | _TIF_FOREIGN_FPSTATE)
 
 #define _TIF_SYSCALL_WORK	(_TIF_SYSCALL_TRACE | _TIF_SYSCALL_AUDIT | \
-<<<<<<< HEAD
 				 _TIF_SYSCALL_TRACEPOINT | _TIF_SECCOMP | \
 				 _TIF_NOHZ)
-=======
-				 _TIF_SYSCALL_TRACEPOINT | _TIF_SECCOMP)
->>>>>>> 890ca622
 
 #endif /* __KERNEL__ */
 #endif /* __ASM_THREAD_INFO_H */