--- conflicted
+++ resolved
@@ -35,10 +35,7 @@
 #define ARM64_ALT_PAN_NOT_UAO			10
 #define ARM64_HAS_VIRT_HOST_EXTN		11
 #define ARM64_WORKAROUND_CAVIUM_27456		12
-<<<<<<< HEAD
-=======
 #define ARM64_HAS_32BIT_EL0			13
->>>>>>> 0c50cd92
 #define ARM64_UNMAP_KERNEL_AT_EL0		23
 
 #define ARM64_NCAPS				24
