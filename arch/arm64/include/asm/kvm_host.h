/*
 * Copyright (C) 2012,2013 - ARM Ltd
 * Author: Marc Zyngier <marc.zyngier@arm.com>
 *
 * Derived from arch/arm/include/asm/kvm_host.h:
 * Copyright (C) 2012 - Virtual Open Systems and Columbia University
 * Author: Christoffer Dall <c.dall@virtualopensystems.com>
 *
 * This program is free software; you can redistribute it and/or modify
 * it under the terms of the GNU General Public License version 2 as
 * published by the Free Software Foundation.
 *
 * This program is distributed in the hope that it will be useful,
 * but WITHOUT ANY WARRANTY; without even the implied warranty of
 * MERCHANTABILITY or FITNESS FOR A PARTICULAR PURPOSE.  See the
 * GNU General Public License for more details.
 *
 * You should have received a copy of the GNU General Public License
 * along with this program.  If not, see <http://www.gnu.org/licenses/>.
 */

#ifndef __ARM64_KVM_HOST_H__
#define __ARM64_KVM_HOST_H__

#include <linux/types.h>
#include <linux/kvm_types.h>
#include <asm/cpufeature.h>
#include <asm/kvm.h>
#include <asm/kvm_asm.h>
#include <asm/kvm_mmio.h>

#define __KVM_HAVE_ARCH_INTC_INITIALIZED

#define KVM_USER_MEM_SLOTS 512
#define KVM_HALT_POLL_NS_DEFAULT 500000

#include <kvm/arm_vgic.h>
#include <kvm/arm_arch_timer.h>
#include <kvm/arm_pmu.h>

#define KVM_MAX_VCPUS VGIC_V3_MAX_CPUS

#define KVM_VCPU_MAX_FEATURES 4

#define KVM_REQ_SLEEP \
	KVM_ARCH_REQ_FLAGS(0, KVM_REQUEST_WAIT | KVM_REQUEST_NO_WAKEUP)
#define KVM_REQ_IRQ_PENDING	KVM_ARCH_REQ(1)

int __attribute_const__ kvm_target_cpu(void);
int kvm_reset_vcpu(struct kvm_vcpu *vcpu);
int kvm_arch_dev_ioctl_check_extension(struct kvm *kvm, long ext);
void __extended_idmap_trampoline(phys_addr_t boot_pgd, phys_addr_t idmap_start);

struct kvm_arch {
	/* The VMID generation used for the virt. memory system */
	u64    vmid_gen;
	u32    vmid;

	/* 1-level 2nd stage table and lock */
	spinlock_t pgd_lock;
	pgd_t *pgd;

	/* VTTBR value associated with above pgd and vmid */
	u64    vttbr;

	/* The last vcpu id that ran on each physical CPU */
	int __percpu *last_vcpu_ran;

	/* The maximum number of vCPUs depends on the used GIC model */
	int max_vcpus;

	/* Interrupt controller */
	struct vgic_dist	vgic;

	/* Mandated version of PSCI */
	u32 psci_version;
};

#define KVM_NR_MEM_OBJS     40

/*
 * We don't want allocation failures within the mmu code, so we preallocate
 * enough memory for a single page fault in a cache.
 */
struct kvm_mmu_memory_cache {
	int nobjs;
	void *objects[KVM_NR_MEM_OBJS];
};

struct kvm_vcpu_fault_info {
	u32 esr_el2;		/* Hyp Syndrom Register */
	u64 far_el2;		/* Hyp Fault Address Register */
	u64 hpfar_el2;		/* Hyp IPA Fault Address Register */
};

/*
 * 0 is reserved as an invalid value.
 * Order should be kept in sync with the save/restore code.
 */
enum vcpu_sysreg {
	__INVALID_SYSREG__,
	MPIDR_EL1,	/* MultiProcessor Affinity Register */
	CSSELR_EL1,	/* Cache Size Selection Register */
	SCTLR_EL1,	/* System Control Register */
	ACTLR_EL1,	/* Auxiliary Control Register */
	CPACR_EL1,	/* Coprocessor Access Control */
	TTBR0_EL1,	/* Translation Table Base Register 0 */
	TTBR1_EL1,	/* Translation Table Base Register 1 */
	TCR_EL1,	/* Translation Control Register */
	ESR_EL1,	/* Exception Syndrome Register */
	AFSR0_EL1,	/* Auxiliary Fault Status Register 0 */
	AFSR1_EL1,	/* Auxiliary Fault Status Register 1 */
	FAR_EL1,	/* Fault Address Register */
	MAIR_EL1,	/* Memory Attribute Indirection Register */
	VBAR_EL1,	/* Vector Base Address Register */
	CONTEXTIDR_EL1,	/* Context ID Register */
	TPIDR_EL0,	/* Thread ID, User R/W */
	TPIDRRO_EL0,	/* Thread ID, User R/O */
	TPIDR_EL1,	/* Thread ID, Privileged */
	AMAIR_EL1,	/* Aux Memory Attribute Indirection Register */
	CNTKCTL_EL1,	/* Timer Control Register (EL1) */
	PAR_EL1,	/* Physical Address Register */
	MDSCR_EL1,	/* Monitor Debug System Control Register */
	MDCCINT_EL1,	/* Monitor Debug Comms Channel Interrupt Enable Reg */

	/* Performance Monitors Registers */
	PMCR_EL0,	/* Control Register */
	PMSELR_EL0,	/* Event Counter Selection Register */
	PMEVCNTR0_EL0,	/* Event Counter Register (0-30) */
	PMEVCNTR30_EL0 = PMEVCNTR0_EL0 + 30,
	PMCCNTR_EL0,	/* Cycle Counter Register */
	PMEVTYPER0_EL0,	/* Event Type Register (0-30) */
	PMEVTYPER30_EL0 = PMEVTYPER0_EL0 + 30,
	PMCCFILTR_EL0,	/* Cycle Count Filter Register */
	PMCNTENSET_EL0,	/* Count Enable Set Register */
	PMINTENSET_EL1,	/* Interrupt Enable Set Register */
	PMOVSSET_EL0,	/* Overflow Flag Status Set Register */
	PMSWINC_EL0,	/* Software Increment Register */
	PMUSERENR_EL0,	/* User Enable Register */

	/* 32bit specific registers. Keep them at the end of the range */
	DACR32_EL2,	/* Domain Access Control Register */
	IFSR32_EL2,	/* Instruction Fault Status Register */
	FPEXC32_EL2,	/* Floating-Point Exception Control Register */
	DBGVCR32_EL2,	/* Debug Vector Catch Register */

	NR_SYS_REGS	/* Nothing after this line! */
};

/* 32bit mapping */
#define c0_MPIDR	(MPIDR_EL1 * 2)	/* MultiProcessor ID Register */
#define c0_CSSELR	(CSSELR_EL1 * 2)/* Cache Size Selection Register */
#define c1_SCTLR	(SCTLR_EL1 * 2)	/* System Control Register */
#define c1_ACTLR	(ACTLR_EL1 * 2)	/* Auxiliary Control Register */
#define c1_CPACR	(CPACR_EL1 * 2)	/* Coprocessor Access Control */
#define c2_TTBR0	(TTBR0_EL1 * 2)	/* Translation Table Base Register 0 */
#define c2_TTBR0_high	(c2_TTBR0 + 1)	/* TTBR0 top 32 bits */
#define c2_TTBR1	(TTBR1_EL1 * 2)	/* Translation Table Base Register 1 */
#define c2_TTBR1_high	(c2_TTBR1 + 1)	/* TTBR1 top 32 bits */
#define c2_TTBCR	(TCR_EL1 * 2)	/* Translation Table Base Control R. */
#define c3_DACR		(DACR32_EL2 * 2)/* Domain Access Control Register */
#define c5_DFSR		(ESR_EL1 * 2)	/* Data Fault Status Register */
#define c5_IFSR		(IFSR32_EL2 * 2)/* Instruction Fault Status Register */
#define c5_ADFSR	(AFSR0_EL1 * 2)	/* Auxiliary Data Fault Status R */
#define c5_AIFSR	(AFSR1_EL1 * 2)	/* Auxiliary Instr Fault Status R */
#define c6_DFAR		(FAR_EL1 * 2)	/* Data Fault Address Register */
#define c6_IFAR		(c6_DFAR + 1)	/* Instruction Fault Address Register */
#define c7_PAR		(PAR_EL1 * 2)	/* Physical Address Register */
#define c7_PAR_high	(c7_PAR + 1)	/* PAR top 32 bits */
#define c10_PRRR	(MAIR_EL1 * 2)	/* Primary Region Remap Register */
#define c10_NMRR	(c10_PRRR + 1)	/* Normal Memory Remap Register */
#define c12_VBAR	(VBAR_EL1 * 2)	/* Vector Base Address Register */
#define c13_CID		(CONTEXTIDR_EL1 * 2)	/* Context ID Register */
#define c13_TID_URW	(TPIDR_EL0 * 2)	/* Thread ID, User R/W */
#define c13_TID_URO	(TPIDRRO_EL0 * 2)/* Thread ID, User R/O */
#define c13_TID_PRIV	(TPIDR_EL1 * 2)	/* Thread ID, Privileged */
#define c10_AMAIR0	(AMAIR_EL1 * 2)	/* Aux Memory Attr Indirection Reg */
#define c10_AMAIR1	(c10_AMAIR0 + 1)/* Aux Memory Attr Indirection Reg */
#define c14_CNTKCTL	(CNTKCTL_EL1 * 2) /* Timer Control Register (PL1) */

#define cp14_DBGDSCRext	(MDSCR_EL1 * 2)
#define cp14_DBGBCR0	(DBGBCR0_EL1 * 2)
#define cp14_DBGBVR0	(DBGBVR0_EL1 * 2)
#define cp14_DBGBXVR0	(cp14_DBGBVR0 + 1)
#define cp14_DBGWCR0	(DBGWCR0_EL1 * 2)
#define cp14_DBGWVR0	(DBGWVR0_EL1 * 2)
#define cp14_DBGDCCINT	(MDCCINT_EL1 * 2)

#define NR_COPRO_REGS	(NR_SYS_REGS * 2)

struct kvm_cpu_context {
	struct kvm_regs	gp_regs;
	union {
		u64 sys_regs[NR_SYS_REGS];
		u32 copro[NR_COPRO_REGS];
	};

	struct kvm_vcpu *__hyp_running_vcpu;
};

typedef struct kvm_cpu_context kvm_cpu_context_t;

struct kvm_vcpu_arch {
	struct kvm_cpu_context ctxt;

	/* HYP configuration */
	u64 hcr_el2;
	u32 mdcr_el2;

	/* Exception Information */
	struct kvm_vcpu_fault_info fault;

	/* State of various workarounds, see kvm_asm.h for bit assignment */
	u64 workaround_flags;

	/* Guest debug state */
	u64 debug_flags;

	/*
	 * We maintain more than a single set of debug registers to support
	 * debugging the guest from the host and to maintain separate host and
	 * guest state during world switches. vcpu_debug_state are the debug
	 * registers of the vcpu as the guest sees them.  host_debug_state are
	 * the host registers which are saved and restored during
	 * world switches. external_debug_state contains the debug
	 * values we want to debug the guest. This is set via the
	 * KVM_SET_GUEST_DEBUG ioctl.
	 *
	 * debug_ptr points to the set of debug registers that should be loaded
	 * onto the hardware when running the guest.
	 */
	struct kvm_guest_debug_arch *debug_ptr;
	struct kvm_guest_debug_arch vcpu_debug_state;
	struct kvm_guest_debug_arch external_debug_state;

	/* Pointer to host CPU context */
	kvm_cpu_context_t *host_cpu_context;
	struct {
		/* {Break,watch}point registers */
		struct kvm_guest_debug_arch regs;
		/* Statistical profiling extension */
		u64 pmscr_el1;
	} host_debug_state;

	/* VGIC state */
	struct vgic_cpu vgic_cpu;
	struct arch_timer_cpu timer_cpu;
	struct kvm_pmu pmu;

	/*
	 * Anything that is not used directly from assembly code goes
	 * here.
	 */

	/*
	 * Guest registers we preserve during guest debugging.
	 *
	 * These shadow registers are updated by the kvm_handle_sys_reg
	 * trap handler if the guest accesses or updates them while we
	 * are using guest debug.
	 */
	struct {
		u32	mdscr_el1;
	} guest_debug_preserved;

	/* vcpu power-off state */
	bool power_off;

	/* Don't run the guest (internal implementation need) */
	bool pause;

	/* IO related fields */
	struct kvm_decode mmio_decode;

	/* Interrupt related fields */
	u64 irq_lines;		/* IRQ and FIQ levels */

	/* Cache some mmu pages needed inside spinlock regions */
	struct kvm_mmu_memory_cache mmu_page_cache;

	/* Target CPU and feature flags */
	int target;
	DECLARE_BITMAP(features, KVM_VCPU_MAX_FEATURES);

	/* Detect first run of a vcpu */
	bool has_run_once;
};

#define vcpu_gp_regs(v)		(&(v)->arch.ctxt.gp_regs)
#define vcpu_sys_reg(v,r)	((v)->arch.ctxt.sys_regs[(r)])
/*
 * CP14 and CP15 live in the same array, as they are backed by the
 * same system registers.
 */
#define vcpu_cp14(v,r)		((v)->arch.ctxt.copro[(r)])
#define vcpu_cp15(v,r)		((v)->arch.ctxt.copro[(r)])

#ifdef CONFIG_CPU_BIG_ENDIAN
#define vcpu_cp15_64_high(v,r)	vcpu_cp15((v),(r))
#define vcpu_cp15_64_low(v,r)	vcpu_cp15((v),(r) + 1)
#else
#define vcpu_cp15_64_high(v,r)	vcpu_cp15((v),(r) + 1)
#define vcpu_cp15_64_low(v,r)	vcpu_cp15((v),(r))
#endif

struct kvm_vm_stat {
	ulong remote_tlb_flush;
};

struct kvm_vcpu_stat {
	u64 halt_successful_poll;
	u64 halt_attempted_poll;
	u64 halt_poll_invalid;
	u64 halt_wakeup;
	u64 hvc_exit_stat;
	u64 wfe_exit_stat;
	u64 wfi_exit_stat;
	u64 mmio_exit_user;
	u64 mmio_exit_kernel;
	u64 exits;
};

int kvm_vcpu_preferred_target(struct kvm_vcpu_init *init);
unsigned long kvm_arm_num_regs(struct kvm_vcpu *vcpu);
int kvm_arm_copy_reg_indices(struct kvm_vcpu *vcpu, u64 __user *indices);
int kvm_arm_get_reg(struct kvm_vcpu *vcpu, const struct kvm_one_reg *reg);
int kvm_arm_set_reg(struct kvm_vcpu *vcpu, const struct kvm_one_reg *reg);

#define KVM_ARCH_WANT_MMU_NOTIFIER
int kvm_unmap_hva(struct kvm *kvm, unsigned long hva);
int kvm_unmap_hva_range(struct kvm *kvm,
			unsigned long start, unsigned long end);
void kvm_set_spte_hva(struct kvm *kvm, unsigned long hva, pte_t pte);
int kvm_age_hva(struct kvm *kvm, unsigned long start, unsigned long end);
int kvm_test_age_hva(struct kvm *kvm, unsigned long hva);

struct kvm_vcpu *kvm_arm_get_running_vcpu(void);
struct kvm_vcpu * __percpu *kvm_get_running_vcpus(void);
void kvm_arm_halt_guest(struct kvm *kvm);
void kvm_arm_resume_guest(struct kvm *kvm);

u64 __kvm_call_hyp(void *hypfn, ...);
#define kvm_call_hyp(f, ...) __kvm_call_hyp(kvm_ksym_ref(f), ##__VA_ARGS__)

void force_vm_exit(const cpumask_t *mask);
void kvm_mmu_wp_memory_region(struct kvm *kvm, int slot);

int handle_exit(struct kvm_vcpu *vcpu, struct kvm_run *run,
		int exception_index);

int kvm_perf_init(void);
int kvm_perf_teardown(void);

struct kvm_vcpu *kvm_mpidr_to_vcpu(struct kvm *kvm, unsigned long mpidr);

void __kvm_set_tpidr_el2(u64 tpidr_el2);
DECLARE_PER_CPU(kvm_cpu_context_t, kvm_host_cpu_state);

static inline void __cpu_init_hyp_mode(phys_addr_t pgd_ptr,
				       unsigned long hyp_stack_ptr,
				       unsigned long vector_ptr)
{
	u64 tpidr_el2;

	/*
	 * Call initialization code, and switch to the full blown HYP code.
	 * If the cpucaps haven't been finalized yet, something has gone very
	 * wrong, and hyp will crash and burn when it uses any
	 * cpus_have_const_cap() wrapper.
	 */
	BUG_ON(!static_branch_likely(&arm64_const_caps_ready));
	__kvm_call_hyp((void *)pgd_ptr, hyp_stack_ptr, vector_ptr);

	/*
	 * Calculate the raw per-cpu offset without a translation from the
	 * kernel's mapping to the linear mapping, and store it in tpidr_el2
	 * so that we can use adr_l to access per-cpu variables in EL2.
	 */
	tpidr_el2 = (u64)this_cpu_ptr(&kvm_host_cpu_state)
		- (u64)kvm_ksym_ref(kvm_host_cpu_state);

	kvm_call_hyp(__kvm_set_tpidr_el2, tpidr_el2);
}

static inline void kvm_arch_hardware_unsetup(void) {}
static inline void kvm_arch_sync_events(struct kvm *kvm) {}
static inline void kvm_arch_vcpu_uninit(struct kvm_vcpu *vcpu) {}
static inline void kvm_arch_sched_in(struct kvm_vcpu *vcpu, int cpu) {}
static inline void kvm_arch_vcpu_block_finish(struct kvm_vcpu *vcpu) {}

void kvm_arm_init_debug(void);
void kvm_arm_setup_debug(struct kvm_vcpu *vcpu);
void kvm_arm_clear_debug(struct kvm_vcpu *vcpu);
void kvm_arm_reset_debug_ptr(struct kvm_vcpu *vcpu);
int kvm_arm_vcpu_arch_set_attr(struct kvm_vcpu *vcpu,
			       struct kvm_device_attr *attr);
int kvm_arm_vcpu_arch_get_attr(struct kvm_vcpu *vcpu,
			       struct kvm_device_attr *attr);
int kvm_arm_vcpu_arch_has_attr(struct kvm_vcpu *vcpu,
			       struct kvm_device_attr *attr);

static inline void __cpu_init_stage2(void)
{
	u32 parange = kvm_call_hyp(__init_stage2_translation);

	WARN_ONCE(parange < 40,
		  "PARange is %d bits, unsupported configuration!", parange);
}

static inline bool kvm_arm_harden_branch_predictor(void)
{
	return cpus_have_const_cap(ARM64_HARDEN_BRANCH_PREDICTOR);
}

<<<<<<< HEAD
=======
#define KVM_SSBD_UNKNOWN		-1
#define KVM_SSBD_FORCE_DISABLE		0
#define KVM_SSBD_KERNEL		1
#define KVM_SSBD_FORCE_ENABLE		2
#define KVM_SSBD_MITIGATED		3

static inline int kvm_arm_have_ssbd(void)
{
	switch (arm64_get_ssbd_state()) {
	case ARM64_SSBD_FORCE_DISABLE:
		return KVM_SSBD_FORCE_DISABLE;
	case ARM64_SSBD_KERNEL:
		return KVM_SSBD_KERNEL;
	case ARM64_SSBD_FORCE_ENABLE:
		return KVM_SSBD_FORCE_ENABLE;
	case ARM64_SSBD_MITIGATED:
		return KVM_SSBD_MITIGATED;
	case ARM64_SSBD_UNKNOWN:
	default:
		return KVM_SSBD_UNKNOWN;
	}
}

>>>>>>> 1ec8f1f0
#endif /* __ARM64_KVM_HOST_H__ */<|MERGE_RESOLUTION|>--- conflicted
+++ resolved
@@ -412,8 +412,6 @@
 	return cpus_have_const_cap(ARM64_HARDEN_BRANCH_PREDICTOR);
 }
 
-<<<<<<< HEAD
-=======
 #define KVM_SSBD_UNKNOWN		-1
 #define KVM_SSBD_FORCE_DISABLE		0
 #define KVM_SSBD_KERNEL		1
@@ -437,5 +435,4 @@
 	}
 }
 
->>>>>>> 1ec8f1f0
 #endif /* __ARM64_KVM_HOST_H__ */