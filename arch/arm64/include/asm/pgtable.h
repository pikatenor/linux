--- conflicted
+++ resolved
@@ -598,19 +598,6 @@
 				 unsigned long address, pte_t *ptep,
 				 pte_t entry, int dirty);
 
-<<<<<<< HEAD
-#ifdef CONFIG_TRANSPARENT_HUGEPAGE
-#define __HAVE_ARCH_PMDP_SET_ACCESS_FLAGS
-static inline int pmdp_set_access_flags(struct vm_area_struct *vma,
-					unsigned long address, pmd_t *pmdp,
-					pmd_t entry, int dirty)
-{
-	return ptep_set_access_flags(vma, address, (pte_t *)pmdp, pmd_pte(entry), dirty);
-}
-#endif
-
-=======
->>>>>>> 78c26beb
 /*
  * Atomic pte/pmd modifications.
  */
