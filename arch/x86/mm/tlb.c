--- conflicted
+++ resolved
@@ -30,15 +30,12 @@
  */
 
 /*
-<<<<<<< HEAD
-=======
  * Use bit 0 to mangle the TIF_SPEC_IB state into the mm pointer which is
  * stored in cpu_tlb_state.last_user_mm_ibpb.
  */
 #define LAST_USER_MM_IBPB	0x1UL
 
 /*
->>>>>>> 1ec8f1f0
  * We get here when we do something requiring a TLB invalidation
  * but could not go invalidate all of the contexts.  We do the
  * necessary invalidation by clearing out the 'ctx_id' which
@@ -189,8 +186,6 @@
 	}
 }
 
-<<<<<<< HEAD
-=======
 static inline unsigned long mm_mangle_tif_spec_ib(struct task_struct *next)
 {
 	unsigned long next_tif = task_thread_info(next)->flags;
@@ -274,7 +269,6 @@
 	}
 }
 
->>>>>>> 1ec8f1f0
 void switch_mm_irqs_off(struct mm_struct *prev, struct mm_struct *next,
 			struct task_struct *tsk)
 {
@@ -343,27 +337,6 @@
 	} else {
 		u16 new_asid;
 		bool need_flush;
-		u64 last_ctx_id = this_cpu_read(cpu_tlbstate.last_ctx_id);
-
-		/*
-		 * Avoid user/user BTB poisoning by flushing the branch
-		 * predictor when switching between processes. This stops
-		 * one process from doing Spectre-v2 attacks on another.
-		 *
-		 * As an optimization, flush indirect branches only when
-		 * switching into processes that disable dumping. This
-		 * protects high value processes like gpg, without having
-		 * too high performance overhead. IBPB is *expensive*!
-		 *
-		 * This will not flush branches when switching into kernel
-		 * threads. It will also not flush if we switch to idle
-		 * thread and back to the same process. It will flush if we
-		 * switch to a different non-dumpable process.
-		 */
-		if (tsk && tsk->mm &&
-		    tsk->mm->context.ctx_id != last_ctx_id &&
-		    get_dumpable(tsk->mm) != SUID_DUMP_USER)
-			indirect_branch_prediction_barrier();
 
 		/*
 		 * Avoid user/user BTB poisoning by flushing the branch
@@ -420,18 +393,8 @@
 			trace_tlb_flush_rcuidle(TLB_FLUSH_ON_TASK_SWITCH, 0);
 		}
 
-<<<<<<< HEAD
-		/*
-		 * Record last user mm's context id, so we can avoid
-		 * flushing branch buffer with IBPB if we switch back
-		 * to the same user.
-		 */
-		if (next != &init_mm)
-			this_cpu_write(cpu_tlbstate.last_ctx_id, next->context.ctx_id);
-=======
 		/* Make sure we write CR3 before loaded_mm. */
 		barrier();
->>>>>>> 1ec8f1f0
 
 		this_cpu_write(cpu_tlbstate.loaded_mm, next);
 		this_cpu_write(cpu_tlbstate.loaded_mm_asid, new_asid);
@@ -510,11 +473,7 @@
 	write_cr3(build_cr3(mm->pgd, 0));
 
 	/* Reinitialize tlbstate. */
-<<<<<<< HEAD
-	this_cpu_write(cpu_tlbstate.last_ctx_id, mm->context.ctx_id);
-=======
 	this_cpu_write(cpu_tlbstate.last_user_mm_ibpb, LAST_USER_MM_IBPB);
->>>>>>> 1ec8f1f0
 	this_cpu_write(cpu_tlbstate.loaded_mm_asid, 0);
 	this_cpu_write(cpu_tlbstate.next_asid, 1);
 	this_cpu_write(cpu_tlbstate.ctxs[0].ctx_id, mm->context.ctx_id);
