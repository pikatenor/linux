--- conflicted
+++ resolved
@@ -721,18 +721,6 @@
 	return 0;
 }
 
-<<<<<<< HEAD
-/**
- * pud_free_pmd_page - Clear pud entry and free pmd page.
- * @pud: Pointer to a PUD.
- *
- * Context: The pud range has been unmaped and TLB purged.
- * Return: 1 if clearing the entry succeeded. 0 otherwise.
- */
-int pud_free_pmd_page(pud_t *pud)
-{
-	pmd_t *pmd;
-=======
 #ifdef CONFIG_X86_64
 /**
  * pud_free_pmd_page - Clear pud entry and free pmd page.
@@ -748,21 +736,12 @@
 {
 	pmd_t *pmd, *pmd_sv;
 	pte_t *pte;
->>>>>>> 1ec8f1f0
 	int i;
 
 	if (pud_none(*pud))
 		return 1;
 
 	pmd = (pmd_t *)pud_page_vaddr(*pud);
-<<<<<<< HEAD
-
-	for (i = 0; i < PTRS_PER_PMD; i++)
-		if (!pmd_free_pte_page(&pmd[i]))
-			return 0;
-
-	pud_clear(pud);
-=======
 	pmd_sv = (pmd_t *)__get_free_page(GFP_KERNEL);
 	if (!pmd_sv)
 		return 0;
@@ -786,7 +765,6 @@
 	}
 
 	free_page((unsigned long)pmd_sv);
->>>>>>> 1ec8f1f0
 	free_page((unsigned long)pmd);
 
 	return 1;
@@ -795,20 +773,12 @@
 /**
  * pmd_free_pte_page - Clear pmd entry and free pte page.
  * @pmd: Pointer to a PMD.
-<<<<<<< HEAD
- *
- * Context: The pmd range has been unmaped and TLB purged.
- * Return: 1 if clearing the entry succeeded. 0 otherwise.
- */
-int pmd_free_pte_page(pmd_t *pmd)
-=======
  * @addr: Virtual address associated with pmd.
  *
  * Context: The pmd range has been unmapped and TLB purged.
  * Return: 1 if clearing the entry succeeded. 0 otherwise.
  */
 int pmd_free_pte_page(pmd_t *pmd, unsigned long addr)
->>>>>>> 1ec8f1f0
 {
 	pte_t *pte;
 
@@ -817,19 +787,14 @@
 
 	pte = (pte_t *)pmd_page_vaddr(*pmd);
 	pmd_clear(pmd);
-<<<<<<< HEAD
-=======
 
 	/* INVLPG to clear all paging-structure caches */
 	flush_tlb_kernel_range(addr, addr + PAGE_SIZE-1);
 
->>>>>>> 1ec8f1f0
 	free_page((unsigned long)pte);
 
 	return 1;
 }
-<<<<<<< HEAD
-=======
 
 #else /* !CONFIG_X86_64 */
 
@@ -848,5 +813,4 @@
 }
 
 #endif /* CONFIG_X86_64 */
->>>>>>> 1ec8f1f0
 #endif	/* CONFIG_HAVE_ARCH_HUGE_VMAP */