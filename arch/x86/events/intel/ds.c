// SPDX-License-Identifier: GPL-2.0
#include <linux/bitops.h>
#include <linux/types.h>
#include <linux/slab.h>

#include <asm/cpu_entry_area.h>
#include <asm/perf_event.h>
#include <asm/tlbflush.h>
#include <asm/insn.h>

#include "../perf_event.h"

/* Waste a full page so it can be mapped into the cpu_entry_area */
DEFINE_PER_CPU_PAGE_ALIGNED(struct debug_store, cpu_debug_store);

/* The size of a BTS record in bytes: */
#define BTS_RECORD_SIZE		24

#define PEBS_FIXUP_SIZE		PAGE_SIZE

/*
 * pebs_record_32 for p4 and core not supported

struct pebs_record_32 {
	u32 flags, ip;
	u32 ax, bc, cx, dx;
	u32 si, di, bp, sp;
};

 */

union intel_x86_pebs_dse {
	u64 val;
	struct {
		unsigned int ld_dse:4;
		unsigned int ld_stlb_miss:1;
		unsigned int ld_locked:1;
		unsigned int ld_reserved:26;
	};
	struct {
		unsigned int st_l1d_hit:1;
		unsigned int st_reserved1:3;
		unsigned int st_stlb_miss:1;
		unsigned int st_locked:1;
		unsigned int st_reserved2:26;
	};
};


/*
 * Map PEBS Load Latency Data Source encodings to generic
 * memory data source information
 */
#define P(a, b) PERF_MEM_S(a, b)
#define OP_LH (P(OP, LOAD) | P(LVL, HIT))
#define LEVEL(x) P(LVLNUM, x)
#define REM P(REMOTE, REMOTE)
#define SNOOP_NONE_MISS (P(SNOOP, NONE) | P(SNOOP, MISS))

/* Version for Sandy Bridge and later */
static u64 pebs_data_source[] = {
	P(OP, LOAD) | P(LVL, MISS) | LEVEL(L3) | P(SNOOP, NA),/* 0x00:ukn L3 */
	OP_LH | P(LVL, L1)  | LEVEL(L1) | P(SNOOP, NONE),  /* 0x01: L1 local */
	OP_LH | P(LVL, LFB) | LEVEL(LFB) | P(SNOOP, NONE), /* 0x02: LFB hit */
	OP_LH | P(LVL, L2)  | LEVEL(L2) | P(SNOOP, NONE),  /* 0x03: L2 hit */
	OP_LH | P(LVL, L3)  | LEVEL(L3) | P(SNOOP, NONE),  /* 0x04: L3 hit */
	OP_LH | P(LVL, L3)  | LEVEL(L3) | P(SNOOP, MISS),  /* 0x05: L3 hit, snoop miss */
	OP_LH | P(LVL, L3)  | LEVEL(L3) | P(SNOOP, HIT),   /* 0x06: L3 hit, snoop hit */
	OP_LH | P(LVL, L3)  | LEVEL(L3) | P(SNOOP, HITM),  /* 0x07: L3 hit, snoop hitm */
	OP_LH | P(LVL, REM_CCE1) | REM | LEVEL(L3) | P(SNOOP, HIT),  /* 0x08: L3 miss snoop hit */
	OP_LH | P(LVL, REM_CCE1) | REM | LEVEL(L3) | P(SNOOP, HITM), /* 0x09: L3 miss snoop hitm*/
	OP_LH | P(LVL, LOC_RAM)  | LEVEL(RAM) | P(SNOOP, HIT),       /* 0x0a: L3 miss, shared */
	OP_LH | P(LVL, REM_RAM1) | REM | LEVEL(L3) | P(SNOOP, HIT),  /* 0x0b: L3 miss, shared */
	OP_LH | P(LVL, LOC_RAM)  | LEVEL(RAM) | SNOOP_NONE_MISS,     /* 0x0c: L3 miss, excl */
	OP_LH | P(LVL, REM_RAM1) | LEVEL(RAM) | REM | SNOOP_NONE_MISS, /* 0x0d: L3 miss, excl */
	OP_LH | P(LVL, IO)  | LEVEL(NA) | P(SNOOP, NONE), /* 0x0e: I/O */
	OP_LH | P(LVL, UNC) | LEVEL(NA) | P(SNOOP, NONE), /* 0x0f: uncached */
};

/* Patch up minor differences in the bits */
void __init intel_pmu_pebs_data_source_nhm(void)
{
	pebs_data_source[0x05] = OP_LH | P(LVL, L3) | LEVEL(L3) | P(SNOOP, HIT);
	pebs_data_source[0x06] = OP_LH | P(LVL, L3) | LEVEL(L3) | P(SNOOP, HITM);
	pebs_data_source[0x07] = OP_LH | P(LVL, L3) | LEVEL(L3) | P(SNOOP, HITM);
}

void __init intel_pmu_pebs_data_source_skl(bool pmem)
{
	u64 pmem_or_l4 = pmem ? LEVEL(PMEM) : LEVEL(L4);

	pebs_data_source[0x08] = OP_LH | pmem_or_l4 | P(SNOOP, HIT);
	pebs_data_source[0x09] = OP_LH | pmem_or_l4 | REM | P(SNOOP, HIT);
	pebs_data_source[0x0b] = OP_LH | LEVEL(RAM) | REM | P(SNOOP, NONE);
	pebs_data_source[0x0c] = OP_LH | LEVEL(ANY_CACHE) | REM | P(SNOOPX, FWD);
	pebs_data_source[0x0d] = OP_LH | LEVEL(ANY_CACHE) | REM | P(SNOOP, HITM);
}

static u64 precise_store_data(u64 status)
{
	union intel_x86_pebs_dse dse;
	u64 val = P(OP, STORE) | P(SNOOP, NA) | P(LVL, L1) | P(TLB, L2);

	dse.val = status;

	/*
	 * bit 4: TLB access
	 * 1 = stored missed 2nd level TLB
	 *
	 * so it either hit the walker or the OS
	 * otherwise hit 2nd level TLB
	 */
	if (dse.st_stlb_miss)
		val |= P(TLB, MISS);
	else
		val |= P(TLB, HIT);

	/*
	 * bit 0: hit L1 data cache
	 * if not set, then all we know is that
	 * it missed L1D
	 */
	if (dse.st_l1d_hit)
		val |= P(LVL, HIT);
	else
		val |= P(LVL, MISS);

	/*
	 * bit 5: Locked prefix
	 */
	if (dse.st_locked)
		val |= P(LOCK, LOCKED);

	return val;
}

static u64 precise_datala_hsw(struct perf_event *event, u64 status)
{
	union perf_mem_data_src dse;

	dse.val = PERF_MEM_NA;

	if (event->hw.flags & PERF_X86_EVENT_PEBS_ST_HSW)
		dse.mem_op = PERF_MEM_OP_STORE;
	else if (event->hw.flags & PERF_X86_EVENT_PEBS_LD_HSW)
		dse.mem_op = PERF_MEM_OP_LOAD;

	/*
	 * L1 info only valid for following events:
	 *
	 * MEM_UOPS_RETIRED.STLB_MISS_STORES
	 * MEM_UOPS_RETIRED.LOCK_STORES
	 * MEM_UOPS_RETIRED.SPLIT_STORES
	 * MEM_UOPS_RETIRED.ALL_STORES
	 */
	if (event->hw.flags & PERF_X86_EVENT_PEBS_ST_HSW) {
		if (status & 1)
			dse.mem_lvl = PERF_MEM_LVL_L1 | PERF_MEM_LVL_HIT;
		else
			dse.mem_lvl = PERF_MEM_LVL_L1 | PERF_MEM_LVL_MISS;
	}
	return dse.val;
}

static u64 load_latency_data(u64 status)
{
	union intel_x86_pebs_dse dse;
	u64 val;

	dse.val = status;

	/*
	 * use the mapping table for bit 0-3
	 */
	val = pebs_data_source[dse.ld_dse];

	/*
	 * Nehalem models do not support TLB, Lock infos
	 */
	if (x86_pmu.pebs_no_tlb) {
		val |= P(TLB, NA) | P(LOCK, NA);
		return val;
	}
	/*
	 * bit 4: TLB access
	 * 0 = did not miss 2nd level TLB
	 * 1 = missed 2nd level TLB
	 */
	if (dse.ld_stlb_miss)
		val |= P(TLB, MISS) | P(TLB, L2);
	else
		val |= P(TLB, HIT) | P(TLB, L1) | P(TLB, L2);

	/*
	 * bit 5: locked prefix
	 */
	if (dse.ld_locked)
		val |= P(LOCK, LOCKED);

	return val;
}

struct pebs_record_core {
	u64 flags, ip;
	u64 ax, bx, cx, dx;
	u64 si, di, bp, sp;
	u64 r8,  r9,  r10, r11;
	u64 r12, r13, r14, r15;
};

struct pebs_record_nhm {
	u64 flags, ip;
	u64 ax, bx, cx, dx;
	u64 si, di, bp, sp;
	u64 r8,  r9,  r10, r11;
	u64 r12, r13, r14, r15;
	u64 status, dla, dse, lat;
};

/*
 * Same as pebs_record_nhm, with two additional fields.
 */
struct pebs_record_hsw {
	u64 flags, ip;
	u64 ax, bx, cx, dx;
	u64 si, di, bp, sp;
	u64 r8,  r9,  r10, r11;
	u64 r12, r13, r14, r15;
	u64 status, dla, dse, lat;
	u64 real_ip, tsx_tuning;
};

union hsw_tsx_tuning {
	struct {
		u32 cycles_last_block     : 32,
		    hle_abort		  : 1,
		    rtm_abort		  : 1,
		    instruction_abort     : 1,
		    non_instruction_abort : 1,
		    retry		  : 1,
		    data_conflict	  : 1,
		    capacity_writes	  : 1,
		    capacity_reads	  : 1;
	};
	u64	    value;
};

#define PEBS_HSW_TSX_FLAGS	0xff00000000ULL

/* Same as HSW, plus TSC */

struct pebs_record_skl {
	u64 flags, ip;
	u64 ax, bx, cx, dx;
	u64 si, di, bp, sp;
	u64 r8,  r9,  r10, r11;
	u64 r12, r13, r14, r15;
	u64 status, dla, dse, lat;
	u64 real_ip, tsx_tuning;
	u64 tsc;
};

void init_debug_store_on_cpu(int cpu)
{
	struct debug_store *ds = per_cpu(cpu_hw_events, cpu).ds;

	if (!ds)
		return;

	wrmsr_on_cpu(cpu, MSR_IA32_DS_AREA,
		     (u32)((u64)(unsigned long)ds),
		     (u32)((u64)(unsigned long)ds >> 32));
}

void fini_debug_store_on_cpu(int cpu)
{
	if (!per_cpu(cpu_hw_events, cpu).ds)
		return;

	wrmsr_on_cpu(cpu, MSR_IA32_DS_AREA, 0, 0);
}

static DEFINE_PER_CPU(void *, insn_buffer);

static void ds_update_cea(void *cea, void *addr, size_t size, pgprot_t prot)
{
	unsigned long start = (unsigned long)cea;
	phys_addr_t pa;
	size_t msz = 0;

	pa = virt_to_phys(addr);

	preempt_disable();
	for (; msz < size; msz += PAGE_SIZE, pa += PAGE_SIZE, cea += PAGE_SIZE)
		cea_set_pte(cea, pa, prot);

	/*
	 * This is a cross-CPU update of the cpu_entry_area, we must shoot down
	 * all TLB entries for it.
	 */
	flush_tlb_kernel_range(start, start + size);
	preempt_enable();
}

static void ds_clear_cea(void *cea, size_t size)
{
	unsigned long start = (unsigned long)cea;
	size_t msz = 0;

	preempt_disable();
	for (; msz < size; msz += PAGE_SIZE, cea += PAGE_SIZE)
		cea_set_pte(cea, 0, PAGE_NONE);

	flush_tlb_kernel_range(start, start + size);
	preempt_enable();
}

static void *dsalloc_pages(size_t size, gfp_t flags, int cpu)
{
	unsigned int order = get_order(size);
	int node = cpu_to_node(cpu);
	struct page *page;

	page = __alloc_pages_node(node, flags | __GFP_ZERO, order);
	return page ? page_address(page) : NULL;
}

static void dsfree_pages(const void *buffer, size_t size)
{
	if (buffer)
		free_pages((unsigned long)buffer, get_order(size));
}

static int alloc_pebs_buffer(int cpu)
{
	struct cpu_hw_events *hwev = per_cpu_ptr(&cpu_hw_events, cpu);
	struct debug_store *ds = hwev->ds;
	size_t bsiz = x86_pmu.pebs_buffer_size;
	int max, node = cpu_to_node(cpu);
	void *buffer, *ibuffer, *cea;

	if (!x86_pmu.pebs)
		return 0;

	buffer = dsalloc_pages(bsiz, GFP_KERNEL, cpu);
	if (unlikely(!buffer))
		return -ENOMEM;

	/*
	 * HSW+ already provides us the eventing ip; no need to allocate this
	 * buffer then.
	 */
	if (x86_pmu.intel_cap.pebs_format < 2) {
		ibuffer = kzalloc_node(PEBS_FIXUP_SIZE, GFP_KERNEL, node);
		if (!ibuffer) {
			dsfree_pages(buffer, bsiz);
			return -ENOMEM;
		}
		per_cpu(insn_buffer, cpu) = ibuffer;
	}
	hwev->ds_pebs_vaddr = buffer;
	/* Update the cpu entry area mapping */
	cea = &get_cpu_entry_area(cpu)->cpu_debug_buffers.pebs_buffer;
	ds->pebs_buffer_base = (unsigned long) cea;
	ds_update_cea(cea, buffer, bsiz, PAGE_KERNEL);
	ds->pebs_index = ds->pebs_buffer_base;
	max = x86_pmu.pebs_record_size * (bsiz / x86_pmu.pebs_record_size);
	ds->pebs_absolute_maximum = ds->pebs_buffer_base + max;
	return 0;
}

static void release_pebs_buffer(int cpu)
{
	struct cpu_hw_events *hwev = per_cpu_ptr(&cpu_hw_events, cpu);
	struct debug_store *ds = hwev->ds;
	void *cea;

	if (!ds || !x86_pmu.pebs)
		return;

	kfree(per_cpu(insn_buffer, cpu));
	per_cpu(insn_buffer, cpu) = NULL;

	/* Clear the fixmap */
	cea = &get_cpu_entry_area(cpu)->cpu_debug_buffers.pebs_buffer;
	ds_clear_cea(cea, x86_pmu.pebs_buffer_size);
	ds->pebs_buffer_base = 0;
	dsfree_pages(hwev->ds_pebs_vaddr, x86_pmu.pebs_buffer_size);
	hwev->ds_pebs_vaddr = NULL;
}

static int alloc_bts_buffer(int cpu)
{
	struct cpu_hw_events *hwev = per_cpu_ptr(&cpu_hw_events, cpu);
	struct debug_store *ds = hwev->ds;
	void *buffer, *cea;
	int max;

	if (!x86_pmu.bts)
		return 0;

	buffer = dsalloc_pages(BTS_BUFFER_SIZE, GFP_KERNEL | __GFP_NOWARN, cpu);
	if (unlikely(!buffer)) {
		WARN_ONCE(1, "%s: BTS buffer allocation failure\n", __func__);
		return -ENOMEM;
	}
	hwev->ds_bts_vaddr = buffer;
	/* Update the fixmap */
	cea = &get_cpu_entry_area(cpu)->cpu_debug_buffers.bts_buffer;
	ds->bts_buffer_base = (unsigned long) cea;
	ds_update_cea(cea, buffer, BTS_BUFFER_SIZE, PAGE_KERNEL);
	ds->bts_index = ds->bts_buffer_base;
<<<<<<< HEAD
	max = BTS_RECORD_SIZE * (BTS_BUFFER_SIZE / BTS_RECORD_SIZE);
	ds->bts_absolute_maximum = ds->bts_buffer_base + max;
	ds->bts_interrupt_threshold = ds->bts_absolute_maximum - (max / 16);
=======
	max = BTS_BUFFER_SIZE / BTS_RECORD_SIZE;
	ds->bts_absolute_maximum = ds->bts_buffer_base +
					max * BTS_RECORD_SIZE;
	ds->bts_interrupt_threshold = ds->bts_absolute_maximum -
					(max / 16) * BTS_RECORD_SIZE;
>>>>>>> 1ec8f1f0
	return 0;
}

static void release_bts_buffer(int cpu)
{
	struct cpu_hw_events *hwev = per_cpu_ptr(&cpu_hw_events, cpu);
	struct debug_store *ds = hwev->ds;
	void *cea;

	if (!ds || !x86_pmu.bts)
		return;

	/* Clear the fixmap */
	cea = &get_cpu_entry_area(cpu)->cpu_debug_buffers.bts_buffer;
	ds_clear_cea(cea, BTS_BUFFER_SIZE);
	ds->bts_buffer_base = 0;
	dsfree_pages(hwev->ds_bts_vaddr, BTS_BUFFER_SIZE);
	hwev->ds_bts_vaddr = NULL;
}

static int alloc_ds_buffer(int cpu)
{
	struct debug_store *ds = &get_cpu_entry_area(cpu)->cpu_debug_store;

	memset(ds, 0, sizeof(*ds));
	per_cpu(cpu_hw_events, cpu).ds = ds;
	return 0;
}

static void release_ds_buffer(int cpu)
{
	per_cpu(cpu_hw_events, cpu).ds = NULL;
}

void release_ds_buffers(void)
{
	int cpu;

	if (!x86_pmu.bts && !x86_pmu.pebs)
		return;

	get_online_cpus();
	for_each_online_cpu(cpu)
		fini_debug_store_on_cpu(cpu);

	for_each_possible_cpu(cpu) {
		release_pebs_buffer(cpu);
		release_bts_buffer(cpu);
		release_ds_buffer(cpu);
	}
	put_online_cpus();
}

void reserve_ds_buffers(void)
{
	int bts_err = 0, pebs_err = 0;
	int cpu;

	x86_pmu.bts_active = 0;
	x86_pmu.pebs_active = 0;

	if (!x86_pmu.bts && !x86_pmu.pebs)
		return;

	if (!x86_pmu.bts)
		bts_err = 1;

	if (!x86_pmu.pebs)
		pebs_err = 1;

	get_online_cpus();

	for_each_possible_cpu(cpu) {
		if (alloc_ds_buffer(cpu)) {
			bts_err = 1;
			pebs_err = 1;
		}

		if (!bts_err && alloc_bts_buffer(cpu))
			bts_err = 1;

		if (!pebs_err && alloc_pebs_buffer(cpu))
			pebs_err = 1;

		if (bts_err && pebs_err)
			break;
	}

	if (bts_err) {
		for_each_possible_cpu(cpu)
			release_bts_buffer(cpu);
	}

	if (pebs_err) {
		for_each_possible_cpu(cpu)
			release_pebs_buffer(cpu);
	}

	if (bts_err && pebs_err) {
		for_each_possible_cpu(cpu)
			release_ds_buffer(cpu);
	} else {
		if (x86_pmu.bts && !bts_err)
			x86_pmu.bts_active = 1;

		if (x86_pmu.pebs && !pebs_err)
			x86_pmu.pebs_active = 1;

		for_each_online_cpu(cpu)
			init_debug_store_on_cpu(cpu);
	}

	put_online_cpus();
}

/*
 * BTS
 */

struct event_constraint bts_constraint =
	EVENT_CONSTRAINT(0, 1ULL << INTEL_PMC_IDX_FIXED_BTS, 0);

void intel_pmu_enable_bts(u64 config)
{
	unsigned long debugctlmsr;

	debugctlmsr = get_debugctlmsr();

	debugctlmsr |= DEBUGCTLMSR_TR;
	debugctlmsr |= DEBUGCTLMSR_BTS;
	if (config & ARCH_PERFMON_EVENTSEL_INT)
		debugctlmsr |= DEBUGCTLMSR_BTINT;

	if (!(config & ARCH_PERFMON_EVENTSEL_OS))
		debugctlmsr |= DEBUGCTLMSR_BTS_OFF_OS;

	if (!(config & ARCH_PERFMON_EVENTSEL_USR))
		debugctlmsr |= DEBUGCTLMSR_BTS_OFF_USR;

	update_debugctlmsr(debugctlmsr);
}

void intel_pmu_disable_bts(void)
{
	struct cpu_hw_events *cpuc = this_cpu_ptr(&cpu_hw_events);
	unsigned long debugctlmsr;

	if (!cpuc->ds)
		return;

	debugctlmsr = get_debugctlmsr();

	debugctlmsr &=
		~(DEBUGCTLMSR_TR | DEBUGCTLMSR_BTS | DEBUGCTLMSR_BTINT |
		  DEBUGCTLMSR_BTS_OFF_OS | DEBUGCTLMSR_BTS_OFF_USR);

	update_debugctlmsr(debugctlmsr);
}

int intel_pmu_drain_bts_buffer(void)
{
	struct cpu_hw_events *cpuc = this_cpu_ptr(&cpu_hw_events);
	struct debug_store *ds = cpuc->ds;
	struct bts_record {
		u64	from;
		u64	to;
		u64	flags;
	};
	struct perf_event *event = cpuc->events[INTEL_PMC_IDX_FIXED_BTS];
	struct bts_record *at, *base, *top;
	struct perf_output_handle handle;
	struct perf_event_header header;
	struct perf_sample_data data;
	unsigned long skip = 0;
	struct pt_regs regs;

	if (!event)
		return 0;

	if (!x86_pmu.bts_active)
		return 0;

	base = (struct bts_record *)(unsigned long)ds->bts_buffer_base;
	top  = (struct bts_record *)(unsigned long)ds->bts_index;

	if (top <= base)
		return 0;

	memset(&regs, 0, sizeof(regs));

	ds->bts_index = ds->bts_buffer_base;

	perf_sample_data_init(&data, 0, event->hw.last_period);

	/*
	 * BTS leaks kernel addresses in branches across the cpl boundary,
	 * such as traps or system calls, so unless the user is asking for
	 * kernel tracing (and right now it's not possible), we'd need to
	 * filter them out. But first we need to count how many of those we
	 * have in the current batch. This is an extra O(n) pass, however,
	 * it's much faster than the other one especially considering that
	 * n <= 2560 (BTS_BUFFER_SIZE / BTS_RECORD_SIZE * 15/16; see the
	 * alloc_bts_buffer()).
	 */
	for (at = base; at < top; at++) {
		/*
		 * Note that right now *this* BTS code only works if
		 * attr::exclude_kernel is set, but let's keep this extra
		 * check here in case that changes.
		 */
		if (event->attr.exclude_kernel &&
		    (kernel_ip(at->from) || kernel_ip(at->to)))
			skip++;
	}

	/*
	 * Prepare a generic sample, i.e. fill in the invariant fields.
	 * We will overwrite the from and to address before we output
	 * the sample.
	 */
	rcu_read_lock();
	perf_prepare_sample(&header, &data, event, &regs);

	if (perf_output_begin(&handle, event, header.size *
			      (top - base - skip)))
		goto unlock;

	for (at = base; at < top; at++) {
		/* Filter out any records that contain kernel addresses. */
		if (event->attr.exclude_kernel &&
		    (kernel_ip(at->from) || kernel_ip(at->to)))
			continue;

		data.ip		= at->from;
		data.addr	= at->to;

		perf_output_sample(&handle, &header, &data, event);
	}

	perf_output_end(&handle);

	/* There's new data available. */
	event->hw.interrupts++;
	event->pending_kill = POLL_IN;
unlock:
	rcu_read_unlock();
	return 1;
}

static inline void intel_pmu_drain_pebs_buffer(void)
{
	struct pt_regs regs;

	x86_pmu.drain_pebs(&regs);
}

/*
 * PEBS
 */
struct event_constraint intel_core2_pebs_event_constraints[] = {
	INTEL_FLAGS_UEVENT_CONSTRAINT(0x00c0, 0x1), /* INST_RETIRED.ANY */
	INTEL_FLAGS_UEVENT_CONSTRAINT(0xfec1, 0x1), /* X87_OPS_RETIRED.ANY */
	INTEL_FLAGS_UEVENT_CONSTRAINT(0x00c5, 0x1), /* BR_INST_RETIRED.MISPRED */
	INTEL_FLAGS_UEVENT_CONSTRAINT(0x1fc7, 0x1), /* SIMD_INST_RETURED.ANY */
	INTEL_FLAGS_EVENT_CONSTRAINT(0xcb, 0x1),    /* MEM_LOAD_RETIRED.* */
	/* INST_RETIRED.ANY_P, inv=1, cmask=16 (cycles:p). */
	INTEL_FLAGS_EVENT_CONSTRAINT(0x108000c0, 0x01),
	EVENT_CONSTRAINT_END
};

struct event_constraint intel_atom_pebs_event_constraints[] = {
	INTEL_FLAGS_UEVENT_CONSTRAINT(0x00c0, 0x1), /* INST_RETIRED.ANY */
	INTEL_FLAGS_UEVENT_CONSTRAINT(0x00c5, 0x1), /* MISPREDICTED_BRANCH_RETIRED */
	INTEL_FLAGS_EVENT_CONSTRAINT(0xcb, 0x1),    /* MEM_LOAD_RETIRED.* */
	/* INST_RETIRED.ANY_P, inv=1, cmask=16 (cycles:p). */
	INTEL_FLAGS_EVENT_CONSTRAINT(0x108000c0, 0x01),
	/* Allow all events as PEBS with no flags */
	INTEL_ALL_EVENT_CONSTRAINT(0, 0x1),
	EVENT_CONSTRAINT_END
};

struct event_constraint intel_slm_pebs_event_constraints[] = {
	/* INST_RETIRED.ANY_P, inv=1, cmask=16 (cycles:p). */
	INTEL_FLAGS_EVENT_CONSTRAINT(0x108000c0, 0x1),
	/* Allow all events as PEBS with no flags */
	INTEL_ALL_EVENT_CONSTRAINT(0, 0x1),
	EVENT_CONSTRAINT_END
};

struct event_constraint intel_glm_pebs_event_constraints[] = {
	/* Allow all events as PEBS with no flags */
	INTEL_ALL_EVENT_CONSTRAINT(0, 0x1),
	EVENT_CONSTRAINT_END
};

struct event_constraint intel_glp_pebs_event_constraints[] = {
	/* Allow all events as PEBS with no flags */
	INTEL_ALL_EVENT_CONSTRAINT(0, 0xf),
	EVENT_CONSTRAINT_END
};

struct event_constraint intel_nehalem_pebs_event_constraints[] = {
	INTEL_PLD_CONSTRAINT(0x100b, 0xf),      /* MEM_INST_RETIRED.* */
	INTEL_FLAGS_EVENT_CONSTRAINT(0x0f, 0xf),    /* MEM_UNCORE_RETIRED.* */
	INTEL_FLAGS_UEVENT_CONSTRAINT(0x010c, 0xf), /* MEM_STORE_RETIRED.DTLB_MISS */
	INTEL_FLAGS_EVENT_CONSTRAINT(0xc0, 0xf),    /* INST_RETIRED.ANY */
	INTEL_EVENT_CONSTRAINT(0xc2, 0xf),    /* UOPS_RETIRED.* */
	INTEL_FLAGS_EVENT_CONSTRAINT(0xc4, 0xf),    /* BR_INST_RETIRED.* */
	INTEL_FLAGS_UEVENT_CONSTRAINT(0x02c5, 0xf), /* BR_MISP_RETIRED.NEAR_CALL */
	INTEL_FLAGS_EVENT_CONSTRAINT(0xc7, 0xf),    /* SSEX_UOPS_RETIRED.* */
	INTEL_FLAGS_UEVENT_CONSTRAINT(0x20c8, 0xf), /* ITLB_MISS_RETIRED */
	INTEL_FLAGS_EVENT_CONSTRAINT(0xcb, 0xf),    /* MEM_LOAD_RETIRED.* */
	INTEL_FLAGS_EVENT_CONSTRAINT(0xf7, 0xf),    /* FP_ASSIST.* */
	/* INST_RETIRED.ANY_P, inv=1, cmask=16 (cycles:p). */
	INTEL_FLAGS_EVENT_CONSTRAINT(0x108000c0, 0x0f),
	EVENT_CONSTRAINT_END
};

struct event_constraint intel_westmere_pebs_event_constraints[] = {
	INTEL_PLD_CONSTRAINT(0x100b, 0xf),      /* MEM_INST_RETIRED.* */
	INTEL_FLAGS_EVENT_CONSTRAINT(0x0f, 0xf),    /* MEM_UNCORE_RETIRED.* */
	INTEL_FLAGS_UEVENT_CONSTRAINT(0x010c, 0xf), /* MEM_STORE_RETIRED.DTLB_MISS */
	INTEL_FLAGS_EVENT_CONSTRAINT(0xc0, 0xf),    /* INSTR_RETIRED.* */
	INTEL_EVENT_CONSTRAINT(0xc2, 0xf),    /* UOPS_RETIRED.* */
	INTEL_FLAGS_EVENT_CONSTRAINT(0xc4, 0xf),    /* BR_INST_RETIRED.* */
	INTEL_FLAGS_EVENT_CONSTRAINT(0xc5, 0xf),    /* BR_MISP_RETIRED.* */
	INTEL_FLAGS_EVENT_CONSTRAINT(0xc7, 0xf),    /* SSEX_UOPS_RETIRED.* */
	INTEL_FLAGS_UEVENT_CONSTRAINT(0x20c8, 0xf), /* ITLB_MISS_RETIRED */
	INTEL_FLAGS_EVENT_CONSTRAINT(0xcb, 0xf),    /* MEM_LOAD_RETIRED.* */
	INTEL_FLAGS_EVENT_CONSTRAINT(0xf7, 0xf),    /* FP_ASSIST.* */
	/* INST_RETIRED.ANY_P, inv=1, cmask=16 (cycles:p). */
	INTEL_FLAGS_EVENT_CONSTRAINT(0x108000c0, 0x0f),
	EVENT_CONSTRAINT_END
};

struct event_constraint intel_snb_pebs_event_constraints[] = {
	INTEL_FLAGS_UEVENT_CONSTRAINT(0x01c0, 0x2), /* INST_RETIRED.PRECDIST */
	INTEL_PLD_CONSTRAINT(0x01cd, 0x8),    /* MEM_TRANS_RETIRED.LAT_ABOVE_THR */
	INTEL_PST_CONSTRAINT(0x02cd, 0x8),    /* MEM_TRANS_RETIRED.PRECISE_STORES */
	/* UOPS_RETIRED.ALL, inv=1, cmask=16 (cycles:p). */
	INTEL_FLAGS_EVENT_CONSTRAINT(0x108001c2, 0xf),
        INTEL_EXCLEVT_CONSTRAINT(0xd0, 0xf),    /* MEM_UOP_RETIRED.* */
        INTEL_EXCLEVT_CONSTRAINT(0xd1, 0xf),    /* MEM_LOAD_UOPS_RETIRED.* */
        INTEL_EXCLEVT_CONSTRAINT(0xd2, 0xf),    /* MEM_LOAD_UOPS_LLC_HIT_RETIRED.* */
        INTEL_EXCLEVT_CONSTRAINT(0xd3, 0xf),    /* MEM_LOAD_UOPS_LLC_MISS_RETIRED.* */
	/* Allow all events as PEBS with no flags */
	INTEL_ALL_EVENT_CONSTRAINT(0, 0xf),
	EVENT_CONSTRAINT_END
};

struct event_constraint intel_ivb_pebs_event_constraints[] = {
        INTEL_FLAGS_UEVENT_CONSTRAINT(0x01c0, 0x2), /* INST_RETIRED.PRECDIST */
        INTEL_PLD_CONSTRAINT(0x01cd, 0x8),    /* MEM_TRANS_RETIRED.LAT_ABOVE_THR */
	INTEL_PST_CONSTRAINT(0x02cd, 0x8),    /* MEM_TRANS_RETIRED.PRECISE_STORES */
	/* UOPS_RETIRED.ALL, inv=1, cmask=16 (cycles:p). */
	INTEL_FLAGS_EVENT_CONSTRAINT(0x108001c2, 0xf),
	/* INST_RETIRED.PREC_DIST, inv=1, cmask=16 (cycles:ppp). */
	INTEL_FLAGS_EVENT_CONSTRAINT(0x108001c0, 0x2),
	INTEL_EXCLEVT_CONSTRAINT(0xd0, 0xf),    /* MEM_UOP_RETIRED.* */
	INTEL_EXCLEVT_CONSTRAINT(0xd1, 0xf),    /* MEM_LOAD_UOPS_RETIRED.* */
	INTEL_EXCLEVT_CONSTRAINT(0xd2, 0xf),    /* MEM_LOAD_UOPS_LLC_HIT_RETIRED.* */
	INTEL_EXCLEVT_CONSTRAINT(0xd3, 0xf),    /* MEM_LOAD_UOPS_LLC_MISS_RETIRED.* */
	/* Allow all events as PEBS with no flags */
	INTEL_ALL_EVENT_CONSTRAINT(0, 0xf),
        EVENT_CONSTRAINT_END
};

struct event_constraint intel_hsw_pebs_event_constraints[] = {
	INTEL_FLAGS_UEVENT_CONSTRAINT(0x01c0, 0x2), /* INST_RETIRED.PRECDIST */
	INTEL_PLD_CONSTRAINT(0x01cd, 0xf),    /* MEM_TRANS_RETIRED.* */
	/* UOPS_RETIRED.ALL, inv=1, cmask=16 (cycles:p). */
	INTEL_FLAGS_EVENT_CONSTRAINT(0x108001c2, 0xf),
	/* INST_RETIRED.PREC_DIST, inv=1, cmask=16 (cycles:ppp). */
	INTEL_FLAGS_EVENT_CONSTRAINT(0x108001c0, 0x2),
	INTEL_FLAGS_UEVENT_CONSTRAINT_DATALA_NA(0x01c2, 0xf), /* UOPS_RETIRED.ALL */
	INTEL_FLAGS_UEVENT_CONSTRAINT_DATALA_XLD(0x11d0, 0xf), /* MEM_UOPS_RETIRED.STLB_MISS_LOADS */
	INTEL_FLAGS_UEVENT_CONSTRAINT_DATALA_XLD(0x21d0, 0xf), /* MEM_UOPS_RETIRED.LOCK_LOADS */
	INTEL_FLAGS_UEVENT_CONSTRAINT_DATALA_XLD(0x41d0, 0xf), /* MEM_UOPS_RETIRED.SPLIT_LOADS */
	INTEL_FLAGS_UEVENT_CONSTRAINT_DATALA_XLD(0x81d0, 0xf), /* MEM_UOPS_RETIRED.ALL_LOADS */
	INTEL_FLAGS_UEVENT_CONSTRAINT_DATALA_XST(0x12d0, 0xf), /* MEM_UOPS_RETIRED.STLB_MISS_STORES */
	INTEL_FLAGS_UEVENT_CONSTRAINT_DATALA_XST(0x42d0, 0xf), /* MEM_UOPS_RETIRED.SPLIT_STORES */
	INTEL_FLAGS_UEVENT_CONSTRAINT_DATALA_XST(0x82d0, 0xf), /* MEM_UOPS_RETIRED.ALL_STORES */
	INTEL_FLAGS_EVENT_CONSTRAINT_DATALA_XLD(0xd1, 0xf),    /* MEM_LOAD_UOPS_RETIRED.* */
	INTEL_FLAGS_EVENT_CONSTRAINT_DATALA_XLD(0xd2, 0xf),    /* MEM_LOAD_UOPS_L3_HIT_RETIRED.* */
	INTEL_FLAGS_EVENT_CONSTRAINT_DATALA_XLD(0xd3, 0xf),    /* MEM_LOAD_UOPS_L3_MISS_RETIRED.* */
	/* Allow all events as PEBS with no flags */
	INTEL_ALL_EVENT_CONSTRAINT(0, 0xf),
	EVENT_CONSTRAINT_END
};

struct event_constraint intel_bdw_pebs_event_constraints[] = {
	INTEL_FLAGS_UEVENT_CONSTRAINT(0x01c0, 0x2), /* INST_RETIRED.PRECDIST */
	INTEL_PLD_CONSTRAINT(0x01cd, 0xf),    /* MEM_TRANS_RETIRED.* */
	/* UOPS_RETIRED.ALL, inv=1, cmask=16 (cycles:p). */
	INTEL_FLAGS_EVENT_CONSTRAINT(0x108001c2, 0xf),
	/* INST_RETIRED.PREC_DIST, inv=1, cmask=16 (cycles:ppp). */
	INTEL_FLAGS_EVENT_CONSTRAINT(0x108001c0, 0x2),
	INTEL_FLAGS_UEVENT_CONSTRAINT_DATALA_NA(0x01c2, 0xf), /* UOPS_RETIRED.ALL */
	INTEL_FLAGS_UEVENT_CONSTRAINT_DATALA_LD(0x11d0, 0xf), /* MEM_UOPS_RETIRED.STLB_MISS_LOADS */
	INTEL_FLAGS_UEVENT_CONSTRAINT_DATALA_LD(0x21d0, 0xf), /* MEM_UOPS_RETIRED.LOCK_LOADS */
	INTEL_FLAGS_UEVENT_CONSTRAINT_DATALA_LD(0x41d0, 0xf), /* MEM_UOPS_RETIRED.SPLIT_LOADS */
	INTEL_FLAGS_UEVENT_CONSTRAINT_DATALA_LD(0x81d0, 0xf), /* MEM_UOPS_RETIRED.ALL_LOADS */
	INTEL_FLAGS_UEVENT_CONSTRAINT_DATALA_ST(0x12d0, 0xf), /* MEM_UOPS_RETIRED.STLB_MISS_STORES */
	INTEL_FLAGS_UEVENT_CONSTRAINT_DATALA_ST(0x42d0, 0xf), /* MEM_UOPS_RETIRED.SPLIT_STORES */
	INTEL_FLAGS_UEVENT_CONSTRAINT_DATALA_ST(0x82d0, 0xf), /* MEM_UOPS_RETIRED.ALL_STORES */
	INTEL_FLAGS_EVENT_CONSTRAINT_DATALA_LD(0xd1, 0xf),    /* MEM_LOAD_UOPS_RETIRED.* */
	INTEL_FLAGS_EVENT_CONSTRAINT_DATALA_LD(0xd2, 0xf),    /* MEM_LOAD_UOPS_L3_HIT_RETIRED.* */
	INTEL_FLAGS_EVENT_CONSTRAINT_DATALA_LD(0xd3, 0xf),    /* MEM_LOAD_UOPS_L3_MISS_RETIRED.* */
	/* Allow all events as PEBS with no flags */
	INTEL_ALL_EVENT_CONSTRAINT(0, 0xf),
	EVENT_CONSTRAINT_END
};


struct event_constraint intel_skl_pebs_event_constraints[] = {
	INTEL_FLAGS_UEVENT_CONSTRAINT(0x1c0, 0x2),	/* INST_RETIRED.PREC_DIST */
	/* INST_RETIRED.PREC_DIST, inv=1, cmask=16 (cycles:ppp). */
	INTEL_FLAGS_EVENT_CONSTRAINT(0x108001c0, 0x2),
	/* INST_RETIRED.TOTAL_CYCLES_PS (inv=1, cmask=16) (cycles:p). */
	INTEL_FLAGS_EVENT_CONSTRAINT(0x108000c0, 0x0f),
	INTEL_PLD_CONSTRAINT(0x1cd, 0xf),		      /* MEM_TRANS_RETIRED.* */
	INTEL_FLAGS_UEVENT_CONSTRAINT_DATALA_LD(0x11d0, 0xf), /* MEM_INST_RETIRED.STLB_MISS_LOADS */
	INTEL_FLAGS_UEVENT_CONSTRAINT_DATALA_ST(0x12d0, 0xf), /* MEM_INST_RETIRED.STLB_MISS_STORES */
	INTEL_FLAGS_UEVENT_CONSTRAINT_DATALA_LD(0x21d0, 0xf), /* MEM_INST_RETIRED.LOCK_LOADS */
	INTEL_FLAGS_UEVENT_CONSTRAINT_DATALA_ST(0x22d0, 0xf), /* MEM_INST_RETIRED.LOCK_STORES */
	INTEL_FLAGS_UEVENT_CONSTRAINT_DATALA_LD(0x41d0, 0xf), /* MEM_INST_RETIRED.SPLIT_LOADS */
	INTEL_FLAGS_UEVENT_CONSTRAINT_DATALA_ST(0x42d0, 0xf), /* MEM_INST_RETIRED.SPLIT_STORES */
	INTEL_FLAGS_UEVENT_CONSTRAINT_DATALA_LD(0x81d0, 0xf), /* MEM_INST_RETIRED.ALL_LOADS */
	INTEL_FLAGS_UEVENT_CONSTRAINT_DATALA_ST(0x82d0, 0xf), /* MEM_INST_RETIRED.ALL_STORES */
	INTEL_FLAGS_EVENT_CONSTRAINT_DATALA_LD(0xd1, 0xf),    /* MEM_LOAD_RETIRED.* */
	INTEL_FLAGS_EVENT_CONSTRAINT_DATALA_LD(0xd2, 0xf),    /* MEM_LOAD_L3_HIT_RETIRED.* */
	INTEL_FLAGS_EVENT_CONSTRAINT_DATALA_LD(0xd3, 0xf),    /* MEM_LOAD_L3_MISS_RETIRED.* */
	/* Allow all events as PEBS with no flags */
	INTEL_ALL_EVENT_CONSTRAINT(0, 0xf),
	EVENT_CONSTRAINT_END
};

struct event_constraint *intel_pebs_constraints(struct perf_event *event)
{
	struct event_constraint *c;

	if (!event->attr.precise_ip)
		return NULL;

	if (x86_pmu.pebs_constraints) {
		for_each_event_constraint(c, x86_pmu.pebs_constraints) {
			if ((event->hw.config & c->cmask) == c->code) {
				event->hw.flags |= c->flags;
				return c;
			}
		}
	}

	return &emptyconstraint;
}

/*
 * We need the sched_task callback even for per-cpu events when we use
 * the large interrupt threshold, such that we can provide PID and TID
 * to PEBS samples.
 */
static inline bool pebs_needs_sched_cb(struct cpu_hw_events *cpuc)
{
	return cpuc->n_pebs && (cpuc->n_pebs == cpuc->n_large_pebs);
}

void intel_pmu_pebs_sched_task(struct perf_event_context *ctx, bool sched_in)
{
	struct cpu_hw_events *cpuc = this_cpu_ptr(&cpu_hw_events);

	if (!sched_in && pebs_needs_sched_cb(cpuc))
		intel_pmu_drain_pebs_buffer();
}

static inline void pebs_update_threshold(struct cpu_hw_events *cpuc)
{
	struct debug_store *ds = cpuc->ds;
	u64 threshold;

	if (cpuc->n_pebs == cpuc->n_large_pebs) {
		threshold = ds->pebs_absolute_maximum -
			x86_pmu.max_pebs_events * x86_pmu.pebs_record_size;
	} else {
		threshold = ds->pebs_buffer_base + x86_pmu.pebs_record_size;
	}

	ds->pebs_interrupt_threshold = threshold;
}

static void
pebs_update_state(bool needed_cb, struct cpu_hw_events *cpuc, struct pmu *pmu)
{
	/*
	 * Make sure we get updated with the first PEBS
	 * event. It will trigger also during removal, but
	 * that does not hurt:
	 */
	bool update = cpuc->n_pebs == 1;

	if (needed_cb != pebs_needs_sched_cb(cpuc)) {
		if (!needed_cb)
			perf_sched_cb_inc(pmu);
		else
			perf_sched_cb_dec(pmu);

		update = true;
	}

	if (update)
		pebs_update_threshold(cpuc);
}

void intel_pmu_pebs_add(struct perf_event *event)
{
	struct cpu_hw_events *cpuc = this_cpu_ptr(&cpu_hw_events);
	struct hw_perf_event *hwc = &event->hw;
	bool needed_cb = pebs_needs_sched_cb(cpuc);

	cpuc->n_pebs++;
	if (hwc->flags & PERF_X86_EVENT_FREERUNNING)
		cpuc->n_large_pebs++;

	pebs_update_state(needed_cb, cpuc, event->ctx->pmu);
}

void intel_pmu_pebs_enable(struct perf_event *event)
{
	struct cpu_hw_events *cpuc = this_cpu_ptr(&cpu_hw_events);
	struct hw_perf_event *hwc = &event->hw;
	struct debug_store *ds = cpuc->ds;

	hwc->config &= ~ARCH_PERFMON_EVENTSEL_INT;

	cpuc->pebs_enabled |= 1ULL << hwc->idx;

	if (event->hw.flags & PERF_X86_EVENT_PEBS_LDLAT)
		cpuc->pebs_enabled |= 1ULL << (hwc->idx + 32);
	else if (event->hw.flags & PERF_X86_EVENT_PEBS_ST)
		cpuc->pebs_enabled |= 1ULL << 63;

	/*
	 * Use auto-reload if possible to save a MSR write in the PMI.
	 * This must be done in pmu::start(), because PERF_EVENT_IOC_PERIOD.
	 */
	if (hwc->flags & PERF_X86_EVENT_AUTO_RELOAD) {
		ds->pebs_event_reset[hwc->idx] =
			(u64)(-hwc->sample_period) & x86_pmu.cntval_mask;
	} else {
		ds->pebs_event_reset[hwc->idx] = 0;
	}
}

void intel_pmu_pebs_del(struct perf_event *event)
{
	struct cpu_hw_events *cpuc = this_cpu_ptr(&cpu_hw_events);
	struct hw_perf_event *hwc = &event->hw;
	bool needed_cb = pebs_needs_sched_cb(cpuc);

	cpuc->n_pebs--;
	if (hwc->flags & PERF_X86_EVENT_FREERUNNING)
		cpuc->n_large_pebs--;

	pebs_update_state(needed_cb, cpuc, event->ctx->pmu);
}

void intel_pmu_pebs_disable(struct perf_event *event)
{
	struct cpu_hw_events *cpuc = this_cpu_ptr(&cpu_hw_events);
	struct hw_perf_event *hwc = &event->hw;

	if (cpuc->n_pebs == cpuc->n_large_pebs)
		intel_pmu_drain_pebs_buffer();

	cpuc->pebs_enabled &= ~(1ULL << hwc->idx);

	if (event->hw.flags & PERF_X86_EVENT_PEBS_LDLAT)
		cpuc->pebs_enabled &= ~(1ULL << (hwc->idx + 32));
	else if (event->hw.flags & PERF_X86_EVENT_PEBS_ST)
		cpuc->pebs_enabled &= ~(1ULL << 63);

	if (cpuc->enabled)
		wrmsrl(MSR_IA32_PEBS_ENABLE, cpuc->pebs_enabled);

	hwc->config |= ARCH_PERFMON_EVENTSEL_INT;
}

void intel_pmu_pebs_enable_all(void)
{
	struct cpu_hw_events *cpuc = this_cpu_ptr(&cpu_hw_events);

	if (cpuc->pebs_enabled)
		wrmsrl(MSR_IA32_PEBS_ENABLE, cpuc->pebs_enabled);
}

void intel_pmu_pebs_disable_all(void)
{
	struct cpu_hw_events *cpuc = this_cpu_ptr(&cpu_hw_events);

	if (cpuc->pebs_enabled)
		wrmsrl(MSR_IA32_PEBS_ENABLE, 0);
}

static int intel_pmu_pebs_fixup_ip(struct pt_regs *regs)
{
	struct cpu_hw_events *cpuc = this_cpu_ptr(&cpu_hw_events);
	unsigned long from = cpuc->lbr_entries[0].from;
	unsigned long old_to, to = cpuc->lbr_entries[0].to;
	unsigned long ip = regs->ip;
	int is_64bit = 0;
	void *kaddr;
	int size;

	/*
	 * We don't need to fixup if the PEBS assist is fault like
	 */
	if (!x86_pmu.intel_cap.pebs_trap)
		return 1;

	/*
	 * No LBR entry, no basic block, no rewinding
	 */
	if (!cpuc->lbr_stack.nr || !from || !to)
		return 0;

	/*
	 * Basic blocks should never cross user/kernel boundaries
	 */
	if (kernel_ip(ip) != kernel_ip(to))
		return 0;

	/*
	 * unsigned math, either ip is before the start (impossible) or
	 * the basic block is larger than 1 page (sanity)
	 */
	if ((ip - to) > PEBS_FIXUP_SIZE)
		return 0;

	/*
	 * We sampled a branch insn, rewind using the LBR stack
	 */
	if (ip == to) {
		set_linear_ip(regs, from);
		return 1;
	}

	size = ip - to;
	if (!kernel_ip(ip)) {
		int bytes;
		u8 *buf = this_cpu_read(insn_buffer);

		/* 'size' must fit our buffer, see above */
		bytes = copy_from_user_nmi(buf, (void __user *)to, size);
		if (bytes != 0)
			return 0;

		kaddr = buf;
	} else {
		kaddr = (void *)to;
	}

	do {
		struct insn insn;

		old_to = to;

#ifdef CONFIG_X86_64
		is_64bit = kernel_ip(to) || !test_thread_flag(TIF_IA32);
#endif
		insn_init(&insn, kaddr, size, is_64bit);
		insn_get_length(&insn);
		/*
		 * Make sure there was not a problem decoding the
		 * instruction and getting the length.  This is
		 * doubly important because we have an infinite
		 * loop if insn.length=0.
		 */
		if (!insn.length)
			break;

		to += insn.length;
		kaddr += insn.length;
		size -= insn.length;
	} while (to < ip);

	if (to == ip) {
		set_linear_ip(regs, old_to);
		return 1;
	}

	/*
	 * Even though we decoded the basic block, the instruction stream
	 * never matched the given IP, either the TO or the IP got corrupted.
	 */
	return 0;
}

static inline u64 intel_hsw_weight(struct pebs_record_skl *pebs)
{
	if (pebs->tsx_tuning) {
		union hsw_tsx_tuning tsx = { .value = pebs->tsx_tuning };
		return tsx.cycles_last_block;
	}
	return 0;
}

static inline u64 intel_hsw_transaction(struct pebs_record_skl *pebs)
{
	u64 txn = (pebs->tsx_tuning & PEBS_HSW_TSX_FLAGS) >> 32;

	/* For RTM XABORTs also log the abort code from AX */
	if ((txn & PERF_TXN_TRANSACTION) && (pebs->ax & 1))
		txn |= ((pebs->ax >> 24) & 0xff) << PERF_TXN_ABORT_SHIFT;
	return txn;
}

static void setup_pebs_sample_data(struct perf_event *event,
				   struct pt_regs *iregs, void *__pebs,
				   struct perf_sample_data *data,
				   struct pt_regs *regs)
{
#define PERF_X86_EVENT_PEBS_HSW_PREC \
		(PERF_X86_EVENT_PEBS_ST_HSW | \
		 PERF_X86_EVENT_PEBS_LD_HSW | \
		 PERF_X86_EVENT_PEBS_NA_HSW)
	/*
	 * We cast to the biggest pebs_record but are careful not to
	 * unconditionally access the 'extra' entries.
	 */
	struct cpu_hw_events *cpuc = this_cpu_ptr(&cpu_hw_events);
	struct pebs_record_skl *pebs = __pebs;
	u64 sample_type;
	int fll, fst, dsrc;
	int fl = event->hw.flags;

	if (pebs == NULL)
		return;

	regs->flags &= ~PERF_EFLAGS_EXACT;
	sample_type = event->attr.sample_type;
	dsrc = sample_type & PERF_SAMPLE_DATA_SRC;

	fll = fl & PERF_X86_EVENT_PEBS_LDLAT;
	fst = fl & (PERF_X86_EVENT_PEBS_ST | PERF_X86_EVENT_PEBS_HSW_PREC);

	perf_sample_data_init(data, 0, event->hw.last_period);

	data->period = event->hw.last_period;

	/*
	 * Use latency for weight (only avail with PEBS-LL)
	 */
	if (fll && (sample_type & PERF_SAMPLE_WEIGHT))
		data->weight = pebs->lat;

	/*
	 * data.data_src encodes the data source
	 */
	if (dsrc) {
		u64 val = PERF_MEM_NA;
		if (fll)
			val = load_latency_data(pebs->dse);
		else if (fst && (fl & PERF_X86_EVENT_PEBS_HSW_PREC))
			val = precise_datala_hsw(event, pebs->dse);
		else if (fst)
			val = precise_store_data(pebs->dse);
		data->data_src.val = val;
	}

	/*
	 * We use the interrupt regs as a base because the PEBS record does not
	 * contain a full regs set, specifically it seems to lack segment
	 * descriptors, which get used by things like user_mode().
	 *
	 * In the simple case fix up only the IP for PERF_SAMPLE_IP.
	 *
	 * We must however always use BP,SP from iregs for the unwinder to stay
	 * sane; the record BP,SP can point into thin air when the record is
	 * from a previous PMI context or an (I)RET happend between the record
	 * and PMI.
	 */
	*regs = *iregs;
	regs->flags = pebs->flags;

	if (sample_type & PERF_SAMPLE_REGS_INTR) {
		regs->ax = pebs->ax;
		regs->bx = pebs->bx;
		regs->cx = pebs->cx;
		regs->dx = pebs->dx;
		regs->si = pebs->si;
		regs->di = pebs->di;

		/*
		 * Per the above; only set BP,SP if we don't need callchains.
		 *
		 * XXX: does this make sense?
		 */
		if (!(sample_type & PERF_SAMPLE_CALLCHAIN)) {
			regs->bp = pebs->bp;
			regs->sp = pebs->sp;
		}

		/*
		 * Preserve PERF_EFLAGS_VM from set_linear_ip().
		 */
		regs->flags = pebs->flags | (regs->flags & PERF_EFLAGS_VM);
#ifndef CONFIG_X86_32
		regs->r8 = pebs->r8;
		regs->r9 = pebs->r9;
		regs->r10 = pebs->r10;
		regs->r11 = pebs->r11;
		regs->r12 = pebs->r12;
		regs->r13 = pebs->r13;
		regs->r14 = pebs->r14;
		regs->r15 = pebs->r15;
#endif
	}

	if (event->attr.precise_ip > 1) {
		/* Haswell and later have the eventing IP, so use it: */
		if (x86_pmu.intel_cap.pebs_format >= 2) {
			set_linear_ip(regs, pebs->real_ip);
			regs->flags |= PERF_EFLAGS_EXACT;
		} else {
			/* Otherwise use PEBS off-by-1 IP: */
			set_linear_ip(regs, pebs->ip);

			/* ... and try to fix it up using the LBR entries: */
			if (intel_pmu_pebs_fixup_ip(regs))
				regs->flags |= PERF_EFLAGS_EXACT;
		}
	} else
		set_linear_ip(regs, pebs->ip);


	if ((sample_type & (PERF_SAMPLE_ADDR | PERF_SAMPLE_PHYS_ADDR)) &&
	    x86_pmu.intel_cap.pebs_format >= 1)
		data->addr = pebs->dla;

	if (x86_pmu.intel_cap.pebs_format >= 2) {
		/* Only set the TSX weight when no memory weight. */
		if ((sample_type & PERF_SAMPLE_WEIGHT) && !fll)
			data->weight = intel_hsw_weight(pebs);

		if (sample_type & PERF_SAMPLE_TRANSACTION)
			data->txn = intel_hsw_transaction(pebs);
	}

	/*
	 * v3 supplies an accurate time stamp, so we use that
	 * for the time stamp.
	 *
	 * We can only do this for the default trace clock.
	 */
	if (x86_pmu.intel_cap.pebs_format >= 3 &&
		event->attr.use_clockid == 0)
		data->time = native_sched_clock_from_tsc(pebs->tsc);

	if (has_branch_stack(event))
		data->br_stack = &cpuc->lbr_stack;
}

static inline void *
get_next_pebs_record_by_bit(void *base, void *top, int bit)
{
	struct cpu_hw_events *cpuc = this_cpu_ptr(&cpu_hw_events);
	void *at;
	u64 pebs_status;

	/*
	 * fmt0 does not have a status bitfield (does not use
	 * perf_record_nhm format)
	 */
	if (x86_pmu.intel_cap.pebs_format < 1)
		return base;

	if (base == NULL)
		return NULL;

	for (at = base; at < top; at += x86_pmu.pebs_record_size) {
		struct pebs_record_nhm *p = at;

		if (test_bit(bit, (unsigned long *)&p->status)) {
			/* PEBS v3 has accurate status bits */
			if (x86_pmu.intel_cap.pebs_format >= 3)
				return at;

			if (p->status == (1 << bit))
				return at;

			/* clear non-PEBS bit and re-check */
			pebs_status = p->status & cpuc->pebs_enabled;
			pebs_status &= PEBS_COUNTER_MASK;
			if (pebs_status == (1 << bit))
				return at;
		}
	}
	return NULL;
}

/*
 * Special variant of intel_pmu_save_and_restart() for auto-reload.
 */
static int
intel_pmu_save_and_restart_reload(struct perf_event *event, int count)
{
	struct hw_perf_event *hwc = &event->hw;
	int shift = 64 - x86_pmu.cntval_bits;
	u64 period = hwc->sample_period;
	u64 prev_raw_count, new_raw_count;
	s64 new, old;

	WARN_ON(!period);

	/*
	 * drain_pebs() only happens when the PMU is disabled.
	 */
	WARN_ON(this_cpu_read(cpu_hw_events.enabled));

	prev_raw_count = local64_read(&hwc->prev_count);
	rdpmcl(hwc->event_base_rdpmc, new_raw_count);
	local64_set(&hwc->prev_count, new_raw_count);

	/*
	 * Since the counter increments a negative counter value and
	 * overflows on the sign switch, giving the interval:
	 *
	 *   [-period, 0]
	 *
	 * the difference between two consequtive reads is:
	 *
	 *   A) value2 - value1;
	 *      when no overflows have happened in between,
	 *
	 *   B) (0 - value1) + (value2 - (-period));
	 *      when one overflow happened in between,
	 *
	 *   C) (0 - value1) + (n - 1) * (period) + (value2 - (-period));
	 *      when @n overflows happened in between.
	 *
	 * Here A) is the obvious difference, B) is the extension to the
	 * discrete interval, where the first term is to the top of the
	 * interval and the second term is from the bottom of the next
	 * interval and C) the extension to multiple intervals, where the
	 * middle term is the whole intervals covered.
	 *
	 * An equivalent of C, by reduction, is:
	 *
	 *   value2 - value1 + n * period
	 */
	new = ((s64)(new_raw_count << shift) >> shift);
	old = ((s64)(prev_raw_count << shift) >> shift);
	local64_add(new - old + count * period, &event->count);

	perf_event_update_userpage(event);

	return 0;
}

static void __intel_pmu_pebs_event(struct perf_event *event,
				   struct pt_regs *iregs,
				   void *base, void *top,
				   int bit, int count)
{
	struct hw_perf_event *hwc = &event->hw;
	struct perf_sample_data data;
	struct pt_regs regs;
	void *at = get_next_pebs_record_by_bit(base, top, bit);

	if (hwc->flags & PERF_X86_EVENT_AUTO_RELOAD) {
		/*
		 * Now, auto-reload is only enabled in fixed period mode.
		 * The reload value is always hwc->sample_period.
		 * May need to change it, if auto-reload is enabled in
		 * freq mode later.
		 */
		intel_pmu_save_and_restart_reload(event, count);
	} else if (!intel_pmu_save_and_restart(event))
		return;

	while (count > 1) {
		setup_pebs_sample_data(event, iregs, at, &data, &regs);
		perf_event_output(event, &data, &regs);
		at += x86_pmu.pebs_record_size;
		at = get_next_pebs_record_by_bit(at, top, bit);
		count--;
	}

	setup_pebs_sample_data(event, iregs, at, &data, &regs);

	/*
	 * All but the last records are processed.
	 * The last one is left to be able to call the overflow handler.
	 */
	if (perf_event_overflow(event, &data, &regs)) {
		x86_pmu_stop(event, 0);
		return;
	}

}

static void intel_pmu_drain_pebs_core(struct pt_regs *iregs)
{
	struct cpu_hw_events *cpuc = this_cpu_ptr(&cpu_hw_events);
	struct debug_store *ds = cpuc->ds;
	struct perf_event *event = cpuc->events[0]; /* PMC0 only */
	struct pebs_record_core *at, *top;
	int n;

	if (!x86_pmu.pebs_active)
		return;

	at  = (struct pebs_record_core *)(unsigned long)ds->pebs_buffer_base;
	top = (struct pebs_record_core *)(unsigned long)ds->pebs_index;

	/*
	 * Whatever else happens, drain the thing
	 */
	ds->pebs_index = ds->pebs_buffer_base;

	if (!test_bit(0, cpuc->active_mask))
		return;

	WARN_ON_ONCE(!event);

	if (!event->attr.precise_ip)
		return;

	n = top - at;
	if (n <= 0) {
		if (event->hw.flags & PERF_X86_EVENT_AUTO_RELOAD)
			intel_pmu_save_and_restart_reload(event, 0);
		return;
	}

	__intel_pmu_pebs_event(event, iregs, at, top, 0, n);
}

static void intel_pmu_drain_pebs_nhm(struct pt_regs *iregs)
{
	struct cpu_hw_events *cpuc = this_cpu_ptr(&cpu_hw_events);
	struct debug_store *ds = cpuc->ds;
	struct perf_event *event;
	void *base, *at, *top;
	short counts[MAX_PEBS_EVENTS] = {};
	short error[MAX_PEBS_EVENTS] = {};
	int bit, i;

	if (!x86_pmu.pebs_active)
		return;

	base = (struct pebs_record_nhm *)(unsigned long)ds->pebs_buffer_base;
	top = (struct pebs_record_nhm *)(unsigned long)ds->pebs_index;

	ds->pebs_index = ds->pebs_buffer_base;

	if (unlikely(base >= top)) {
		/*
		 * The drain_pebs() could be called twice in a short period
		 * for auto-reload event in pmu::read(). There are no
		 * overflows have happened in between.
		 * It needs to call intel_pmu_save_and_restart_reload() to
		 * update the event->count for this case.
		 */
		for_each_set_bit(bit, (unsigned long *)&cpuc->pebs_enabled,
				 x86_pmu.max_pebs_events) {
			event = cpuc->events[bit];
			if (event->hw.flags & PERF_X86_EVENT_AUTO_RELOAD)
				intel_pmu_save_and_restart_reload(event, 0);
		}
		return;
	}

	for (at = base; at < top; at += x86_pmu.pebs_record_size) {
		struct pebs_record_nhm *p = at;
		u64 pebs_status;

		pebs_status = p->status & cpuc->pebs_enabled;
		pebs_status &= (1ULL << x86_pmu.max_pebs_events) - 1;

		/* PEBS v3 has more accurate status bits */
		if (x86_pmu.intel_cap.pebs_format >= 3) {
			for_each_set_bit(bit, (unsigned long *)&pebs_status,
					 x86_pmu.max_pebs_events)
				counts[bit]++;

			continue;
		}

		/*
		 * On some CPUs the PEBS status can be zero when PEBS is
		 * racing with clearing of GLOBAL_STATUS.
		 *
		 * Normally we would drop that record, but in the
		 * case when there is only a single active PEBS event
		 * we can assume it's for that event.
		 */
		if (!pebs_status && cpuc->pebs_enabled &&
			!(cpuc->pebs_enabled & (cpuc->pebs_enabled-1)))
			pebs_status = cpuc->pebs_enabled;

		bit = find_first_bit((unsigned long *)&pebs_status,
					x86_pmu.max_pebs_events);
		if (bit >= x86_pmu.max_pebs_events)
			continue;

		/*
		 * The PEBS hardware does not deal well with the situation
		 * when events happen near to each other and multiple bits
		 * are set. But it should happen rarely.
		 *
		 * If these events include one PEBS and multiple non-PEBS
		 * events, it doesn't impact PEBS record. The record will
		 * be handled normally. (slow path)
		 *
		 * If these events include two or more PEBS events, the
		 * records for the events can be collapsed into a single
		 * one, and it's not possible to reconstruct all events
		 * that caused the PEBS record. It's called collision.
		 * If collision happened, the record will be dropped.
		 */
		if (p->status != (1ULL << bit)) {
			for_each_set_bit(i, (unsigned long *)&pebs_status,
					 x86_pmu.max_pebs_events)
				error[i]++;
			continue;
		}

		counts[bit]++;
	}

	for (bit = 0; bit < x86_pmu.max_pebs_events; bit++) {
		if ((counts[bit] == 0) && (error[bit] == 0))
			continue;

		event = cpuc->events[bit];
		if (WARN_ON_ONCE(!event))
			continue;

		if (WARN_ON_ONCE(!event->attr.precise_ip))
			continue;

		/* log dropped samples number */
		if (error[bit]) {
			perf_log_lost_samples(event, error[bit]);

			if (perf_event_account_interrupt(event))
				x86_pmu_stop(event, 0);
		}

		if (counts[bit]) {
			__intel_pmu_pebs_event(event, iregs, base,
					       top, bit, counts[bit]);
		}
	}
}

/*
 * BTS, PEBS probe and setup
 */

void __init intel_ds_init(void)
{
	/*
	 * No support for 32bit formats
	 */
	if (!boot_cpu_has(X86_FEATURE_DTES64))
		return;

	x86_pmu.bts  = boot_cpu_has(X86_FEATURE_BTS);
	x86_pmu.pebs = boot_cpu_has(X86_FEATURE_PEBS);
	x86_pmu.pebs_buffer_size = PEBS_BUFFER_SIZE;
	if (x86_pmu.pebs) {
		char pebs_type = x86_pmu.intel_cap.pebs_trap ?  '+' : '-';
		int format = x86_pmu.intel_cap.pebs_format;

		switch (format) {
		case 0:
			pr_cont("PEBS fmt0%c, ", pebs_type);
			x86_pmu.pebs_record_size = sizeof(struct pebs_record_core);
			/*
			 * Using >PAGE_SIZE buffers makes the WRMSR to
			 * PERF_GLOBAL_CTRL in intel_pmu_enable_all()
			 * mysteriously hang on Core2.
			 *
			 * As a workaround, we don't do this.
			 */
			x86_pmu.pebs_buffer_size = PAGE_SIZE;
			x86_pmu.drain_pebs = intel_pmu_drain_pebs_core;
			break;

		case 1:
			pr_cont("PEBS fmt1%c, ", pebs_type);
			x86_pmu.pebs_record_size = sizeof(struct pebs_record_nhm);
			x86_pmu.drain_pebs = intel_pmu_drain_pebs_nhm;
			break;

		case 2:
			pr_cont("PEBS fmt2%c, ", pebs_type);
			x86_pmu.pebs_record_size = sizeof(struct pebs_record_hsw);
			x86_pmu.drain_pebs = intel_pmu_drain_pebs_nhm;
			break;

		case 3:
			pr_cont("PEBS fmt3%c, ", pebs_type);
			x86_pmu.pebs_record_size =
						sizeof(struct pebs_record_skl);
			x86_pmu.drain_pebs = intel_pmu_drain_pebs_nhm;
			x86_pmu.free_running_flags |= PERF_SAMPLE_TIME;
			break;

		default:
			pr_cont("no PEBS fmt%d%c, ", format, pebs_type);
			x86_pmu.pebs = 0;
		}
	}
}

void perf_restore_debug_store(void)
{
	struct debug_store *ds = __this_cpu_read(cpu_hw_events.ds);

	if (!x86_pmu.bts && !x86_pmu.pebs)
		return;

	wrmsrl(MSR_IA32_DS_AREA, (unsigned long)ds);
}<|MERGE_RESOLUTION|>--- conflicted
+++ resolved
@@ -410,17 +410,11 @@
 	ds->bts_buffer_base = (unsigned long) cea;
 	ds_update_cea(cea, buffer, BTS_BUFFER_SIZE, PAGE_KERNEL);
 	ds->bts_index = ds->bts_buffer_base;
-<<<<<<< HEAD
-	max = BTS_RECORD_SIZE * (BTS_BUFFER_SIZE / BTS_RECORD_SIZE);
-	ds->bts_absolute_maximum = ds->bts_buffer_base + max;
-	ds->bts_interrupt_threshold = ds->bts_absolute_maximum - (max / 16);
-=======
 	max = BTS_BUFFER_SIZE / BTS_RECORD_SIZE;
 	ds->bts_absolute_maximum = ds->bts_buffer_base +
 					max * BTS_RECORD_SIZE;
 	ds->bts_interrupt_threshold = ds->bts_absolute_maximum -
 					(max / 16) * BTS_RECORD_SIZE;
->>>>>>> 1ec8f1f0
 	return 0;
 }
 
