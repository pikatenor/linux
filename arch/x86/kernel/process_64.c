--- conflicted
+++ resolved
@@ -402,10 +402,6 @@
 	struct fpu *prev_fpu = &prev->fpu;
 	struct fpu *next_fpu = &next->fpu;
 	int cpu = smp_processor_id();
-<<<<<<< HEAD
-	struct tss_struct *tss = &per_cpu(cpu_tss_rw, cpu);
-=======
->>>>>>> 1ec8f1f0
 
 	WARN_ON_ONCE(IS_ENABLED(CONFIG_DEBUG_ENTRY) &&
 		     this_cpu_read(irq_count) != -1);
