// SPDX-License-Identifier: GPL-2.0
/*
 * Copyright (C) 1992 Krishna Balasubramanian and Linus Torvalds
 * Copyright (C) 1999 Ingo Molnar <mingo@redhat.com>
 * Copyright (C) 2002 Andi Kleen
 *
 * This handles calls from both 32bit and 64bit mode.
 *
 * Lock order:
 *	contex.ldt_usr_sem
 *	  mmap_sem
 *	    context.lock
 */

#include <linux/errno.h>
#include <linux/gfp.h>
#include <linux/sched.h>
#include <linux/string.h>
#include <linux/mm.h>
#include <linux/smp.h>
#include <linux/syscalls.h>
#include <linux/slab.h>
#include <linux/vmalloc.h>
#include <linux/uaccess.h>

#include <asm/ldt.h>
#include <asm/tlb.h>
#include <asm/desc.h>
#include <asm/mmu_context.h>
#include <asm/syscalls.h>

static void refresh_ldt_segments(void)
{
#ifdef CONFIG_X86_64
	unsigned short sel;

	/*
	 * Make sure that the cached DS and ES descriptors match the updated
	 * LDT.
	 */
	savesegment(ds, sel);
	if ((sel & SEGMENT_TI_MASK) == SEGMENT_LDT)
		loadsegment(ds, sel);

	savesegment(es, sel);
	if ((sel & SEGMENT_TI_MASK) == SEGMENT_LDT)
		loadsegment(es, sel);
#endif
}

/* context.lock is held by the task which issued the smp function call */
static void flush_ldt(void *__mm)
{
	struct mm_struct *mm = __mm;

	if (this_cpu_read(cpu_tlbstate.loaded_mm) != mm)
		return;

	load_mm_ldt(mm);

	refresh_ldt_segments();
}

/* The caller must call finalize_ldt_struct on the result. LDT starts zeroed. */
static struct ldt_struct *alloc_ldt_struct(unsigned int num_entries)
{
	struct ldt_struct *new_ldt;
	unsigned int alloc_size;

	if (num_entries > LDT_ENTRIES)
		return NULL;

	new_ldt = kmalloc(sizeof(struct ldt_struct), GFP_KERNEL);
	if (!new_ldt)
		return NULL;

	BUILD_BUG_ON(LDT_ENTRY_SIZE != sizeof(struct desc_struct));
	alloc_size = num_entries * LDT_ENTRY_SIZE;

	/*
	 * Xen is very picky: it requires a page-aligned LDT that has no
	 * trailing nonzero bytes in any page that contains LDT descriptors.
	 * Keep it simple: zero the whole allocation and never allocate less
	 * than PAGE_SIZE.
	 */
	if (alloc_size > PAGE_SIZE)
		new_ldt->entries = vzalloc(alloc_size);
	else
		new_ldt->entries = (void *)get_zeroed_page(GFP_KERNEL);

	if (!new_ldt->entries) {
		kfree(new_ldt);
		return NULL;
	}

	/* The new LDT isn't aliased for PTI yet. */
	new_ldt->slot = -1;

	new_ldt->nr_entries = num_entries;
	return new_ldt;
}

/*
 * If PTI is enabled, this maps the LDT into the kernelmode and
 * usermode tables for the given mm.
<<<<<<< HEAD
 *
 * There is no corresponding unmap function.  Even if the LDT is freed, we
 * leave the PTEs around until the slot is reused or the mm is destroyed.
 * This is harmless: the LDT is always in ordinary memory, and no one will
 * access the freed slot.
 *
 * If we wanted to unmap freed LDTs, we'd also need to do a flush to make
 * it useful, and the flush would slow down modify_ldt().
=======
>>>>>>> 1ec8f1f0
 */
static int
map_ldt_struct(struct mm_struct *mm, struct ldt_struct *ldt, int slot)
{
#ifdef CONFIG_PAGE_TABLE_ISOLATION
	bool is_vmalloc, had_top_level_entry;
	unsigned long va;
	spinlock_t *ptl;
<<<<<<< HEAD
	pgd_t *pgd;
	int i;
=======
	int i, nr_pages;
	pgd_t *pgd;
>>>>>>> 1ec8f1f0

	if (!static_cpu_has(X86_FEATURE_PTI))
		return 0;

	/*
	 * Any given ldt_struct should have map_ldt_struct() called at most
	 * once.
	 */
	WARN_ON(ldt->slot != -1);

	/*
	 * Did we already have the top level entry allocated?  We can't
	 * use pgd_none() for this because it doens't do anything on
	 * 4-level page table kernels.
	 */
	pgd = pgd_offset(mm, LDT_BASE_ADDR);
	had_top_level_entry = (pgd->pgd != 0);

	is_vmalloc = is_vmalloc_addr(ldt->entries);

<<<<<<< HEAD
	for (i = 0; i * PAGE_SIZE < ldt->nr_entries * LDT_ENTRY_SIZE; i++) {
=======
	nr_pages = DIV_ROUND_UP(ldt->nr_entries * LDT_ENTRY_SIZE, PAGE_SIZE);

	for (i = 0; i < nr_pages; i++) {
>>>>>>> 1ec8f1f0
		unsigned long offset = i << PAGE_SHIFT;
		const void *src = (char *)ldt->entries + offset;
		unsigned long pfn;
		pte_t pte, *ptep;

		va = (unsigned long)ldt_slot_va(slot) + offset;
		pfn = is_vmalloc ? vmalloc_to_pfn(src) :
			page_to_pfn(virt_to_page(src));
		/*
		 * Treat the PTI LDT range as a *userspace* range.
		 * get_locked_pte() will allocate all needed pagetables
		 * and account for them in this mm.
		 */
		ptep = get_locked_pte(mm, va, &ptl);
		if (!ptep)
			return -ENOMEM;
		/*
		 * Map it RO so the easy to find address is not a primary
		 * target via some kernel interface which misses a
		 * permission check.
		 */
		pte = pfn_pte(pfn, __pgprot(__PAGE_KERNEL_RO & ~_PAGE_GLOBAL));
		set_pte_at(mm, va, ptep, pte);
		pte_unmap_unlock(ptep, ptl);
	}

	if (mm->context.ldt) {
		/*
		 * We already had an LDT.  The top-level entry should already
		 * have been allocated and synchronized with the usermode
		 * tables.
		 */
		WARN_ON(!had_top_level_entry);
		if (static_cpu_has(X86_FEATURE_PTI))
			WARN_ON(!kernel_to_user_pgdp(pgd)->pgd);
	} else {
		/*
		 * This is the first time we're mapping an LDT for this process.
		 * Sync the pgd to the usermode tables.
		 */
		WARN_ON(had_top_level_entry);
		if (static_cpu_has(X86_FEATURE_PTI)) {
			WARN_ON(kernel_to_user_pgdp(pgd)->pgd);
			set_pgd(kernel_to_user_pgdp(pgd), *pgd);
		}
	}

<<<<<<< HEAD
	va = (unsigned long)ldt_slot_va(slot);
	flush_tlb_mm_range(mm, va, va + LDT_SLOT_STRIDE, 0);

=======
>>>>>>> 1ec8f1f0
	ldt->slot = slot;
#endif
	return 0;
}

<<<<<<< HEAD
=======
static void unmap_ldt_struct(struct mm_struct *mm, struct ldt_struct *ldt)
{
#ifdef CONFIG_PAGE_TABLE_ISOLATION
	unsigned long va;
	int i, nr_pages;

	if (!ldt)
		return;

	/* LDT map/unmap is only required for PTI */
	if (!static_cpu_has(X86_FEATURE_PTI))
		return;

	nr_pages = DIV_ROUND_UP(ldt->nr_entries * LDT_ENTRY_SIZE, PAGE_SIZE);

	for (i = 0; i < nr_pages; i++) {
		unsigned long offset = i << PAGE_SHIFT;
		spinlock_t *ptl;
		pte_t *ptep;

		va = (unsigned long)ldt_slot_va(ldt->slot) + offset;
		ptep = get_locked_pte(mm, va, &ptl);
		pte_clear(mm, va, ptep);
		pte_unmap_unlock(ptep, ptl);
	}

	va = (unsigned long)ldt_slot_va(ldt->slot);
	flush_tlb_mm_range(mm, va, va + nr_pages * PAGE_SIZE, 0);
#endif /* CONFIG_PAGE_TABLE_ISOLATION */
}

>>>>>>> 1ec8f1f0
static void free_ldt_pgtables(struct mm_struct *mm)
{
#ifdef CONFIG_PAGE_TABLE_ISOLATION
	struct mmu_gather tlb;
	unsigned long start = LDT_BASE_ADDR;
	unsigned long end = start + (1UL << PGDIR_SHIFT);

	if (!static_cpu_has(X86_FEATURE_PTI))
		return;

	tlb_gather_mmu(&tlb, mm, start, end);
	free_pgd_range(&tlb, start, end, start, end);
	tlb_finish_mmu(&tlb, start, end);
#endif
}

/* After calling this, the LDT is immutable. */
static void finalize_ldt_struct(struct ldt_struct *ldt)
{
	paravirt_alloc_ldt(ldt->entries, ldt->nr_entries);
}

static void install_ldt(struct mm_struct *mm, struct ldt_struct *ldt)
{
	mutex_lock(&mm->context.lock);

	/* Synchronizes with READ_ONCE in load_mm_ldt. */
	smp_store_release(&mm->context.ldt, ldt);

	/* Activate the LDT for all CPUs using currents mm. */
	on_each_cpu_mask(mm_cpumask(mm), flush_ldt, mm, true);

	mutex_unlock(&mm->context.lock);
}

static void free_ldt_struct(struct ldt_struct *ldt)
{
	if (likely(!ldt))
		return;

	paravirt_free_ldt(ldt->entries, ldt->nr_entries);
	if (ldt->nr_entries * LDT_ENTRY_SIZE > PAGE_SIZE)
		vfree_atomic(ldt->entries);
	else
		free_page((unsigned long)ldt->entries);
	kfree(ldt);
}

/*
 * Called on fork from arch_dup_mmap(). Just copy the current LDT state,
 * the new task is not running, so nothing can be installed.
 */
int ldt_dup_context(struct mm_struct *old_mm, struct mm_struct *mm)
{
	struct ldt_struct *new_ldt;
	int retval = 0;

	if (!old_mm)
		return 0;

	mutex_lock(&old_mm->context.lock);
	if (!old_mm->context.ldt)
		goto out_unlock;

	new_ldt = alloc_ldt_struct(old_mm->context.ldt->nr_entries);
	if (!new_ldt) {
		retval = -ENOMEM;
		goto out_unlock;
	}

	memcpy(new_ldt->entries, old_mm->context.ldt->entries,
	       new_ldt->nr_entries * LDT_ENTRY_SIZE);
	finalize_ldt_struct(new_ldt);

	retval = map_ldt_struct(mm, new_ldt, 0);
	if (retval) {
		free_ldt_pgtables(mm);
		free_ldt_struct(new_ldt);
		goto out_unlock;
	}
	mm->context.ldt = new_ldt;

out_unlock:
	mutex_unlock(&old_mm->context.lock);
	return retval;
}

/*
 * No need to lock the MM as we are the last user
 *
 * 64bit: Don't touch the LDT register - we're already in the next thread.
 */
void destroy_context_ldt(struct mm_struct *mm)
{
	free_ldt_struct(mm->context.ldt);
	mm->context.ldt = NULL;
}

void ldt_arch_exit_mmap(struct mm_struct *mm)
{
	free_ldt_pgtables(mm);
}

static int read_ldt(void __user *ptr, unsigned long bytecount)
{
	struct mm_struct *mm = current->mm;
	unsigned long entries_size;
	int retval;

	down_read(&mm->context.ldt_usr_sem);

	if (!mm->context.ldt) {
		retval = 0;
		goto out_unlock;
	}

	if (bytecount > LDT_ENTRY_SIZE * LDT_ENTRIES)
		bytecount = LDT_ENTRY_SIZE * LDT_ENTRIES;

	entries_size = mm->context.ldt->nr_entries * LDT_ENTRY_SIZE;
	if (entries_size > bytecount)
		entries_size = bytecount;

	if (copy_to_user(ptr, mm->context.ldt->entries, entries_size)) {
		retval = -EFAULT;
		goto out_unlock;
	}

	if (entries_size != bytecount) {
		/* Zero-fill the rest and pretend we read bytecount bytes. */
		if (clear_user(ptr + entries_size, bytecount - entries_size)) {
			retval = -EFAULT;
			goto out_unlock;
		}
	}
	retval = bytecount;

out_unlock:
	up_read(&mm->context.ldt_usr_sem);
	return retval;
}

static int read_default_ldt(void __user *ptr, unsigned long bytecount)
{
	/* CHECKME: Can we use _one_ random number ? */
#ifdef CONFIG_X86_32
	unsigned long size = 5 * sizeof(struct desc_struct);
#else
	unsigned long size = 128;
#endif
	if (bytecount > size)
		bytecount = size;
	if (clear_user(ptr, bytecount))
		return -EFAULT;
	return bytecount;
}

static int write_ldt(void __user *ptr, unsigned long bytecount, int oldmode)
{
	struct mm_struct *mm = current->mm;
	struct ldt_struct *new_ldt, *old_ldt;
	unsigned int old_nr_entries, new_nr_entries;
	struct user_desc ldt_info;
	struct desc_struct ldt;
	int error;

	error = -EINVAL;
	if (bytecount != sizeof(ldt_info))
		goto out;
	error = -EFAULT;
	if (copy_from_user(&ldt_info, ptr, sizeof(ldt_info)))
		goto out;

	error = -EINVAL;
	if (ldt_info.entry_number >= LDT_ENTRIES)
		goto out;
	if (ldt_info.contents == 3) {
		if (oldmode)
			goto out;
		if (ldt_info.seg_not_present == 0)
			goto out;
	}

	if ((oldmode && !ldt_info.base_addr && !ldt_info.limit) ||
	    LDT_empty(&ldt_info)) {
		/* The user wants to clear the entry. */
		memset(&ldt, 0, sizeof(ldt));
	} else {
		if (!IS_ENABLED(CONFIG_X86_16BIT) && !ldt_info.seg_32bit) {
			error = -EINVAL;
			goto out;
		}

		fill_ldt(&ldt, &ldt_info);
		if (oldmode)
			ldt.avl = 0;
	}

	if (down_write_killable(&mm->context.ldt_usr_sem))
		return -EINTR;

	old_ldt       = mm->context.ldt;
	old_nr_entries = old_ldt ? old_ldt->nr_entries : 0;
	new_nr_entries = max(ldt_info.entry_number + 1, old_nr_entries);

	error = -ENOMEM;
	new_ldt = alloc_ldt_struct(new_nr_entries);
	if (!new_ldt)
		goto out_unlock;

	if (old_ldt)
		memcpy(new_ldt->entries, old_ldt->entries, old_nr_entries * LDT_ENTRY_SIZE);

	new_ldt->entries[ldt_info.entry_number] = ldt;
	finalize_ldt_struct(new_ldt);

	/*
	 * If we are using PTI, map the new LDT into the userspace pagetables.
	 * If there is already an LDT, use the other slot so that other CPUs
	 * will continue to use the old LDT until install_ldt() switches
	 * them over to the new LDT.
	 */
	error = map_ldt_struct(mm, new_ldt, old_ldt ? !old_ldt->slot : 0);
	if (error) {
		/*
		 * This only can fail for the first LDT setup. If an LDT is
		 * already installed then the PTE page is already
		 * populated. Mop up a half populated page table.
		 */
		if (!WARN_ON_ONCE(old_ldt))
			free_ldt_pgtables(mm);
		free_ldt_struct(new_ldt);
		goto out_unlock;
	}

	install_ldt(mm, new_ldt);
	unmap_ldt_struct(mm, old_ldt);
	free_ldt_struct(old_ldt);
	error = 0;

out_unlock:
	up_write(&mm->context.ldt_usr_sem);
out:
	return error;
}

SYSCALL_DEFINE3(modify_ldt, int , func , void __user * , ptr ,
		unsigned long , bytecount)
{
	int ret = -ENOSYS;

	switch (func) {
	case 0:
		ret = read_ldt(ptr, bytecount);
		break;
	case 1:
		ret = write_ldt(ptr, bytecount, 1);
		break;
	case 2:
		ret = read_default_ldt(ptr, bytecount);
		break;
	case 0x11:
		ret = write_ldt(ptr, bytecount, 0);
		break;
	}
	/*
	 * The SYSCALL_DEFINE() macros give us an 'unsigned long'
	 * return type, but tht ABI for sys_modify_ldt() expects
	 * 'int'.  This cast gives us an int-sized value in %rax
	 * for the return code.  The 'unsigned' is necessary so
	 * the compiler does not try to sign-extend the negative
	 * return codes into the high half of the register when
	 * taking the value from int->long.
	 */
	return (unsigned int)ret;
}<|MERGE_RESOLUTION|>--- conflicted
+++ resolved
@@ -103,17 +103,6 @@
 /*
  * If PTI is enabled, this maps the LDT into the kernelmode and
  * usermode tables for the given mm.
-<<<<<<< HEAD
- *
- * There is no corresponding unmap function.  Even if the LDT is freed, we
- * leave the PTEs around until the slot is reused or the mm is destroyed.
- * This is harmless: the LDT is always in ordinary memory, and no one will
- * access the freed slot.
- *
- * If we wanted to unmap freed LDTs, we'd also need to do a flush to make
- * it useful, and the flush would slow down modify_ldt().
-=======
->>>>>>> 1ec8f1f0
  */
 static int
 map_ldt_struct(struct mm_struct *mm, struct ldt_struct *ldt, int slot)
@@ -122,13 +111,8 @@
 	bool is_vmalloc, had_top_level_entry;
 	unsigned long va;
 	spinlock_t *ptl;
-<<<<<<< HEAD
-	pgd_t *pgd;
-	int i;
-=======
 	int i, nr_pages;
 	pgd_t *pgd;
->>>>>>> 1ec8f1f0
 
 	if (!static_cpu_has(X86_FEATURE_PTI))
 		return 0;
@@ -149,13 +133,9 @@
 
 	is_vmalloc = is_vmalloc_addr(ldt->entries);
 
-<<<<<<< HEAD
-	for (i = 0; i * PAGE_SIZE < ldt->nr_entries * LDT_ENTRY_SIZE; i++) {
-=======
 	nr_pages = DIV_ROUND_UP(ldt->nr_entries * LDT_ENTRY_SIZE, PAGE_SIZE);
 
 	for (i = 0; i < nr_pages; i++) {
->>>>>>> 1ec8f1f0
 		unsigned long offset = i << PAGE_SHIFT;
 		const void *src = (char *)ldt->entries + offset;
 		unsigned long pfn;
@@ -203,19 +183,11 @@
 		}
 	}
 
-<<<<<<< HEAD
-	va = (unsigned long)ldt_slot_va(slot);
-	flush_tlb_mm_range(mm, va, va + LDT_SLOT_STRIDE, 0);
-
-=======
->>>>>>> 1ec8f1f0
 	ldt->slot = slot;
 #endif
 	return 0;
 }
 
-<<<<<<< HEAD
-=======
 static void unmap_ldt_struct(struct mm_struct *mm, struct ldt_struct *ldt)
 {
 #ifdef CONFIG_PAGE_TABLE_ISOLATION
@@ -247,7 +219,6 @@
 #endif /* CONFIG_PAGE_TABLE_ISOLATION */
 }
 
->>>>>>> 1ec8f1f0
 static void free_ldt_pgtables(struct mm_struct *mm)
 {
 #ifdef CONFIG_PAGE_TABLE_ISOLATION
