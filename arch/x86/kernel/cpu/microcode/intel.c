--- conflicted
+++ resolved
@@ -795,10 +795,7 @@
 	struct ucode_cpu_info *uci = ucode_cpu_info + cpu;
 	struct cpuinfo_x86 *c = &cpu_data(cpu);
 	struct microcode_intel *mc;
-<<<<<<< HEAD
-=======
 	enum ucode_state ret;
->>>>>>> 1ec8f1f0
 	static int prev_rev;
 	u32 rev;
 
@@ -821,14 +818,8 @@
 	 */
 	rev = intel_get_microcode_revision();
 	if (rev >= mc->hdr.rev) {
-<<<<<<< HEAD
-		uci->cpu_sig.rev = rev;
-		c->microcode = rev;
-		return UCODE_OK;
-=======
 		ret = UCODE_OK;
 		goto out;
->>>>>>> 1ec8f1f0
 	}
 
 	/*
@@ -857,24 +848,17 @@
 		prev_rev = rev;
 	}
 
-<<<<<<< HEAD
-=======
 	ret = UCODE_UPDATED;
 
 out:
->>>>>>> 1ec8f1f0
 	uci->cpu_sig.rev = rev;
 	c->microcode	 = rev;
 
-<<<<<<< HEAD
-	return UCODE_UPDATED;
-=======
 	/* Update boot_cpu_data's revision too, if we're on the BSP: */
 	if (c->cpu_index == boot_cpu_data.cpu_index)
 		boot_cpu_data.microcode = rev;
 
 	return ret;
->>>>>>> 1ec8f1f0
 }
 
 static enum ucode_state generic_load_microcode(int cpu, void *data, size_t size,
