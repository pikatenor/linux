/*
 *  AMD CPU Microcode Update Driver for Linux
 *
 *  This driver allows to upgrade microcode on F10h AMD
 *  CPUs and later.
 *
 *  Copyright (C) 2008-2011 Advanced Micro Devices Inc.
 *	          2013-2016 Borislav Petkov <bp@alien8.de>
 *
 *  Author: Peter Oruba <peter.oruba@amd.com>
 *
 *  Based on work by:
 *  Tigran Aivazian <aivazian.tigran@gmail.com>
 *
 *  early loader:
 *  Copyright (C) 2013 Advanced Micro Devices, Inc.
 *
 *  Author: Jacob Shin <jacob.shin@amd.com>
 *  Fixes: Borislav Petkov <bp@suse.de>
 *
 *  Licensed under the terms of the GNU General Public
 *  License version 2. See file COPYING for details.
 */
#define pr_fmt(fmt) "microcode: " fmt

#include <linux/earlycpio.h>
#include <linux/firmware.h>
#include <linux/uaccess.h>
#include <linux/vmalloc.h>
#include <linux/initrd.h>
#include <linux/kernel.h>
#include <linux/pci.h>

#include <asm/microcode_amd.h>
#include <asm/microcode.h>
#include <asm/processor.h>
#include <asm/setup.h>
#include <asm/cpu.h>
#include <asm/msr.h>

static struct equiv_cpu_entry *equiv_cpu_table;

/*
 * This points to the current valid container of microcode patches which we will
 * save from the initrd/builtin before jettisoning its contents. @mc is the
 * microcode patch we found to match.
 */
struct cont_desc {
	struct microcode_amd *mc;
	u32		     cpuid_1_eax;
	u32		     psize;
	u8		     *data;
	size_t		     size;
};

static u32 ucode_new_rev;
static u8 amd_ucode_patch[PATCH_MAX_SIZE];

/*
 * Microcode patch container file is prepended to the initrd in cpio
 * format. See Documentation/x86/early-microcode.txt
 */
static const char
ucode_path[] __maybe_unused = "kernel/x86/microcode/AuthenticAMD.bin";

static u16 find_equiv_id(struct equiv_cpu_entry *equiv_table, u32 sig)
{
	for (; equiv_table && equiv_table->installed_cpu; equiv_table++) {
		if (sig == equiv_table->installed_cpu)
			return equiv_table->equiv_cpu;
	}

	return 0;
}

/*
 * This scans the ucode blob for the proper container as we can have multiple
 * containers glued together. Returns the equivalence ID from the equivalence
 * table or 0 if none found.
 * Returns the amount of bytes consumed while scanning. @desc contains all the
 * data we're going to use in later stages of the application.
 */
static ssize_t parse_container(u8 *ucode, ssize_t size, struct cont_desc *desc)
{
	struct equiv_cpu_entry *eq;
	ssize_t orig_size = size;
	u32 *hdr = (u32 *)ucode;
	u16 eq_id;
	u8 *buf;

	/* Am I looking at an equivalence table header? */
	if (hdr[0] != UCODE_MAGIC ||
	    hdr[1] != UCODE_EQUIV_CPU_TABLE_TYPE ||
	    hdr[2] == 0)
		return CONTAINER_HDR_SZ;

	buf = ucode;

	eq = (struct equiv_cpu_entry *)(buf + CONTAINER_HDR_SZ);

	/* Find the equivalence ID of our CPU in this table: */
	eq_id = find_equiv_id(eq, desc->cpuid_1_eax);

	buf  += hdr[2] + CONTAINER_HDR_SZ;
	size -= hdr[2] + CONTAINER_HDR_SZ;

	/*
	 * Scan through the rest of the container to find where it ends. We do
	 * some basic sanity-checking too.
	 */
	while (size > 0) {
		struct microcode_amd *mc;
		u32 patch_size;

		hdr = (u32 *)buf;

		if (hdr[0] != UCODE_UCODE_TYPE)
			break;

		/* Sanity-check patch size. */
		patch_size = hdr[1];
		if (patch_size > PATCH_MAX_SIZE)
			break;

		/* Skip patch section header: */
		buf  += SECTION_HDR_SIZE;
		size -= SECTION_HDR_SIZE;

		mc = (struct microcode_amd *)buf;
		if (eq_id == mc->hdr.processor_rev_id) {
			desc->psize = patch_size;
			desc->mc = mc;
		}

		buf  += patch_size;
		size -= patch_size;
	}

	/*
	 * If we have found a patch (desc->mc), it means we're looking at the
	 * container which has a patch for this CPU so return 0 to mean, @ucode
	 * already points to the proper container. Otherwise, we return the size
	 * we scanned so that we can advance to the next container in the
	 * buffer.
	 */
	if (desc->mc) {
		desc->data = ucode;
		desc->size = orig_size - size;

		return 0;
	}

	return orig_size - size;
}

/*
 * Scan the ucode blob for the proper container as we can have multiple
 * containers glued together.
 */
static void scan_containers(u8 *ucode, size_t size, struct cont_desc *desc)
{
	ssize_t rem = size;

	while (rem >= 0) {
		ssize_t s = parse_container(ucode, rem, desc);
		if (!s)
			return;

		ucode += s;
		rem   -= s;
	}
}

static int __apply_microcode_amd(struct microcode_amd *mc)
{
	u32 rev, dummy;

	native_wrmsrl(MSR_AMD64_PATCH_LOADER, (u64)(long)&mc->hdr.data_code);

	/* verify patch application was successful */
	native_rdmsr(MSR_AMD64_PATCH_LEVEL, rev, dummy);
	if (rev != mc->hdr.patch_id)
		return -1;

	return 0;
}

/*
 * Early load occurs before we can vmalloc(). So we look for the microcode
 * patch container file in initrd, traverse equivalent cpu table, look for a
 * matching microcode patch, and update, all in initrd memory in place.
 * When vmalloc() is available for use later -- on 64-bit during first AP load,
 * and on 32-bit during save_microcode_in_initrd_amd() -- we can call
 * load_microcode_amd() to save equivalent cpu table and microcode patches in
 * kernel heap memory.
 *
 * Returns true if container found (sets @desc), false otherwise.
 */
static bool
apply_microcode_early_amd(u32 cpuid_1_eax, void *ucode, size_t size, bool save_patch)
{
	struct cont_desc desc = { 0 };
	u8 (*patch)[PATCH_MAX_SIZE];
	struct microcode_amd *mc;
	u32 rev, dummy, *new_rev;
	bool ret = false;

#ifdef CONFIG_X86_32
	new_rev = (u32 *)__pa_nodebug(&ucode_new_rev);
	patch	= (u8 (*)[PATCH_MAX_SIZE])__pa_nodebug(&amd_ucode_patch);
#else
	new_rev = &ucode_new_rev;
	patch	= &amd_ucode_patch;
#endif

	desc.cpuid_1_eax = cpuid_1_eax;

	scan_containers(ucode, size, &desc);

	mc = desc.mc;
	if (!mc)
		return ret;

	native_rdmsr(MSR_AMD64_PATCH_LEVEL, rev, dummy);
	if (rev >= mc->hdr.patch_id)
		return ret;

	if (!__apply_microcode_amd(mc)) {
		*new_rev = mc->hdr.patch_id;
		ret      = true;

		if (save_patch)
			memcpy(patch, mc, min_t(u32, desc.psize, PATCH_MAX_SIZE));
	}

	return ret;
}

static bool get_builtin_microcode(struct cpio_data *cp, unsigned int family)
{
#ifdef CONFIG_X86_64
	char fw_name[36] = "amd-ucode/microcode_amd.bin";

	if (family >= 0x15)
		snprintf(fw_name, sizeof(fw_name),
			 "amd-ucode/microcode_amd_fam%.2xh.bin", family);

	return get_builtin_firmware(cp, fw_name);
#else
	return false;
#endif
}

static void __load_ucode_amd(unsigned int cpuid_1_eax, struct cpio_data *ret)
{
	struct ucode_cpu_info *uci;
	struct cpio_data cp;
	const char *path;
	bool use_pa;

	if (IS_ENABLED(CONFIG_X86_32)) {
		uci	= (struct ucode_cpu_info *)__pa_nodebug(ucode_cpu_info);
		path	= (const char *)__pa_nodebug(ucode_path);
		use_pa	= true;
	} else {
		uci     = ucode_cpu_info;
		path	= ucode_path;
		use_pa	= false;
	}

	if (!get_builtin_microcode(&cp, x86_family(cpuid_1_eax)))
		cp = find_microcode_in_initrd(path, use_pa);

	/* Needed in load_microcode_amd() */
	uci->cpu_sig.sig = cpuid_1_eax;

	*ret = cp;
}

void __init load_ucode_amd_bsp(unsigned int cpuid_1_eax)
{
	struct cpio_data cp = { };

	__load_ucode_amd(cpuid_1_eax, &cp);
	if (!(cp.data && cp.size))
		return;

	apply_microcode_early_amd(cpuid_1_eax, cp.data, cp.size, true);
}

void load_ucode_amd_ap(unsigned int cpuid_1_eax)
{
	struct microcode_amd *mc;
	struct cpio_data cp;
	u32 *new_rev, rev, dummy;

	if (IS_ENABLED(CONFIG_X86_32)) {
		mc	= (struct microcode_amd *)__pa_nodebug(amd_ucode_patch);
		new_rev = (u32 *)__pa_nodebug(&ucode_new_rev);
	} else {
		mc	= (struct microcode_amd *)amd_ucode_patch;
		new_rev = &ucode_new_rev;
	}

	native_rdmsr(MSR_AMD64_PATCH_LEVEL, rev, dummy);

	/* Check whether we have saved a new patch already: */
	if (*new_rev && rev < mc->hdr.patch_id) {
		if (!__apply_microcode_amd(mc)) {
			*new_rev = mc->hdr.patch_id;
			return;
		}
	}

	__load_ucode_amd(cpuid_1_eax, &cp);
	if (!(cp.data && cp.size))
		return;

	apply_microcode_early_amd(cpuid_1_eax, cp.data, cp.size, false);
}

static enum ucode_state
load_microcode_amd(bool save, u8 family, const u8 *data, size_t size);

int __init save_microcode_in_initrd_amd(unsigned int cpuid_1_eax)
{
	struct cont_desc desc = { 0 };
	enum ucode_state ret;
	struct cpio_data cp;

	cp = find_microcode_in_initrd(ucode_path, false);
	if (!(cp.data && cp.size))
		return -EINVAL;

	desc.cpuid_1_eax = cpuid_1_eax;

	scan_containers(cp.data, cp.size, &desc);
	if (!desc.mc)
		return -EINVAL;

	ret = load_microcode_amd(true, x86_family(cpuid_1_eax), desc.data, desc.size);
	if (ret > UCODE_UPDATED)
		return -EINVAL;

	return 0;
}

void reload_ucode_amd(void)
{
	struct microcode_amd *mc;
	u32 rev, dummy;

	mc = (struct microcode_amd *)amd_ucode_patch;

	rdmsr(MSR_AMD64_PATCH_LEVEL, rev, dummy);

	if (rev < mc->hdr.patch_id) {
		if (!__apply_microcode_amd(mc)) {
			ucode_new_rev = mc->hdr.patch_id;
			pr_info("reload patch_level=0x%08x\n", ucode_new_rev);
		}
	}
}
static u16 __find_equiv_id(unsigned int cpu)
{
	struct ucode_cpu_info *uci = ucode_cpu_info + cpu;
	return find_equiv_id(equiv_cpu_table, uci->cpu_sig.sig);
}

static u32 find_cpu_family_by_equiv_cpu(u16 equiv_cpu)
{
	int i = 0;

	BUG_ON(!equiv_cpu_table);

	while (equiv_cpu_table[i].equiv_cpu != 0) {
		if (equiv_cpu == equiv_cpu_table[i].equiv_cpu)
			return equiv_cpu_table[i].installed_cpu;
		i++;
	}
	return 0;
}

/*
 * a small, trivial cache of per-family ucode patches
 */
static struct ucode_patch *cache_find_patch(u16 equiv_cpu)
{
	struct ucode_patch *p;

	list_for_each_entry(p, &microcode_cache, plist)
		if (p->equiv_cpu == equiv_cpu)
			return p;
	return NULL;
}

static void update_cache(struct ucode_patch *new_patch)
{
	struct ucode_patch *p;

	list_for_each_entry(p, &microcode_cache, plist) {
		if (p->equiv_cpu == new_patch->equiv_cpu) {
			if (p->patch_id >= new_patch->patch_id) {
				/* we already have the latest patch */
				kfree(new_patch->data);
				kfree(new_patch);
				return;
			}

			list_replace(&p->plist, &new_patch->plist);
			kfree(p->data);
			kfree(p);
			return;
		}
	}
	/* no patch found, add it */
	list_add_tail(&new_patch->plist, &microcode_cache);
}

static void free_cache(void)
{
	struct ucode_patch *p, *tmp;

	list_for_each_entry_safe(p, tmp, &microcode_cache, plist) {
		__list_del(p->plist.prev, p->plist.next);
		kfree(p->data);
		kfree(p);
	}
}

static struct ucode_patch *find_patch(unsigned int cpu)
{
	u16 equiv_id;

	equiv_id = __find_equiv_id(cpu);
	if (!equiv_id)
		return NULL;

	return cache_find_patch(equiv_id);
}

static int collect_cpu_info_amd(int cpu, struct cpu_signature *csig)
{
	struct cpuinfo_x86 *c = &cpu_data(cpu);
	struct ucode_cpu_info *uci = ucode_cpu_info + cpu;
	struct ucode_patch *p;

	csig->sig = cpuid_eax(0x00000001);
	csig->rev = c->microcode;

	/*
	 * a patch could have been loaded early, set uci->mc so that
	 * mc_bp_resume() can call apply_microcode()
	 */
	p = find_patch(cpu);
	if (p && (p->patch_id == csig->rev))
		uci->mc = p->data;

	pr_info("CPU%d: patch_level=0x%08x\n", cpu, csig->rev);

	return 0;
}

static unsigned int verify_patch_size(u8 family, u32 patch_size,
				      unsigned int size)
{
	u32 max_size;

#define F1XH_MPB_MAX_SIZE 2048
#define F14H_MPB_MAX_SIZE 1824
#define F15H_MPB_MAX_SIZE 4096
#define F16H_MPB_MAX_SIZE 3458
#define F17H_MPB_MAX_SIZE 3200

	switch (family) {
	case 0x14:
		max_size = F14H_MPB_MAX_SIZE;
		break;
	case 0x15:
		max_size = F15H_MPB_MAX_SIZE;
		break;
	case 0x16:
		max_size = F16H_MPB_MAX_SIZE;
		break;
	case 0x17:
		max_size = F17H_MPB_MAX_SIZE;
		break;
	default:
		max_size = F1XH_MPB_MAX_SIZE;
		break;
	}

	if (patch_size > min_t(u32, size, max_size)) {
		pr_err("patch size mismatch\n");
		return 0;
	}

	return patch_size;
}

static enum ucode_state apply_microcode_amd(int cpu)
{
	struct cpuinfo_x86 *c = &cpu_data(cpu);
	struct microcode_amd *mc_amd;
	struct ucode_cpu_info *uci;
	struct ucode_patch *p;
	enum ucode_state ret;
	u32 rev, dummy;

	BUG_ON(raw_smp_processor_id() != cpu);

	uci = ucode_cpu_info + cpu;

	p = find_patch(cpu);
	if (!p)
		return UCODE_NFOUND;

	mc_amd  = p->data;
	uci->mc = p->data;

	rdmsr(MSR_AMD64_PATCH_LEVEL, rev, dummy);

	/* need to apply patch? */
	if (rev >= mc_amd->hdr.patch_id) {
<<<<<<< HEAD
		c->microcode = rev;
		uci->cpu_sig.rev = rev;
		return UCODE_OK;
=======
		ret = UCODE_OK;
		goto out;
>>>>>>> 1ec8f1f0
	}

	if (__apply_microcode_amd(mc_amd)) {
		pr_err("CPU%d: update failed for patch_level=0x%08x\n",
			cpu, mc_amd->hdr.patch_id);
		return UCODE_ERROR;
	}

	rev = mc_amd->hdr.patch_id;
	ret = UCODE_UPDATED;

<<<<<<< HEAD
	return UCODE_UPDATED;
=======
	pr_info("CPU%d: new patch_level=0x%08x\n", cpu, rev);

out:
	uci->cpu_sig.rev = rev;
	c->microcode	 = rev;

	/* Update boot_cpu_data's revision too, if we're on the BSP: */
	if (c->cpu_index == boot_cpu_data.cpu_index)
		boot_cpu_data.microcode = rev;

	return ret;
>>>>>>> 1ec8f1f0
}

static int install_equiv_cpu_table(const u8 *buf)
{
	unsigned int *ibuf = (unsigned int *)buf;
	unsigned int type = ibuf[1];
	unsigned int size = ibuf[2];

	if (type != UCODE_EQUIV_CPU_TABLE_TYPE || !size) {
		pr_err("empty section/"
		       "invalid type field in container file section header\n");
		return -EINVAL;
	}

	equiv_cpu_table = vmalloc(size);
	if (!equiv_cpu_table) {
		pr_err("failed to allocate equivalent CPU table\n");
		return -ENOMEM;
	}

	memcpy(equiv_cpu_table, buf + CONTAINER_HDR_SZ, size);

	/* add header length */
	return size + CONTAINER_HDR_SZ;
}

static void free_equiv_cpu_table(void)
{
	vfree(equiv_cpu_table);
	equiv_cpu_table = NULL;
}

static void cleanup(void)
{
	free_equiv_cpu_table();
	free_cache();
}

/*
 * We return the current size even if some of the checks failed so that
 * we can skip over the next patch. If we return a negative value, we
 * signal a grave error like a memory allocation has failed and the
 * driver cannot continue functioning normally. In such cases, we tear
 * down everything we've used up so far and exit.
 */
static int verify_and_add_patch(u8 family, u8 *fw, unsigned int leftover)
{
	struct microcode_header_amd *mc_hdr;
	struct ucode_patch *patch;
	unsigned int patch_size, crnt_size, ret;
	u32 proc_fam;
	u16 proc_id;

	patch_size  = *(u32 *)(fw + 4);
	crnt_size   = patch_size + SECTION_HDR_SIZE;
	mc_hdr	    = (struct microcode_header_amd *)(fw + SECTION_HDR_SIZE);
	proc_id	    = mc_hdr->processor_rev_id;

	proc_fam = find_cpu_family_by_equiv_cpu(proc_id);
	if (!proc_fam) {
		pr_err("No patch family for equiv ID: 0x%04x\n", proc_id);
		return crnt_size;
	}

	/* check if patch is for the current family */
	proc_fam = ((proc_fam >> 8) & 0xf) + ((proc_fam >> 20) & 0xff);
	if (proc_fam != family)
		return crnt_size;

	if (mc_hdr->nb_dev_id || mc_hdr->sb_dev_id) {
		pr_err("Patch-ID 0x%08x: chipset-specific code unsupported.\n",
			mc_hdr->patch_id);
		return crnt_size;
	}

	ret = verify_patch_size(family, patch_size, leftover);
	if (!ret) {
		pr_err("Patch-ID 0x%08x: size mismatch.\n", mc_hdr->patch_id);
		return crnt_size;
	}

	patch = kzalloc(sizeof(*patch), GFP_KERNEL);
	if (!patch) {
		pr_err("Patch allocation failure.\n");
		return -EINVAL;
	}

	patch->data = kmemdup(fw + SECTION_HDR_SIZE, patch_size, GFP_KERNEL);
	if (!patch->data) {
		pr_err("Patch data allocation failure.\n");
		kfree(patch);
		return -EINVAL;
	}

	INIT_LIST_HEAD(&patch->plist);
	patch->patch_id  = mc_hdr->patch_id;
	patch->equiv_cpu = proc_id;

	pr_debug("%s: Added patch_id: 0x%08x, proc_id: 0x%04x\n",
		 __func__, patch->patch_id, proc_id);

	/* ... and add to cache. */
	update_cache(patch);

	return crnt_size;
}

static enum ucode_state __load_microcode_amd(u8 family, const u8 *data,
					     size_t size)
{
	enum ucode_state ret = UCODE_ERROR;
	unsigned int leftover;
	u8 *fw = (u8 *)data;
	int crnt_size = 0;
	int offset;

	offset = install_equiv_cpu_table(data);
	if (offset < 0) {
		pr_err("failed to create equivalent cpu table\n");
		return ret;
	}
	fw += offset;
	leftover = size - offset;

	if (*(u32 *)fw != UCODE_UCODE_TYPE) {
		pr_err("invalid type field in container file section header\n");
		free_equiv_cpu_table();
		return ret;
	}

	while (leftover) {
		crnt_size = verify_and_add_patch(family, fw, leftover);
		if (crnt_size < 0)
			return ret;

		fw	 += crnt_size;
		leftover -= crnt_size;
	}

	return UCODE_OK;
}

static enum ucode_state
load_microcode_amd(bool save, u8 family, const u8 *data, size_t size)
{
	struct ucode_patch *p;
	enum ucode_state ret;

	/* free old equiv table */
	free_equiv_cpu_table();

	ret = __load_microcode_amd(family, data, size);
	if (ret != UCODE_OK) {
		cleanup();
		return ret;
	}

	p = find_patch(0);
	if (!p) {
		return ret;
	} else {
<<<<<<< HEAD
		if (boot_cpu_data.microcode == p->patch_id)
=======
		if (boot_cpu_data.microcode >= p->patch_id)
>>>>>>> 1ec8f1f0
			return ret;

		ret = UCODE_NEW;
	}

	/* save BSP's matching patch for early load */
	if (!save)
		return ret;

	memset(amd_ucode_patch, 0, PATCH_MAX_SIZE);
	memcpy(amd_ucode_patch, p->data, min_t(u32, ksize(p->data), PATCH_MAX_SIZE));

	return ret;
}

/*
 * AMD microcode firmware naming convention, up to family 15h they are in
 * the legacy file:
 *
 *    amd-ucode/microcode_amd.bin
 *
 * This legacy file is always smaller than 2K in size.
 *
 * Beginning with family 15h, they are in family-specific firmware files:
 *
 *    amd-ucode/microcode_amd_fam15h.bin
 *    amd-ucode/microcode_amd_fam16h.bin
 *    ...
 *
 * These might be larger than 2K.
 */
static enum ucode_state request_microcode_amd(int cpu, struct device *device,
					      bool refresh_fw)
{
	char fw_name[36] = "amd-ucode/microcode_amd.bin";
	struct cpuinfo_x86 *c = &cpu_data(cpu);
	bool bsp = c->cpu_index == boot_cpu_data.cpu_index;
	enum ucode_state ret = UCODE_NFOUND;
	const struct firmware *fw;

	/* reload ucode container only on the boot cpu */
	if (!refresh_fw || !bsp)
		return UCODE_OK;

	if (c->x86 >= 0x15)
		snprintf(fw_name, sizeof(fw_name), "amd-ucode/microcode_amd_fam%.2xh.bin", c->x86);

	if (request_firmware_direct(&fw, (const char *)fw_name, device)) {
		pr_debug("failed to load file %s\n", fw_name);
		goto out;
	}

	ret = UCODE_ERROR;
	if (*(u32 *)fw->data != UCODE_MAGIC) {
		pr_err("invalid magic value (0x%08x)\n", *(u32 *)fw->data);
		goto fw_release;
	}

	ret = load_microcode_amd(bsp, c->x86, fw->data, fw->size);

 fw_release:
	release_firmware(fw);

 out:
	return ret;
}

static enum ucode_state
request_microcode_user(int cpu, const void __user *buf, size_t size)
{
	return UCODE_ERROR;
}

static void microcode_fini_cpu_amd(int cpu)
{
	struct ucode_cpu_info *uci = ucode_cpu_info + cpu;

	uci->mc = NULL;
}

static struct microcode_ops microcode_amd_ops = {
	.request_microcode_user           = request_microcode_user,
	.request_microcode_fw             = request_microcode_amd,
	.collect_cpu_info                 = collect_cpu_info_amd,
	.apply_microcode                  = apply_microcode_amd,
	.microcode_fini_cpu               = microcode_fini_cpu_amd,
};

struct microcode_ops * __init init_amd_microcode(void)
{
	struct cpuinfo_x86 *c = &boot_cpu_data;

	if (c->x86_vendor != X86_VENDOR_AMD || c->x86 < 0x10) {
		pr_warn("AMD CPU family 0x%x not supported\n", c->x86);
		return NULL;
	}

	if (ucode_new_rev)
		pr_info_once("microcode updated early to new patch_level=0x%08x\n",
			     ucode_new_rev);

	return &microcode_amd_ops;
}

void __exit exit_amd_microcode(void)
{
	cleanup();
}<|MERGE_RESOLUTION|>--- conflicted
+++ resolved
@@ -522,14 +522,8 @@
 
 	/* need to apply patch? */
 	if (rev >= mc_amd->hdr.patch_id) {
-<<<<<<< HEAD
-		c->microcode = rev;
-		uci->cpu_sig.rev = rev;
-		return UCODE_OK;
-=======
 		ret = UCODE_OK;
 		goto out;
->>>>>>> 1ec8f1f0
 	}
 
 	if (__apply_microcode_amd(mc_amd)) {
@@ -541,9 +535,6 @@
 	rev = mc_amd->hdr.patch_id;
 	ret = UCODE_UPDATED;
 
-<<<<<<< HEAD
-	return UCODE_UPDATED;
-=======
 	pr_info("CPU%d: new patch_level=0x%08x\n", cpu, rev);
 
 out:
@@ -555,7 +546,6 @@
 		boot_cpu_data.microcode = rev;
 
 	return ret;
->>>>>>> 1ec8f1f0
 }
 
 static int install_equiv_cpu_table(const u8 *buf)
@@ -717,11 +707,7 @@
 	if (!p) {
 		return ret;
 	} else {
-<<<<<<< HEAD
-		if (boot_cpu_data.microcode == p->patch_id)
-=======
 		if (boot_cpu_data.microcode >= p->patch_id)
->>>>>>> 1ec8f1f0
 			return ret;
 
 		ret = UCODE_NEW;
