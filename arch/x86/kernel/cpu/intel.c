--- conflicted
+++ resolved
@@ -150,12 +150,9 @@
 	if (cpu_has(c, X86_FEATURE_HYPERVISOR))
 		return false;
 
-<<<<<<< HEAD
-=======
 	if (c->x86 != 6)
 		return false;
 
->>>>>>> 1ec8f1f0
 	for (i = 0; i < ARRAY_SIZE(spectre_bad_microcodes); i++) {
 		if (c->x86_model == spectre_bad_microcodes[i].model &&
 		    c->x86_stepping == spectre_bad_microcodes[i].stepping)
