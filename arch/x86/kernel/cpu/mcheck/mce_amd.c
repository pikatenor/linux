/*
 *  (c) 2005-2016 Advanced Micro Devices, Inc.
 *  Your use of this code is subject to the terms and conditions of the
 *  GNU general public license version 2. See "COPYING" or
 *  http://www.gnu.org/licenses/gpl.html
 *
 *  Written by Jacob Shin - AMD, Inc.
 *  Maintained by: Borislav Petkov <bp@alien8.de>
 *
 *  All MC4_MISCi registers are shared between cores on a node.
 */
#include <linux/interrupt.h>
#include <linux/notifier.h>
#include <linux/kobject.h>
#include <linux/percpu.h>
#include <linux/errno.h>
#include <linux/sched.h>
#include <linux/sysfs.h>
#include <linux/slab.h>
#include <linux/init.h>
#include <linux/cpu.h>
#include <linux/smp.h>
#include <linux/string.h>

#include <asm/amd_nb.h>
#include <asm/traps.h>
#include <asm/apic.h>
#include <asm/mce.h>
#include <asm/msr.h>
#include <asm/trace/irq_vectors.h>

#include "mce-internal.h"

#define NR_BLOCKS         5
#define THRESHOLD_MAX     0xFFF
#define INT_TYPE_APIC     0x00020000
#define MASK_VALID_HI     0x80000000
#define MASK_CNTP_HI      0x40000000
#define MASK_LOCKED_HI    0x20000000
#define MASK_LVTOFF_HI    0x00F00000
#define MASK_COUNT_EN_HI  0x00080000
#define MASK_INT_TYPE_HI  0x00060000
#define MASK_OVERFLOW_HI  0x00010000
#define MASK_ERR_COUNT_HI 0x00000FFF
#define MASK_BLKPTR_LO    0xFF000000
#define MCG_XBLK_ADDR     0xC0000400

/* Deferred error settings */
#define MSR_CU_DEF_ERR		0xC0000410
#define MASK_DEF_LVTOFF		0x000000F0
#define MASK_DEF_INT_TYPE	0x00000006
#define DEF_LVT_OFF		0x2
#define DEF_INT_TYPE_APIC	0x2

/* Scalable MCA: */

/* Threshold LVT offset is at MSR0xC0000410[15:12] */
#define SMCA_THR_LVT_OFF	0xF000

static bool thresholding_irq_en;

static const char * const th_names[] = {
	"load_store",
	"insn_fetch",
	"combined_unit",
	"decode_unit",
	"northbridge",
	"execution_unit",
};

static const char * const smca_umc_block_names[] = {
	"dram_ecc",
	"misc_umc"
};

struct smca_bank_name {
	const char *name;	/* Short name for sysfs */
	const char *long_name;	/* Long name for pretty-printing */
};

static struct smca_bank_name smca_names[] = {
	[SMCA_LS]	= { "load_store",	"Load Store Unit" },
	[SMCA_IF]	= { "insn_fetch",	"Instruction Fetch Unit" },
	[SMCA_L2_CACHE]	= { "l2_cache",		"L2 Cache" },
	[SMCA_DE]	= { "decode_unit",	"Decode Unit" },
	[SMCA_RESERVED]	= { "reserved",		"Reserved" },
	[SMCA_EX]	= { "execution_unit",	"Execution Unit" },
	[SMCA_FP]	= { "floating_point",	"Floating Point Unit" },
	[SMCA_L3_CACHE]	= { "l3_cache",		"L3 Cache" },
	[SMCA_CS]	= { "coherent_slave",	"Coherent Slave" },
	[SMCA_PIE]	= { "pie",		"Power, Interrupts, etc." },
	[SMCA_UMC]	= { "umc",		"Unified Memory Controller" },
	[SMCA_PB]	= { "param_block",	"Parameter Block" },
	[SMCA_PSP]	= { "psp",		"Platform Security Processor" },
	[SMCA_SMU]	= { "smu",		"System Management Unit" },
};

static u32 smca_bank_addrs[MAX_NR_BANKS][NR_BLOCKS] __ro_after_init =
{
	[0 ... MAX_NR_BANKS - 1] = { [0 ... NR_BLOCKS - 1] = -1 }
};

<<<<<<< HEAD
const char *smca_get_name(enum smca_bank_types t)
=======
static const char *smca_get_name(enum smca_bank_types t)
>>>>>>> 1ec8f1f0
{
	if (t >= N_SMCA_BANK_TYPES)
		return NULL;

	return smca_names[t].name;
}

const char *smca_get_long_name(enum smca_bank_types t)
{
	if (t >= N_SMCA_BANK_TYPES)
		return NULL;

	return smca_names[t].long_name;
}
EXPORT_SYMBOL_GPL(smca_get_long_name);

static enum smca_bank_types smca_get_bank_type(unsigned int bank)
{
	struct smca_bank *b;

	if (bank >= MAX_NR_BANKS)
		return N_SMCA_BANK_TYPES;

	b = &smca_banks[bank];
	if (!b->hwid)
		return N_SMCA_BANK_TYPES;

	return b->hwid->bank_type;
}

static struct smca_hwid smca_hwid_mcatypes[] = {
	/* { bank_type, hwid_mcatype, xec_bitmap } */

	/* Reserved type */
	{ SMCA_RESERVED, HWID_MCATYPE(0x00, 0x0), 0x0 },

	/* ZN Core (HWID=0xB0) MCA types */
	{ SMCA_LS,	 HWID_MCATYPE(0xB0, 0x0), 0x1FFFEF },
	{ SMCA_IF,	 HWID_MCATYPE(0xB0, 0x1), 0x3FFF },
	{ SMCA_L2_CACHE, HWID_MCATYPE(0xB0, 0x2), 0xF },
	{ SMCA_DE,	 HWID_MCATYPE(0xB0, 0x3), 0x1FF },
	/* HWID 0xB0 MCATYPE 0x4 is Reserved */
	{ SMCA_EX,	 HWID_MCATYPE(0xB0, 0x5), 0x7FF },
	{ SMCA_FP,	 HWID_MCATYPE(0xB0, 0x6), 0x7F },
	{ SMCA_L3_CACHE, HWID_MCATYPE(0xB0, 0x7), 0xFF },

	/* Data Fabric MCA types */
	{ SMCA_CS,	 HWID_MCATYPE(0x2E, 0x0), 0x1FF },
	{ SMCA_PIE,	 HWID_MCATYPE(0x2E, 0x1), 0xF },

	/* Unified Memory Controller MCA type */
	{ SMCA_UMC,	 HWID_MCATYPE(0x96, 0x0), 0x3F },

	/* Parameter Block MCA type */
	{ SMCA_PB,	 HWID_MCATYPE(0x05, 0x0), 0x1 },

	/* Platform Security Processor MCA type */
	{ SMCA_PSP,	 HWID_MCATYPE(0xFF, 0x0), 0x1 },

	/* System Management Unit MCA type */
	{ SMCA_SMU,	 HWID_MCATYPE(0x01, 0x0), 0x1 },
};

struct smca_bank smca_banks[MAX_NR_BANKS];
EXPORT_SYMBOL_GPL(smca_banks);

/*
 * In SMCA enabled processors, we can have multiple banks for a given IP type.
 * So to define a unique name for each bank, we use a temp c-string to append
 * the MCA_IPID[InstanceId] to type's name in get_name().
 *
 * InstanceId is 32 bits which is 8 characters. Make sure MAX_MCATYPE_NAME_LEN
 * is greater than 8 plus 1 (for underscore) plus length of longest type name.
 */
#define MAX_MCATYPE_NAME_LEN	30
static char buf_mcatype[MAX_MCATYPE_NAME_LEN];

static DEFINE_PER_CPU(struct threshold_bank **, threshold_banks);
static DEFINE_PER_CPU(unsigned int, bank_map);	/* see which banks are on */

static void amd_threshold_interrupt(void);
static void amd_deferred_error_interrupt(void);

static void default_deferred_error_interrupt(void)
{
	pr_err("Unexpected deferred interrupt at vector %x\n", DEFERRED_ERROR_VECTOR);
}
void (*deferred_error_int_vector)(void) = default_deferred_error_interrupt;

static void smca_configure(unsigned int bank, unsigned int cpu)
{
	unsigned int i, hwid_mcatype;
	struct smca_hwid *s_hwid;
	u32 high, low;
	u32 smca_config = MSR_AMD64_SMCA_MCx_CONFIG(bank);

	/* Set appropriate bits in MCA_CONFIG */
	if (!rdmsr_safe(smca_config, &low, &high)) {
		/*
		 * OS is required to set the MCAX bit to acknowledge that it is
		 * now using the new MSR ranges and new registers under each
		 * bank. It also means that the OS will configure deferred
		 * errors in the new MCx_CONFIG register. If the bit is not set,
		 * uncorrectable errors will cause a system panic.
		 *
		 * MCA_CONFIG[MCAX] is bit 32 (0 in the high portion of the MSR.)
		 */
		high |= BIT(0);

		/*
		 * SMCA sets the Deferred Error Interrupt type per bank.
		 *
		 * MCA_CONFIG[DeferredIntTypeSupported] is bit 5, and tells us
		 * if the DeferredIntType bit field is available.
		 *
		 * MCA_CONFIG[DeferredIntType] is bits [38:37] ([6:5] in the
		 * high portion of the MSR). OS should set this to 0x1 to enable
		 * APIC based interrupt. First, check that no interrupt has been
		 * set.
		 */
		if ((low & BIT(5)) && !((high >> 5) & 0x3))
			high |= BIT(5);

		wrmsr(smca_config, low, high);
	}

	/* Return early if this bank was already initialized. */
	if (smca_banks[bank].hwid)
		return;

	if (rdmsr_safe_on_cpu(cpu, MSR_AMD64_SMCA_MCx_IPID(bank), &low, &high)) {
		pr_warn("Failed to read MCA_IPID for bank %d\n", bank);
		return;
	}

	hwid_mcatype = HWID_MCATYPE(high & MCI_IPID_HWID,
				    (high & MCI_IPID_MCATYPE) >> 16);

	for (i = 0; i < ARRAY_SIZE(smca_hwid_mcatypes); i++) {
		s_hwid = &smca_hwid_mcatypes[i];
		if (hwid_mcatype == s_hwid->hwid_mcatype) {
			smca_banks[bank].hwid = s_hwid;
			smca_banks[bank].id = low;
			smca_banks[bank].sysfs_id = s_hwid->count++;
			break;
		}
	}
}

struct thresh_restart {
	struct threshold_block	*b;
	int			reset;
	int			set_lvt_off;
	int			lvt_off;
	u16			old_limit;
};

static inline bool is_shared_bank(int bank)
{
	/*
	 * Scalable MCA provides for only one core to have access to the MSRs of
	 * a shared bank.
	 */
	if (mce_flags.smca)
		return false;

	/* Bank 4 is for northbridge reporting and is thus shared */
	return (bank == 4);
}

static const char *bank4_names(const struct threshold_block *b)
{
	switch (b->address) {
	/* MSR4_MISC0 */
	case 0x00000413:
		return "dram";

	case 0xc0000408:
		return "ht_links";

	case 0xc0000409:
		return "l3_cache";

	default:
		WARN(1, "Funny MSR: 0x%08x\n", b->address);
		return "";
	}
};


static bool lvt_interrupt_supported(unsigned int bank, u32 msr_high_bits)
{
	/*
	 * bank 4 supports APIC LVT interrupts implicitly since forever.
	 */
	if (bank == 4)
		return true;

	/*
	 * IntP: interrupt present; if this bit is set, the thresholding
	 * bank can generate APIC LVT interrupts
	 */
	return msr_high_bits & BIT(28);
}

static int lvt_off_valid(struct threshold_block *b, int apic, u32 lo, u32 hi)
{
	int msr = (hi & MASK_LVTOFF_HI) >> 20;

	if (apic < 0) {
		pr_err(FW_BUG "cpu %d, failed to setup threshold interrupt "
		       "for bank %d, block %d (MSR%08X=0x%x%08x)\n", b->cpu,
		       b->bank, b->block, b->address, hi, lo);
		return 0;
	}

	if (apic != msr) {
		/*
		 * On SMCA CPUs, LVT offset is programmed at a different MSR, and
		 * the BIOS provides the value. The original field where LVT offset
		 * was set is reserved. Return early here:
		 */
		if (mce_flags.smca)
			return 0;

		pr_err(FW_BUG "cpu %d, invalid threshold interrupt offset %d "
		       "for bank %d, block %d (MSR%08X=0x%x%08x)\n",
		       b->cpu, apic, b->bank, b->block, b->address, hi, lo);
		return 0;
	}

	return 1;
};

/* Reprogram MCx_MISC MSR behind this threshold bank. */
static void threshold_restart_bank(void *_tr)
{
	struct thresh_restart *tr = _tr;
	u32 hi, lo;

	rdmsr(tr->b->address, lo, hi);

	if (tr->b->threshold_limit < (hi & THRESHOLD_MAX))
		tr->reset = 1;	/* limit cannot be lower than err count */

	if (tr->reset) {		/* reset err count and overflow bit */
		hi =
		    (hi & ~(MASK_ERR_COUNT_HI | MASK_OVERFLOW_HI)) |
		    (THRESHOLD_MAX - tr->b->threshold_limit);
	} else if (tr->old_limit) {	/* change limit w/o reset */
		int new_count = (hi & THRESHOLD_MAX) +
		    (tr->old_limit - tr->b->threshold_limit);

		hi = (hi & ~MASK_ERR_COUNT_HI) |
		    (new_count & THRESHOLD_MAX);
	}

	/* clear IntType */
	hi &= ~MASK_INT_TYPE_HI;

	if (!tr->b->interrupt_capable)
		goto done;

	if (tr->set_lvt_off) {
		if (lvt_off_valid(tr->b, tr->lvt_off, lo, hi)) {
			/* set new lvt offset */
			hi &= ~MASK_LVTOFF_HI;
			hi |= tr->lvt_off << 20;
		}
	}

	if (tr->b->interrupt_enable)
		hi |= INT_TYPE_APIC;

 done:

	hi |= MASK_COUNT_EN_HI;
	wrmsr(tr->b->address, lo, hi);
}

static void mce_threshold_block_init(struct threshold_block *b, int offset)
{
	struct thresh_restart tr = {
		.b			= b,
		.set_lvt_off		= 1,
		.lvt_off		= offset,
	};

	b->threshold_limit		= THRESHOLD_MAX;
	threshold_restart_bank(&tr);
};

static int setup_APIC_mce_threshold(int reserved, int new)
{
	if (reserved < 0 && !setup_APIC_eilvt(new, THRESHOLD_APIC_VECTOR,
					      APIC_EILVT_MSG_FIX, 0))
		return new;

	return reserved;
}

static int setup_APIC_deferred_error(int reserved, int new)
{
	if (reserved < 0 && !setup_APIC_eilvt(new, DEFERRED_ERROR_VECTOR,
					      APIC_EILVT_MSG_FIX, 0))
		return new;

	return reserved;
}

static void deferred_error_interrupt_enable(struct cpuinfo_x86 *c)
{
	u32 low = 0, high = 0;
	int def_offset = -1, def_new;

	if (rdmsr_safe(MSR_CU_DEF_ERR, &low, &high))
		return;

	def_new = (low & MASK_DEF_LVTOFF) >> 4;
	if (!(low & MASK_DEF_LVTOFF)) {
		pr_err(FW_BUG "Your BIOS is not setting up LVT offset 0x2 for deferred error IRQs correctly.\n");
		def_new = DEF_LVT_OFF;
		low = (low & ~MASK_DEF_LVTOFF) | (DEF_LVT_OFF << 4);
	}

	def_offset = setup_APIC_deferred_error(def_offset, def_new);
	if ((def_offset == def_new) &&
	    (deferred_error_int_vector != amd_deferred_error_interrupt))
		deferred_error_int_vector = amd_deferred_error_interrupt;

	low = (low & ~MASK_DEF_INT_TYPE) | DEF_INT_TYPE_APIC;
	wrmsr(MSR_CU_DEF_ERR, low, high);
}

static u32 smca_get_block_address(unsigned int cpu, unsigned int bank,
				  unsigned int block)
{
	u32 low, high;
	u32 addr = 0;

	if (smca_get_bank_type(bank) == SMCA_RESERVED)
		return addr;

	if (!block)
		return MSR_AMD64_SMCA_MCx_MISC(bank);

	/* Check our cache first: */
	if (smca_bank_addrs[bank][block] != -1)
		return smca_bank_addrs[bank][block];

	/*
	 * For SMCA enabled processors, BLKPTR field of the first MISC register
	 * (MCx_MISC0) indicates presence of additional MISC regs set (MISC1-4).
	 */
	if (rdmsr_safe_on_cpu(cpu, MSR_AMD64_SMCA_MCx_CONFIG(bank), &low, &high))
		goto out;

	if (!(low & MCI_CONFIG_MCAX))
		goto out;

	if (!rdmsr_safe_on_cpu(cpu, MSR_AMD64_SMCA_MCx_MISC(bank), &low, &high) &&
	    (low & MASK_BLKPTR_LO))
		addr = MSR_AMD64_SMCA_MCx_MISCy(bank, block - 1);

out:
	smca_bank_addrs[bank][block] = addr;
	return addr;
}

static u32 get_block_address(unsigned int cpu, u32 current_addr, u32 low, u32 high,
			     unsigned int bank, unsigned int block)
{
	u32 addr = 0, offset = 0;

	if ((bank >= mca_cfg.banks) || (block >= NR_BLOCKS))
		return addr;

	if (mce_flags.smca)
		return smca_get_block_address(cpu, bank, block);

	/* Fall back to method we used for older processors: */
	switch (block) {
	case 0:
		addr = msr_ops.misc(bank);
		break;
	case 1:
		offset = ((low & MASK_BLKPTR_LO) >> 21);
		if (offset)
			addr = MCG_XBLK_ADDR + offset;
		break;
	default:
		addr = ++current_addr;
	}
	return addr;
}

static int
prepare_threshold_block(unsigned int bank, unsigned int block, u32 addr,
			int offset, u32 misc_high)
{
	unsigned int cpu = smp_processor_id();
	u32 smca_low, smca_high;
	struct threshold_block b;
	int new;

	if (!block)
		per_cpu(bank_map, cpu) |= (1 << bank);

	memset(&b, 0, sizeof(b));
	b.cpu			= cpu;
	b.bank			= bank;
	b.block			= block;
	b.address		= addr;
	b.interrupt_capable	= lvt_interrupt_supported(bank, misc_high);

	if (!b.interrupt_capable)
		goto done;

	b.interrupt_enable = 1;

	if (!mce_flags.smca) {
		new = (misc_high & MASK_LVTOFF_HI) >> 20;
		goto set_offset;
	}

	/* Gather LVT offset for thresholding: */
	if (rdmsr_safe(MSR_CU_DEF_ERR, &smca_low, &smca_high))
		goto out;

	new = (smca_low & SMCA_THR_LVT_OFF) >> 12;

set_offset:
	offset = setup_APIC_mce_threshold(offset, new);
	if (offset == new)
		thresholding_irq_en = true;

done:
	mce_threshold_block_init(&b, offset);

out:
	return offset;
}

/* cpu init entry point, called from mce.c with preempt off */
void mce_amd_feature_init(struct cpuinfo_x86 *c)
{
	u32 low = 0, high = 0, address = 0;
	unsigned int bank, block, cpu = smp_processor_id();
	int offset = -1;

	for (bank = 0; bank < mca_cfg.banks; ++bank) {
		if (mce_flags.smca)
			smca_configure(bank, cpu);

		for (block = 0; block < NR_BLOCKS; ++block) {
			address = get_block_address(cpu, address, low, high, bank, block);
			if (!address)
				break;

			if (rdmsr_safe(address, &low, &high))
				break;

			if (!(high & MASK_VALID_HI))
				continue;

			if (!(high & MASK_CNTP_HI)  ||
			     (high & MASK_LOCKED_HI))
				continue;

			offset = prepare_threshold_block(bank, block, address, offset, high);
		}
	}

	if (mce_flags.succor)
		deferred_error_interrupt_enable(c);
}

int umc_normaddr_to_sysaddr(u64 norm_addr, u16 nid, u8 umc, u64 *sys_addr)
{
	u64 dram_base_addr, dram_limit_addr, dram_hole_base;
	/* We start from the normalized address */
	u64 ret_addr = norm_addr;

	u32 tmp;

	u8 die_id_shift, die_id_mask, socket_id_shift, socket_id_mask;
	u8 intlv_num_dies, intlv_num_chan, intlv_num_sockets;
	u8 intlv_addr_sel, intlv_addr_bit;
	u8 num_intlv_bits, hashed_bit;
	u8 lgcy_mmio_hole_en, base = 0;
	u8 cs_mask, cs_id = 0;
	bool hash_enabled = false;

	/* Read D18F0x1B4 (DramOffset), check if base 1 is used. */
	if (amd_df_indirect_read(nid, 0, 0x1B4, umc, &tmp))
		goto out_err;

	/* Remove HiAddrOffset from normalized address, if enabled: */
	if (tmp & BIT(0)) {
		u64 hi_addr_offset = (tmp & GENMASK_ULL(31, 20)) << 8;

		if (norm_addr >= hi_addr_offset) {
			ret_addr -= hi_addr_offset;
			base = 1;
		}
	}

	/* Read D18F0x110 (DramBaseAddress). */
	if (amd_df_indirect_read(nid, 0, 0x110 + (8 * base), umc, &tmp))
		goto out_err;

	/* Check if address range is valid. */
	if (!(tmp & BIT(0))) {
		pr_err("%s: Invalid DramBaseAddress range: 0x%x.\n",
			__func__, tmp);
		goto out_err;
	}

	lgcy_mmio_hole_en = tmp & BIT(1);
	intlv_num_chan	  = (tmp >> 4) & 0xF;
	intlv_addr_sel	  = (tmp >> 8) & 0x7;
	dram_base_addr	  = (tmp & GENMASK_ULL(31, 12)) << 16;

	/* {0, 1, 2, 3} map to address bits {8, 9, 10, 11} respectively */
	if (intlv_addr_sel > 3) {
		pr_err("%s: Invalid interleave address select %d.\n",
			__func__, intlv_addr_sel);
		goto out_err;
	}

	/* Read D18F0x114 (DramLimitAddress). */
	if (amd_df_indirect_read(nid, 0, 0x114 + (8 * base), umc, &tmp))
		goto out_err;

	intlv_num_sockets = (tmp >> 8) & 0x1;
	intlv_num_dies	  = (tmp >> 10) & 0x3;
	dram_limit_addr	  = ((tmp & GENMASK_ULL(31, 12)) << 16) | GENMASK_ULL(27, 0);

	intlv_addr_bit = intlv_addr_sel + 8;

	/* Re-use intlv_num_chan by setting it equal to log2(#channels) */
	switch (intlv_num_chan) {
	case 0:	intlv_num_chan = 0; break;
	case 1: intlv_num_chan = 1; break;
	case 3: intlv_num_chan = 2; break;
	case 5:	intlv_num_chan = 3; break;
	case 7:	intlv_num_chan = 4; break;

	case 8: intlv_num_chan = 1;
		hash_enabled = true;
		break;
	default:
		pr_err("%s: Invalid number of interleaved channels %d.\n",
			__func__, intlv_num_chan);
		goto out_err;
	}

	num_intlv_bits = intlv_num_chan;

	if (intlv_num_dies > 2) {
		pr_err("%s: Invalid number of interleaved nodes/dies %d.\n",
			__func__, intlv_num_dies);
		goto out_err;
	}

	num_intlv_bits += intlv_num_dies;

	/* Add a bit if sockets are interleaved. */
	num_intlv_bits += intlv_num_sockets;

	/* Assert num_intlv_bits <= 4 */
	if (num_intlv_bits > 4) {
		pr_err("%s: Invalid interleave bits %d.\n",
			__func__, num_intlv_bits);
		goto out_err;
	}

	if (num_intlv_bits > 0) {
		u64 temp_addr_x, temp_addr_i, temp_addr_y;
		u8 die_id_bit, sock_id_bit, cs_fabric_id;

		/*
		 * Read FabricBlockInstanceInformation3_CS[BlockFabricID].
		 * This is the fabric id for this coherent slave. Use
		 * umc/channel# as instance id of the coherent slave
		 * for FICAA.
		 */
		if (amd_df_indirect_read(nid, 0, 0x50, umc, &tmp))
			goto out_err;

		cs_fabric_id = (tmp >> 8) & 0xFF;
		die_id_bit   = 0;

		/* If interleaved over more than 1 channel: */
		if (intlv_num_chan) {
			die_id_bit = intlv_num_chan;
			cs_mask	   = (1 << die_id_bit) - 1;
			cs_id	   = cs_fabric_id & cs_mask;
		}

		sock_id_bit = die_id_bit;

		/* Read D18F1x208 (SystemFabricIdMask). */
		if (intlv_num_dies || intlv_num_sockets)
			if (amd_df_indirect_read(nid, 1, 0x208, umc, &tmp))
				goto out_err;

		/* If interleaved over more than 1 die. */
		if (intlv_num_dies) {
			sock_id_bit  = die_id_bit + intlv_num_dies;
			die_id_shift = (tmp >> 24) & 0xF;
			die_id_mask  = (tmp >> 8) & 0xFF;

			cs_id |= ((cs_fabric_id & die_id_mask) >> die_id_shift) << die_id_bit;
		}

		/* If interleaved over more than 1 socket. */
		if (intlv_num_sockets) {
			socket_id_shift	= (tmp >> 28) & 0xF;
			socket_id_mask	= (tmp >> 16) & 0xFF;

			cs_id |= ((cs_fabric_id & socket_id_mask) >> socket_id_shift) << sock_id_bit;
		}

		/*
		 * The pre-interleaved address consists of XXXXXXIIIYYYYY
		 * where III is the ID for this CS, and XXXXXXYYYYY are the
		 * address bits from the post-interleaved address.
		 * "num_intlv_bits" has been calculated to tell us how many "I"
		 * bits there are. "intlv_addr_bit" tells us how many "Y" bits
		 * there are (where "I" starts).
		 */
		temp_addr_y = ret_addr & GENMASK_ULL(intlv_addr_bit-1, 0);
		temp_addr_i = (cs_id << intlv_addr_bit);
		temp_addr_x = (ret_addr & GENMASK_ULL(63, intlv_addr_bit)) << num_intlv_bits;
		ret_addr    = temp_addr_x | temp_addr_i | temp_addr_y;
	}

	/* Add dram base address */
	ret_addr += dram_base_addr;

	/* If legacy MMIO hole enabled */
	if (lgcy_mmio_hole_en) {
		if (amd_df_indirect_read(nid, 0, 0x104, umc, &tmp))
			goto out_err;

		dram_hole_base = tmp & GENMASK(31, 24);
		if (ret_addr >= dram_hole_base)
			ret_addr += (BIT_ULL(32) - dram_hole_base);
	}

	if (hash_enabled) {
		/* Save some parentheses and grab ls-bit at the end. */
		hashed_bit =	(ret_addr >> 12) ^
				(ret_addr >> 18) ^
				(ret_addr >> 21) ^
				(ret_addr >> 30) ^
				cs_id;

		hashed_bit &= BIT(0);

		if (hashed_bit != ((ret_addr >> intlv_addr_bit) & BIT(0)))
			ret_addr ^= BIT(intlv_addr_bit);
	}

	/* Is calculated system address is above DRAM limit address? */
	if (ret_addr > dram_limit_addr)
		goto out_err;

	*sys_addr = ret_addr;
	return 0;

out_err:
	return -EINVAL;
}
EXPORT_SYMBOL_GPL(umc_normaddr_to_sysaddr);

bool amd_mce_is_memory_error(struct mce *m)
{
	/* ErrCodeExt[20:16] */
	u8 xec = (m->status >> 16) & 0x1f;

	if (mce_flags.smca)
		return smca_get_bank_type(m->bank) == SMCA_UMC && xec == 0x0;

	return m->bank == 4 && xec == 0x8;
}

static void __log_error(unsigned int bank, u64 status, u64 addr, u64 misc)
{
	struct mce m;

	mce_setup(&m);

	m.status = status;
	m.misc   = misc;
	m.bank   = bank;
	m.tsc	 = rdtsc();

	if (m.status & MCI_STATUS_ADDRV) {
		m.addr = addr;

		/*
		 * Extract [55:<lsb>] where lsb is the least significant
		 * *valid* bit of the address bits.
		 */
		if (mce_flags.smca) {
			u8 lsb = (m.addr >> 56) & 0x3f;

			m.addr &= GENMASK_ULL(55, lsb);
		}
	}

	if (mce_flags.smca) {
		rdmsrl(MSR_AMD64_SMCA_MCx_IPID(bank), m.ipid);

		if (m.status & MCI_STATUS_SYNDV)
			rdmsrl(MSR_AMD64_SMCA_MCx_SYND(bank), m.synd);
	}

	mce_log(&m);
}

asmlinkage __visible void __irq_entry smp_deferred_error_interrupt(struct pt_regs *regs)
{
	entering_irq();
	trace_deferred_error_apic_entry(DEFERRED_ERROR_VECTOR);
	inc_irq_stat(irq_deferred_error_count);
	deferred_error_int_vector();
	trace_deferred_error_apic_exit(DEFERRED_ERROR_VECTOR);
	exiting_ack_irq();
}

/*
 * Returns true if the logged error is deferred. False, otherwise.
 */
static inline bool
_log_error_bank(unsigned int bank, u32 msr_stat, u32 msr_addr, u64 misc)
{
	u64 status, addr = 0;

	rdmsrl(msr_stat, status);
	if (!(status & MCI_STATUS_VAL))
		return false;

	if (status & MCI_STATUS_ADDRV)
		rdmsrl(msr_addr, addr);

	__log_error(bank, status, addr, misc);

	wrmsrl(msr_stat, 0);

	return status & MCI_STATUS_DEFERRED;
}

/*
 * We have three scenarios for checking for Deferred errors:
 *
 * 1) Non-SMCA systems check MCA_STATUS and log error if found.
 * 2) SMCA systems check MCA_STATUS. If error is found then log it and also
 *    clear MCA_DESTAT.
 * 3) SMCA systems check MCA_DESTAT, if error was not found in MCA_STATUS, and
 *    log it.
 */
static void log_error_deferred(unsigned int bank)
{
	bool defrd;

	defrd = _log_error_bank(bank, msr_ops.status(bank),
					msr_ops.addr(bank), 0);

	if (!mce_flags.smca)
		return;

	/* Clear MCA_DESTAT if we logged the deferred error from MCA_STATUS. */
	if (defrd) {
		wrmsrl(MSR_AMD64_SMCA_MCx_DESTAT(bank), 0);
		return;
	}

	/*
	 * Only deferred errors are logged in MCA_DE{STAT,ADDR} so just check
	 * for a valid error.
	 */
	_log_error_bank(bank, MSR_AMD64_SMCA_MCx_DESTAT(bank),
			      MSR_AMD64_SMCA_MCx_DEADDR(bank), 0);
}

/* APIC interrupt handler for deferred errors */
static void amd_deferred_error_interrupt(void)
{
	unsigned int bank;

	for (bank = 0; bank < mca_cfg.banks; ++bank)
		log_error_deferred(bank);
}

static void log_error_thresholding(unsigned int bank, u64 misc)
{
	_log_error_bank(bank, msr_ops.status(bank), msr_ops.addr(bank), misc);
}

static void log_and_reset_block(struct threshold_block *block)
{
	struct thresh_restart tr;
	u32 low = 0, high = 0;

	if (!block)
		return;

	if (rdmsr_safe(block->address, &low, &high))
		return;

	if (!(high & MASK_OVERFLOW_HI))
		return;

	/* Log the MCE which caused the threshold event. */
	log_error_thresholding(block->bank, ((u64)high << 32) | low);

	/* Reset threshold block after logging error. */
	memset(&tr, 0, sizeof(tr));
	tr.b = block;
	threshold_restart_bank(&tr);
}

/*
 * Threshold interrupt handler will service THRESHOLD_APIC_VECTOR. The interrupt
 * goes off when error_count reaches threshold_limit.
 */
static void amd_threshold_interrupt(void)
{
	struct threshold_block *first_block = NULL, *block = NULL, *tmp = NULL;
	unsigned int bank, cpu = smp_processor_id();

	for (bank = 0; bank < mca_cfg.banks; ++bank) {
		if (!(per_cpu(bank_map, cpu) & (1 << bank)))
			continue;

		first_block = per_cpu(threshold_banks, cpu)[bank]->blocks;
		if (!first_block)
			continue;

		/*
		 * The first block is also the head of the list. Check it first
		 * before iterating over the rest.
		 */
		log_and_reset_block(first_block);
		list_for_each_entry_safe(block, tmp, &first_block->miscj, miscj)
			log_and_reset_block(block);
	}
}

/*
 * Sysfs Interface
 */

struct threshold_attr {
	struct attribute attr;
	ssize_t (*show) (struct threshold_block *, char *);
	ssize_t (*store) (struct threshold_block *, const char *, size_t count);
};

#define SHOW_FIELDS(name)						\
static ssize_t show_ ## name(struct threshold_block *b, char *buf)	\
{									\
	return sprintf(buf, "%lu\n", (unsigned long) b->name);		\
}
SHOW_FIELDS(interrupt_enable)
SHOW_FIELDS(threshold_limit)

static ssize_t
store_interrupt_enable(struct threshold_block *b, const char *buf, size_t size)
{
	struct thresh_restart tr;
	unsigned long new;

	if (!b->interrupt_capable)
		return -EINVAL;

	if (kstrtoul(buf, 0, &new) < 0)
		return -EINVAL;

	b->interrupt_enable = !!new;

	memset(&tr, 0, sizeof(tr));
	tr.b		= b;

	smp_call_function_single(b->cpu, threshold_restart_bank, &tr, 1);

	return size;
}

static ssize_t
store_threshold_limit(struct threshold_block *b, const char *buf, size_t size)
{
	struct thresh_restart tr;
	unsigned long new;

	if (kstrtoul(buf, 0, &new) < 0)
		return -EINVAL;

	if (new > THRESHOLD_MAX)
		new = THRESHOLD_MAX;
	if (new < 1)
		new = 1;

	memset(&tr, 0, sizeof(tr));
	tr.old_limit = b->threshold_limit;
	b->threshold_limit = new;
	tr.b = b;

	smp_call_function_single(b->cpu, threshold_restart_bank, &tr, 1);

	return size;
}

static ssize_t show_error_count(struct threshold_block *b, char *buf)
{
	u32 lo, hi;

	rdmsr_on_cpu(b->cpu, b->address, &lo, &hi);

	return sprintf(buf, "%u\n", ((hi & THRESHOLD_MAX) -
				     (THRESHOLD_MAX - b->threshold_limit)));
}

static struct threshold_attr error_count = {
	.attr = {.name = __stringify(error_count), .mode = 0444 },
	.show = show_error_count,
};

#define RW_ATTR(val)							\
static struct threshold_attr val = {					\
	.attr	= {.name = __stringify(val), .mode = 0644 },		\
	.show	= show_## val,						\
	.store	= store_## val,						\
};

RW_ATTR(interrupt_enable);
RW_ATTR(threshold_limit);

static struct attribute *default_attrs[] = {
	&threshold_limit.attr,
	&error_count.attr,
	NULL,	/* possibly interrupt_enable if supported, see below */
	NULL,
};

#define to_block(k)	container_of(k, struct threshold_block, kobj)
#define to_attr(a)	container_of(a, struct threshold_attr, attr)

static ssize_t show(struct kobject *kobj, struct attribute *attr, char *buf)
{
	struct threshold_block *b = to_block(kobj);
	struct threshold_attr *a = to_attr(attr);
	ssize_t ret;

	ret = a->show ? a->show(b, buf) : -EIO;

	return ret;
}

static ssize_t store(struct kobject *kobj, struct attribute *attr,
		     const char *buf, size_t count)
{
	struct threshold_block *b = to_block(kobj);
	struct threshold_attr *a = to_attr(attr);
	ssize_t ret;

	ret = a->store ? a->store(b, buf, count) : -EIO;

	return ret;
}

static const struct sysfs_ops threshold_ops = {
	.show			= show,
	.store			= store,
};

static struct kobj_type threshold_ktype = {
	.sysfs_ops		= &threshold_ops,
	.default_attrs		= default_attrs,
};

static const char *get_name(unsigned int bank, struct threshold_block *b)
{
	enum smca_bank_types bank_type;

	if (!mce_flags.smca) {
		if (b && bank == 4)
			return bank4_names(b);

		return th_names[bank];
	}

	bank_type = smca_get_bank_type(bank);
	if (bank_type >= N_SMCA_BANK_TYPES)
		return NULL;

	if (b && bank_type == SMCA_UMC) {
		if (b->block < ARRAY_SIZE(smca_umc_block_names))
			return smca_umc_block_names[b->block];
		return NULL;
	}

	if (smca_banks[bank].hwid->count == 1)
		return smca_get_name(bank_type);

	snprintf(buf_mcatype, MAX_MCATYPE_NAME_LEN,
		 "%s_%x", smca_get_name(bank_type),
			  smca_banks[bank].sysfs_id);
	return buf_mcatype;
}

static int allocate_threshold_blocks(unsigned int cpu, unsigned int bank,
				     unsigned int block, u32 address)
{
	struct threshold_block *b = NULL;
	u32 low, high;
	int err;

	if ((bank >= mca_cfg.banks) || (block >= NR_BLOCKS))
		return 0;

	if (rdmsr_safe_on_cpu(cpu, address, &low, &high))
		return 0;

	if (!(high & MASK_VALID_HI)) {
		if (block)
			goto recurse;
		else
			return 0;
	}

	if (!(high & MASK_CNTP_HI)  ||
	     (high & MASK_LOCKED_HI))
		goto recurse;

	b = kzalloc(sizeof(struct threshold_block), GFP_KERNEL);
	if (!b)
		return -ENOMEM;

	b->block		= block;
	b->bank			= bank;
	b->cpu			= cpu;
	b->address		= address;
	b->interrupt_enable	= 0;
	b->interrupt_capable	= lvt_interrupt_supported(bank, high);
	b->threshold_limit	= THRESHOLD_MAX;

	if (b->interrupt_capable) {
		threshold_ktype.default_attrs[2] = &interrupt_enable.attr;
		b->interrupt_enable = 1;
	} else {
		threshold_ktype.default_attrs[2] = NULL;
	}

	INIT_LIST_HEAD(&b->miscj);

	if (per_cpu(threshold_banks, cpu)[bank]->blocks) {
		list_add(&b->miscj,
			 &per_cpu(threshold_banks, cpu)[bank]->blocks->miscj);
	} else {
		per_cpu(threshold_banks, cpu)[bank]->blocks = b;
	}

	err = kobject_init_and_add(&b->kobj, &threshold_ktype,
				   per_cpu(threshold_banks, cpu)[bank]->kobj,
				   get_name(bank, b));
	if (err)
		goto out_free;
recurse:
	address = get_block_address(cpu, address, low, high, bank, ++block);
	if (!address)
		return 0;

	err = allocate_threshold_blocks(cpu, bank, block, address);
	if (err)
		goto out_free;

	if (b)
		kobject_uevent(&b->kobj, KOBJ_ADD);

	return err;

out_free:
	if (b) {
		kobject_put(&b->kobj);
		list_del(&b->miscj);
		kfree(b);
	}
	return err;
}

static int __threshold_add_blocks(struct threshold_bank *b)
{
	struct list_head *head = &b->blocks->miscj;
	struct threshold_block *pos = NULL;
	struct threshold_block *tmp = NULL;
	int err = 0;

	err = kobject_add(&b->blocks->kobj, b->kobj, b->blocks->kobj.name);
	if (err)
		return err;

	list_for_each_entry_safe(pos, tmp, head, miscj) {

		err = kobject_add(&pos->kobj, b->kobj, pos->kobj.name);
		if (err) {
			list_for_each_entry_safe_reverse(pos, tmp, head, miscj)
				kobject_del(&pos->kobj);

			return err;
		}
	}
	return err;
}

static int threshold_create_bank(unsigned int cpu, unsigned int bank)
{
	struct device *dev = per_cpu(mce_device, cpu);
	struct amd_northbridge *nb = NULL;
	struct threshold_bank *b = NULL;
	const char *name = get_name(bank, NULL);
	int err = 0;

	if (!dev)
		return -ENODEV;

	if (is_shared_bank(bank)) {
		nb = node_to_amd_nb(amd_get_nb_id(cpu));

		/* threshold descriptor already initialized on this node? */
		if (nb && nb->bank4) {
			/* yes, use it */
			b = nb->bank4;
			err = kobject_add(b->kobj, &dev->kobj, name);
			if (err)
				goto out;

			per_cpu(threshold_banks, cpu)[bank] = b;
			refcount_inc(&b->cpus);

			err = __threshold_add_blocks(b);

			goto out;
		}
	}

	b = kzalloc(sizeof(struct threshold_bank), GFP_KERNEL);
	if (!b) {
		err = -ENOMEM;
		goto out;
	}

	b->kobj = kobject_create_and_add(name, &dev->kobj);
	if (!b->kobj) {
		err = -EINVAL;
		goto out_free;
	}

	per_cpu(threshold_banks, cpu)[bank] = b;

	if (is_shared_bank(bank)) {
		refcount_set(&b->cpus, 1);

		/* nb is already initialized, see above */
		if (nb) {
			WARN_ON(nb->bank4);
			nb->bank4 = b;
		}
	}

	err = allocate_threshold_blocks(cpu, bank, 0, msr_ops.misc(bank));
	if (!err)
		goto out;

 out_free:
	kfree(b);

 out:
	return err;
}

static void deallocate_threshold_block(unsigned int cpu,
						 unsigned int bank)
{
	struct threshold_block *pos = NULL;
	struct threshold_block *tmp = NULL;
	struct threshold_bank *head = per_cpu(threshold_banks, cpu)[bank];

	if (!head)
		return;

	list_for_each_entry_safe(pos, tmp, &head->blocks->miscj, miscj) {
		kobject_put(&pos->kobj);
		list_del(&pos->miscj);
		kfree(pos);
	}

	kfree(per_cpu(threshold_banks, cpu)[bank]->blocks);
	per_cpu(threshold_banks, cpu)[bank]->blocks = NULL;
}

static void __threshold_remove_blocks(struct threshold_bank *b)
{
	struct threshold_block *pos = NULL;
	struct threshold_block *tmp = NULL;

	kobject_del(b->kobj);

	list_for_each_entry_safe(pos, tmp, &b->blocks->miscj, miscj)
		kobject_del(&pos->kobj);
}

static void threshold_remove_bank(unsigned int cpu, int bank)
{
	struct amd_northbridge *nb;
	struct threshold_bank *b;

	b = per_cpu(threshold_banks, cpu)[bank];
	if (!b)
		return;

	if (!b->blocks)
		goto free_out;

	if (is_shared_bank(bank)) {
		if (!refcount_dec_and_test(&b->cpus)) {
			__threshold_remove_blocks(b);
			per_cpu(threshold_banks, cpu)[bank] = NULL;
			return;
		} else {
			/*
			 * the last CPU on this node using the shared bank is
			 * going away, remove that bank now.
			 */
			nb = node_to_amd_nb(amd_get_nb_id(cpu));
			nb->bank4 = NULL;
		}
	}

	deallocate_threshold_block(cpu, bank);

free_out:
	kobject_del(b->kobj);
	kobject_put(b->kobj);
	kfree(b);
	per_cpu(threshold_banks, cpu)[bank] = NULL;
}

int mce_threshold_remove_device(unsigned int cpu)
{
	unsigned int bank;

	for (bank = 0; bank < mca_cfg.banks; ++bank) {
		if (!(per_cpu(bank_map, cpu) & (1 << bank)))
			continue;
		threshold_remove_bank(cpu, bank);
	}
	kfree(per_cpu(threshold_banks, cpu));
	per_cpu(threshold_banks, cpu) = NULL;
	return 0;
}

/* create dir/files for all valid threshold banks */
int mce_threshold_create_device(unsigned int cpu)
{
	unsigned int bank;
	struct threshold_bank **bp;
	int err = 0;

	bp = per_cpu(threshold_banks, cpu);
	if (bp)
		return 0;

	bp = kzalloc(sizeof(struct threshold_bank *) * mca_cfg.banks,
		     GFP_KERNEL);
	if (!bp)
		return -ENOMEM;

	per_cpu(threshold_banks, cpu) = bp;

	for (bank = 0; bank < mca_cfg.banks; ++bank) {
		if (!(per_cpu(bank_map, cpu) & (1 << bank)))
			continue;
		err = threshold_create_bank(cpu, bank);
		if (err)
			goto err;
	}
	return err;
err:
	mce_threshold_remove_device(cpu);
	return err;
}

static __init int threshold_init_device(void)
{
	unsigned lcpu = 0;

	/* to hit CPUs online before the notifier is up */
	for_each_online_cpu(lcpu) {
		int err = mce_threshold_create_device(lcpu);

		if (err)
			return err;
	}

	if (thresholding_irq_en)
		mce_threshold_vector = amd_threshold_interrupt;

	return 0;
}
/*
 * there are 3 funcs which need to be _initcalled in a logic sequence:
 * 1. xen_late_init_mcelog
 * 2. mcheck_init_device
 * 3. threshold_init_device
 *
 * xen_late_init_mcelog must register xen_mce_chrdev_device before
 * native mce_chrdev_device registration if running under xen platform;
 *
 * mcheck_init_device should be inited before threshold_init_device to
 * initialize mce_device, otherwise a NULL ptr dereference will cause panic.
 *
 * so we use following _initcalls
 * 1. device_initcall(xen_late_init_mcelog);
 * 2. device_initcall_sync(mcheck_init_device);
 * 3. late_initcall(threshold_init_device);
 *
 * when running under xen, the initcall order is 1,2,3;
 * on baremetal, we skip 1 and we do only 2 and 3.
 */
late_initcall(threshold_init_device);<|MERGE_RESOLUTION|>--- conflicted
+++ resolved
@@ -100,11 +100,7 @@
 	[0 ... MAX_NR_BANKS - 1] = { [0 ... NR_BLOCKS - 1] = -1 }
 };
 
-<<<<<<< HEAD
-const char *smca_get_name(enum smca_bank_types t)
-=======
 static const char *smca_get_name(enum smca_bank_types t)
->>>>>>> 1ec8f1f0
 {
 	if (t >= N_SMCA_BANK_TYPES)
 		return NULL;
