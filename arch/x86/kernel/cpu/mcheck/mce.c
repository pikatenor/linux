/*
 * Machine check handler.
 *
 * K8 parts Copyright 2002,2003 Andi Kleen, SuSE Labs.
 * Rest from unknown author(s).
 * 2004 Andi Kleen. Rewrote most of it.
 * Copyright 2008 Intel Corporation
 * Author: Andi Kleen
 */

#define pr_fmt(fmt) KBUILD_MODNAME ": " fmt

#include <linux/thread_info.h>
#include <linux/capability.h>
#include <linux/miscdevice.h>
#include <linux/ratelimit.h>
#include <linux/kallsyms.h>
#include <linux/rcupdate.h>
#include <linux/kobject.h>
#include <linux/uaccess.h>
#include <linux/kdebug.h>
#include <linux/kernel.h>
#include <linux/percpu.h>
#include <linux/string.h>
#include <linux/device.h>
#include <linux/syscore_ops.h>
#include <linux/delay.h>
#include <linux/ctype.h>
#include <linux/sched.h>
#include <linux/sysfs.h>
#include <linux/types.h>
#include <linux/slab.h>
#include <linux/init.h>
#include <linux/kmod.h>
#include <linux/poll.h>
#include <linux/nmi.h>
#include <linux/cpu.h>
#include <linux/ras.h>
#include <linux/smp.h>
#include <linux/fs.h>
#include <linux/mm.h>
#include <linux/debugfs.h>
#include <linux/irq_work.h>
#include <linux/export.h>
#include <linux/jump_label.h>

#include <asm/intel-family.h>
#include <asm/processor.h>
#include <asm/traps.h>
#include <asm/tlbflush.h>
#include <asm/mce.h>
#include <asm/msr.h>
#include <asm/reboot.h>
#include <asm/set_memory.h>

#include "mce-internal.h"

static DEFINE_MUTEX(mce_log_mutex);

/* sysfs synchronization */
static DEFINE_MUTEX(mce_sysfs_mutex);

#define CREATE_TRACE_POINTS
#include <trace/events/mce.h>

#define SPINUNIT		100	/* 100ns */

DEFINE_PER_CPU(unsigned, mce_exception_count);

struct mce_bank *mce_banks __read_mostly;
struct mce_vendor_flags mce_flags __read_mostly;

struct mca_config mca_cfg __read_mostly = {
	.bootlog  = -1,
	/*
	 * Tolerant levels:
	 * 0: always panic on uncorrected errors, log corrected errors
	 * 1: panic or SIGBUS on uncorrected errors, log corrected errors
	 * 2: SIGBUS or log uncorrected errors (if possible), log corr. errors
	 * 3: never panic or SIGBUS, log all errors (for testing only)
	 */
	.tolerant = 1,
	.monarch_timeout = -1
};

static DEFINE_PER_CPU(struct mce, mces_seen);
static unsigned long mce_need_notify;
static int cpu_missing;

/*
 * MCA banks polled by the period polling timer for corrected events.
 * With Intel CMCI, this only has MCA banks which do not support CMCI (if any).
 */
DEFINE_PER_CPU(mce_banks_t, mce_poll_banks) = {
	[0 ... BITS_TO_LONGS(MAX_NR_BANKS)-1] = ~0UL
};

/*
 * MCA banks controlled through firmware first for corrected errors.
 * This is a global list of banks for which we won't enable CMCI and we
 * won't poll. Firmware controls these banks and is responsible for
 * reporting corrected errors through GHES. Uncorrected/recoverable
 * errors are still notified through a machine check.
 */
mce_banks_t mce_banks_ce_disabled;

static struct work_struct mce_work;
static struct irq_work mce_irq_work;

static void (*quirk_no_way_out)(int bank, struct mce *m, struct pt_regs *regs);

#ifndef mce_unmap_kpfn
static void mce_unmap_kpfn(unsigned long pfn);
#endif

/*
 * CPU/chipset specific EDAC code can register a notifier call here to print
 * MCE errors in a human-readable form.
 */
BLOCKING_NOTIFIER_HEAD(x86_mce_decoder_chain);

/* Do initial initialization of a struct mce */
void mce_setup(struct mce *m)
{
	memset(m, 0, sizeof(struct mce));
	m->cpu = m->extcpu = smp_processor_id();
	/* We hope get_seconds stays lockless */
	m->time = get_seconds();
	m->cpuvendor = boot_cpu_data.x86_vendor;
	m->cpuid = cpuid_eax(1);
	m->socketid = cpu_data(m->extcpu).phys_proc_id;
	m->apicid = cpu_data(m->extcpu).initial_apicid;
	rdmsrl(MSR_IA32_MCG_CAP, m->mcgcap);

	if (this_cpu_has(X86_FEATURE_INTEL_PPIN))
		rdmsrl(MSR_PPIN, m->ppin);

	m->microcode = boot_cpu_data.microcode;
}

DEFINE_PER_CPU(struct mce, injectm);
EXPORT_PER_CPU_SYMBOL_GPL(injectm);

void mce_log(struct mce *m)
{
	if (!mce_gen_pool_add(m))
		irq_work_queue(&mce_irq_work);
}

void mce_inject_log(struct mce *m)
{
	mutex_lock(&mce_log_mutex);
	mce_log(m);
	mutex_unlock(&mce_log_mutex);
}
EXPORT_SYMBOL_GPL(mce_inject_log);

static struct notifier_block mce_srao_nb;

/*
 * We run the default notifier if we have only the SRAO, the first and the
 * default notifier registered. I.e., the mandatory NUM_DEFAULT_NOTIFIERS
 * notifiers registered on the chain.
 */
#define NUM_DEFAULT_NOTIFIERS	3
static atomic_t num_notifiers;

void mce_register_decode_chain(struct notifier_block *nb)
{
	if (WARN_ON(nb->priority > MCE_PRIO_MCELOG && nb->priority < MCE_PRIO_EDAC))
		return;

	atomic_inc(&num_notifiers);

	blocking_notifier_chain_register(&x86_mce_decoder_chain, nb);
}
EXPORT_SYMBOL_GPL(mce_register_decode_chain);

void mce_unregister_decode_chain(struct notifier_block *nb)
{
	atomic_dec(&num_notifiers);

	blocking_notifier_chain_unregister(&x86_mce_decoder_chain, nb);
}
EXPORT_SYMBOL_GPL(mce_unregister_decode_chain);

static inline u32 ctl_reg(int bank)
{
	return MSR_IA32_MCx_CTL(bank);
}

static inline u32 status_reg(int bank)
{
	return MSR_IA32_MCx_STATUS(bank);
}

static inline u32 addr_reg(int bank)
{
	return MSR_IA32_MCx_ADDR(bank);
}

static inline u32 misc_reg(int bank)
{
	return MSR_IA32_MCx_MISC(bank);
}

static inline u32 smca_ctl_reg(int bank)
{
	return MSR_AMD64_SMCA_MCx_CTL(bank);
}

static inline u32 smca_status_reg(int bank)
{
	return MSR_AMD64_SMCA_MCx_STATUS(bank);
}

static inline u32 smca_addr_reg(int bank)
{
	return MSR_AMD64_SMCA_MCx_ADDR(bank);
}

static inline u32 smca_misc_reg(int bank)
{
	return MSR_AMD64_SMCA_MCx_MISC(bank);
}

struct mca_msr_regs msr_ops = {
	.ctl	= ctl_reg,
	.status	= status_reg,
	.addr	= addr_reg,
	.misc	= misc_reg
};

static void __print_mce(struct mce *m)
{
	pr_emerg(HW_ERR "CPU %d: Machine Check%s: %Lx Bank %d: %016Lx\n",
		 m->extcpu,
		 (m->mcgstatus & MCG_STATUS_MCIP ? " Exception" : ""),
		 m->mcgstatus, m->bank, m->status);

	if (m->ip) {
		pr_emerg(HW_ERR "RIP%s %02x:<%016Lx> ",
			!(m->mcgstatus & MCG_STATUS_EIPV) ? " !INEXACT!" : "",
			m->cs, m->ip);

		if (m->cs == __KERNEL_CS)
			print_symbol("{%s}", m->ip);
		pr_cont("\n");
	}

	pr_emerg(HW_ERR "TSC %llx ", m->tsc);
	if (m->addr)
		pr_cont("ADDR %llx ", m->addr);
	if (m->misc)
		pr_cont("MISC %llx ", m->misc);

	if (mce_flags.smca) {
		if (m->synd)
			pr_cont("SYND %llx ", m->synd);
		if (m->ipid)
			pr_cont("IPID %llx ", m->ipid);
	}

	pr_cont("\n");
	/*
	 * Note this output is parsed by external tools and old fields
	 * should not be changed.
	 */
	pr_emerg(HW_ERR "PROCESSOR %u:%x TIME %llu SOCKET %u APIC %x microcode %x\n",
		m->cpuvendor, m->cpuid, m->time, m->socketid, m->apicid,
		m->microcode);
}

static void print_mce(struct mce *m)
{
	__print_mce(m);
	pr_emerg_ratelimited(HW_ERR "Run the above through 'mcelog --ascii'\n");
}

#define PANIC_TIMEOUT 5 /* 5 seconds */

static atomic_t mce_panicked;

static int fake_panic;
static atomic_t mce_fake_panicked;

/* Panic in progress. Enable interrupts and wait for final IPI */
static void wait_for_panic(void)
{
	long timeout = PANIC_TIMEOUT*USEC_PER_SEC;

	preempt_disable();
	local_irq_enable();
	while (timeout-- > 0)
		udelay(1);
	if (panic_timeout == 0)
		panic_timeout = mca_cfg.panic_timeout;
	panic("Panicing machine check CPU died");
}

static void mce_panic(const char *msg, struct mce *final, char *exp)
{
	int apei_err = 0;
	struct llist_node *pending;
	struct mce_evt_llist *l;

	if (!fake_panic) {
		/*
		 * Make sure only one CPU runs in machine check panic
		 */
		if (atomic_inc_return(&mce_panicked) > 1)
			wait_for_panic();
		barrier();

		bust_spinlocks(1);
		console_verbose();
	} else {
		/* Don't log too much for fake panic */
		if (atomic_inc_return(&mce_fake_panicked) > 1)
			return;
	}
	pending = mce_gen_pool_prepare_records();
	/* First print corrected ones that are still unlogged */
	llist_for_each_entry(l, pending, llnode) {
		struct mce *m = &l->mce;
		if (!(m->status & MCI_STATUS_UC)) {
			print_mce(m);
			if (!apei_err)
				apei_err = apei_write_mce(m);
		}
	}
	/* Now print uncorrected but with the final one last */
	llist_for_each_entry(l, pending, llnode) {
		struct mce *m = &l->mce;
		if (!(m->status & MCI_STATUS_UC))
			continue;
		if (!final || mce_cmp(m, final)) {
			print_mce(m);
			if (!apei_err)
				apei_err = apei_write_mce(m);
		}
	}
	if (final) {
		print_mce(final);
		if (!apei_err)
			apei_err = apei_write_mce(final);
	}
	if (cpu_missing)
		pr_emerg(HW_ERR "Some CPUs didn't answer in synchronization\n");
	if (exp)
		pr_emerg(HW_ERR "Machine check: %s\n", exp);
	if (!fake_panic) {
		if (panic_timeout == 0)
			panic_timeout = mca_cfg.panic_timeout;
		panic(msg);
	} else
		pr_emerg(HW_ERR "Fake kernel panic: %s\n", msg);
}

/* Support code for software error injection */

static int msr_to_offset(u32 msr)
{
	unsigned bank = __this_cpu_read(injectm.bank);

	if (msr == mca_cfg.rip_msr)
		return offsetof(struct mce, ip);
	if (msr == msr_ops.status(bank))
		return offsetof(struct mce, status);
	if (msr == msr_ops.addr(bank))
		return offsetof(struct mce, addr);
	if (msr == msr_ops.misc(bank))
		return offsetof(struct mce, misc);
	if (msr == MSR_IA32_MCG_STATUS)
		return offsetof(struct mce, mcgstatus);
	return -1;
}

/* MSR access wrappers used for error injection */
static u64 mce_rdmsrl(u32 msr)
{
	u64 v;

	if (__this_cpu_read(injectm.finished)) {
		int offset = msr_to_offset(msr);

		if (offset < 0)
			return 0;
		return *(u64 *)((char *)this_cpu_ptr(&injectm) + offset);
	}

	if (rdmsrl_safe(msr, &v)) {
		WARN_ONCE(1, "mce: Unable to read MSR 0x%x!\n", msr);
		/*
		 * Return zero in case the access faulted. This should
		 * not happen normally but can happen if the CPU does
		 * something weird, or if the code is buggy.
		 */
		v = 0;
	}

	return v;
}

static void mce_wrmsrl(u32 msr, u64 v)
{
	if (__this_cpu_read(injectm.finished)) {
		int offset = msr_to_offset(msr);

		if (offset >= 0)
			*(u64 *)((char *)this_cpu_ptr(&injectm) + offset) = v;
		return;
	}
	wrmsrl(msr, v);
}

/*
 * Collect all global (w.r.t. this processor) status about this machine
 * check into our "mce" struct so that we can use it later to assess
 * the severity of the problem as we read per-bank specific details.
 */
static inline void mce_gather_info(struct mce *m, struct pt_regs *regs)
{
	mce_setup(m);

	m->mcgstatus = mce_rdmsrl(MSR_IA32_MCG_STATUS);
	if (regs) {
		/*
		 * Get the address of the instruction at the time of
		 * the machine check error.
		 */
		if (m->mcgstatus & (MCG_STATUS_RIPV|MCG_STATUS_EIPV)) {
			m->ip = regs->ip;
			m->cs = regs->cs;

			/*
			 * When in VM86 mode make the cs look like ring 3
			 * always. This is a lie, but it's better than passing
			 * the additional vm86 bit around everywhere.
			 */
			if (v8086_mode(regs))
				m->cs |= 3;
		}
		/* Use accurate RIP reporting if available. */
		if (mca_cfg.rip_msr)
			m->ip = mce_rdmsrl(mca_cfg.rip_msr);
	}
}

int mce_available(struct cpuinfo_x86 *c)
{
	if (mca_cfg.disabled)
		return 0;
	return cpu_has(c, X86_FEATURE_MCE) && cpu_has(c, X86_FEATURE_MCA);
}

static void mce_schedule_work(void)
{
	if (!mce_gen_pool_empty())
		schedule_work(&mce_work);
}

static void mce_irq_work_cb(struct irq_work *entry)
{
	mce_schedule_work();
}

static void mce_report_event(struct pt_regs *regs)
{
	if (regs->flags & (X86_VM_MASK|X86_EFLAGS_IF)) {
		mce_notify_irq();
		/*
		 * Triggering the work queue here is just an insurance
		 * policy in case the syscall exit notify handler
		 * doesn't run soon enough or ends up running on the
		 * wrong CPU (can happen when audit sleeps)
		 */
		mce_schedule_work();
		return;
	}

	irq_work_queue(&mce_irq_work);
}

/*
 * Check if the address reported by the CPU is in a format we can parse.
 * It would be possible to add code for most other cases, but all would
 * be somewhat complicated (e.g. segment offset would require an instruction
 * parser). So only support physical addresses up to page granuality for now.
 */
static int mce_usable_address(struct mce *m)
{
	if (!(m->status & MCI_STATUS_ADDRV))
		return 0;

	/* Checks after this one are Intel-specific: */
	if (boot_cpu_data.x86_vendor != X86_VENDOR_INTEL)
		return 1;

	if (!(m->status & MCI_STATUS_MISCV))
		return 0;

	if (MCI_MISC_ADDR_LSB(m->misc) > PAGE_SHIFT)
		return 0;

	if (MCI_MISC_ADDR_MODE(m->misc) != MCI_MISC_ADDR_PHYS)
		return 0;

	return 1;
}

bool mce_is_memory_error(struct mce *m)
{
	if (m->cpuvendor == X86_VENDOR_AMD) {
		return amd_mce_is_memory_error(m);

	} else if (m->cpuvendor == X86_VENDOR_INTEL) {
		/*
		 * Intel SDM Volume 3B - 15.9.2 Compound Error Codes
		 *
		 * Bit 7 of the MCACOD field of IA32_MCi_STATUS is used for
		 * indicating a memory error. Bit 8 is used for indicating a
		 * cache hierarchy error. The combination of bit 2 and bit 3
		 * is used for indicating a `generic' cache hierarchy error
		 * But we can't just blindly check the above bits, because if
		 * bit 11 is set, then it is a bus/interconnect error - and
		 * either way the above bits just gives more detail on what
		 * bus/interconnect error happened. Note that bit 12 can be
		 * ignored, as it's the "filter" bit.
		 */
		return (m->status & 0xef80) == BIT(7) ||
		       (m->status & 0xef00) == BIT(8) ||
		       (m->status & 0xeffc) == 0xc;
	}

	return false;
}
EXPORT_SYMBOL_GPL(mce_is_memory_error);

static bool cec_add_mce(struct mce *m)
{
	if (!m)
		return false;

	/* We eat only correctable DRAM errors with usable addresses. */
	if (mce_is_memory_error(m) &&
	    !(m->status & MCI_STATUS_UC) &&
	    mce_usable_address(m))
		if (!cec_add_elem(m->addr >> PAGE_SHIFT))
			return true;

	return false;
}

static int mce_first_notifier(struct notifier_block *nb, unsigned long val,
			      void *data)
{
	struct mce *m = (struct mce *)data;

	if (!m)
		return NOTIFY_DONE;

	if (cec_add_mce(m))
		return NOTIFY_STOP;

	/* Emit the trace record: */
	trace_mce_record(m);

	set_bit(0, &mce_need_notify);

	mce_notify_irq();

	return NOTIFY_DONE;
}

static struct notifier_block first_nb = {
	.notifier_call	= mce_first_notifier,
	.priority	= MCE_PRIO_FIRST,
};

static int srao_decode_notifier(struct notifier_block *nb, unsigned long val,
				void *data)
{
	struct mce *mce = (struct mce *)data;
	unsigned long pfn;

	if (!mce)
		return NOTIFY_DONE;

	if (mce_usable_address(mce) && (mce->severity == MCE_AO_SEVERITY)) {
		pfn = mce->addr >> PAGE_SHIFT;
		if (memory_failure(pfn, MCE_VECTOR, 0))
			mce_unmap_kpfn(pfn);
	}

	return NOTIFY_OK;
}
static struct notifier_block mce_srao_nb = {
	.notifier_call	= srao_decode_notifier,
	.priority	= MCE_PRIO_SRAO,
};

static int mce_default_notifier(struct notifier_block *nb, unsigned long val,
				void *data)
{
	struct mce *m = (struct mce *)data;

	if (!m)
		return NOTIFY_DONE;

	if (atomic_read(&num_notifiers) > NUM_DEFAULT_NOTIFIERS)
		return NOTIFY_DONE;

	__print_mce(m);

	return NOTIFY_DONE;
}

static struct notifier_block mce_default_nb = {
	.notifier_call	= mce_default_notifier,
	/* lowest prio, we want it to run last. */
	.priority	= MCE_PRIO_LOWEST,
};

/*
 * Read ADDR and MISC registers.
 */
static void mce_read_aux(struct mce *m, int i)
{
	if (m->status & MCI_STATUS_MISCV)
		m->misc = mce_rdmsrl(msr_ops.misc(i));

	if (m->status & MCI_STATUS_ADDRV) {
		m->addr = mce_rdmsrl(msr_ops.addr(i));

		/*
		 * Mask the reported address by the reported granularity.
		 */
		if (mca_cfg.ser && (m->status & MCI_STATUS_MISCV)) {
			u8 shift = MCI_MISC_ADDR_LSB(m->misc);
			m->addr >>= shift;
			m->addr <<= shift;
		}

		/*
		 * Extract [55:<lsb>] where lsb is the least significant
		 * *valid* bit of the address bits.
		 */
		if (mce_flags.smca) {
			u8 lsb = (m->addr >> 56) & 0x3f;

			m->addr &= GENMASK_ULL(55, lsb);
		}
	}

	if (mce_flags.smca) {
		m->ipid = mce_rdmsrl(MSR_AMD64_SMCA_MCx_IPID(i));

		if (m->status & MCI_STATUS_SYNDV)
			m->synd = mce_rdmsrl(MSR_AMD64_SMCA_MCx_SYND(i));
	}
}

DEFINE_PER_CPU(unsigned, mce_poll_count);

/*
 * Poll for corrected events or events that happened before reset.
 * Those are just logged through /dev/mcelog.
 *
 * This is executed in standard interrupt context.
 *
 * Note: spec recommends to panic for fatal unsignalled
 * errors here. However this would be quite problematic --
 * we would need to reimplement the Monarch handling and
 * it would mess up the exclusion between exception handler
 * and poll hander -- * so we skip this for now.
 * These cases should not happen anyways, or only when the CPU
 * is already totally * confused. In this case it's likely it will
 * not fully execute the machine check handler either.
 */
bool machine_check_poll(enum mcp_flags flags, mce_banks_t *b)
{
	bool error_seen = false;
	struct mce m;
	int i;

	this_cpu_inc(mce_poll_count);

	mce_gather_info(&m, NULL);

	if (flags & MCP_TIMESTAMP)
		m.tsc = rdtsc();

	for (i = 0; i < mca_cfg.banks; i++) {
		if (!mce_banks[i].ctl || !test_bit(i, *b))
			continue;

		m.misc = 0;
		m.addr = 0;
		m.bank = i;

		barrier();
		m.status = mce_rdmsrl(msr_ops.status(i));
		if (!(m.status & MCI_STATUS_VAL))
			continue;

		/*
		 * Uncorrected or signalled events are handled by the exception
		 * handler when it is enabled, so don't process those here.
		 *
		 * TBD do the same check for MCI_STATUS_EN here?
		 */
		if (!(flags & MCP_UC) &&
		    (m.status & (mca_cfg.ser ? MCI_STATUS_S : MCI_STATUS_UC)))
			continue;

		error_seen = true;

		mce_read_aux(&m, i);

		m.severity = mce_severity(&m, mca_cfg.tolerant, NULL, false);

		/*
		 * Don't get the IP here because it's unlikely to
		 * have anything to do with the actual error location.
		 */
		if (!(flags & MCP_DONTLOG) && !mca_cfg.dont_log_ce)
			mce_log(&m);
		else if (mce_usable_address(&m)) {
			/*
			 * Although we skipped logging this, we still want
			 * to take action. Add to the pool so the registered
			 * notifiers will see it.
			 */
			if (!mce_gen_pool_add(&m))
				mce_schedule_work();
		}

		/*
		 * Clear state for this bank.
		 */
		mce_wrmsrl(msr_ops.status(i), 0);
	}

	/*
	 * Don't clear MCG_STATUS here because it's only defined for
	 * exceptions.
	 */

	sync_core();

	return error_seen;
}
EXPORT_SYMBOL_GPL(machine_check_poll);

/*
 * Do a quick check if any of the events requires a panic.
 * This decides if we keep the events around or clear them.
 */
static int mce_no_way_out(struct mce *m, char **msg, unsigned long *validp,
			  struct pt_regs *regs)
{
	char *tmp;
	int i;

	for (i = 0; i < mca_cfg.banks; i++) {
		m->status = mce_rdmsrl(msr_ops.status(i));
		if (!(m->status & MCI_STATUS_VAL))
			continue;

		__set_bit(i, validp);
		if (quirk_no_way_out)
			quirk_no_way_out(i, m, regs);

		if (mce_severity(m, mca_cfg.tolerant, &tmp, true) >= MCE_PANIC_SEVERITY) {
			m->bank = i;
			mce_read_aux(m, i);
			*msg = tmp;
			return 1;
		}
	}
	return 0;
}

/*
 * Variable to establish order between CPUs while scanning.
 * Each CPU spins initially until executing is equal its number.
 */
static atomic_t mce_executing;

/*
 * Defines order of CPUs on entry. First CPU becomes Monarch.
 */
static atomic_t mce_callin;

/*
 * Check if a timeout waiting for other CPUs happened.
 */
static int mce_timed_out(u64 *t, const char *msg)
{
	/*
	 * The others already did panic for some reason.
	 * Bail out like in a timeout.
	 * rmb() to tell the compiler that system_state
	 * might have been modified by someone else.
	 */
	rmb();
	if (atomic_read(&mce_panicked))
		wait_for_panic();
	if (!mca_cfg.monarch_timeout)
		goto out;
	if ((s64)*t < SPINUNIT) {
		if (mca_cfg.tolerant <= 1)
			mce_panic(msg, NULL, NULL);
		cpu_missing = 1;
		return 1;
	}
	*t -= SPINUNIT;
out:
	touch_nmi_watchdog();
	return 0;
}

/*
 * The Monarch's reign.  The Monarch is the CPU who entered
 * the machine check handler first. It waits for the others to
 * raise the exception too and then grades them. When any
 * error is fatal panic. Only then let the others continue.
 *
 * The other CPUs entering the MCE handler will be controlled by the
 * Monarch. They are called Subjects.
 *
 * This way we prevent any potential data corruption in a unrecoverable case
 * and also makes sure always all CPU's errors are examined.
 *
 * Also this detects the case of a machine check event coming from outer
 * space (not detected by any CPUs) In this case some external agent wants
 * us to shut down, so panic too.
 *
 * The other CPUs might still decide to panic if the handler happens
 * in a unrecoverable place, but in this case the system is in a semi-stable
 * state and won't corrupt anything by itself. It's ok to let the others
 * continue for a bit first.
 *
 * All the spin loops have timeouts; when a timeout happens a CPU
 * typically elects itself to be Monarch.
 */
static void mce_reign(void)
{
	int cpu;
	struct mce *m = NULL;
	int global_worst = 0;
	char *msg = NULL;
	char *nmsg = NULL;

	/*
	 * This CPU is the Monarch and the other CPUs have run
	 * through their handlers.
	 * Grade the severity of the errors of all the CPUs.
	 */
	for_each_possible_cpu(cpu) {
		int severity = mce_severity(&per_cpu(mces_seen, cpu),
					    mca_cfg.tolerant,
					    &nmsg, true);
		if (severity > global_worst) {
			msg = nmsg;
			global_worst = severity;
			m = &per_cpu(mces_seen, cpu);
		}
	}

	/*
	 * Cannot recover? Panic here then.
	 * This dumps all the mces in the log buffer and stops the
	 * other CPUs.
	 */
	if (m && global_worst >= MCE_PANIC_SEVERITY && mca_cfg.tolerant < 3)
		mce_panic("Fatal machine check", m, msg);

	/*
	 * For UC somewhere we let the CPU who detects it handle it.
	 * Also must let continue the others, otherwise the handling
	 * CPU could deadlock on a lock.
	 */

	/*
	 * No machine check event found. Must be some external
	 * source or one CPU is hung. Panic.
	 */
	if (global_worst <= MCE_KEEP_SEVERITY && mca_cfg.tolerant < 3)
		mce_panic("Fatal machine check from unknown source", NULL, NULL);

	/*
	 * Now clear all the mces_seen so that they don't reappear on
	 * the next mce.
	 */
	for_each_possible_cpu(cpu)
		memset(&per_cpu(mces_seen, cpu), 0, sizeof(struct mce));
}

static atomic_t global_nwo;

/*
 * Start of Monarch synchronization. This waits until all CPUs have
 * entered the exception handler and then determines if any of them
 * saw a fatal event that requires panic. Then it executes them
 * in the entry order.
 * TBD double check parallel CPU hotunplug
 */
static int mce_start(int *no_way_out)
{
	int order;
	int cpus = num_online_cpus();
	u64 timeout = (u64)mca_cfg.monarch_timeout * NSEC_PER_USEC;

	if (!timeout)
		return -1;

	atomic_add(*no_way_out, &global_nwo);
	/*
	 * Rely on the implied barrier below, such that global_nwo
	 * is updated before mce_callin.
	 */
	order = atomic_inc_return(&mce_callin);

	/*
	 * Wait for everyone.
	 */
	while (atomic_read(&mce_callin) != cpus) {
		if (mce_timed_out(&timeout,
				  "Timeout: Not all CPUs entered broadcast exception handler")) {
			atomic_set(&global_nwo, 0);
			return -1;
		}
		ndelay(SPINUNIT);
	}

	/*
	 * mce_callin should be read before global_nwo
	 */
	smp_rmb();

	if (order == 1) {
		/*
		 * Monarch: Starts executing now, the others wait.
		 */
		atomic_set(&mce_executing, 1);
	} else {
		/*
		 * Subject: Now start the scanning loop one by one in
		 * the original callin order.
		 * This way when there are any shared banks it will be
		 * only seen by one CPU before cleared, avoiding duplicates.
		 */
		while (atomic_read(&mce_executing) < order) {
			if (mce_timed_out(&timeout,
					  "Timeout: Subject CPUs unable to finish machine check processing")) {
				atomic_set(&global_nwo, 0);
				return -1;
			}
			ndelay(SPINUNIT);
		}
	}

	/*
	 * Cache the global no_way_out state.
	 */
	*no_way_out = atomic_read(&global_nwo);

	return order;
}

/*
 * Synchronize between CPUs after main scanning loop.
 * This invokes the bulk of the Monarch processing.
 */
static int mce_end(int order)
{
	int ret = -1;
	u64 timeout = (u64)mca_cfg.monarch_timeout * NSEC_PER_USEC;

	if (!timeout)
		goto reset;
	if (order < 0)
		goto reset;

	/*
	 * Allow others to run.
	 */
	atomic_inc(&mce_executing);

	if (order == 1) {
		/* CHECKME: Can this race with a parallel hotplug? */
		int cpus = num_online_cpus();

		/*
		 * Monarch: Wait for everyone to go through their scanning
		 * loops.
		 */
		while (atomic_read(&mce_executing) <= cpus) {
			if (mce_timed_out(&timeout,
					  "Timeout: Monarch CPU unable to finish machine check processing"))
				goto reset;
			ndelay(SPINUNIT);
		}

		mce_reign();
		barrier();
		ret = 0;
	} else {
		/*
		 * Subject: Wait for Monarch to finish.
		 */
		while (atomic_read(&mce_executing) != 0) {
			if (mce_timed_out(&timeout,
					  "Timeout: Monarch CPU did not finish machine check processing"))
				goto reset;
			ndelay(SPINUNIT);
		}

		/*
		 * Don't reset anything. That's done by the Monarch.
		 */
		return 0;
	}

	/*
	 * Reset all global state.
	 */
reset:
	atomic_set(&global_nwo, 0);
	atomic_set(&mce_callin, 0);
	barrier();

	/*
	 * Let others run again.
	 */
	atomic_set(&mce_executing, 0);
	return ret;
}

static void mce_clear_state(unsigned long *toclear)
{
	int i;

	for (i = 0; i < mca_cfg.banks; i++) {
		if (test_bit(i, toclear))
			mce_wrmsrl(msr_ops.status(i), 0);
	}
}

static int do_memory_failure(struct mce *m)
{
	int flags = MF_ACTION_REQUIRED;
	int ret;

	pr_err("Uncorrected hardware memory error in user-access at %llx", m->addr);
	if (!(m->mcgstatus & MCG_STATUS_RIPV))
		flags |= MF_MUST_KILL;
	ret = memory_failure(m->addr >> PAGE_SHIFT, MCE_VECTOR, flags);
	if (ret)
		pr_err("Memory error not recovered");
	else
		mce_unmap_kpfn(m->addr >> PAGE_SHIFT);
	return ret;
}

#ifndef mce_unmap_kpfn
static void mce_unmap_kpfn(unsigned long pfn)
{
	unsigned long decoy_addr;

	/*
	 * Unmap this page from the kernel 1:1 mappings to make sure
	 * we don't log more errors because of speculative access to
	 * the page.
	 * We would like to just call:
	 *	set_memory_np((unsigned long)pfn_to_kaddr(pfn), 1);
	 * but doing that would radically increase the odds of a
	 * speculative access to the poison page because we'd have
	 * the virtual address of the kernel 1:1 mapping sitting
	 * around in registers.
	 * Instead we get tricky.  We create a non-canonical address
	 * that looks just like the one we want, but has bit 63 flipped.
	 * This relies on set_memory_np() not checking whether we passed
	 * a legal address.
	 */

/*
 * Build time check to see if we have a spare virtual bit. Don't want
 * to leave this until run time because most developers don't have a
 * system that can exercise this code path. This will only become a
 * problem if/when we move beyond 5-level page tables.
 *
 * Hard code "9" here because cpp doesn't grok ilog2(PTRS_PER_PGD)
 */
#if PGDIR_SHIFT + 9 < 63
	decoy_addr = (pfn << PAGE_SHIFT) + (PAGE_OFFSET ^ BIT(63));
#else
#error "no unused virtual bit available"
#endif

	if (set_memory_np(decoy_addr, 1))
		pr_warn("Could not invalidate pfn=0x%lx from 1:1 map\n", pfn);
}
#endif

/*
 * The actual machine check handler. This only handles real
 * exceptions when something got corrupted coming in through int 18.
 *
 * This is executed in NMI context not subject to normal locking rules. This
 * implies that most kernel services cannot be safely used. Don't even
 * think about putting a printk in there!
 *
 * On Intel systems this is entered on all CPUs in parallel through
 * MCE broadcast. However some CPUs might be broken beyond repair,
 * so be always careful when synchronizing with others.
 */
void do_machine_check(struct pt_regs *regs, long error_code)
{
	struct mca_config *cfg = &mca_cfg;
	struct mce m, *final;
	int i;
	int worst = 0;
	int severity;

	/*
	 * Establish sequential order between the CPUs entering the machine
	 * check handler.
	 */
	int order = -1;
	/*
	 * If no_way_out gets set, there is no safe way to recover from this
	 * MCE.  If mca_cfg.tolerant is cranked up, we'll try anyway.
	 */
	int no_way_out = 0;
	/*
	 * If kill_it gets set, there might be a way to recover from this
	 * error.
	 */
	int kill_it = 0;
	DECLARE_BITMAP(toclear, MAX_NR_BANKS);
	DECLARE_BITMAP(valid_banks, MAX_NR_BANKS);
	char *msg = "Unknown";

	/*
	 * MCEs are always local on AMD. Same is determined by MCG_STATUS_LMCES
	 * on Intel.
	 */
	int lmce = 1;
	int cpu = smp_processor_id();

	/*
	 * Cases where we avoid rendezvous handler timeout:
	 * 1) If this CPU is offline.
	 *
	 * 2) If crashing_cpu was set, e.g. we're entering kdump and we need to
	 *  skip those CPUs which remain looping in the 1st kernel - see
	 *  crash_nmi_callback().
	 *
	 * Note: there still is a small window between kexec-ing and the new,
	 * kdump kernel establishing a new #MC handler where a broadcasted MCE
	 * might not get handled properly.
	 */
	if (cpu_is_offline(cpu) ||
	    (crashing_cpu != -1 && crashing_cpu != cpu)) {
		u64 mcgstatus;

		mcgstatus = mce_rdmsrl(MSR_IA32_MCG_STATUS);
		if (mcgstatus & MCG_STATUS_RIPV) {
			mce_wrmsrl(MSR_IA32_MCG_STATUS, 0);
			return;
		}
	}

	ist_enter(regs);

	this_cpu_inc(mce_exception_count);

	if (!cfg->banks)
		goto out;

	mce_gather_info(&m, regs);
	m.tsc = rdtsc();

	final = this_cpu_ptr(&mces_seen);
	*final = m;

	memset(valid_banks, 0, sizeof(valid_banks));
	no_way_out = mce_no_way_out(&m, &msg, valid_banks, regs);

	barrier();

	/*
	 * When no restart IP might need to kill or panic.
	 * Assume the worst for now, but if we find the
	 * severity is MCE_AR_SEVERITY we have other options.
	 */
	if (!(m.mcgstatus & MCG_STATUS_RIPV))
		kill_it = 1;

	/*
	 * Check if this MCE is signaled to only this logical processor,
	 * on Intel only.
	 */
	if (m.cpuvendor == X86_VENDOR_INTEL)
		lmce = m.mcgstatus & MCG_STATUS_LMCES;

	/*
	 * Local machine check may already know that we have to panic.
	 * Broadcast machine check begins rendezvous in mce_start()
	 * Go through all banks in exclusion of the other CPUs. This way we
	 * don't report duplicated events on shared banks because the first one
	 * to see it will clear it.
	 */
	if (lmce) {
		if (no_way_out)
			mce_panic("Fatal local machine check", &m, msg);
	} else {
		order = mce_start(&no_way_out);
	}

	for (i = 0; i < cfg->banks; i++) {
		__clear_bit(i, toclear);
		if (!test_bit(i, valid_banks))
			continue;
		if (!mce_banks[i].ctl)
			continue;

		m.misc = 0;
		m.addr = 0;
		m.bank = i;

		m.status = mce_rdmsrl(msr_ops.status(i));
		if ((m.status & MCI_STATUS_VAL) == 0)
			continue;

		/*
		 * Non uncorrected or non signaled errors are handled by
		 * machine_check_poll. Leave them alone, unless this panics.
		 */
		if (!(m.status & (cfg->ser ? MCI_STATUS_S : MCI_STATUS_UC)) &&
			!no_way_out)
			continue;

		/*
		 * Set taint even when machine check was not enabled.
		 */
		add_taint(TAINT_MACHINE_CHECK, LOCKDEP_NOW_UNRELIABLE);

		severity = mce_severity(&m, cfg->tolerant, NULL, true);

		/*
		 * When machine check was for corrected/deferred handler don't
		 * touch, unless we're panicing.
		 */
		if ((severity == MCE_KEEP_SEVERITY ||
		     severity == MCE_UCNA_SEVERITY) && !no_way_out)
			continue;
		__set_bit(i, toclear);
		if (severity == MCE_NO_SEVERITY) {
			/*
			 * Machine check event was not enabled. Clear, but
			 * ignore.
			 */
			continue;
		}

		mce_read_aux(&m, i);

		/* assuming valid severity level != 0 */
		m.severity = severity;

		mce_log(&m);

		if (severity > worst) {
			*final = m;
			worst = severity;
		}
	}

	/* mce_clear_state will clear *final, save locally for use later */
	m = *final;

	if (!no_way_out)
		mce_clear_state(toclear);

	/*
	 * Do most of the synchronization with other CPUs.
	 * When there's any problem use only local no_way_out state.
	 */
	if (!lmce) {
		if (mce_end(order) < 0)
			no_way_out = worst >= MCE_PANIC_SEVERITY;
	} else {
		/*
		 * If there was a fatal machine check we should have
		 * already called mce_panic earlier in this function.
		 * Since we re-read the banks, we might have found
		 * something new. Check again to see if we found a
		 * fatal error. We call "mce_severity()" again to
		 * make sure we have the right "msg".
		 */
		if (worst >= MCE_PANIC_SEVERITY && mca_cfg.tolerant < 3) {
			mce_severity(&m, cfg->tolerant, &msg, true);
			mce_panic("Local fatal machine check!", &m, msg);
		}
	}

	/*
	 * If tolerant is at an insane level we drop requests to kill
	 * processes and continue even when there is no way out.
	 */
	if (cfg->tolerant == 3)
		kill_it = 0;
	else if (no_way_out)
		mce_panic("Fatal machine check on current CPU", &m, msg);

	if (worst > 0)
		mce_report_event(regs);
	mce_wrmsrl(MSR_IA32_MCG_STATUS, 0);
out:
	sync_core();

	if (worst != MCE_AR_SEVERITY && !kill_it)
		goto out_ist;

	/* Fault was in user mode and we need to take some action */
	if ((m.cs & 3) == 3) {
		ist_begin_non_atomic(regs);
		local_irq_enable();

		if (kill_it || do_memory_failure(&m))
			force_sig(SIGBUS, current);
		local_irq_disable();
		ist_end_non_atomic();
	} else {
		if (!fixup_exception(regs, X86_TRAP_MC))
			mce_panic("Failed kernel mode recovery", &m, NULL);
	}

out_ist:
	ist_exit(regs);
}
EXPORT_SYMBOL_GPL(do_machine_check);

#ifndef CONFIG_MEMORY_FAILURE
int memory_failure(unsigned long pfn, int vector, int flags)
{
	/* mce_severity() should not hand us an ACTION_REQUIRED error */
	BUG_ON(flags & MF_ACTION_REQUIRED);
	pr_err("Uncorrected memory error in page 0x%lx ignored\n"
	       "Rebuild kernel with CONFIG_MEMORY_FAILURE=y for smarter handling\n",
	       pfn);

	return 0;
}
#endif

/*
 * Periodic polling timer for "silent" machine check errors.  If the
 * poller finds an MCE, poll 2x faster.  When the poller finds no more
 * errors, poll 2x slower (up to check_interval seconds).
 */
static unsigned long check_interval = INITIAL_CHECK_INTERVAL;

static DEFINE_PER_CPU(unsigned long, mce_next_interval); /* in jiffies */
static DEFINE_PER_CPU(struct timer_list, mce_timer);

static unsigned long mce_adjust_timer_default(unsigned long interval)
{
	return interval;
}

static unsigned long (*mce_adjust_timer)(unsigned long interval) = mce_adjust_timer_default;

static void __start_timer(struct timer_list *t, unsigned long interval)
{
	unsigned long when = jiffies + interval;
	unsigned long flags;

	local_irq_save(flags);

	if (!timer_pending(t) || time_before(when, t->expires))
		mod_timer(t, round_jiffies(when));

	local_irq_restore(flags);
}

static void mce_timer_fn(unsigned long data)
{
	struct timer_list *t = this_cpu_ptr(&mce_timer);
	int cpu = smp_processor_id();
	unsigned long iv;

	WARN_ON(cpu != data);

	iv = __this_cpu_read(mce_next_interval);

	if (mce_available(this_cpu_ptr(&cpu_info))) {
		machine_check_poll(0, this_cpu_ptr(&mce_poll_banks));

		if (mce_intel_cmci_poll()) {
			iv = mce_adjust_timer(iv);
			goto done;
		}
	}

	/*
	 * Alert userspace if needed. If we logged an MCE, reduce the polling
	 * interval, otherwise increase the polling interval.
	 */
	if (mce_notify_irq())
		iv = max(iv / 2, (unsigned long) HZ/100);
	else
		iv = min(iv * 2, round_jiffies_relative(check_interval * HZ));

done:
	__this_cpu_write(mce_next_interval, iv);
	__start_timer(t, iv);
}

/*
 * Ensure that the timer is firing in @interval from now.
 */
void mce_timer_kick(unsigned long interval)
{
	struct timer_list *t = this_cpu_ptr(&mce_timer);
	unsigned long iv = __this_cpu_read(mce_next_interval);

	__start_timer(t, interval);

	if (interval < iv)
		__this_cpu_write(mce_next_interval, interval);
}

/* Must not be called in IRQ context where del_timer_sync() can deadlock */
static void mce_timer_delete_all(void)
{
	int cpu;

	for_each_online_cpu(cpu)
		del_timer_sync(&per_cpu(mce_timer, cpu));
}

/*
 * Notify the user(s) about new machine check events.
 * Can be called from interrupt context, but not from machine check/NMI
 * context.
 */
int mce_notify_irq(void)
{
	/* Not more than two messages every minute */
	static DEFINE_RATELIMIT_STATE(ratelimit, 60*HZ, 2);

	if (test_and_clear_bit(0, &mce_need_notify)) {
		mce_work_trigger();

		if (__ratelimit(&ratelimit))
			pr_info(HW_ERR "Machine check events logged\n");

		return 1;
	}
	return 0;
}
EXPORT_SYMBOL_GPL(mce_notify_irq);

static int __mcheck_cpu_mce_banks_init(void)
{
	int i;
	u8 num_banks = mca_cfg.banks;

	mce_banks = kzalloc(num_banks * sizeof(struct mce_bank), GFP_KERNEL);
	if (!mce_banks)
		return -ENOMEM;

	for (i = 0; i < num_banks; i++) {
		struct mce_bank *b = &mce_banks[i];

		b->ctl = -1ULL;
		b->init = 1;
	}
	return 0;
}

/*
 * Initialize Machine Checks for a CPU.
 */
static int __mcheck_cpu_cap_init(void)
{
	unsigned b;
	u64 cap;

	rdmsrl(MSR_IA32_MCG_CAP, cap);

	b = cap & MCG_BANKCNT_MASK;
	if (!mca_cfg.banks)
		pr_info("CPU supports %d MCE banks\n", b);

	if (b > MAX_NR_BANKS) {
		pr_warn("Using only %u machine check banks out of %u\n",
			MAX_NR_BANKS, b);
		b = MAX_NR_BANKS;
	}

	/* Don't support asymmetric configurations today */
	WARN_ON(mca_cfg.banks != 0 && b != mca_cfg.banks);
	mca_cfg.banks = b;

	if (!mce_banks) {
		int err = __mcheck_cpu_mce_banks_init();

		if (err)
			return err;
	}

	/* Use accurate RIP reporting if available. */
	if ((cap & MCG_EXT_P) && MCG_EXT_CNT(cap) >= 9)
		mca_cfg.rip_msr = MSR_IA32_MCG_EIP;

	if (cap & MCG_SER_P)
		mca_cfg.ser = true;

	return 0;
}

static void __mcheck_cpu_init_generic(void)
{
	enum mcp_flags m_fl = 0;
	mce_banks_t all_banks;
	u64 cap;

	if (!mca_cfg.bootlog)
		m_fl = MCP_DONTLOG;

	/*
	 * Log the machine checks left over from the previous reset.
	 */
	bitmap_fill(all_banks, MAX_NR_BANKS);
	machine_check_poll(MCP_UC | m_fl, &all_banks);

	cr4_set_bits(X86_CR4_MCE);

	rdmsrl(MSR_IA32_MCG_CAP, cap);
	if (cap & MCG_CTL_P)
		wrmsr(MSR_IA32_MCG_CTL, 0xffffffff, 0xffffffff);
}

static void __mcheck_cpu_init_clear_banks(void)
{
	int i;

	for (i = 0; i < mca_cfg.banks; i++) {
		struct mce_bank *b = &mce_banks[i];

		if (!b->init)
			continue;
		wrmsrl(msr_ops.ctl(i), b->ctl);
		wrmsrl(msr_ops.status(i), 0);
	}
}

/*
 * During IFU recovery Sandy Bridge -EP4S processors set the RIPV and
 * EIPV bits in MCG_STATUS to zero on the affected logical processor (SDM
 * Vol 3B Table 15-20). But this confuses both the code that determines
 * whether the machine check occurred in kernel or user mode, and also
 * the severity assessment code. Pretend that EIPV was set, and take the
 * ip/cs values from the pt_regs that mce_gather_info() ignored earlier.
 */
static void quirk_sandybridge_ifu(int bank, struct mce *m, struct pt_regs *regs)
{
	if (bank != 0)
		return;
	if ((m->mcgstatus & (MCG_STATUS_EIPV|MCG_STATUS_RIPV)) != 0)
		return;
	if ((m->status & (MCI_STATUS_OVER|MCI_STATUS_UC|
		          MCI_STATUS_EN|MCI_STATUS_MISCV|MCI_STATUS_ADDRV|
			  MCI_STATUS_PCC|MCI_STATUS_S|MCI_STATUS_AR|
			  MCACOD)) !=
			 (MCI_STATUS_UC|MCI_STATUS_EN|
			  MCI_STATUS_MISCV|MCI_STATUS_ADDRV|MCI_STATUS_S|
			  MCI_STATUS_AR|MCACOD_INSTR))
		return;

	m->mcgstatus |= MCG_STATUS_EIPV;
	m->ip = regs->ip;
	m->cs = regs->cs;
}

/* Add per CPU specific workarounds here */
static int __mcheck_cpu_apply_quirks(struct cpuinfo_x86 *c)
{
	struct mca_config *cfg = &mca_cfg;

	if (c->x86_vendor == X86_VENDOR_UNKNOWN) {
		pr_info("unknown CPU type - not enabling MCE support\n");
		return -EOPNOTSUPP;
	}

	/* This should be disabled by the BIOS, but isn't always */
	if (c->x86_vendor == X86_VENDOR_AMD) {
		if (c->x86 == 15 && cfg->banks > 4) {
			/*
			 * disable GART TBL walk error reporting, which
			 * trips off incorrectly with the IOMMU & 3ware
			 * & Cerberus:
			 */
			clear_bit(10, (unsigned long *)&mce_banks[4].ctl);
		}
		if (c->x86 < 0x11 && cfg->bootlog < 0) {
			/*
			 * Lots of broken BIOS around that don't clear them
			 * by default and leave crap in there. Don't log:
			 */
			cfg->bootlog = 0;
		}
		/*
		 * Various K7s with broken bank 0 around. Always disable
		 * by default.
		 */
		if (c->x86 == 6 && cfg->banks > 0)
			mce_banks[0].ctl = 0;

		/*
		 * overflow_recov is supported for F15h Models 00h-0fh
		 * even though we don't have a CPUID bit for it.
		 */
		if (c->x86 == 0x15 && c->x86_model <= 0xf)
			mce_flags.overflow_recov = 1;

		/*
		 * Turn off MC4_MISC thresholding banks on those models since
		 * they're not supported there.
		 */
		if (c->x86 == 0x15 &&
		    (c->x86_model >= 0x10 && c->x86_model <= 0x1f)) {
			int i;
			u64 hwcr;
			bool need_toggle;
			u32 msrs[] = {
				0x00000413, /* MC4_MISC0 */
				0xc0000408, /* MC4_MISC1 */
			};

			rdmsrl(MSR_K7_HWCR, hwcr);

			/* McStatusWrEn has to be set */
			need_toggle = !(hwcr & BIT(18));

			if (need_toggle)
				wrmsrl(MSR_K7_HWCR, hwcr | BIT(18));

			/* Clear CntP bit safely */
			for (i = 0; i < ARRAY_SIZE(msrs); i++)
				msr_clear_bit(msrs[i], 62);

			/* restore old settings */
			if (need_toggle)
				wrmsrl(MSR_K7_HWCR, hwcr);
		}
	}

	if (c->x86_vendor == X86_VENDOR_INTEL) {
		/*
		 * SDM documents that on family 6 bank 0 should not be written
		 * because it aliases to another special BIOS controlled
		 * register.
		 * But it's not aliased anymore on model 0x1a+
		 * Don't ignore bank 0 completely because there could be a
		 * valid event later, merely don't write CTL0.
		 */

		if (c->x86 == 6 && c->x86_model < 0x1A && cfg->banks > 0)
			mce_banks[0].init = 0;

		/*
		 * All newer Intel systems support MCE broadcasting. Enable
		 * synchronization with a one second timeout.
		 */
		if ((c->x86 > 6 || (c->x86 == 6 && c->x86_model >= 0xe)) &&
			cfg->monarch_timeout < 0)
			cfg->monarch_timeout = USEC_PER_SEC;

		/*
		 * There are also broken BIOSes on some Pentium M and
		 * earlier systems:
		 */
		if (c->x86 == 6 && c->x86_model <= 13 && cfg->bootlog < 0)
			cfg->bootlog = 0;

		if (c->x86 == 6 && c->x86_model == 45)
			quirk_no_way_out = quirk_sandybridge_ifu;
	}
	if (cfg->monarch_timeout < 0)
		cfg->monarch_timeout = 0;
	if (cfg->bootlog != 0)
		cfg->panic_timeout = 30;

	return 0;
}

static int __mcheck_cpu_ancient_init(struct cpuinfo_x86 *c)
{
	if (c->x86 != 5)
		return 0;

	switch (c->x86_vendor) {
	case X86_VENDOR_INTEL:
		intel_p5_mcheck_init(c);
		return 1;
		break;
	case X86_VENDOR_CENTAUR:
		winchip_mcheck_init(c);
		return 1;
		break;
	default:
		return 0;
	}

	return 0;
}

/*
 * Init basic CPU features needed for early decoding of MCEs.
 */
static void __mcheck_cpu_init_early(struct cpuinfo_x86 *c)
{
	if (c->x86_vendor == X86_VENDOR_AMD) {
		mce_flags.overflow_recov = !!cpu_has(c, X86_FEATURE_OVERFLOW_RECOV);
		mce_flags.succor	 = !!cpu_has(c, X86_FEATURE_SUCCOR);
		mce_flags.smca		 = !!cpu_has(c, X86_FEATURE_SMCA);

		if (mce_flags.smca) {
			msr_ops.ctl	= smca_ctl_reg;
			msr_ops.status	= smca_status_reg;
			msr_ops.addr	= smca_addr_reg;
			msr_ops.misc	= smca_misc_reg;
		}
	}
}

static void __mcheck_cpu_init_vendor(struct cpuinfo_x86 *c)
{
	switch (c->x86_vendor) {
	case X86_VENDOR_INTEL:
		mce_intel_feature_init(c);
		mce_adjust_timer = cmci_intel_adjust_timer;
		break;

	case X86_VENDOR_AMD: {
		mce_amd_feature_init(c);
		break;
		}

	default:
		break;
	}
}

static void __mcheck_cpu_clear_vendor(struct cpuinfo_x86 *c)
{
	switch (c->x86_vendor) {
	case X86_VENDOR_INTEL:
		mce_intel_feature_clear(c);
		break;
	default:
		break;
	}
}

static void mce_start_timer(struct timer_list *t)
{
	unsigned long iv = check_interval * HZ;

	if (mca_cfg.ignore_ce || !iv)
		return;

	this_cpu_write(mce_next_interval, iv);
	__start_timer(t, iv);
}

static void __mcheck_cpu_setup_timer(void)
{
	struct timer_list *t = this_cpu_ptr(&mce_timer);
	unsigned int cpu = smp_processor_id();

	setup_pinned_timer(t, mce_timer_fn, cpu);
}

static void __mcheck_cpu_init_timer(void)
{
	struct timer_list *t = this_cpu_ptr(&mce_timer);
	unsigned int cpu = smp_processor_id();

	setup_pinned_timer(t, mce_timer_fn, cpu);
	mce_start_timer(t);
}

/* Handle unconfigured int18 (should never happen) */
static void unexpected_machine_check(struct pt_regs *regs, long error_code)
{
	pr_err("CPU#%d: Unexpected int18 (Machine Check)\n",
	       smp_processor_id());
}

/* Call the installed machine check handler for this CPU setup. */
void (*machine_check_vector)(struct pt_regs *, long error_code) =
						unexpected_machine_check;

dotraplinkage void do_mce(struct pt_regs *regs, long error_code)
{
	machine_check_vector(regs, error_code);
}

/*
 * Called for each booted CPU to set up machine checks.
 * Must be called with preempt off:
 */
void mcheck_cpu_init(struct cpuinfo_x86 *c)
{
	if (mca_cfg.disabled)
		return;

	if (__mcheck_cpu_ancient_init(c))
		return;

	if (!mce_available(c))
		return;

	if (__mcheck_cpu_cap_init() < 0 || __mcheck_cpu_apply_quirks(c) < 0) {
		mca_cfg.disabled = true;
		return;
	}

	if (mce_gen_pool_init()) {
		mca_cfg.disabled = true;
		pr_emerg("Couldn't allocate MCE records pool!\n");
		return;
	}

	machine_check_vector = do_machine_check;

	__mcheck_cpu_init_early(c);
	__mcheck_cpu_init_generic();
	__mcheck_cpu_init_vendor(c);
	__mcheck_cpu_init_clear_banks();
	__mcheck_cpu_setup_timer();
}

/*
 * Called for each booted CPU to clear some machine checks opt-ins
 */
void mcheck_cpu_clear(struct cpuinfo_x86 *c)
{
	if (mca_cfg.disabled)
		return;

	if (!mce_available(c))
		return;

	/*
	 * Possibly to clear general settings generic to x86
	 * __mcheck_cpu_clear_generic(c);
	 */
	__mcheck_cpu_clear_vendor(c);

}

static void __mce_disable_bank(void *arg)
{
	int bank = *((int *)arg);
	__clear_bit(bank, this_cpu_ptr(mce_poll_banks));
	cmci_disable_bank(bank);
}

void mce_disable_bank(int bank)
{
	if (bank >= mca_cfg.banks) {
		pr_warn(FW_BUG
			"Ignoring request to disable invalid MCA bank %d.\n",
			bank);
		return;
	}
	set_bit(bank, mce_banks_ce_disabled);
	on_each_cpu(__mce_disable_bank, &bank, 1);
}

/*
 * mce=off Disables machine check
 * mce=no_cmci Disables CMCI
 * mce=no_lmce Disables LMCE
 * mce=dont_log_ce Clears corrected events silently, no log created for CEs.
 * mce=ignore_ce Disables polling and CMCI, corrected events are not cleared.
 * mce=TOLERANCELEVEL[,monarchtimeout] (number, see above)
 *	monarchtimeout is how long to wait for other CPUs on machine
 *	check, or 0 to not wait
 * mce=bootlog Log MCEs from before booting. Disabled by default on AMD Fam10h
	and older.
 * mce=nobootlog Don't log MCEs from before booting.
 * mce=bios_cmci_threshold Don't program the CMCI threshold
 * mce=recovery force enable memcpy_mcsafe()
 */
static int __init mcheck_enable(char *str)
{
	struct mca_config *cfg = &mca_cfg;

	if (*str == 0) {
		enable_p5_mce();
		return 1;
	}
	if (*str == '=')
		str++;
	if (!strcmp(str, "off"))
		cfg->disabled = true;
	else if (!strcmp(str, "no_cmci"))
		cfg->cmci_disabled = true;
	else if (!strcmp(str, "no_lmce"))
		cfg->lmce_disabled = true;
	else if (!strcmp(str, "dont_log_ce"))
		cfg->dont_log_ce = true;
	else if (!strcmp(str, "ignore_ce"))
		cfg->ignore_ce = true;
	else if (!strcmp(str, "bootlog") || !strcmp(str, "nobootlog"))
		cfg->bootlog = (str[0] == 'b');
	else if (!strcmp(str, "bios_cmci_threshold"))
		cfg->bios_cmci_threshold = true;
	else if (!strcmp(str, "recovery"))
		cfg->recovery = true;
	else if (isdigit(str[0])) {
		if (get_option(&str, &cfg->tolerant) == 2)
			get_option(&str, &(cfg->monarch_timeout));
	} else {
		pr_info("mce argument %s ignored. Please use /sys\n", str);
		return 0;
	}
	return 1;
}
__setup("mce", mcheck_enable);

int __init mcheck_init(void)
{
	mcheck_intel_therm_init();
	mce_register_decode_chain(&first_nb);
	mce_register_decode_chain(&mce_srao_nb);
	mce_register_decode_chain(&mce_default_nb);
	mcheck_vendor_init_severity();

	INIT_WORK(&mce_work, mce_gen_pool_process);
	init_irq_work(&mce_irq_work, mce_irq_work_cb);

	return 0;
}

/*
 * mce_syscore: PM support
 */

/*
 * Disable machine checks on suspend and shutdown. We can't really handle
 * them later.
 */
static void mce_disable_error_reporting(void)
{
	int i;

	for (i = 0; i < mca_cfg.banks; i++) {
		struct mce_bank *b = &mce_banks[i];

		if (b->init)
			wrmsrl(msr_ops.ctl(i), 0);
	}
	return;
}

static void vendor_disable_error_reporting(void)
{
	/*
	 * Don't clear on Intel or AMD CPUs. Some of these MSRs are socket-wide.
	 * Disabling them for just a single offlined CPU is bad, since it will
	 * inhibit reporting for all shared resources on the socket like the
	 * last level cache (LLC), the integrated memory controller (iMC), etc.
	 */
	if (boot_cpu_data.x86_vendor == X86_VENDOR_INTEL ||
	    boot_cpu_data.x86_vendor == X86_VENDOR_AMD)
		return;

	mce_disable_error_reporting();
}

static int mce_syscore_suspend(void)
{
	vendor_disable_error_reporting();
	return 0;
}

static void mce_syscore_shutdown(void)
{
	vendor_disable_error_reporting();
}

/*
 * On resume clear all MCE state. Don't want to see leftovers from the BIOS.
 * Only one CPU is active at this time, the others get re-added later using
 * CPU hotplug:
 */
static void mce_syscore_resume(void)
{
	__mcheck_cpu_init_generic();
	__mcheck_cpu_init_vendor(raw_cpu_ptr(&cpu_info));
	__mcheck_cpu_init_clear_banks();
}

static struct syscore_ops mce_syscore_ops = {
	.suspend	= mce_syscore_suspend,
	.shutdown	= mce_syscore_shutdown,
	.resume		= mce_syscore_resume,
};

/*
 * mce_device: Sysfs support
 */

static void mce_cpu_restart(void *data)
{
	if (!mce_available(raw_cpu_ptr(&cpu_info)))
		return;
	__mcheck_cpu_init_generic();
	__mcheck_cpu_init_clear_banks();
	__mcheck_cpu_init_timer();
}

/* Reinit MCEs after user configuration changes */
static void mce_restart(void)
{
	mce_timer_delete_all();
	on_each_cpu(mce_cpu_restart, NULL, 1);
}

/* Toggle features for corrected errors */
static void mce_disable_cmci(void *data)
{
	if (!mce_available(raw_cpu_ptr(&cpu_info)))
		return;
	cmci_clear();
}

static void mce_enable_ce(void *all)
{
	if (!mce_available(raw_cpu_ptr(&cpu_info)))
		return;
	cmci_reenable();
	cmci_recheck();
	if (all)
		__mcheck_cpu_init_timer();
}

static struct bus_type mce_subsys = {
	.name		= "machinecheck",
	.dev_name	= "machinecheck",
};

DEFINE_PER_CPU(struct device *, mce_device);

static inline struct mce_bank *attr_to_bank(struct device_attribute *attr)
{
	return container_of(attr, struct mce_bank, attr);
}

static ssize_t show_bank(struct device *s, struct device_attribute *attr,
			 char *buf)
{
	return sprintf(buf, "%llx\n", attr_to_bank(attr)->ctl);
}

static ssize_t set_bank(struct device *s, struct device_attribute *attr,
			const char *buf, size_t size)
{
	u64 new;

	if (kstrtou64(buf, 0, &new) < 0)
		return -EINVAL;

	attr_to_bank(attr)->ctl = new;
	mce_restart();

	return size;
}

static ssize_t set_ignore_ce(struct device *s,
			     struct device_attribute *attr,
			     const char *buf, size_t size)
{
	u64 new;

	if (kstrtou64(buf, 0, &new) < 0)
		return -EINVAL;

	mutex_lock(&mce_sysfs_mutex);
	if (mca_cfg.ignore_ce ^ !!new) {
		if (new) {
			/* disable ce features */
			mce_timer_delete_all();
			on_each_cpu(mce_disable_cmci, NULL, 1);
			mca_cfg.ignore_ce = true;
		} else {
			/* enable ce features */
			mca_cfg.ignore_ce = false;
			on_each_cpu(mce_enable_ce, (void *)1, 1);
		}
	}
	mutex_unlock(&mce_sysfs_mutex);

	return size;
}

static ssize_t set_cmci_disabled(struct device *s,
				 struct device_attribute *attr,
				 const char *buf, size_t size)
{
	u64 new;

	if (kstrtou64(buf, 0, &new) < 0)
		return -EINVAL;

	mutex_lock(&mce_sysfs_mutex);
	if (mca_cfg.cmci_disabled ^ !!new) {
		if (new) {
			/* disable cmci */
			on_each_cpu(mce_disable_cmci, NULL, 1);
			mca_cfg.cmci_disabled = true;
		} else {
			/* enable cmci */
			mca_cfg.cmci_disabled = false;
			on_each_cpu(mce_enable_ce, NULL, 1);
		}
	}
	mutex_unlock(&mce_sysfs_mutex);

	return size;
}

static ssize_t store_int_with_restart(struct device *s,
				      struct device_attribute *attr,
				      const char *buf, size_t size)
{
	unsigned long old_check_interval = check_interval;
	ssize_t ret = device_store_ulong(s, attr, buf, size);

	if (check_interval == old_check_interval)
		return ret;

<<<<<<< HEAD
	if (check_interval < 1)
		check_interval = 1;

=======
>>>>>>> 1ec8f1f0
	mutex_lock(&mce_sysfs_mutex);
	mce_restart();
	mutex_unlock(&mce_sysfs_mutex);

	return ret;
}

static DEVICE_INT_ATTR(tolerant, 0644, mca_cfg.tolerant);
static DEVICE_INT_ATTR(monarch_timeout, 0644, mca_cfg.monarch_timeout);
static DEVICE_BOOL_ATTR(dont_log_ce, 0644, mca_cfg.dont_log_ce);

static struct dev_ext_attribute dev_attr_check_interval = {
	__ATTR(check_interval, 0644, device_show_int, store_int_with_restart),
	&check_interval
};

static struct dev_ext_attribute dev_attr_ignore_ce = {
	__ATTR(ignore_ce, 0644, device_show_bool, set_ignore_ce),
	&mca_cfg.ignore_ce
};

static struct dev_ext_attribute dev_attr_cmci_disabled = {
	__ATTR(cmci_disabled, 0644, device_show_bool, set_cmci_disabled),
	&mca_cfg.cmci_disabled
};

static struct device_attribute *mce_device_attrs[] = {
	&dev_attr_tolerant.attr,
	&dev_attr_check_interval.attr,
#ifdef CONFIG_X86_MCELOG_LEGACY
	&dev_attr_trigger,
#endif
	&dev_attr_monarch_timeout.attr,
	&dev_attr_dont_log_ce.attr,
	&dev_attr_ignore_ce.attr,
	&dev_attr_cmci_disabled.attr,
	NULL
};

static cpumask_var_t mce_device_initialized;

static void mce_device_release(struct device *dev)
{
	kfree(dev);
}

/* Per cpu device init. All of the cpus still share the same ctrl bank: */
static int mce_device_create(unsigned int cpu)
{
	struct device *dev;
	int err;
	int i, j;

	if (!mce_available(&boot_cpu_data))
		return -EIO;

	dev = per_cpu(mce_device, cpu);
	if (dev)
		return 0;

	dev = kzalloc(sizeof *dev, GFP_KERNEL);
	if (!dev)
		return -ENOMEM;
	dev->id  = cpu;
	dev->bus = &mce_subsys;
	dev->release = &mce_device_release;

	err = device_register(dev);
	if (err) {
		put_device(dev);
		return err;
	}

	for (i = 0; mce_device_attrs[i]; i++) {
		err = device_create_file(dev, mce_device_attrs[i]);
		if (err)
			goto error;
	}
	for (j = 0; j < mca_cfg.banks; j++) {
		err = device_create_file(dev, &mce_banks[j].attr);
		if (err)
			goto error2;
	}
	cpumask_set_cpu(cpu, mce_device_initialized);
	per_cpu(mce_device, cpu) = dev;

	return 0;
error2:
	while (--j >= 0)
		device_remove_file(dev, &mce_banks[j].attr);
error:
	while (--i >= 0)
		device_remove_file(dev, mce_device_attrs[i]);

	device_unregister(dev);

	return err;
}

static void mce_device_remove(unsigned int cpu)
{
	struct device *dev = per_cpu(mce_device, cpu);
	int i;

	if (!cpumask_test_cpu(cpu, mce_device_initialized))
		return;

	for (i = 0; mce_device_attrs[i]; i++)
		device_remove_file(dev, mce_device_attrs[i]);

	for (i = 0; i < mca_cfg.banks; i++)
		device_remove_file(dev, &mce_banks[i].attr);

	device_unregister(dev);
	cpumask_clear_cpu(cpu, mce_device_initialized);
	per_cpu(mce_device, cpu) = NULL;
}

/* Make sure there are no machine checks on offlined CPUs. */
static void mce_disable_cpu(void)
{
	if (!mce_available(raw_cpu_ptr(&cpu_info)))
		return;

	if (!cpuhp_tasks_frozen)
		cmci_clear();

	vendor_disable_error_reporting();
}

static void mce_reenable_cpu(void)
{
	int i;

	if (!mce_available(raw_cpu_ptr(&cpu_info)))
		return;

	if (!cpuhp_tasks_frozen)
		cmci_reenable();
	for (i = 0; i < mca_cfg.banks; i++) {
		struct mce_bank *b = &mce_banks[i];

		if (b->init)
			wrmsrl(msr_ops.ctl(i), b->ctl);
	}
}

static int mce_cpu_dead(unsigned int cpu)
{
	mce_intel_hcpu_update(cpu);

	/* intentionally ignoring frozen here */
	if (!cpuhp_tasks_frozen)
		cmci_rediscover();
	return 0;
}

static int mce_cpu_online(unsigned int cpu)
{
	struct timer_list *t = this_cpu_ptr(&mce_timer);
	int ret;

	mce_device_create(cpu);

	ret = mce_threshold_create_device(cpu);
	if (ret) {
		mce_device_remove(cpu);
		return ret;
	}
	mce_reenable_cpu();
	mce_start_timer(t);
	return 0;
}

static int mce_cpu_pre_down(unsigned int cpu)
{
	struct timer_list *t = this_cpu_ptr(&mce_timer);

	mce_disable_cpu();
	del_timer_sync(t);
	mce_threshold_remove_device(cpu);
	mce_device_remove(cpu);
	return 0;
}

static __init void mce_init_banks(void)
{
	int i;

	for (i = 0; i < mca_cfg.banks; i++) {
		struct mce_bank *b = &mce_banks[i];
		struct device_attribute *a = &b->attr;

		sysfs_attr_init(&a->attr);
		a->attr.name	= b->attrname;
		snprintf(b->attrname, ATTR_LEN, "bank%d", i);

		a->attr.mode	= 0644;
		a->show		= show_bank;
		a->store	= set_bank;
	}
}

static __init int mcheck_init_device(void)
{
	int err;

	if (!mce_available(&boot_cpu_data)) {
		err = -EIO;
		goto err_out;
	}

	if (!zalloc_cpumask_var(&mce_device_initialized, GFP_KERNEL)) {
		err = -ENOMEM;
		goto err_out;
	}

	mce_init_banks();

	err = subsys_system_register(&mce_subsys, NULL);
	if (err)
		goto err_out_mem;

	err = cpuhp_setup_state(CPUHP_X86_MCE_DEAD, "x86/mce:dead", NULL,
				mce_cpu_dead);
	if (err)
		goto err_out_mem;

	err = cpuhp_setup_state(CPUHP_AP_ONLINE_DYN, "x86/mce:online",
				mce_cpu_online, mce_cpu_pre_down);
	if (err < 0)
		goto err_out_online;

	register_syscore_ops(&mce_syscore_ops);

	return 0;

err_out_online:
	cpuhp_remove_state(CPUHP_X86_MCE_DEAD);

err_out_mem:
	free_cpumask_var(mce_device_initialized);

err_out:
	pr_err("Unable to init MCE device (rc: %d)\n", err);

	return err;
}
device_initcall_sync(mcheck_init_device);

/*
 * Old style boot options parsing. Only for compatibility.
 */
static int __init mcheck_disable(char *str)
{
	mca_cfg.disabled = true;
	return 1;
}
__setup("nomce", mcheck_disable);

#ifdef CONFIG_DEBUG_FS
struct dentry *mce_get_debugfs_dir(void)
{
	static struct dentry *dmce;

	if (!dmce)
		dmce = debugfs_create_dir("mce", NULL);

	return dmce;
}

static void mce_reset(void)
{
	cpu_missing = 0;
	atomic_set(&mce_fake_panicked, 0);
	atomic_set(&mce_executing, 0);
	atomic_set(&mce_callin, 0);
	atomic_set(&global_nwo, 0);
}

static int fake_panic_get(void *data, u64 *val)
{
	*val = fake_panic;
	return 0;
}

static int fake_panic_set(void *data, u64 val)
{
	mce_reset();
	fake_panic = val;
	return 0;
}

DEFINE_SIMPLE_ATTRIBUTE(fake_panic_fops, fake_panic_get,
			fake_panic_set, "%llu\n");

static int __init mcheck_debugfs_init(void)
{
	struct dentry *dmce, *ffake_panic;

	dmce = mce_get_debugfs_dir();
	if (!dmce)
		return -ENOMEM;
	ffake_panic = debugfs_create_file("fake_panic", 0444, dmce, NULL,
					  &fake_panic_fops);
	if (!ffake_panic)
		return -ENOMEM;

	return 0;
}
#else
static int __init mcheck_debugfs_init(void) { return -EINVAL; }
#endif

DEFINE_STATIC_KEY_FALSE(mcsafe_key);
EXPORT_SYMBOL_GPL(mcsafe_key);

static int __init mcheck_late_init(void)
{
	if (mca_cfg.recovery)
		static_branch_inc(&mcsafe_key);

	mcheck_debugfs_init();
	cec_init();

	/*
	 * Flush out everything that has been logged during early boot, now that
	 * everything has been initialized (workqueues, decoders, ...).
	 */
	mce_schedule_work();

	return 0;
}
late_initcall(mcheck_late_init);<|MERGE_RESOLUTION|>--- conflicted
+++ resolved
@@ -2151,12 +2151,6 @@
 	if (check_interval == old_check_interval)
 		return ret;
 
-<<<<<<< HEAD
-	if (check_interval < 1)
-		check_interval = 1;
-
-=======
->>>>>>> 1ec8f1f0
 	mutex_lock(&mce_sysfs_mutex);
 	mce_restart();
 	mutex_unlock(&mce_sysfs_mutex);
