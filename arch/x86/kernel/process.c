--- conflicted
+++ resolved
@@ -40,11 +40,8 @@
 #include <asm/desc.h>
 #include <asm/prctl.h>
 #include <asm/spec-ctrl.h>
-<<<<<<< HEAD
-=======
 
 #include "process.h"
->>>>>>> 1ec8f1f0
 
 /*
  * per-CPU TSS segments. Threads are completely 'soft' on Linux,
@@ -404,34 +401,6 @@
 	wrmsrl(MSR_AMD64_VIRT_SPEC_CTRL, ssbd_tif_to_spec_ctrl(tifn));
 }
 
-<<<<<<< HEAD
-static __always_inline void intel_set_ssb_state(unsigned long tifn)
-{
-	u64 msr = x86_spec_ctrl_base | ssbd_tif_to_spec_ctrl(tifn);
-
-	wrmsrl(MSR_IA32_SPEC_CTRL, msr);
-}
-
-static __always_inline void __speculative_store_bypass_update(unsigned long tifn)
-{
-	if (static_cpu_has(X86_FEATURE_VIRT_SSBD))
-		amd_set_ssb_virt_state(tifn);
-	else if (static_cpu_has(X86_FEATURE_LS_CFG_SSBD))
-		amd_set_core_ssb_state(tifn);
-	else
-		intel_set_ssb_state(tifn);
-}
-
-void speculative_store_bypass_update(unsigned long tif)
-{
-	preempt_disable();
-	__speculative_store_bypass_update(tif);
-	preempt_enable();
-}
-
-void __switch_to_xtra(struct task_struct *prev_p, struct task_struct *next_p,
-		      struct tss_struct *tss)
-=======
 /*
  * Update the MSRs managing speculation control, during context switch.
  *
@@ -511,7 +480,6 @@
 }
 
 void __switch_to_xtra(struct task_struct *prev_p, struct task_struct *next_p)
->>>>>>> 1ec8f1f0
 {
 	struct thread_struct *prev, *next;
 	unsigned long tifp, tifn;
@@ -542,10 +510,6 @@
 	if ((tifp ^ tifn) & _TIF_NOCPUID)
 		set_cpuid_faulting(!!(tifn & _TIF_NOCPUID));
 
-<<<<<<< HEAD
-	if ((tifp ^ tifn) & _TIF_SSBD)
-		__speculative_store_bypass_update(tifn);
-=======
 	if (likely(!((tifp | tifn) & _TIF_SPEC_FORCE_UPDATE))) {
 		__speculation_ctrl_update(tifp, tifn);
 	} else {
@@ -555,7 +519,6 @@
 		/* Enforce MSR update to ensure consistent state */
 		__speculation_ctrl_update(~tifn, tifn);
 	}
->>>>>>> 1ec8f1f0
 }
 
 /*
