--- conflicted
+++ resolved
@@ -1277,26 +1277,9 @@
 	get_cpu_cap(&boot_cpu_data);
 	x86_configure_nx();
 
-<<<<<<< HEAD
-	xen_init_irq_ops();
-
 	/* Let's presume PV guests always boot on vCPU with id 0. */
 	per_cpu(xen_vcpu_id, 0) = 0;
 
-	/*
-	 * Setup xen_vcpu early because idt_setup_early_handler needs it for
-	 * local_irq_disable(), irqs_disabled().
-	 *
-	 * Don't do the full vcpu_info placement stuff until we have
-	 * the cpu_possible_mask and a non-dummy shared_info.
-	 */
-	xen_vcpu_info_reset(0);
-
-=======
-	/* Let's presume PV guests always boot on vCPU with id 0. */
-	per_cpu(xen_vcpu_id, 0) = 0;
-
->>>>>>> 1ec8f1f0
 	idt_setup_early_handler();
 
 	xen_init_capabilities();
