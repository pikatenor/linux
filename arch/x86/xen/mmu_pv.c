--- conflicted
+++ resolved
@@ -2080,17 +2080,10 @@
 				pt = early_memremap(pt_phys, PAGE_SIZE);
 				clear_page(pt);
 				for (idx_pte = 0;
-<<<<<<< HEAD
-						idx_pte < min(n_pte, PTRS_PER_PTE);
-						idx_pte++) {
-					set_pte(pt + idx_pte,
-							pfn_pte(p2m_pfn, PAGE_KERNEL));
-=======
 				     idx_pte < min(n_pte, PTRS_PER_PTE);
 				     idx_pte++) {
 					pt[idx_pte] = pfn_pte(p2m_pfn,
 							      PAGE_KERNEL);
->>>>>>> 1ec8f1f0
 					p2m_pfn++;
 				}
 				n_pte -= PTRS_PER_PTE;
@@ -2098,12 +2091,7 @@
 				make_lowmem_page_readonly(__va(pt_phys));
 				pin_pagetable_pfn(MMUEXT_PIN_L1_TABLE,
 						PFN_DOWN(pt_phys));
-<<<<<<< HEAD
-				set_pmd(pmd + idx_pt,
-						__pmd(_PAGE_TABLE | pt_phys));
-=======
 				pmd[idx_pt] = __pmd(_PAGE_TABLE | pt_phys);
->>>>>>> 1ec8f1f0
 				pt_phys += PAGE_SIZE;
 			}
 			n_pt -= PTRS_PER_PMD;
@@ -2111,11 +2099,7 @@
 			make_lowmem_page_readonly(__va(pmd_phys));
 			pin_pagetable_pfn(MMUEXT_PIN_L2_TABLE,
 					PFN_DOWN(pmd_phys));
-<<<<<<< HEAD
-			set_pud(pud + idx_pmd, __pud(_PAGE_TABLE | pmd_phys));
-=======
 			pud[idx_pmd] = __pud(_PAGE_TABLE | pmd_phys);
->>>>>>> 1ec8f1f0
 			pmd_phys += PAGE_SIZE;
 		}
 		n_pmd -= PTRS_PER_PUD;
