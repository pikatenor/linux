--- conflicted
+++ resolved
@@ -241,13 +241,7 @@
 
 # Avoid indirect branches in kernel to deal with Spectre
 ifdef CONFIG_RETPOLINE
-<<<<<<< HEAD
-ifneq ($(RETPOLINE_CFLAGS),)
-  KBUILD_CFLAGS += $(RETPOLINE_CFLAGS) -DRETPOLINE
-endif
-=======
   KBUILD_CFLAGS += $(RETPOLINE_CFLAGS)
->>>>>>> 1ec8f1f0
 endif
 
 archscripts: scripts_basic
