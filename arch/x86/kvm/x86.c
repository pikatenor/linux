--- conflicted
+++ resolved
@@ -8635,8 +8635,6 @@
 
 	return kvm_write_guest_cached(vcpu->kvm, &vcpu->arch.apf.data, &val,
 				      sizeof(val));
-<<<<<<< HEAD
-=======
 }
 
 static int apf_get_user(struct kvm_vcpu *vcpu, u32 *val)
@@ -8644,7 +8642,6 @@
 
 	return kvm_read_guest_cached(vcpu->kvm, &vcpu->arch.apf.data, val,
 				      sizeof(u32));
->>>>>>> cb313370
 }
 
 void kvm_arch_async_page_not_present(struct kvm_vcpu *vcpu,
