--- conflicted
+++ resolved
@@ -976,8 +976,6 @@
 void stop_this_cpu(void *dummy);
 void df_debug(struct pt_regs *regs, long error_code);
 void microcode_check(void);
-<<<<<<< HEAD
-=======
 
 enum l1tf_mitigations {
 	L1TF_MITIGATION_OFF,
@@ -990,5 +988,4 @@
 
 extern enum l1tf_mitigations l1tf_mitigation;
 
->>>>>>> 1ec8f1f0
 #endif /* _ASM_X86_PROCESSOR_H */