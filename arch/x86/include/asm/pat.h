--- conflicted
+++ resolved
@@ -7,10 +7,7 @@
 bool pat_enabled(void);
 void pat_disable(const char *reason);
 extern void pat_init(void);
-<<<<<<< HEAD
-=======
 extern void init_cache_modes(void);
->>>>>>> 83fbd12c
 
 extern int reserve_memtype(u64 start, u64 end,
 		enum page_cache_mode req_pcm, enum page_cache_mode *ret_pcm);
