/* SPDX-License-Identifier: GPL-2.0 */
#ifndef _ASM_X86_BARRIER_H
#define _ASM_X86_BARRIER_H

#include <asm/alternative.h>
#include <asm/nops.h>

/*
 * Force strict CPU ordering.
 * And yes, this might be required on UP too when we're talking
 * to devices.
 */

#ifdef CONFIG_X86_32
#define mb() asm volatile(ALTERNATIVE("lock; addl $0,0(%%esp)", "mfence", \
				      X86_FEATURE_XMM2) ::: "memory", "cc")
#define rmb() asm volatile(ALTERNATIVE("lock; addl $0,0(%%esp)", "lfence", \
				       X86_FEATURE_XMM2) ::: "memory", "cc")
#define wmb() asm volatile(ALTERNATIVE("lock; addl $0,0(%%esp)", "sfence", \
				       X86_FEATURE_XMM2) ::: "memory", "cc")
#else
#define mb() 	asm volatile("mfence":::"memory")
#define rmb()	asm volatile("lfence":::"memory")
#define wmb()	asm volatile("sfence" ::: "memory")
#endif

/**
 * array_index_mask_nospec() - generate a mask that is ~0UL when the
 * 	bounds check succeeds and 0 otherwise
 * @index: array element index
 * @size: number of elements in array
 *
 * Returns:
 *     0 - (index < size)
 */
static inline unsigned long array_index_mask_nospec(unsigned long index,
		unsigned long size)
{
	unsigned long mask;

<<<<<<< HEAD
	asm ("cmp %1,%2; sbb %0,%0;"
=======
	asm volatile ("cmp %1,%2; sbb %0,%0;"
>>>>>>> 1ec8f1f0
			:"=r" (mask)
			:"g"(size),"r" (index)
			:"cc");
	return mask;
}

/* Override the default implementation from linux/nospec.h. */
#define array_index_mask_nospec array_index_mask_nospec

/* Prevent speculative execution past this barrier. */
#define barrier_nospec() alternative_2("", "mfence", X86_FEATURE_MFENCE_RDTSC, \
					   "lfence", X86_FEATURE_LFENCE_RDTSC)

#ifdef CONFIG_X86_PPRO_FENCE
#define dma_rmb()	rmb()
#else
#define dma_rmb()	barrier()
#endif
#define dma_wmb()	barrier()

#define __smp_mb()	mb()
#define __smp_rmb()	dma_rmb()
#define __smp_wmb()	barrier()
#define __smp_store_mb(var, value) do { (void)xchg(&var, value); } while (0)

#if defined(CONFIG_X86_PPRO_FENCE)

/*
 * For this option x86 doesn't have a strong TSO memory
 * model and we should fall back to full barriers.
 */

#define __smp_store_release(p, v)					\
do {									\
	compiletime_assert_atomic_type(*p);				\
	__smp_mb();							\
	WRITE_ONCE(*p, v);						\
} while (0)

#define __smp_load_acquire(p)						\
({									\
	typeof(*p) ___p1 = READ_ONCE(*p);				\
	compiletime_assert_atomic_type(*p);				\
	__smp_mb();							\
	___p1;								\
})

#else /* regular x86 TSO memory ordering */

#define __smp_store_release(p, v)					\
do {									\
	compiletime_assert_atomic_type(*p);				\
	barrier();							\
	WRITE_ONCE(*p, v);						\
} while (0)

#define __smp_load_acquire(p)						\
({									\
	typeof(*p) ___p1 = READ_ONCE(*p);				\
	compiletime_assert_atomic_type(*p);				\
	barrier();							\
	___p1;								\
})

#endif

/* Atomic operations are already serializing on x86 */
#define __smp_mb__before_atomic()	barrier()
#define __smp_mb__after_atomic()	barrier()

#include <asm-generic/barrier.h>

#endif /* _ASM_X86_BARRIER_H */<|MERGE_RESOLUTION|>--- conflicted
+++ resolved
@@ -38,11 +38,7 @@
 {
 	unsigned long mask;
 
-<<<<<<< HEAD
-	asm ("cmp %1,%2; sbb %0,%0;"
-=======
 	asm volatile ("cmp %1,%2; sbb %0,%0;"
->>>>>>> 1ec8f1f0
 			:"=r" (mask)
 			:"g"(size),"r" (index)
 			:"cc");
