--- conflicted
+++ resolved
@@ -236,8 +236,6 @@
 } while (0)
 #endif
 
-<<<<<<< HEAD
-=======
 static inline void arch_dup_pkeys(struct mm_struct *oldmm,
 				  struct mm_struct *mm)
 {
@@ -251,7 +249,6 @@
 #endif
 }
 
->>>>>>> 1ec8f1f0
 static inline int arch_dup_mmap(struct mm_struct *oldmm, struct mm_struct *mm)
 {
 	arch_dup_pkeys(oldmm, mm);
