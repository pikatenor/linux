--- conflicted
+++ resolved
@@ -915,11 +915,7 @@
 /* dst = *(size*)(src + off) */
 static inline void emit_ldx_r(const u8 dst[], const u8 src, bool dstk,
 			      s32 off, struct jit_ctx *ctx, const u8 sz){
-<<<<<<< HEAD
-	const u8 *tmp = bpf2a32[TMP_REG_1];
-=======
 	const u8 *tmp = bpf2a32[TMP_REG_2];
->>>>>>> 1ec8f1f0
 	const u8 *rd = dstk ? tmp : dst;
 	u8 rm = src;
 	s32 off_max;
