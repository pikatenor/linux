/*
 * Copyright (C) 2016  Nexell Co., Ltd.
 * Author: Youngbok, Park <ybpark@nexell.co.kr>
 *
 * This program is free software; you can redistribute it and/or
 * modify it under the terms of the GNU General Public License
 * as published by the Free Software Foundation; either version 2
 * of the License, or (at your option) any later version.
 *
 * This program is distributed in the hope that it will be useful,
 * but WITHOUT ANY WARRANTY; without even the implied warranty of
 * MERCHANTABILITY or FITNESS FOR A PARTICULAR PURPOSE.  See the
 * GNU General Public License for more details.
 *
 * You should have received a copy of the GNU General Public License
 * along with this program.  If not, see <http://www.gnu.org/licenses/>.
 */

#include <dt-bindings/interrupt-controller/irq.h>
#include <dt-bindings/gpio/gpio.h>
#include <dt-bindings/input/input.h>
#include "nxp4330.dtsi"
#include "../../../../include/generated/autoconf.h"
#include "s5p4418-audio-dfs-pll3.dtsi"

/ {
	memory {
		device_type = "memory";
		reg = <0x40000000 0x80000000>;
	};

	psci {
		compatible = "arm,psci-0.2";
		method = "smc";
	};

	aliases {
		i2c3 = &i2c_gpio3;
		i2c4 = &i2c_gpio4;
		i2c5 = &i2c_gpio5;
		i2c6 = &i2c_gpio6;
		i2c7 = &i2c_gpio7;
		i2c8 = &i2c_gpio8;
		i2c9 = &i2c_gpio9;
		i2c10 = &i2c_gpio10;
	};

	nx-v4l2 {
		status = "okay";
	};

	soc {
		#include "s5p4418-pinctrl.dtsi"
		clocks {
			uart1:uart@c00a8000 { clock-frequency = <100000000>; };
			uart3:uart@c00ab000 { clock-frequency = <147500000>; };

			vip0:vip@c00c1000 { clock-frequency = <300000000>; };
			vip1:vip@c00c2000 { src-force = <5>; };

			pwm0:pwm0@c00ba000 {
				clk-input = <I_PLL2>;
				clock-frequency = <10000000>;
			};

			pwm3:pwm3@c00be000 {
				clk-input = <I_PLL2>;
				clock-frequency = <10000000>;
			};

			spi2:spi@c00a7000  { clock-frequency = <20000000>; };

			i2s0:i2s@c00b2000 {
				clk-input = <I_PLL2>;
			};

			i2s1:i2s@c00b3000 {
				clk-input = <I_PLL3>;
			};

			i2s2:i2s@c00b4000 {
				clk-input = <I_EXTCLK1>;
			};
		};

		l2:l2-cache-controller@cf000000 {
			arm,prefetch-offset = <7>;
			prefetch-data = <1>;
			prefetch-instr = <1>;
			arm,tag-latency = <3 4 3>;
			arm,data-latency = <3 4 3>;
		};

		serial0:serial@c00a1000 {
			dmas = <&pl08xdma0 2 0>, <&pl08xdma0 3 0>;
			dma-names = "tx", "rx";
			status ="okay";
		};

		serial1:serial@c00a0000 {
			dmas = <&pl08xdma0 0 0>, <&pl08xdma0 1 0>;
			dma-names = "tx", "rx";
			pinctrl-0 = <&serial1_pin>, <&serial1_flow_cts>,
			    <&serial1_flow_rts>;
			status ="okay";
		};

		serial2:serial@c00a2000 {
			dmas = <&pl08xdma0 4 0>, <&pl08xdma0 5 0>;
			dma-names = "tx", "rx";
			status ="okay";
		};

		serial3:serial@c00a3000 {
			status ="okay";
		};

		serial4:serial@c006d000 {
			status ="okay";
		};

		amba {
			pl08xdma0:pl08xdma@c0000000 {
				use_isr;

				ch12 {
					slave_wait_flush_dma;
				};

				ch13 {
					slave_wait_flush_dma;
				};

				ch14 {
					slave_wait_flush_dma;
				};

				ch15 {
					slave_wait_flush_dma;
				};
			};

			pl08xdma1:pl08xdma@c0001000 {
				use_isr;

				ch0 {
					slave_wait_flush_dma;
				};

				ch1 {
					slave_wait_flush_dma;
				};
			};
		};

		spdif_tx: spdiftx@c0059000 {
			#sound-dai-cells = <1>;
			pcm-bit = <16>;
			sample_rate = <48000>;
			status = "okay";
		};

		watchdog@c0019000 {
			status = "okay";
		};

		rtc@c0010c00 {
			status = "okay";
		};

		nexell_usbphy: nexell-usbphy@c0012000 {
			status = "okay";
		};

		ehci@c0030000 {
			status = "okay";
			port@0 {
				status = "okay";
			};
		};

		ohci@c0020000 {
			status = "okay";
			port@0 {
				status = "okay";
			};
		};

		dwc2otg@c0040000 {
			gpios = <&alive_0 5 0>;
			status = "okay";
		};

		i2s_0:i2s@c0055000 {
			/*dfs;
			dfs-pll = <3>;*/
			#sound-dai-cells = <1>;
			master-mode = <1>;
			mclk-in = <0>;
			trans-mode = <0>;
			frame-bit = <32>;
			sample-rate = <48000>;
			pre-supply-mclk = <1>;
			status = "okay";
		};

		i2s_1:i2s@c0056000 {
			dfs;
			dfs-pll = <3>;
			#sound-dai-cells = <1>;
			master-mode = <1>;
			mclk-in = <0>;
			trans-mode = <0>;
			frame-bit = <32>;
			sample-rate = <48000>;
			pre-supply-mclk = <1>;
			status = "okay";
		};

		i2s_2:i2s@c0057000 {
			#sound-dai-cells = <1>;
			master-mode = <0>;
			mclk-in = <1>;
			trans-mode = <0>;
			frame-bit = <32>;
			sample-rate = <16000>;
			pre-supply-mclk = <0>;
			dfs;
			status = "okay";
		};

		pwm:pwm@c0018000 {
			clock-names = "timers", "pwm-tclk0", "pwm-tclk3";
			clocks =  <&pclk>, <&pwm0>, <&pwm3>;
			pinctrl-names = "default";
			pinctrl-0 = <&pwm0_pin &pwm3_pin>;
			samsung,pwm-outputs = <0>, <3>;
			status = "okay";
		};

		pinctrl@C0010000 {
			key_power:key_power {
				nexell,pins = "alive-0";
				nexell,pin-function = <0>;
				nexell,pin-pull = <1>;
				nexell,pin-strength = <0>;
			};

			key_back:key_back {
				nexell,pins = "gpioc-4";
				nexell,pin-function = <0>;
				nexell,pin-pull = <1>;
				nexell,pin-strength = <0>;
			};

			tp2825_reset:tp2825_reset {
				nexell,pins = "gpioc-2";
				nexell,pin-function = <1>;
				nexell,pin-pull = <2>;
				nexell,pin-strength = <0>;
			};

			/* MMC0 */
			sdmmc0_cclk: sdmmc0-cclk {
				nexell,pins = "gpioa-29";
				nexell,pin-function = <NX_PIN_FUNC1>;
				nexell,pin-pull = <NX_PIN_PULL_NONE>;
				nexell,pin-strength = <NX_PIN_STR2>;
			};

			sdmmc0_cmd: sdmmc0-cmd {
				nexell,pins = "gpioa-31";
				nexell,pin-function = <NX_PIN_FUNC1>;
				nexell,pin-pull = <NX_PIN_PULL_NONE>;
				nexell,pin-strength = <NX_PIN_STR2>;
			};

			sdmmc0_bus4: sdmmc0-bus-width4 {
				nexell,pins = "gpiob-1", "gpiob-3", "gpiob-5", "gpiob-7";
				nexell,pin-function = <NX_PIN_FUNC1>;
				nexell,pin-pull = <NX_PIN_PULL_NONE>;
				nexell,pin-strength = <NX_PIN_STR2>;
			};

			/* backgear:backgear {
				nexell,pins = "gpioc-4";
				nexell,pin-function = <1>;
				nexell,pin-pull = <2>;
				nexell,pin-strength = <0>;
			};
			*/

			bt_cfg_en:bt_cfg_en {
				nexell,pins = "gpiob-23";
				nexell,pin-function = <1>;
				nexell,pin-pull = <2>;
				nexell,pin-strength = <0>;
			};

			cfg_wlanen: cfg-wlanen {
				nexell,pins ="gpioc-30";
				nexell,pin-function = <0>;
				nexell,pin-pull = <2>;
				nexell,pin-strength = <0>;
			};

			cfg_wlanhostwake: cfg-wlanhostwake {
				nexell,pins = "gpioe-31";
				nexell,pin-function = <1>;
				nexell,pin-pull = <1>;
				nexell,pin-strength = <0>;
			};

			i2s2_bus:i2s2 {
				/delete-node/ i2s2-mclk;
			};
		};

		i2c_1:i2c@c00a5000 {
			#address-cells = <1>;
			#size-cells = <0>;
			status = "okay";
		};

		i2c_2:i2c@c00a6000 {
			#address-cells = <1>;
			#size-cells = <0>;
			status = "okay";
		};

		scaler@c0066000 {
			status = "okay";
		};
	};	/*** soc ***/

    i2c_gpio3: i2c@3 {
        compatible = "i2c-gpio";
        gpios = <&gpio_c 26 0 /* sda */
            &gpio_e 30 0 /* scl */>;
        i2c-gpio,delay-us = <1>;
        #address-cells = <1>;
        #size-cells = <0>;

        alc5621_1: alc5621_1@1a {
            #sound-dai-cells = <0>;
            compatible = "realtek,alc5623";
            reg = <0x1a>;
            add-ctrl = <0x3700>;
            jack-det-ctrl = <0x4810>;
            output-mixer-ctrl = <0xAF00>;
            alc56xx-id = <0x21>;
        };
    };

	i2c_gpio4: i2c@4 {
		compatible = "i2c-gpio";
		gpios = <&gpio_b 14 0 /* sda */
			&gpio_b 16 0 /* scl */>;
		i2c-gpio,delay-us = <1>;
		#address-cells = <1>;
		#size-cells = <0>;

		alc5621_2: alc5621_2@1a {
			#sound-dai-cells = <0>;
			compatible = "realtek,alc5623";
			reg = <0x1a>;
			add-ctrl = <0x3700>;
			jack-det-ctrl = <0x4810>;
			output-mixer-ctrl = <0xAF00>;
			alc56xx-id = <0x21>;
		};
    };

	i2c_gpio5: i2c@5 {
		compatible = "i2c-gpio";
		gpios = <&gpio_c 27 0 /* sda */
		    &gpio_c 25 0 /* scl */
		    >;
		i2c-gpio,delay-us = <5>;
		#address-cells = <1>;
		#size-cells = <0>;

		usb2514: usb2514@2c {
			compatible = "smsc,usb2514";
			reg = <0x2c>;
			reset-gpios = <&gpio_b 22 1>;
			initial-mode = <1>;
		};
	};

	i2c_gpio6: i2c@6 {
		compatible = "i2c-gpio";
		gpios = <&gpio_e 1 0 /* sda */
		    &gpio_e 0 0 /* scl */
		    >;
		i2c-gpio,delay-us = <5>;
		#address-cells = <1>;
		#size-cells = <0>;
	};

	i2c_gpio7: i2c@7 {
		compatible = "i2c-gpio";
		gpios = <&gpio_c 1 0 /* sda */
		    &gpio_c 0 0 /* scl */
		    >;
		i2c-gpio,delay-us = <5>;
		#address-cells = <1>;
		#size-cells = <0>;
	}; /* TVI : TP2825 */

	i2c_gpio8: i2c@8 {
		compatible = "i2c-gpio";
		gpios = <&gpio_d 3 0 /* sda */
		    &gpio_d 2 0 /* scl */
		    >;
		i2c-gpio,delay-us = <5>;
		#address-cells = <1>;
		#size-cells = <0>;
	}; /* TW9900 */

	i2c_gpio9: i2c@9 {
		compatible = "i2c-gpio";
		gpios = <&gpio_d 30 0 /* sda */
		    &gpio_d 29 0 /* scl */
		    >;
		i2c-gpio,delay-us = <5>;
		#address-cells = <1>;
		#size-cells = <0>;
	}; /* HDMI */

	i2c_gpio10: i2c@10 {
		compatible = "i2c-gpio";
		gpios = <&gpio_b 31 0 /* sda */
		    &gpio_b 30 0 /* scl */
		    >;
		i2c-gpio,delay-us = <5>;
		#address-cells = <1>;
		#size-cells = <0>;
	}; /* Apple CP Chip */

	snd_null: snd_null@10 {
		#sound-dai-cells = <0>;
		compatible = "nexell,snd-null";
		#address-cells = <1>;
		#size-cells = <0>;
		reg = <0 0>;
	};

	sound-main {
		compatible = "nexell,simple-audio-card";
		simple-audio-card,name = "s5p4418 Convergence Car Audio Main";
		simple-audio-card,mclk-fs = <256>;
		simple-audio-card,widgets =
			"Headphone", "Out Jack",
			"Microphone", "In Jack";
		status = "okay";

		simple-audio-card,dai-link@0 {
			format = "i2s";
			cpu {
				sound-dai = <&i2s_1 0>;
			};

			codec {
				sound-dai = <&alc5621_2>;
			};
		};

		simple-audio-card,dai-link@1 {
			format = "i2s";
			cpu {
				sound-dai = <&i2s_2 0>;
			};

			codec {
				sound-dai = <&snd_null>;
			};
		};

		simple-audio-card,dai-link@2 {
			format = "spdif";
			cpu {
				sound-dai = <&spdif_tx 0>;
			};

			codec {
				sound-dai = <&spdif_out>;
			};
		};
	};

	sound-sub {
		compatible = "nexell,simple-audio-card";
		simple-audio-card,name = "s5p4418 Convergence Car Audio Sub";
		simple-audio-card,mclk-fs = <256>;
		simple-audio-card,widgets =
			"Headphone", "Out Jack",
			"Microphone", "In Jack";
		status = "okay";

		simple-audio-card,dai-link@0 {
			format = "i2s";
			cpu {
			sound-dai = <&i2s_0 0>;
			};

			codec {
			sound-dai = <&alc5621_1>;
			};
		};
	};

	spdif_out: spdif-out {
		#sound-dai-cells = <0>;
		compatible = "linux,spdif-dit";
	};

	gpio_key: gpio_keys {
		compatible = "gpio-keys";
		#address-cells = <1>;
		#size-cells = <0>;
		pinctrl-names = "default";
		pinctrl-0 = <&key_power &key_back >;

		power {
			label = "Power";
			gpios = <&alive_0 0 0>;
			linux,code = <KEY_POWER>;
			gpio-key,wakeup;
		};

		back {
			label = "Back";
			gpios = <&gpio_c 4 0>;
			linux,code = <KEY_BACK>;
		};
	};

	nexell-ion@0 {
		compatible = "nexell,ion";

		heap_sys_user@0 {
			heap-type = "ion_system";
		};

		heap_sys_contig@0 {
			heap-type = "ion_system_contig";
		};

		heap_dma@0 {
			heap-type = "ion_dma";
		};
	};

	backlight: pwm-backlight {
		compatible = "pwm-backlight";
		pwm-names = "pwm-backlight";
		pwms = <&pwm 0 10000 0>;
		brightness-levels = <
			10 11 12 13 14 15 16 17 18 19
			20 21 22 23 24 25 26 27 28 29
			30 31 32 33 34 35 36 37 38 39
			40 41 42 43 44 45 46 47 48 49
			50 51 52 53 54 55 56 57 58 59
			60 61 62 63 64 65 66 67 68 69
			70 71 72 73 74 75 76 77 78 79
			80 81 82 83 84 85 86 87 88 89
			90 91 92 93 94 95 96 97 98 99
			100 101 102 103 104 105 106 107 108 109
			110 111 112 113 114 115 116 117 118 119
			120 121 122 123 124 125 126 127 128 129
			130 131 132 133 134 135 136 137 138 139
			140 141 142 143 144 145 146 147 148 149
			150 151 152 153 154 155 156 157 158 159
			160 161 162 163 164 165 166 167 168 169
			170 171 172 173 174 175 176 177 178 179
			180 181 182 183 184 185 186 187 188 189
			190 191 192 193 194 195 196 197 198 199
			200 201 202 203 204 205 206 207 208 209
			210 211 212 213 214 215 216 217 218 219
			220 221 222 223 224 225 226 227 228 229
			230 231 232 233 234 235 236 237 238 239
			240 241 242 243 244 245 246 247 248 249
			>;
<<<<<<< HEAD
		default-brightness-level = <60>;
=======
		default-brightness-level = <130>;
>>>>>>> 207b4a23
		status = "okay";
	};

	bt_control {
		compatible = "broadcom,bcm434545bt";
		gpios = <&gpio_b 23 0>;   /* GPIOB23 = BT_EN, output */
		pinctrl-names = "default";
		pinctrl-0 = <&bt_cfg_en>;
		status = "okay";
	};

	wlan {
		compatible = "nexell,brcm-wlan";
		wlan_reg_on = <&gpio_c 30 0>;
		wlan_host_wake = <&gpio_e 31 1>;
		status = "okay";
	};
};

&vip_0 {
	status = "okay";
};

&vip_1 {
	status = "okay";
};

&mipi_csi {
	data_lane = <4>;
	pllval = <750>;
	hssettle = <12>;
	interrupts = <IRQ_MIPI>;
	status = "okay";
};

&clipper_0 {
	interface_type = <NX_CAPTURE_INTERFACE_MIPI_CSI>;
	gpios = <&gpio_b 12 0 &gpio_c 13 0>;
	data_order = <NX_VIN_CBY0CRY1>;
	interlace = <0>;
	status = "okay";
	external_sync = <1>;
	h_frontporch = <7>;
	h_syncwidth = <0>;
	h_backporch = <7>;
	v_frontporch = <0>;
	v_syncwidth = <0>;
	v_backporch = <1>;

	sensor {
		type = <NX_CAPTURE_SENSOR_I2C>;
		i2c_name = "max9286";
		i2c_adapter = <2>;
		addr = <0x48>;
	};

	power {
		enable_seq = <
		NX_ACTION_START NX_ACTION_TYPE_GPIO 0 1 20 NX_ACTION_END
		NX_ACTION_START NX_ACTION_TYPE_GPIO 1 1 10 NX_ACTION_END
		>;

		disable_seq = <
		NX_ACTION_START NX_ACTION_TYPE_GPIO 1 0 2 NX_ACTION_END
		NX_ACTION_START NX_ACTION_TYPE_GPIO 0 0 15 NX_ACTION_END
		>;
	};
};

#ifdef CONFIG_VIDEO_TP2825
// TP2825
&clipper_1 {
	interface_type = <NX_CAPTURE_INTERFACE_PARALLEL>;
	pinctrl-names = "default";
	pinctrl-0 = <&vid2_data_clk &tp2825_reset>;
	gpios = <&gpio_c 2 0>;
	data_order = <NX_VIN_CBY0CRY1>;
	port = <1>;
	external_sync = <0>;
	interlace = <1>;
	status = "okay";

	sensor {
		type = <NX_CAPTURE_SENSOR_I2C>;
		i2c_name = "tp2825";
		i2c_adapter = <7>;
		addr = <0x45>;
	};

	power {
		enable_seq = <
			NX_ACTION_START NX_ACTION_TYPE_GPIO 0 1 1 NX_ACTION_END
		>;
	};
};
#endif

#ifdef CONFIG_VIDEO_TW9900
// TW9900
&clipper_1 {
	interface_type = <NX_CAPTURE_INTERFACE_PARALLEL>;
	pinctrl-names = "default";
	pinctrl-0 = <&vid2_data_clk>;
	data_order = <NX_VIN_CBY0CRY1>;
	port = <1>;
	external_sync = <0>;
	interlace = <1>;
	status = "okay";

	sensor {
		type = <NX_CAPTURE_SENSOR_I2C>;
		i2c_name = "tw9900";
		i2c_adapter = <8>;
		addr = <0x44>;
	};
};
#endif

/*
#include "tp2825_rearcam_regset.dtsi"
&rearcam {
	pinctrl-names = "rear_cam_clk";
	pinctrl-0 = <&vid2_data_clk &backgear>;
	rotation = <0>;
	skip_frame = <5>;
	rear_cam_dev = <&clipper_1>;
	draw_ioctl_overlay = <1>;
	sensor_reg = <&sensor_tp2825>;
	display = <&dp_drm>;
	dp_drm_dev = <&dp_drm_rgb>;
	width = <1920>;
	height = <480>;
	status = "okay";

	gpio {
		event-gpio = <&gpio_c 4 0>;
		active_high = <0>;
		detect_delay = <0>;
	};

	mlc {
		module = <0>;
		format = <0x06530000>;
	};

	dpc {
		module = <0>;
	};
};
*/

&dp_drm {
	status = "okay";
	ports {
		port@0 {
			reg = <0>;
			back_color = < 0x0 >;
			color_key = < 0x0 >;
			plane-names = "rgb", "primary", "video";
/* for cluster feature							*/
/*			color_key = < 0xff00ff >;			*/
/*			plane-names =  "primary", "rgb", "video";	*/
		};
		port@1 {
			reg = <1>;
			back_color = < 0x0 >;
			color_key = < 0xff00ff >;
			plane-names = "primary", "video";
		};
	};
};

&dp_drm_rgb {
	status = "ok";
	pinctrl-names = "default";
	pinctrl-0 = <&dp_rgb_vclk &dp_rgb_vsync &dp_rgb_hsync
	&dp_rgb_de &dp_rgb_R &dp_rgb_G &dp_rgb_B>;
	/* enable-gpios = <&gpio_c 2 0>; */
	/* remote-endpoint = <&rgb_panel>; */
	/* panel-mpu = <0>; */
	/* crtcs-possible-mask = <0x1>; */

	display-timing {
		clock-frequency = <88000000>;

		hactive = <1920>;
		vactive = <720>;

		hback-porch = <30>;
		hfront-porch = <30>;
		hsync-len = <4>;

		vback-porch = <10>;
		vfront-porch = <10>;
		vsync-len = <2>;

		hsync-active = <1>;
		vsync-active = <1>;
		pixelclk-active = <1>;
		de-active = <1>;
	};

	dp_control {
		clk_src_lv0 = <3>;
		clk_div_lv0 = <9>;
		clk_src_lv1 = <7>;
		clk_div_lv1 = <1>;
		out_format = <3>;
	};
};
#ifdef CONFIG_DRM_NX_LVDS
&dp_drm_lvds {
	status = "ok";

	/* crtcs-possible-mask = <0x2>; */
	voltage_level = <0x3f>;

	display-timing {
		clock-frequency = <30000000>;
		hactive = <800>;
		vactive = <480>;

		hfront-porch = <40>;
		hback-porch = <88>;
		hsync-len = <48>;

		vfront-porch = <13>;
		vback-porch = <32>;
		vsync-len = <3>;

		hsync-active = <1>;
		vsync-active = <1>;
		pixelclk-active = <0>;
		de-active = <1>;
	};

	dp_control {
		clk_src_lv0 = <2>;
		clk_div_lv0 = <20>;
		clk_src_lv1 = <7>;
		clk_div_lv1 = <1>;
		out_format = <2>;
		swap_rb = <3>;
		invert_field = <1>;
		yc_order = <0>;
	};
};
#endif

#ifdef CONFIG_DRM_NX_HDMI
&dp_drm_hdmi {
	ddc-i2c-bus = <&i2c_gpio9>;
	skip-boot-connect;
	status = "ok";
};
#endif

&dw_mmc_0 {
	num-slots = <1>;
	bus-width = <4>;
	cap-mmc-highspeed;
	broken-cd;
	non-removable;
	clock-frequency = <100000000>;
	card-detect-delay = <200>;
	disable-wp;
	nexell,drive_dly = <0x00>;
	nexell,drive_shift = <0x03>;
	nexell,sample_dly = <0x00>;
	nexell,sample_shift = <0x02>;
	status = "okay";
};

#if defined(CONFIG_BT_BCM434545) && defined(CONFIG_BCMDHD_SDIO)
/* for BT/WIFI */
&dw_mmc_1 {
	num-slots = <1>;
	bus-width = <4>;
	cap-sd-highspeed;
	cd-type-external;
	broken-cd;
	pm-ignore-notify;
	keep-power-in-suspend;
	powered-resumed-nonremovable-card;
	cd-type = <2>;
	clock-frequency = <100000000>;
	nexell,drive_dly = <0x0>;
	nexell,drive_shift = <0x02>;
	nexell,sample_dly = <0x00>;
	nexell,sample_shift = <0x01>;

	pinctrl-names = "default";
	pinctrl-0 = <&sdmmc1_cclk &sdmmc1_cmd &sdmmc1_bus4
		&cfg_wlanen &cfg_wlanhostwake>;

	status = "okay";
};
#else
/* for sdmmc */
&dw_mmc_1 {
	num-slots = <1>;
	bus-width = <4>;
	cap-sd-highspeed;
	clock-frequency = <100000000>;
	card-detect-delay = <200>;
	disable-wp;
	cd-gpios = <&gpio_e 31 0>;
	cd-inverted;
	nexell,drive_dly = <0x0>;
	nexell,drive_shift = <0x02>;
	nexell,sample_dly = <0x00>;
	nexell,sample_shift = <0x01>;
	status = "okay";
};
#endif

&spi_2 {
	status = "okay";
	cs-gpios = <&gpio_c 10 0>;
	can0: can@0 {
		compatible = "microchip,mcp2515";
		reg = <0>;
		clocks = <&spi2>;
		interrupt-parent = <&gpio_b>;
		interrupts = <24 IRQ_TYPE_EDGE_FALLING>;
		spi-max-frequency = <24000000>;

		controller-data {
			samsung,spi-feedback-delay = <0>;
		};
	};
};

&i2c_gpio6 {
	compatible = "i2c-gpio";
	gpios=<&gpio_e 1 0	/* SDA */
	      &gpio_e 0 0>;	/* SCL */
	status = "okay";

	goodix@5d {
		compatible = "goodix,gt9271";
		reg = <0x5d>;
		interrupt-parent = <&gpio_e>;
		interrupts = <3 IRQ_TYPE_EDGE_FALLING>;
		irq-gpios = <&gpio_e 3 0>;
		reset-gpios = <&gpio_c 8 0>;
	};
};
<|MERGE_RESOLUTION|>--- conflicted
+++ resolved
@@ -582,11 +582,7 @@
 			230 231 232 233 234 235 236 237 238 239
 			240 241 242 243 244 245 246 247 248 249
 			>;
-<<<<<<< HEAD
-		default-brightness-level = <60>;
-=======
 		default-brightness-level = <130>;
->>>>>>> 207b4a23
 		status = "okay";
 	};
 
