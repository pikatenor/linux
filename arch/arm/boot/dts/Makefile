--- conflicted
+++ resolved
@@ -926,10 +926,7 @@
 	sun8i-h3-nanopi-neo-core.dtb \
 	sun8i-h3-nanopi-k1.dtb \
 	sun8i-h3-nanopi-hero.dtb \
-<<<<<<< HEAD
-=======
 	sun8i-h3-nanopi-duo2.dtb \
->>>>>>> fae1164e
 	sun8i-h2-plus-nanopi-duo.dtb \
 	sun8i-h3-orangepi-2.dtb \
 	sun8i-h3-orangepi-lite.dtb \
