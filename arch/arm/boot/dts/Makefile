--- conflicted
+++ resolved
@@ -922,14 +922,9 @@
 	sun8i-h3-nanopi-m1.dtb	\
 	sun8i-h3-nanopi-m1-plus.dtb \
 	sun8i-h3-nanopi-neo.dtb \
-<<<<<<< HEAD
-	sun8i-h3-nanopi-m1-plus.dtb \
 	sun8i-h3-nanopi-neo-air.dtb \
 	sun8i-h3-nanopi-neo-core.dtb \
 	sun8i-h2-plus-nanopi-duo.dtb \
-=======
-	sun8i-h3-nanopi-neo-air.dtb \
->>>>>>> cb313370
 	sun8i-h3-orangepi-2.dtb \
 	sun8i-h3-orangepi-lite.dtb \
 	sun8i-h3-orangepi-one.dtb \
