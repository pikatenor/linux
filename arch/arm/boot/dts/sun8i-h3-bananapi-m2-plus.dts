/*
 * Copyright (C) 2016 Chen-Yu Tsai <wens@csie.org>
 *
 * This file is dual-licensed: you can use it either under the terms
 * of the GPL or the X11 license, at your option. Note that this dual
 * licensing only applies to this file, and not this project as a
 * whole.
 *
 *  a) This file is free software; you can redistribute it and/or
 *     modify it under the terms of the GNU General Public License as
 *     published by the Free Software Foundation; either version 2 of the
 *     License, or (at your option) any later version.
 *
 *     This file is distributed in the hope that it will be useful,
 *     but WITHOUT ANY WARRANTY; without even the implied warranty of
 *     MERCHANTABILITY or FITNESS FOR A PARTICULAR PURPOSE.  See the
 *     GNU General Public License for more details.
 *
 * Or, alternatively,
 *
 *  b) Permission is hereby granted, free of charge, to any person
 *     obtaining a copy of this software and associated documentation
 *     files (the "Software"), to deal in the Software without
 *     restriction, including without limitation the rights to use,
 *     copy, modify, merge, publish, distribute, sublicense, and/or
 *     sell copies of the Software, and to permit persons to whom the
 *     Software is furnished to do so, subject to the following
 *     conditions:
 *
 *     The above copyright notice and this permission notice shall be
 *     included in all copies or substantial portions of the Software.
 *
 *     THE SOFTWARE IS PROVIDED "AS IS", WITHOUT WARRANTY OF ANY KIND,
 *     EXPRESS OR IMPLIED, INCLUDING BUT NOT LIMITED TO THE WARRANTIES
 *     OF MERCHANTABILITY, FITNESS FOR A PARTICULAR PURPOSE AND
 *     NONINFRINGEMENT. IN NO EVENT SHALL THE AUTHORS OR COPYRIGHT
 *     HOLDERS BE LIABLE FOR ANY CLAIM, DAMAGES OR OTHER LIABILITY,
 *     WHETHER IN AN ACTION OF CONTRACT, TORT OR OTHERWISE, ARISING
 *     FROM, OUT OF OR IN CONNECTION WITH THE SOFTWARE OR THE USE OR
 *     OTHER DEALINGS IN THE SOFTWARE.
 */

/dts-v1/;
#include "sun8i-h3.dtsi"
#include "sunxi-common-regulators.dtsi"

#include <dt-bindings/gpio/gpio.h>
#include <dt-bindings/input/input.h>

/ {
	model = "Banana Pi BPI-M2-Plus";
	compatible = "sinovoip,bpi-m2-plus", "allwinner,sun8i-h3";

	aliases {
		ethernet0 = &emac;
		serial0 = &uart0;
		serial1 = &uart1;
	};

	chosen {
		stdout-path = "serial0:115200n8";
	};

	connector {
		compatible = "hdmi-connector";
		type = "a";

		port {
			hdmi_con_in: endpoint {
				remote-endpoint = <&hdmi_out_con>;
			};
		};
	};

	leds {
		compatible = "gpio-leds";
		pinctrl-names = "default";
		pinctrl-0 = <&pwr_led_bpi_m2p>;

		pwr_led {
			label = "bananapi-m2-plus:red:pwr";
			gpios = <&r_pio 0 10 GPIO_ACTIVE_HIGH>; /* PL10 */
			default-state = "on";
		};
	};

	gpio_keys {
		compatible = "gpio-keys";
		pinctrl-names = "default";
		pinctrl-0 = <&sw_r_bpi_m2p>;

		sw4 {
			label = "power";
			linux,code = <BTN_0>;
			gpios = <&r_pio 0 3 GPIO_ACTIVE_LOW>;
		};
	};

	reg_gmac_3v3: gmac-3v3 {
		      compatible = "regulator-fixed";
		      regulator-name = "gmac-3v3";
		      regulator-min-microvolt = <3300000>;
		      regulator-max-microvolt = <3300000>;
		      startup-delay-us = <100000>;
		      enable-active-high;
		      gpio = <&pio 3 6 GPIO_ACTIVE_HIGH>;
	};

	wifi_pwrseq: wifi_pwrseq {
		compatible = "mmc-pwrseq-simple";
		pinctrl-names = "default";
		pinctrl-0 = <&wifi_en_bpi_m2p>;
		reset-gpios = <&r_pio 0 7 GPIO_ACTIVE_LOW>; /* PL7 */
	};
};

&de {
	status = "okay";
};

&ehci0 {
	status = "okay";
};

&ehci1 {
	status = "okay";
};

&ehci2 {
	status = "okay";
};

<<<<<<< HEAD
&emac {
	pinctrl-names = "default";
	pinctrl-0 = <&emac_rgmii_pins>;
	phy-supply = <&reg_gmac_3v3>;
	phy-handle = <&ext_rgmii_phy>;
	phy-mode = "rgmii";

	allwinner,leds-active-low;
=======
&hdmi {
	status = "okay";
};

&hdmi_out {
	hdmi_out_con: endpoint {
		remote-endpoint = <&hdmi_con_in>;
	};
};

&i2s2 {
>>>>>>> f0648146
	status = "okay";
};

&ir {
	pinctrl-names = "default";
	pinctrl-0 = <&ir_pins_a>;
	status = "okay";
};

<<<<<<< HEAD
&mdio {
	ext_rgmii_phy: ethernet-phy@1 {
		compatible = "ethernet-phy-ieee802.3-c22";
		reg = <0>;
	};
=======
&mixer0 {
	status = "okay";
>>>>>>> f0648146
};

&mmc0 {
	pinctrl-names = "default";
	pinctrl-0 = <&mmc0_pins_a>, <&mmc0_cd_pin>;
	vmmc-supply = <&reg_vcc3v3>;
	bus-width = <4>;
	cd-gpios = <&pio 5 6 GPIO_ACTIVE_HIGH>; /* PF6 */
	cd-inverted;
	status = "okay";
};

&mmc1 {
	pinctrl-names = "default";
	pinctrl-0 = <&mmc1_pins_a>;
	vmmc-supply = <&reg_vcc3v3>;
	vqmmc-supply = <&reg_vcc3v3>;
	mmc-pwrseq = <&wifi_pwrseq>;
	bus-width = <4>;
	non-removable;
	status = "okay";

	brcmf: wifi@1 {
		reg = <1>;
		compatible = "brcm,bcm4329-fmac";
		interrupt-parent = <&pio>;
		interrupts = <6 10 IRQ_TYPE_LEVEL_LOW>; /* PG10 / EINT10 */
		interrupt-names = "host-wake";
	};
};

&mmc2 {
	pinctrl-names = "default";
	pinctrl-0 = <&mmc2_8bit_pins>;
	vmmc-supply = <&reg_vcc3v3>;
	vqmmc-supply = <&reg_vcc3v3>;
	bus-width = <8>;
	non-removable;
	status = "okay";
};

&ohci0 {
	status = "okay";
};

&ohci1 {
	status = "okay";
};

&ohci2 {
	status = "okay";
};

&r_pio {
	pwr_led_bpi_m2p: led_pins@0 {
		pins = "PL10";
		function = "gpio_out";
	};

	sw_r_bpi_m2p: key_pins@0 {
		pins = "PL3";
		function = "gpio_in";
	};

	wifi_en_bpi_m2p: wifi_en_pin {
		pins = "PL7";
		function = "gpio_out";
	};
};

&reg_usb0_vbus {
	gpio = <&pio 3 11 GPIO_ACTIVE_HIGH>; /* PD11 */
	status = "okay";
};

&sound_hdmi {
	status = "okay";
};

&tcon0 {
	status = "okay";
};

&uart0 {
	pinctrl-names = "default";
	pinctrl-0 = <&uart0_pins_a>;
	status = "okay";
};

&uart1 {
	pinctrl-names = "default";
	pinctrl-0 = <&uart1_pins>, <&uart1_rts_cts_pins>;
	status = "okay";
};

&usb_otg {
	dr_mode = "otg";
	status = "okay";
};

&usbphy {
	usb0_id_det-gpios = <&r_pio 0 6 GPIO_ACTIVE_HIGH>; /* PL6 */
	usb0_vbus-supply = <&reg_usb0_vbus>;
	/* USB host VBUS is on as long as VCC-IO is on */
	status = "okay";
};<|MERGE_RESOLUTION|>--- conflicted
+++ resolved
@@ -130,7 +130,6 @@
 	status = "okay";
 };
 
-<<<<<<< HEAD
 &emac {
 	pinctrl-names = "default";
 	pinctrl-0 = <&emac_rgmii_pins>;
@@ -139,7 +138,9 @@
 	phy-mode = "rgmii";
 
 	allwinner,leds-active-low;
-=======
+	status = "okay";
+};
+
 &hdmi {
 	status = "okay";
 };
@@ -151,7 +152,6 @@
 };
 
 &i2s2 {
->>>>>>> f0648146
 	status = "okay";
 };
 
@@ -161,16 +161,15 @@
 	status = "okay";
 };
 
-<<<<<<< HEAD
 &mdio {
 	ext_rgmii_phy: ethernet-phy@1 {
 		compatible = "ethernet-phy-ieee802.3-c22";
 		reg = <0>;
 	};
-=======
+};
+
 &mixer0 {
 	status = "okay";
->>>>>>> f0648146
 };
 
 &mmc0 {
