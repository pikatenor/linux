/*
 * Copyright (C) 2016 Chen-Yu Tsai <wens@csie.org>
 *
 * This file is dual-licensed: you can use it either under the terms
 * of the GPL or the X11 license, at your option. Note that this dual
 * licensing only applies to this file, and not this project as a
 * whole.
 *
 *  a) This file is free software; you can redistribute it and/or
 *     modify it under the terms of the GNU General Public License as
 *     published by the Free Software Foundation; either version 2 of the
 *     License, or (at your option) any later version.
 *
 *     This file is distributed in the hope that it will be useful,
 *     but WITHOUT ANY WARRANTY; without even the implied warranty of
 *     MERCHANTABILITY or FITNESS FOR A PARTICULAR PURPOSE.  See the
 *     GNU General Public License for more details.
 *
 * Or, alternatively,
 *
 *  b) Permission is hereby granted, free of charge, to any person
 *     obtaining a copy of this software and associated documentation
 *     files (the "Software"), to deal in the Software without
 *     restriction, including without limitation the rights to use,
 *     copy, modify, merge, publish, distribute, sublicense, and/or
 *     sell copies of the Software, and to permit persons to whom the
 *     Software is furnished to do so, subject to the following
 *     conditions:
 *
 *     The above copyright notice and this permission notice shall be
 *     included in all copies or substantial portions of the Software.
 *
 *     THE SOFTWARE IS PROVIDED "AS IS", WITHOUT WARRANTY OF ANY KIND,
 *     EXPRESS OR IMPLIED, INCLUDING BUT NOT LIMITED TO THE WARRANTIES
 *     OF MERCHANTABILITY, FITNESS FOR A PARTICULAR PURPOSE AND
 *     NONINFRINGEMENT. IN NO EVENT SHALL THE AUTHORS OR COPYRIGHT
 *     HOLDERS BE LIABLE FOR ANY CLAIM, DAMAGES OR OTHER LIABILITY,
 *     WHETHER IN AN ACTION OF CONTRACT, TORT OR OTHERWISE, ARISING
 *     FROM, OUT OF OR IN CONNECTION WITH THE SOFTWARE OR THE USE OR
 *     OTHER DEALINGS IN THE SOFTWARE.
 */

/dts-v1/;
#include "sun8i-h3.dtsi"
#include "sunxi-common-regulators.dtsi"

#include <dt-bindings/gpio/gpio.h>
#include <dt-bindings/input/input.h>

/ {
	model = "Banana Pi BPI-M2-Plus";
	compatible = "sinovoip,bpi-m2-plus", "allwinner,sun8i-h3";

	aliases {
		ethernet0 = &emac;
		serial0 = &uart0;
		serial1 = &uart1;
		lcd0 = &lcd0;
	};

	chosen {
		stdout-path = "serial0:115200n8";
	};

	connector {
		compatible = "hdmi-connector";
		type = "a";

		port {
			hdmi_con_in: endpoint {
				remote-endpoint = <&hdmi_out_con>;
			};
		};
	};

	leds {
		compatible = "gpio-leds";
		pinctrl-names = "default";
		pinctrl-0 = <&pwr_led_bpi_m2p>;

		pwr_led {
			label = "bananapi-m2-plus:red:pwr";
			gpios = <&r_pio 0 10 GPIO_ACTIVE_HIGH>; /* PL10 */
			default-state = "on";
		};
	};

	gpio_keys {
		compatible = "gpio-keys";
		pinctrl-names = "default";
		pinctrl-0 = <&sw_r_bpi_m2p>;

		sw4 {
			label = "power";
			linux,code = <BTN_0>;
			gpios = <&r_pio 0 3 GPIO_ACTIVE_LOW>;
		};
	};

	reg_gmac_3v3: gmac-3v3 {
		      compatible = "regulator-fixed";
		      regulator-name = "gmac-3v3";
		      regulator-min-microvolt = <3300000>;
		      regulator-max-microvolt = <3300000>;
		      startup-delay-us = <100000>;
		      enable-active-high;
		      gpio = <&pio 3 6 GPIO_ACTIVE_HIGH>;
	};

	wifi_pwrseq: wifi_pwrseq {
		compatible = "mmc-pwrseq-simple";
		pinctrl-names = "default";
		pinctrl-0 = <&wifi_en_bpi_m2p>;
		reset-gpios = <&r_pio 0 7 GPIO_ACTIVE_LOW>; /* PL7 */
	};

	reg_gmac_3v3: gmac-3v3 {
		      compatible = "regulator-fixed";
		      pinctrl-names = "default";
		      pinctrl-0 = <&gmac_power_pin_orangepi>;
		      regulator-name = "gmac-3v3";
		      regulator-min-microvolt = <3300000>;
		      regulator-max-microvolt = <3300000>;
		      startup-delay-us = <100000>;
		      enable-active-high;
		      gpio = <&pio 3 6 GPIO_ACTIVE_HIGH>;
	      };
};

&de {
	status = "okay";
};

&de {
	status = "okay";
};

&ehci0 {
	status = "okay";
};

&ehci1 {
	status = "okay";
};

&ehci2 {
	status = "okay";
};

<<<<<<< HEAD
=======
&emac {
	pinctrl-names = "default";
	pinctrl-0 = <&emac_rgmii_pins>;
	phy-supply = <&reg_gmac_3v3>;
	phy-handle = <&ext_rgmii_phy>;
	phy-mode = "rgmii";

	allwinner,leds-active-low;
	status = "okay";
};

>>>>>>> cb313370
&hdmi {
	status = "okay";
};

<<<<<<< HEAD
=======
&hdmi_out {
	hdmi_out_con: endpoint {
		remote-endpoint = <&hdmi_con_in>;
	};
};

&i2s2 {
	status = "okay";
};

>>>>>>> cb313370
&ir {
	pinctrl-names = "default";
	pinctrl-0 = <&ir_pins_a>;
	status = "okay";
};

<<<<<<< HEAD
&lcd0 {
=======
&mdio {
	ext_rgmii_phy: ethernet-phy@1 {
		compatible = "ethernet-phy-ieee802.3-c22";
		reg = <0>;
	};
};

&mixer0 {
>>>>>>> cb313370
	status = "okay";
};

&mmc0 {
	pinctrl-names = "default";
	pinctrl-0 = <&mmc0_pins_a>, <&mmc0_cd_pin>;
	vmmc-supply = <&reg_vcc3v3>;
	bus-width = <4>;
	cd-gpios = <&pio 5 6 GPIO_ACTIVE_HIGH>; /* PF6 */
	cd-inverted;
	status = "okay";
};

&mmc1 {
	pinctrl-names = "default";
	pinctrl-0 = <&mmc1_pins_a>;
	vmmc-supply = <&reg_vcc3v3>;
	vqmmc-supply = <&reg_vcc3v3>;
	mmc-pwrseq = <&wifi_pwrseq>;
	bus-width = <4>;
	non-removable;
	status = "okay";

	brcmf: wifi@1 {
		reg = <1>;
		compatible = "brcm,bcm4329-fmac";
		interrupt-parent = <&pio>;
		interrupts = <6 10 IRQ_TYPE_LEVEL_LOW>; /* PG10 / EINT10 */
		interrupt-names = "host-wake";
	};
};

&mmc2 {
	pinctrl-names = "default";
	pinctrl-0 = <&mmc2_8bit_pins>;
	vmmc-supply = <&reg_vcc3v3>;
	vqmmc-supply = <&reg_vcc3v3>;
	bus-width = <8>;
	non-removable;
	status = "okay";
};

&ohci0 {
	status = "okay";
};

&ohci1 {
	status = "okay";
};

&ohci2 {
	status = "okay";
};

&r_pio {
	pwr_led_bpi_m2p: led_pins@0 {
		pins = "PL10";
		function = "gpio_out";
	};

	sw_r_bpi_m2p: key_pins@0 {
		pins = "PL3";
		function = "gpio_in";
	};

	wifi_en_bpi_m2p: wifi_en_pin {
		pins = "PL7";
		function = "gpio_out";
	};
};

&reg_usb0_vbus {
	gpio = <&pio 3 11 GPIO_ACTIVE_HIGH>; /* PD11 */
	status = "okay";
};

&sound_hdmi {
	status = "okay";
};

&tcon0 {
	status = "okay";
};

&uart0 {
	pinctrl-names = "default";
	pinctrl-0 = <&uart0_pins_a>;
	status = "okay";
};

&uart1 {
	pinctrl-names = "default";
	pinctrl-0 = <&uart1_pins>, <&uart1_rts_cts_pins>;
	status = "okay";
};

&usb_otg {
	dr_mode = "otg";
	status = "okay";
};

&usbphy {
	usb0_id_det-gpios = <&r_pio 0 6 GPIO_ACTIVE_HIGH>; /* PL6 */
	usb0_vbus-supply = <&reg_usb0_vbus>;
	/* USB host VBUS is on as long as VCC-IO is on */
	status = "okay";
};

&pio {
	gmac_power_pin_orangepi: gmac_power_pin@0 {
		pins = "PD6";
		function = "gpio_out";
	};
};

&mdio {
	ext_rgmii_phy: ethernet-phy@1 {
		reg = <0>;
	};
};

&emac {
	pinctrl-names = "default";
	pinctrl-0 = <&emac_rgmii_pins>;
	phy-supply = <&reg_gmac_3v3>;
	phy-handle = <&ext_rgmii_phy>;
	phy-mode = "rgmii";

	allwinner,leds-active-low;
	status = "okay";
};<|MERGE_RESOLUTION|>--- conflicted
+++ resolved
@@ -55,7 +55,6 @@
 		ethernet0 = &emac;
 		serial0 = &uart0;
 		serial1 = &uart1;
-		lcd0 = &lcd0;
 	};
 
 	chosen {
@@ -113,28 +112,12 @@
 		pinctrl-0 = <&wifi_en_bpi_m2p>;
 		reset-gpios = <&r_pio 0 7 GPIO_ACTIVE_LOW>; /* PL7 */
 	};
-
-	reg_gmac_3v3: gmac-3v3 {
-		      compatible = "regulator-fixed";
-		      pinctrl-names = "default";
-		      pinctrl-0 = <&gmac_power_pin_orangepi>;
-		      regulator-name = "gmac-3v3";
-		      regulator-min-microvolt = <3300000>;
-		      regulator-max-microvolt = <3300000>;
-		      startup-delay-us = <100000>;
-		      enable-active-high;
-		      gpio = <&pio 3 6 GPIO_ACTIVE_HIGH>;
-	      };
 };
 
 &de {
 	status = "okay";
 };
 
-&de {
-	status = "okay";
-};
-
 &ehci0 {
 	status = "okay";
 };
@@ -147,8 +130,6 @@
 	status = "okay";
 };
 
-<<<<<<< HEAD
-=======
 &emac {
 	pinctrl-names = "default";
 	pinctrl-0 = <&emac_rgmii_pins>;
@@ -160,13 +141,10 @@
 	status = "okay";
 };
 
->>>>>>> cb313370
 &hdmi {
 	status = "okay";
 };
 
-<<<<<<< HEAD
-=======
 &hdmi_out {
 	hdmi_out_con: endpoint {
 		remote-endpoint = <&hdmi_con_in>;
@@ -177,16 +155,12 @@
 	status = "okay";
 };
 
->>>>>>> cb313370
 &ir {
 	pinctrl-names = "default";
 	pinctrl-0 = <&ir_pins_a>;
 	status = "okay";
 };
 
-<<<<<<< HEAD
-&lcd0 {
-=======
 &mdio {
 	ext_rgmii_phy: ethernet-phy@1 {
 		compatible = "ethernet-phy-ieee802.3-c22";
@@ -195,7 +169,6 @@
 };
 
 &mixer0 {
->>>>>>> cb313370
 	status = "okay";
 };
 
@@ -302,28 +275,4 @@
 	usb0_vbus-supply = <&reg_usb0_vbus>;
 	/* USB host VBUS is on as long as VCC-IO is on */
 	status = "okay";
-};
-
-&pio {
-	gmac_power_pin_orangepi: gmac_power_pin@0 {
-		pins = "PD6";
-		function = "gpio_out";
-	};
-};
-
-&mdio {
-	ext_rgmii_phy: ethernet-phy@1 {
-		reg = <0>;
-	};
-};
-
-&emac {
-	pinctrl-names = "default";
-	pinctrl-0 = <&emac_rgmii_pins>;
-	phy-supply = <&reg_gmac_3v3>;
-	phy-handle = <&ext_rgmii_phy>;
-	phy-mode = "rgmii";
-
-	allwinner,leds-active-low;
-	status = "okay";
 };