--- conflicted
+++ resolved
@@ -47,11 +47,8 @@
 
 #include <dt-bindings/gpio/gpio.h>
 #include <dt-bindings/input/input.h>
-<<<<<<< HEAD
 #include <dt-bindings/pinctrl/sun4i-a10.h>
 #include <dt-bindings/thermal/thermal.h>
-=======
->>>>>>> cb313370
 
 / {
 	aliases {
@@ -68,13 +65,12 @@
 		mmc0 = &mmc0;
 		mmc2 = &mmc2;
 		ethernet0 = &emac;
-		lcd0 = &lcd0;
 		i2s0 = &i2s0;
 		pcm5102a = &pcm5102a;
-        spidev0 = &spidev0;
-        spiflash = &spiflash;
-        pitft = &pitft;
-        pitft_ts = &pitft_ts;
+		spidev0 = &spidev0;
+		spiflash = &spiflash;
+		pitft = &pitft;
+		pitft_ts = &pitft_ts;
 	};
 
 	chosen {
@@ -370,10 +366,6 @@
     status = "okay";
 };
 
-&lcd0 {
-    status = "okay";
-};
-
 &emac {
 	local-mac-address = [ 00 00 00 00 00 00 ];	
 };
