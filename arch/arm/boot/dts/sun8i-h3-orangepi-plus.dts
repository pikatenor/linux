/*
 * Copyright (C) 2015 Jens Kuske <jenskuske@gmail.com>
 *
 * This file is dual-licensed: you can use it either under the terms
 * of the GPL or the X11 license, at your option. Note that this dual
 * licensing only applies to this file, and not this project as a
 * whole.
 *
 *  a) This file is free software; you can redistribute it and/or
 *     modify it under the terms of the GNU General Public License as
 *     published by the Free Software Foundation; either version 2 of the
 *     License, or (at your option) any later version.
 *
 *     This file is distributed in the hope that it will be useful,
 *     but WITHOUT ANY WARRANTY; without even the implied warranty of
 *     MERCHANTABILITY or FITNESS FOR A PARTICULAR PURPOSE.  See the
 *     GNU General Public License for more details.
 *
 * Or, alternatively,
 *
 *  b) Permission is hereby granted, free of charge, to any person
 *     obtaining a copy of this software and associated documentation
 *     files (the "Software"), to deal in the Software without
 *     restriction, including without limitation the rights to use,
 *     copy, modify, merge, publish, distribute, sublicense, and/or
 *     sell copies of the Software, and to permit persons to whom the
 *     Software is furnished to do so, subject to the following
 *     conditions:
 *
 *     The above copyright notice and this permission notice shall be
 *     included in all copies or substantial portions of the Software.
 *
 *     THE SOFTWARE IS PROVIDED "AS IS", WITHOUT WARRANTY OF ANY KIND,
 *     EXPRESS OR IMPLIED, INCLUDING BUT NOT LIMITED TO THE WARRANTIES
 *     OF MERCHANTABILITY, FITNESS FOR A PARTICULAR PURPOSE AND
 *     NONINFRINGEMENT. IN NO EVENT SHALL THE AUTHORS OR COPYRIGHT
 *     HOLDERS BE LIABLE FOR ANY CLAIM, DAMAGES OR OTHER LIABILITY,
 *     WHETHER IN AN ACTION OF CONTRACT, TORT OR OTHERWISE, ARISING
 *     FROM, OUT OF OR IN CONNECTION WITH THE SOFTWARE OR THE USE OR
 *     OTHER DEALINGS IN THE SOFTWARE.
 */

/* The Orange Pi Plus is an extended version of the Orange Pi 2 */
#include "sun8i-h3-orangepi-2.dts"
#include <dt-bindings/thermal/thermal.h>

/ {
	model = "Xunlong Orange Pi Plus / Plus 2";
	compatible = "xunlong,orangepi-plus", "allwinner,sun8i-h3";

	aliases {
		ethernet0 = &emac;
	};

	reg_gmac_3v3: gmac-3v3 {
		compatible = "regulator-fixed";
		regulator-name = "gmac-3v3";
		regulator-min-microvolt = <3300000>;
		regulator-max-microvolt = <3300000>;
		startup-delay-us = <100000>;
		enable-active-high;
		gpio = <&pio 3 6 GPIO_ACTIVE_HIGH>;
	};

	reg_usb3_vbus: usb3-vbus {
		compatible = "regulator-fixed";
		pinctrl-names = "default";
		pinctrl-0 = <&usb3_vbus_pin_a>;
		regulator-name = "usb3-vbus";
		regulator-min-microvolt = <5000000>;
		regulator-max-microvolt = <5000000>;
		regulator-boot-on;
		enable-active-high;
		gpio = <&pio 6 11 GPIO_ACTIVE_HIGH>;
	};

	reg_gmac_3v3: gmac-3v3 {
		compatible = "regulator-fixed";
		pinctrl-names = "default";
		pinctrl-0 = <&gmac_power_pin_orangepi>;
		regulator-name = "gmac-3v3";
		regulator-min-microvolt = <3300000>;
		regulator-max-microvolt = <3300000>;
		startup-delay-us = <100000>;
		enable-active-high;
		gpio = <&pio 3 6 GPIO_ACTIVE_HIGH>;
	};
};

&cpu0 {
	operating-points = <
		/* kHz	  uV */
		1368000	1500000
		1344000	1500000
		1296000	1340000
		1248000	1340000
		1224000	1340000
		1200000	1340000
		1152000	1320000
		1104000	1320000
		1056000	1320000
		1008000	1200000
		960000	1200000
		816000	1100000
		648000	1100000
		480000	1040000
		240000	1040000
		120000	1040000
		>;
	#cooling-cells = <2>;
	cooling-min-level = <0>;
	cooling-max-level = <15>;
	cpu0-supply = <&vdd_cpu>;
};

&cpu_thermal {
	trips {
		cpu_warm: cpu_warm {
			temperature = <65000>;
			hysteresis = <2000>;
			type = "passive";
		};
		cpu_hot: cpu_hot {
			temperature = <75000>;
			hysteresis = <2000>;
			type = "passive";
		};
		cpu_very_hot: cpu_very_hot {
			temperature = <90000>;
			hysteresis = <2000>;
			type = "passive";
		};
		cpu_crit: cpu_crit {
			temperature = <105000>;
			hysteresis = <2000>;
			type = "critical";
		};
	};

	cooling-maps {
		cpu_warm_limit_cpu {
			trip = <&cpu_warm>;
			cooling-device = <&cpu0 THERMAL_NO_LIMIT 10>;
		};
		cpu_hot_limit_cpu {
			trip = <&cpu_hot>;
			cooling-device = <&cpu0 12 12>;
		};
		cpu_very_hot_limit_cpu {
			trip = <&cpu_very_hot>;
			cooling-device = <&cpu0 14 THERMAL_NO_LIMIT>;
		};
	};
};

&r_i2c {
	status = "okay";

	vdd_cpu: regulator@65 {
		compatible = "silergy,sy8106a";
		reg = <0x65>;
		regulator-min-microvolt = <1040000>;
		regulator-max-microvolt = <1500000>;
		regulator-ramp-delay = <200>;
		regulator-boot-on;
		regulator-always-on;
	};
};

&ehci0 {
	status = "okay";
};

&cpu0 {
	operating-points = <
		/* kHz	  uV */
		1368000	1500000
		1344000	1500000
		1296000	1340000
		1248000	1340000
		1224000	1340000
		1200000	1340000
		1152000	1320000
		1104000	1320000
		1056000	1320000
		1008000	1200000
		960000	1200000
		816000	1100000
		648000	1100000
		480000	1040000
		240000	1040000
		120000	1040000
		>;
	#cooling-cells = <2>;
	cooling-min-level = <0>;
	cooling-max-level = <15>;
	cpu0-supply = <&vdd_cpu>;
};

&cpu_thermal {
	trips {
		cpu_warm: cpu_warm {
			temperature = <65000>;
			hysteresis = <2000>;
			type = "passive";
		};
		cpu_hot: cpu_hot {
			temperature = <75000>;
			hysteresis = <2000>;
			type = "passive";
		};
		cpu_very_hot: cpu_very_hot {
			temperature = <90000>;
			hysteresis = <2000>;
			type = "passive";
		};
		cpu_crit: cpu_crit {
			temperature = <105000>;
			hysteresis = <2000>;
			type = "critical";
		};
	};

	cooling-maps {
		cpu_warm_limit_cpu {
			trip = <&cpu_warm>;
			cooling-device = <&cpu0 THERMAL_NO_LIMIT 10>;
		};
		cpu_hot_limit_cpu {
			trip = <&cpu_hot>;
			cooling-device = <&cpu0 12 12>;
		};
		cpu_very_hot_limit_cpu {
			trip = <&cpu_very_hot>;
			cooling-device = <&cpu0 14 THERMAL_NO_LIMIT>;
		};
	};
};

&r_i2c {
	status = "okay";

	vdd_cpu: regulator@65 {
		compatible = "silergy,sy8106a";
		reg = <0x65>;
		regulator-min-microvolt = <1040000>;
		regulator-max-microvolt = <1500000>;
		regulator-ramp-delay = <200>;
		regulator-boot-on;
		regulator-always-on;
	};
};

&ehci0 {
	status = "okay";
};

&ehci3 {
	status = "okay";
};

&emac {
	pinctrl-names = "default";
	pinctrl-0 = <&emac_rgmii_pins>;
	phy-supply = <&reg_gmac_3v3>;
	phy-handle = <&ext_rgmii_phy>;
	phy-mode = "rgmii";

	allwinner,leds-active-low;
	status = "okay";
};

&mdio {
	ext_rgmii_phy: ethernet-phy@1 {
		compatible = "ethernet-phy-ieee802.3-c22";
		reg = <0>;
	};
};

&mmc2 {
	pinctrl-names = "default";
	pinctrl-0 = <&mmc2_8bit_pins>;
	vmmc-supply = <&reg_vcc3v3>;
	bus-width = <8>;
	non-removable;
	cap-mmc-hw-reset;
	status = "okay";
};

&mmc2_8bit_pins {
	/* Increase drive strength for DDR modes */
	drive-strength = <40>;
	/* eMMC is missing pull-ups */
	bias-pull-up;
};

&ohci0 {
	status = "okay";
};

&pio {
	usb3_vbus_pin_a: usb3_vbus_pin@0 {
		pins = "PG11";
		function = "gpio_out";
	};

	gmac_power_pin_orangepi: gmac_power_pin@0 {
		pins = "PD6";
		function = "gpio_out";
	};

	usb0_id_detect_pin: usb0_id_detect_pin@0 {
		pins = "PG12";
		function = "gpio_in";
	};
};

&r_pio {
	usb0_vbus_pin_opiplus: usb0_vbus_pin@0 {
		pins = "PL2";
		function = "gpio_out";
	};
};

&reg_usb0_vbus {
	pinctrl-0 = <&usb0_vbus_pin_opiplus>;
	gpio = <&r_pio 0 2 GPIO_ACTIVE_HIGH>; /* PL2 */
	status = "okay";
};

&usb_otg {
	dr_mode = "peripheral";
	status = "okay";
};

&reg_usb0_vbus {
	gpio = <&r_pio 0 2 GPIO_ACTIVE_HIGH>; /* PL2 */
	status = "okay";
};

&usb_otg {
	dr_mode = "peripheral";
	status = "okay";
};

&usbphy {
	usb3_vbus-supply = <&reg_usb3_vbus>;
<<<<<<< HEAD
	pinctrl-names = "default";
	pinctrl-0 = <&usb0_id_detect_pin>;
	usb0_id_det-gpios = <&pio 6 12 GPIO_ACTIVE_HIGH>; /* PG12 */
	usb0_vbus-supply = <&reg_usb0_vbus>;
};

&mdio {
	ext_rgmii_phy: ethernet-phy@1 {
		reg = <0>;
	};
};

&emac {
	pinctrl-names = "default";
	pinctrl-0 = <&emac_rgmii_pins>;
	phy-supply = <&reg_gmac_3v3>;
	phy-handle = <&ext_rgmii_phy>;
	phy-mode = "rgmii";

	allwinner,leds-active-low;
	status = "okay";
=======
	usb0_id_det-gpios = <&pio 6 12 GPIO_ACTIVE_HIGH>; /* PG12 */
	usb0_vbus-supply = <&reg_usb0_vbus>;
>>>>>>> cb313370
};<|MERGE_RESOLUTION|>--- conflicted
+++ resolved
@@ -72,18 +72,6 @@
 		regulator-boot-on;
 		enable-active-high;
 		gpio = <&pio 6 11 GPIO_ACTIVE_HIGH>;
-	};
-
-	reg_gmac_3v3: gmac-3v3 {
-		compatible = "regulator-fixed";
-		pinctrl-names = "default";
-		pinctrl-0 = <&gmac_power_pin_orangepi>;
-		regulator-name = "gmac-3v3";
-		regulator-min-microvolt = <3300000>;
-		regulator-max-microvolt = <3300000>;
-		startup-delay-us = <100000>;
-		enable-active-high;
-		gpio = <&pio 3 6 GPIO_ACTIVE_HIGH>;
 	};
 };
 
@@ -171,90 +159,6 @@
 	status = "okay";
 };
 
-&cpu0 {
-	operating-points = <
-		/* kHz	  uV */
-		1368000	1500000
-		1344000	1500000
-		1296000	1340000
-		1248000	1340000
-		1224000	1340000
-		1200000	1340000
-		1152000	1320000
-		1104000	1320000
-		1056000	1320000
-		1008000	1200000
-		960000	1200000
-		816000	1100000
-		648000	1100000
-		480000	1040000
-		240000	1040000
-		120000	1040000
-		>;
-	#cooling-cells = <2>;
-	cooling-min-level = <0>;
-	cooling-max-level = <15>;
-	cpu0-supply = <&vdd_cpu>;
-};
-
-&cpu_thermal {
-	trips {
-		cpu_warm: cpu_warm {
-			temperature = <65000>;
-			hysteresis = <2000>;
-			type = "passive";
-		};
-		cpu_hot: cpu_hot {
-			temperature = <75000>;
-			hysteresis = <2000>;
-			type = "passive";
-		};
-		cpu_very_hot: cpu_very_hot {
-			temperature = <90000>;
-			hysteresis = <2000>;
-			type = "passive";
-		};
-		cpu_crit: cpu_crit {
-			temperature = <105000>;
-			hysteresis = <2000>;
-			type = "critical";
-		};
-	};
-
-	cooling-maps {
-		cpu_warm_limit_cpu {
-			trip = <&cpu_warm>;
-			cooling-device = <&cpu0 THERMAL_NO_LIMIT 10>;
-		};
-		cpu_hot_limit_cpu {
-			trip = <&cpu_hot>;
-			cooling-device = <&cpu0 12 12>;
-		};
-		cpu_very_hot_limit_cpu {
-			trip = <&cpu_very_hot>;
-			cooling-device = <&cpu0 14 THERMAL_NO_LIMIT>;
-		};
-	};
-};
-
-&r_i2c {
-	status = "okay";
-
-	vdd_cpu: regulator@65 {
-		compatible = "silergy,sy8106a";
-		reg = <0x65>;
-		regulator-min-microvolt = <1040000>;
-		regulator-max-microvolt = <1500000>;
-		regulator-ramp-delay = <200>;
-		regulator-boot-on;
-		regulator-always-on;
-	};
-};
-
-&ehci0 {
-	status = "okay";
-};
-
 &ehci3 {
 	status = "okay";
 };
@@ -303,27 +207,9 @@
 		pins = "PG11";
 		function = "gpio_out";
 	};
-
-	gmac_power_pin_orangepi: gmac_power_pin@0 {
-		pins = "PD6";
-		function = "gpio_out";
-	};
-
-	usb0_id_detect_pin: usb0_id_detect_pin@0 {
-		pins = "PG12";
-		function = "gpio_in";
-	};
-};
-
-&r_pio {
-	usb0_vbus_pin_opiplus: usb0_vbus_pin@0 {
-		pins = "PL2";
-		function = "gpio_out";
-	};
 };
 
 &reg_usb0_vbus {
-	pinctrl-0 = <&usb0_vbus_pin_opiplus>;
 	gpio = <&r_pio 0 2 GPIO_ACTIVE_HIGH>; /* PL2 */
 	status = "okay";
 };
@@ -333,42 +219,8 @@
 	status = "okay";
 };
 
-&reg_usb0_vbus {
-	gpio = <&r_pio 0 2 GPIO_ACTIVE_HIGH>; /* PL2 */
-	status = "okay";
-};
-
-&usb_otg {
-	dr_mode = "peripheral";
-	status = "okay";
-};
-
 &usbphy {
 	usb3_vbus-supply = <&reg_usb3_vbus>;
-<<<<<<< HEAD
-	pinctrl-names = "default";
-	pinctrl-0 = <&usb0_id_detect_pin>;
 	usb0_id_det-gpios = <&pio 6 12 GPIO_ACTIVE_HIGH>; /* PG12 */
 	usb0_vbus-supply = <&reg_usb0_vbus>;
-};
-
-&mdio {
-	ext_rgmii_phy: ethernet-phy@1 {
-		reg = <0>;
-	};
-};
-
-&emac {
-	pinctrl-names = "default";
-	pinctrl-0 = <&emac_rgmii_pins>;
-	phy-supply = <&reg_gmac_3v3>;
-	phy-handle = <&ext_rgmii_phy>;
-	phy-mode = "rgmii";
-
-	allwinner,leds-active-low;
-	status = "okay";
-=======
-	usb0_id_det-gpios = <&pio 6 12 GPIO_ACTIVE_HIGH>; /* PG12 */
-	usb0_vbus-supply = <&reg_usb0_vbus>;
->>>>>>> cb313370
 };