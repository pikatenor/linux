--- conflicted
+++ resolved
@@ -96,7 +96,6 @@
 	status = "okay";
 };
 
-<<<<<<< HEAD
 &emac {
     phy-handle = <&int_mii_phy>;
     phy-mode = "mii";
@@ -118,12 +117,12 @@
 
 &spi1 {
     status = "okay";
-=======
+};
+
 &sound_hdmi {
 	status = "okay";
 };
 
 &tcon0 {
 	status = "okay";
->>>>>>> cb313370
 };