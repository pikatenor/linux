/*
 * Copyright (C) 2016 Hans de Goede <hdegoede@redhat.com>
 *
 * This file is dual-licensed: you can use it either under the terms
 * of the GPL or the X11 license, at your option. Note that this dual
 * licensing only applies to this file, and not this project as a
 * whole.
 *
 *  a) This file is free software; you can redistribute it and/or
 *     modify it under the terms of the GNU General Public License as
 *     published by the Free Software Foundation; either version 2 of the
 *     License, or (at your option) any later version.
 *
 *     This file is distributed in the hope that it will be useful,
 *     but WITHOUT ANY WARRANTY; without even the implied warranty of
 *     MERCHANTABILITY or FITNESS FOR A PARTICULAR PURPOSE.  See the
 *     GNU General Public License for more details.
 *
 * Or, alternatively,
 *
 *  b) Permission is hereby granted, free of charge, to any person
 *     obtaining a copy of this software and associated documentation
 *     files (the "Software"), to deal in the Software without
 *     restriction, including without limitation the rights to use,
 *     copy, modify, merge, publish, distribute, sublicense, and/or
 *     sell copies of the Software, and to permit persons to whom the
 *     Software is furnished to do so, subject to the following
 *     conditions:
 *
 *     The above copyright notice and this permission notice shall be
 *     included in all copies or substantial portions of the Software.
 *
 *     THE SOFTWARE IS PROVIDED "AS IS", WITHOUT WARRANTY OF ANY KIND,
 *     EXPRESS OR IMPLIED, INCLUDING BUT NOT LIMITED TO THE WARRANTIES
 *     OF MERCHANTABILITY, FITNESS FOR A PARTICULAR PURPOSE AND
 *     NONINFRINGEMENT. IN NO EVENT SHALL THE AUTHORS OR COPYRIGHT
 *     HOLDERS BE LIABLE FOR ANY CLAIM, DAMAGES OR OTHER LIABILITY,
 *     WHETHER IN AN ACTION OF CONTRACT, TORT OR OTHERWISE, ARISING
 *     FROM, OUT OF OR IN CONNECTION WITH THE SOFTWARE OR THE USE OR
 *     OTHER DEALINGS IN THE SOFTWARE.
 */

/dts-v1/;
#include "sun8i-h3.dtsi"
#include "sunxi-common-regulators.dtsi"

#include <dt-bindings/gpio/gpio.h>
#include <dt-bindings/input/input.h>
#include <dt-bindings/thermal/thermal.h>

/ {
	model = "Xunlong Orange Pi One";
	compatible = "xunlong,orangepi-one", "allwinner,sun8i-h3";

	aliases {
		ethernet0 = &emac;
		serial0 = &uart0;
	};

	chosen {
		stdout-path = "serial0:115200n8";
	};

	connector {
		compatible = "hdmi-connector";
		type = "a";

		port {
			hdmi_con_in: endpoint {
				remote-endpoint = <&hdmi_out_con>;
			};
		};
	};

	leds {
		compatible = "gpio-leds";
		pinctrl-names = "default";
		pinctrl-0 = <&leds_opc>, <&leds_r_opc>;

		pwr_led {
			label = "orangepi:green:pwr";
			gpios = <&r_pio 0 10 GPIO_ACTIVE_HIGH>;
			default-state = "on";
		};

		status_led {
			label = "orangepi:red:status";
			gpios = <&pio 0 15 GPIO_ACTIVE_HIGH>;
		};
	};

	r_gpio_keys {
		compatible = "gpio-keys";
		pinctrl-names = "default";
		pinctrl-0 = <&sw_r_opc>;

		sw4 {
			label = "sw4";
			linux,code = <BTN_0>;
			gpios = <&r_pio 0 3 GPIO_ACTIVE_LOW>;
		};
	};

	vdd_cpux: gpio-regulator {
		compatible = "regulator-gpio";

		pinctrl-names = "default";
		pinctrl-0 = <&vdd_cpux_r_opc>;

		regulator-name = "vdd-cpux";
		regulator-type = "voltage";
		regulator-boot-on;
		regulator-always-on;
		regulator-min-microvolt = <1100000>;
		regulator-max-microvolt = <1300000>;
		regulator-ramp-delay = <50>; /* 4ms */

		gpios = <&r_pio 0 6 GPIO_ACTIVE_HIGH>;
		gpios-states = <0x1>;
		states = <1100000 0x0
			  1300000 0x1>;
	};
};

&cpu0 {
	operating-points = <
		1008000	1300000
		816000	1100000
		624000	1100000
		480000	1100000
		312000	1100000
		240000	1100000
		120000	1100000
		>;
	#cooling-cells = <2>;
	cooling-min-level = <0>;
	cooling-max-level = <6>;
	cpu0-supply = <&vdd_cpux>;
};

&cpu_thermal {
	trips {
		cpu_warm: cpu_warm {
			temperature = <65000>;
			hysteresis = <2000>;
			type = "passive";
		};
		cpu_hot: cpu_hot {
			temperature = <75000>;
			hysteresis = <2000>;
			type = "passive";
		};
		cpu_very_hot: cpu_very_hot {
			temperature = <90000>;
			hysteresis = <2000>;
			type = "passive";
		};
		cpu_crit: cpu_crit {
			temperature = <105000>;
			hysteresis = <2000>;
			type = "critical";
		};
	};

	cooling-maps {
		cpu_warm_limit_cpu {
			trip = <&cpu_warm>;
			cooling-device = <&cpu0 THERMAL_NO_LIMIT 1>;
		};
		cpu_hot_limit_cpu {
			trip = <&cpu_hot>;
			cooling-device = <&cpu0 2 3>;
		};
		cpu_very_hot_limit_cpu {
			trip = <&cpu_very_hot>;
			cooling-device = <&cpu0 5 THERMAL_NO_LIMIT>;
		};
	};
};

&de {
	status = "okay";
};

&ehci0 {
	status = "okay";
};

&ehci1 {
	status = "okay";
};

<<<<<<< HEAD
&emac {
	phy-handle = <&int_mii_phy>;
	phy-mode = "mii";
	allwinner,leds-active-low;
=======
&hdmi {
	status = "okay";
};

&hdmi_out {
	hdmi_out_con: endpoint {
		remote-endpoint = <&hdmi_con_in>;
	};
};

&i2s2 {
	status = "okay";
};

&mixer0 {
>>>>>>> f0648146
	status = "okay";
};

&mmc0 {
	pinctrl-names = "default";
	pinctrl-0 = <&mmc0_pins_a>, <&mmc0_cd_pin>;
	vmmc-supply = <&reg_vcc3v3>;
	bus-width = <4>;
	cd-gpios = <&pio 5 6 GPIO_ACTIVE_HIGH>; /* PF6 */
	cd-inverted;
	status = "okay";
};

&ohci0 {
	status = "okay";
};

&ohci1 {
	status = "okay";
};

&pio {
	leds_opc: led_pins@0 {
		pins = "PA15";
		function = "gpio_out";
	};
};

&r_pio {
	leds_r_opc: led_pins@0 {
		pins = "PL10";
		function = "gpio_out";
	};

	sw_r_opc: key_pins@0 {
		pins = "PL3";
		function = "gpio_in";
	};

	vdd_cpux_r_opc: regulator_pins@0 {
		pins = "PL6";
		function = "gpio_out";
	};
};

&reg_usb0_vbus {
	gpio = <&r_pio 0 2 GPIO_ACTIVE_HIGH>; /* PL2 */
	status = "okay";
};

&sound_hdmi {
	status = "okay";
};

&tcon0 {
	status = "okay";
};

&uart0 {
	pinctrl-names = "default";
	pinctrl-0 = <&uart0_pins_a>;
	status = "okay";
};

&uart1 {
	pinctrl-names = "default";
	pinctrl-0 = <&uart1_pins>;
	status = "disabled";
};

&uart2 {
	pinctrl-names = "default";
	pinctrl-0 = <&uart2_pins>;
	status = "disabled";
};

&uart3 {
	pinctrl-names = "default";
	pinctrl-0 = <&uart3_pins>;
	status = "disabled";
};

&usb_otg {
	dr_mode = "otg";
	status = "okay";
};

&usbphy {
	/* USB Type-A port's VBUS is always on */
	usb0_id_det-gpios = <&pio 6 12 GPIO_ACTIVE_HIGH>; /* PG12 */
	usb0_vbus-supply = <&reg_usb0_vbus>;
	status = "okay";
};<|MERGE_RESOLUTION|>--- conflicted
+++ resolved
@@ -190,12 +190,13 @@
 	status = "okay";
 };
 
-<<<<<<< HEAD
 &emac {
 	phy-handle = <&int_mii_phy>;
 	phy-mode = "mii";
 	allwinner,leds-active-low;
-=======
+	status = "okay";
+};
+
 &hdmi {
 	status = "okay";
 };
@@ -211,7 +212,6 @@
 };
 
 &mixer0 {
->>>>>>> f0648146
 	status = "okay";
 };
 
