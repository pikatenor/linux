--- conflicted
+++ resolved
@@ -46,10 +46,6 @@
 
 #include <dt-bindings/gpio/gpio.h>
 #include <dt-bindings/input/input.h>
-<<<<<<< HEAD
-#include <dt-bindings/pinctrl/sun4i-a10.h>
-=======
->>>>>>> cb313370
 #include <dt-bindings/thermal/thermal.h>
 
 / {
@@ -59,8 +55,6 @@
 	aliases {
 		ethernet0 = &emac;
 		serial0 = &uart0;
-		ethernet0 = &emac;
-		lcd0 = &lcd0;
 	};
 
 	chosen {
@@ -190,13 +184,6 @@
 
 &ehci0 {
 	status = "okay";
-<<<<<<< HEAD
-};
-
-&ehci0 {
-	status = "okay";
-=======
->>>>>>> cb313370
 };
 
 &ehci1 {
@@ -214,9 +201,6 @@
 	status = "okay";
 };
 
-<<<<<<< HEAD
-&lcd0 {
-=======
 &hdmi_out {
 	hdmi_out_con: endpoint {
 		remote-endpoint = <&hdmi_con_in>;
@@ -228,7 +212,6 @@
 };
 
 &mixer0 {
->>>>>>> cb313370
 	status = "okay";
 };
 
@@ -279,16 +262,11 @@
 	status = "okay";
 };
 
-<<<<<<< HEAD
-&reg_usb0_vbus {
-	gpio = <&r_pio 0 2 GPIO_ACTIVE_HIGH>; /* PL2 */
-=======
 &sound_hdmi {
 	status = "okay";
 };
 
 &tcon0 {
->>>>>>> cb313370
 	status = "okay";
 };
 
