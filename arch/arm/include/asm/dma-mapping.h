/* SPDX-License-Identifier: GPL-2.0 */
#ifndef ASMARM_DMA_MAPPING_H
#define ASMARM_DMA_MAPPING_H

#ifdef __KERNEL__

#include <linux/mm_types.h>
#include <linux/scatterlist.h>
#include <linux/dma-debug.h>

#include <asm/memory.h>

#include <xen/xen.h>
#include <asm/xen/hypervisor.h>

extern const struct dma_map_ops arm_dma_ops;
extern const struct dma_map_ops arm_coherent_dma_ops;

static inline const struct dma_map_ops *get_arch_dma_ops(struct bus_type *bus)
{
<<<<<<< HEAD
	return &arm_dma_ops;
=======
	return IS_ENABLED(CONFIG_MMU) ? &arm_dma_ops : &dma_noop_ops;
>>>>>>> cb313370
}

#ifdef __arch_page_to_dma
#error Please update to __arch_pfn_to_dma
#endif

/*
 * dma_to_pfn/pfn_to_dma/dma_to_virt/virt_to_dma are architecture private
 * functions used internally by the DMA-mapping API to provide DMA
 * addresses. They must not be used by drivers.
 */
#ifndef __arch_pfn_to_dma
static inline dma_addr_t pfn_to_dma(struct device *dev, unsigned long pfn)
{
	if (dev)
		pfn -= dev->dma_pfn_offset;
	return (dma_addr_t)__pfn_to_bus(pfn);
}

static inline unsigned long dma_to_pfn(struct device *dev, dma_addr_t addr)
{
	unsigned long pfn = __bus_to_pfn(addr);

	if (dev)
		pfn += dev->dma_pfn_offset;

	return pfn;
}

static inline void *dma_to_virt(struct device *dev, dma_addr_t addr)
{
	if (dev) {
		unsigned long pfn = dma_to_pfn(dev, addr);

		return phys_to_virt(__pfn_to_phys(pfn));
	}

	return (void *)__bus_to_virt((unsigned long)addr);
}

static inline dma_addr_t virt_to_dma(struct device *dev, void *addr)
{
	if (dev)
		return pfn_to_dma(dev, virt_to_pfn(addr));

	return (dma_addr_t)__virt_to_bus((unsigned long)(addr));
}

#else
static inline dma_addr_t pfn_to_dma(struct device *dev, unsigned long pfn)
{
	return __arch_pfn_to_dma(dev, pfn);
}

static inline unsigned long dma_to_pfn(struct device *dev, dma_addr_t addr)
{
	return __arch_dma_to_pfn(dev, addr);
}

static inline void *dma_to_virt(struct device *dev, dma_addr_t addr)
{
	return __arch_dma_to_virt(dev, addr);
}

static inline dma_addr_t virt_to_dma(struct device *dev, void *addr)
{
	return __arch_virt_to_dma(dev, addr);
}
#endif

/* The ARM override for dma_max_pfn() */
static inline unsigned long dma_max_pfn(struct device *dev)
{
	return dma_to_pfn(dev, *dev->dma_mask);
}
#define dma_max_pfn(dev) dma_max_pfn(dev)

#define arch_setup_dma_ops arch_setup_dma_ops
extern void arch_setup_dma_ops(struct device *dev, u64 dma_base, u64 size,
			       const struct iommu_ops *iommu, bool coherent);

#define arch_teardown_dma_ops arch_teardown_dma_ops
extern void arch_teardown_dma_ops(struct device *dev);

/* do not use this function in a driver */
static inline bool is_device_dma_coherent(struct device *dev)
{
	return dev->archdata.dma_coherent;
}

static inline dma_addr_t phys_to_dma(struct device *dev, phys_addr_t paddr)
{
	unsigned int offset = paddr & ~PAGE_MASK;
	return pfn_to_dma(dev, __phys_to_pfn(paddr)) + offset;
}

static inline phys_addr_t dma_to_phys(struct device *dev, dma_addr_t dev_addr)
{
	unsigned int offset = dev_addr & ~PAGE_MASK;
	return __pfn_to_phys(dma_to_pfn(dev, dev_addr)) + offset;
}

static inline bool dma_capable(struct device *dev, dma_addr_t addr, size_t size)
{
	u64 limit, mask;

	if (!dev->dma_mask)
		return 0;

	mask = *dev->dma_mask;

	limit = (mask + 1) & ~mask;
	if (limit && size > limit)
		return 0;

	if ((addr | (addr + size - 1)) & ~mask)
		return 0;

	return 1;
}

static inline void dma_mark_clean(void *addr, size_t size) { }

/**
 * arm_dma_alloc - allocate consistent memory for DMA
 * @dev: valid struct device pointer, or NULL for ISA and EISA-like devices
 * @size: required memory size
 * @handle: bus-specific DMA address
 * @attrs: optinal attributes that specific mapping properties
 *
 * Allocate some memory for a device for performing DMA.  This function
 * allocates pages, and will return the CPU-viewed address, and sets @handle
 * to be the device-viewed address.
 */
extern void *arm_dma_alloc(struct device *dev, size_t size, dma_addr_t *handle,
			   gfp_t gfp, unsigned long attrs);

/**
 * arm_dma_free - free memory allocated by arm_dma_alloc
 * @dev: valid struct device pointer, or NULL for ISA and EISA-like devices
 * @size: size of memory originally requested in dma_alloc_coherent
 * @cpu_addr: CPU-view address returned from dma_alloc_coherent
 * @handle: device-view address returned from dma_alloc_coherent
 * @attrs: optinal attributes that specific mapping properties
 *
 * Free (and unmap) a DMA buffer previously allocated by
 * arm_dma_alloc().
 *
 * References to memory and mappings associated with cpu_addr/handle
 * during and after this call executing are illegal.
 */
extern void arm_dma_free(struct device *dev, size_t size, void *cpu_addr,
			 dma_addr_t handle, unsigned long attrs);

/**
 * arm_dma_mmap - map a coherent DMA allocation into user space
 * @dev: valid struct device pointer, or NULL for ISA and EISA-like devices
 * @vma: vm_area_struct describing requested user mapping
 * @cpu_addr: kernel CPU-view address returned from dma_alloc_coherent
 * @handle: device-view address returned from dma_alloc_coherent
 * @size: size of memory originally requested in dma_alloc_coherent
 * @attrs: optinal attributes that specific mapping properties
 *
 * Map a coherent DMA buffer previously allocated by dma_alloc_coherent
 * into user space.  The coherent DMA buffer must not be freed by the
 * driver until the user space mapping has been released.
 */
extern int arm_dma_mmap(struct device *dev, struct vm_area_struct *vma,
			void *cpu_addr, dma_addr_t dma_addr, size_t size,
			unsigned long attrs);

/*
 * This can be called during early boot to increase the size of the atomic
 * coherent DMA pool above the default value of 256KiB. It must be called
 * before postcore_initcall.
 */
extern void __init init_dma_coherent_pool_size(unsigned long size);

/*
 * For SA-1111, IXP425, and ADI systems  the dma-mapping functions are "magic"
 * and utilize bounce buffers as needed to work around limited DMA windows.
 *
 * On the SA-1111, a bug limits DMA to only certain regions of RAM.
 * On the IXP425, the PCI inbound window is 64MB (256MB total RAM)
 * On some ADI engineering systems, PCI inbound window is 32MB (12MB total RAM)
 *
 * The following are helper functions used by the dmabounce subystem
 *
 */

/**
 * dmabounce_register_dev
 *
 * @dev: valid struct device pointer
 * @small_buf_size: size of buffers to use with small buffer pool
 * @large_buf_size: size of buffers to use with large buffer pool (can be 0)
 * @needs_bounce_fn: called to determine whether buffer needs bouncing
 *
 * This function should be called by low-level platform code to register
 * a device as requireing DMA buffer bouncing. The function will allocate
 * appropriate DMA pools for the device.
 */
extern int dmabounce_register_dev(struct device *, unsigned long,
		unsigned long, int (*)(struct device *, dma_addr_t, size_t));

/**
 * dmabounce_unregister_dev
 *
 * @dev: valid struct device pointer
 *
 * This function should be called by low-level platform code when device
 * that was previously registered with dmabounce_register_dev is removed
 * from the system.
 *
 */
extern void dmabounce_unregister_dev(struct device *);



/*
 * The scatter list versions of the above methods.
 */
extern int arm_dma_map_sg(struct device *, struct scatterlist *, int,
		enum dma_data_direction, unsigned long attrs);
extern void arm_dma_unmap_sg(struct device *, struct scatterlist *, int,
		enum dma_data_direction, unsigned long attrs);
extern void arm_dma_sync_sg_for_cpu(struct device *, struct scatterlist *, int,
		enum dma_data_direction);
extern void arm_dma_sync_sg_for_device(struct device *, struct scatterlist *, int,
		enum dma_data_direction);
extern int arm_dma_get_sgtable(struct device *dev, struct sg_table *sgt,
		void *cpu_addr, dma_addr_t dma_addr, size_t size,
		unsigned long attrs);

#endif /* __KERNEL__ */
#endif<|MERGE_RESOLUTION|>--- conflicted
+++ resolved
@@ -18,11 +18,7 @@
 
 static inline const struct dma_map_ops *get_arch_dma_ops(struct bus_type *bus)
 {
-<<<<<<< HEAD
-	return &arm_dma_ops;
-=======
 	return IS_ENABLED(CONFIG_MMU) ? &arm_dma_ops : &dma_noop_ops;
->>>>>>> cb313370
 }
 
 #ifdef __arch_page_to_dma
