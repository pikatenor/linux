/*
 * Copyright (C) 2012 - Virtual Open Systems and Columbia University
 * Author: Christoffer Dall <c.dall@virtualopensystems.com>
 *
 * This program is free software; you can redistribute it and/or modify
 * it under the terms of the GNU General Public License, version 2, as
 * published by the Free Software Foundation.
 *
 * This program is distributed in the hope that it will be useful,
 * but WITHOUT ANY WARRANTY; without even the implied warranty of
 * MERCHANTABILITY or FITNESS FOR A PARTICULAR PURPOSE.  See the
 * GNU General Public License for more details.
 *
 * You should have received a copy of the GNU General Public License
 * along with this program; if not, write to the Free Software
 * Foundation, 51 Franklin Street, Fifth Floor, Boston, MA  02110-1301, USA.
 */

#ifndef __ARM_KVM_HOST_H__
#define __ARM_KVM_HOST_H__

#include <linux/types.h>
#include <linux/kvm_types.h>
#include <asm/cputype.h>
#include <asm/kvm.h>
#include <asm/kvm_asm.h>
#include <asm/kvm_mmio.h>
#include <asm/fpstate.h>
#include <kvm/arm_arch_timer.h>

#define __KVM_HAVE_ARCH_INTC_INITIALIZED

#define KVM_USER_MEM_SLOTS 32
#define KVM_HAVE_ONE_REG
#define KVM_HALT_POLL_NS_DEFAULT 500000

#define KVM_VCPU_MAX_FEATURES 2

#include <kvm/arm_vgic.h>


#ifdef CONFIG_ARM_GIC_V3
#define KVM_MAX_VCPUS VGIC_V3_MAX_CPUS
#else
#define KVM_MAX_VCPUS VGIC_V2_MAX_CPUS
#endif

#define KVM_REQ_SLEEP \
	KVM_ARCH_REQ_FLAGS(0, KVM_REQUEST_WAIT | KVM_REQUEST_NO_WAKEUP)
#define KVM_REQ_IRQ_PENDING	KVM_ARCH_REQ(1)

u32 *kvm_vcpu_reg(struct kvm_vcpu *vcpu, u8 reg_num, u32 mode);
int __attribute_const__ kvm_target_cpu(void);
int kvm_reset_vcpu(struct kvm_vcpu *vcpu);
void kvm_reset_coprocs(struct kvm_vcpu *vcpu);

struct kvm_arch {
	/* VTTBR value associated with below pgd and vmid */
	u64    vttbr;

	/* The last vcpu id that ran on each physical CPU */
	int __percpu *last_vcpu_ran;

	/*
	 * Anything that is not used directly from assembly code goes
	 * here.
	 */

	/* The VMID generation used for the virt. memory system */
	u64    vmid_gen;
	u32    vmid;

	/* Stage-2 page table */
	pgd_t *pgd;

	/* Interrupt controller */
	struct vgic_dist	vgic;
	int max_vcpus;

	/* Mandated version of PSCI */
	u32 psci_version;
};

#define KVM_NR_MEM_OBJS     40

/*
 * We don't want allocation failures within the mmu code, so we preallocate
 * enough memory for a single page fault in a cache.
 */
struct kvm_mmu_memory_cache {
	int nobjs;
	void *objects[KVM_NR_MEM_OBJS];
};

struct kvm_vcpu_fault_info {
	u32 hsr;		/* Hyp Syndrome Register */
	u32 hxfar;		/* Hyp Data/Inst. Fault Address Register */
	u32 hpfar;		/* Hyp IPA Fault Address Register */
};

/*
 * 0 is reserved as an invalid value.
 * Order should be kept in sync with the save/restore code.
 */
enum vcpu_sysreg {
	__INVALID_SYSREG__,
	c0_MPIDR,		/* MultiProcessor ID Register */
	c0_CSSELR,		/* Cache Size Selection Register */
	c1_SCTLR,		/* System Control Register */
	c1_ACTLR,		/* Auxiliary Control Register */
	c1_CPACR,		/* Coprocessor Access Control */
	c2_TTBR0,		/* Translation Table Base Register 0 */
	c2_TTBR0_high,		/* TTBR0 top 32 bits */
	c2_TTBR1,		/* Translation Table Base Register 1 */
	c2_TTBR1_high,		/* TTBR1 top 32 bits */
	c2_TTBCR,		/* Translation Table Base Control R. */
	c3_DACR,		/* Domain Access Control Register */
	c5_DFSR,		/* Data Fault Status Register */
	c5_IFSR,		/* Instruction Fault Status Register */
	c5_ADFSR,		/* Auxilary Data Fault Status R */
	c5_AIFSR,		/* Auxilary Instrunction Fault Status R */
	c6_DFAR,		/* Data Fault Address Register */
	c6_IFAR,		/* Instruction Fault Address Register */
	c7_PAR,			/* Physical Address Register */
	c7_PAR_high,		/* PAR top 32 bits */
	c9_L2CTLR,		/* Cortex A15/A7 L2 Control Register */
	c10_PRRR,		/* Primary Region Remap Register */
	c10_NMRR,		/* Normal Memory Remap Register */
	c12_VBAR,		/* Vector Base Address Register */
	c13_CID,		/* Context ID Register */
	c13_TID_URW,		/* Thread ID, User R/W */
	c13_TID_URO,		/* Thread ID, User R/O */
	c13_TID_PRIV,		/* Thread ID, Privileged */
	c14_CNTKCTL,		/* Timer Control Register (PL1) */
	c10_AMAIR0,		/* Auxilary Memory Attribute Indirection Reg0 */
	c10_AMAIR1,		/* Auxilary Memory Attribute Indirection Reg1 */
	NR_CP15_REGS		/* Number of regs (incl. invalid) */
};

struct kvm_cpu_context {
	struct kvm_regs	gp_regs;
	struct vfp_hard_struct vfp;
	u32 cp15[NR_CP15_REGS];
};

typedef struct kvm_cpu_context kvm_cpu_context_t;

struct kvm_vcpu_arch {
	struct kvm_cpu_context ctxt;

	int target; /* Processor target */
	DECLARE_BITMAP(features, KVM_VCPU_MAX_FEATURES);

	/* The CPU type we expose to the VM */
	u32 midr;

	/* HYP trapping configuration */
	u32 hcr;

	/* Interrupt related fields */
	u32 irq_lines;		/* IRQ and FIQ levels */

	/* Exception Information */
	struct kvm_vcpu_fault_info fault;

	/* Host FP context */
	kvm_cpu_context_t *host_cpu_context;

	/* VGIC state */
	struct vgic_cpu vgic_cpu;
	struct arch_timer_cpu timer_cpu;

	/*
	 * Anything that is not used directly from assembly code goes
	 * here.
	 */

	/* vcpu power-off state */
	bool power_off;

	 /* Don't run the guest (internal implementation need) */
	bool pause;

	/* IO related fields */
	struct kvm_decode mmio_decode;

	/* Cache some mmu pages needed inside spinlock regions */
	struct kvm_mmu_memory_cache mmu_page_cache;

	/* Detect first run of a vcpu */
	bool has_run_once;
};

struct kvm_vm_stat {
	ulong remote_tlb_flush;
};

struct kvm_vcpu_stat {
	u64 halt_successful_poll;
	u64 halt_attempted_poll;
	u64 halt_poll_invalid;
	u64 halt_wakeup;
	u64 hvc_exit_stat;
	u64 wfe_exit_stat;
	u64 wfi_exit_stat;
	u64 mmio_exit_user;
	u64 mmio_exit_kernel;
	u64 exits;
};

#define vcpu_cp15(v,r)	(v)->arch.ctxt.cp15[r]

int kvm_vcpu_preferred_target(struct kvm_vcpu_init *init);
unsigned long kvm_arm_num_regs(struct kvm_vcpu *vcpu);
int kvm_arm_copy_reg_indices(struct kvm_vcpu *vcpu, u64 __user *indices);
int kvm_arm_get_reg(struct kvm_vcpu *vcpu, const struct kvm_one_reg *reg);
int kvm_arm_set_reg(struct kvm_vcpu *vcpu, const struct kvm_one_reg *reg);
unsigned long kvm_call_hyp(void *hypfn, ...);
void force_vm_exit(const cpumask_t *mask);

#define KVM_ARCH_WANT_MMU_NOTIFIER
int kvm_unmap_hva(struct kvm *kvm, unsigned long hva);
int kvm_unmap_hva_range(struct kvm *kvm,
			unsigned long start, unsigned long end);
void kvm_set_spte_hva(struct kvm *kvm, unsigned long hva, pte_t pte);

unsigned long kvm_arm_num_regs(struct kvm_vcpu *vcpu);
int kvm_arm_copy_reg_indices(struct kvm_vcpu *vcpu, u64 __user *indices);
int kvm_age_hva(struct kvm *kvm, unsigned long start, unsigned long end);
int kvm_test_age_hva(struct kvm *kvm, unsigned long hva);

struct kvm_vcpu *kvm_arm_get_running_vcpu(void);
struct kvm_vcpu __percpu **kvm_get_running_vcpus(void);
void kvm_arm_halt_guest(struct kvm *kvm);
void kvm_arm_resume_guest(struct kvm *kvm);

int kvm_arm_copy_coproc_indices(struct kvm_vcpu *vcpu, u64 __user *uindices);
unsigned long kvm_arm_num_coproc_regs(struct kvm_vcpu *vcpu);
int kvm_arm_coproc_get_reg(struct kvm_vcpu *vcpu, const struct kvm_one_reg *);
int kvm_arm_coproc_set_reg(struct kvm_vcpu *vcpu, const struct kvm_one_reg *);

int handle_exit(struct kvm_vcpu *vcpu, struct kvm_run *run,
		int exception_index);

static inline void __cpu_init_hyp_mode(phys_addr_t pgd_ptr,
				       unsigned long hyp_stack_ptr,
				       unsigned long vector_ptr)
{
	/*
	 * Call initialization code, and switch to the full blown HYP
	 * code. The init code doesn't need to preserve these
	 * registers as r0-r3 are already callee saved according to
	 * the AAPCS.
	 * Note that we slightly misuse the prototype by casting the
	 * stack pointer to a void *.

	 * The PGDs are always passed as the third argument, in order
	 * to be passed into r2-r3 to the init code (yes, this is
	 * compliant with the PCS!).
	 */

	kvm_call_hyp((void*)hyp_stack_ptr, vector_ptr, pgd_ptr);
}

static inline void __cpu_init_stage2(void)
{
	kvm_call_hyp(__init_stage2_translation);
}

static inline int kvm_arch_dev_ioctl_check_extension(struct kvm *kvm, long ext)
{
	return 0;
}

int kvm_perf_init(void);
int kvm_perf_teardown(void);

void kvm_mmu_wp_memory_region(struct kvm *kvm, int slot);

struct kvm_vcpu *kvm_mpidr_to_vcpu(struct kvm *kvm, unsigned long mpidr);

static inline void kvm_arch_hardware_unsetup(void) {}
static inline void kvm_arch_sync_events(struct kvm *kvm) {}
static inline void kvm_arch_vcpu_uninit(struct kvm_vcpu *vcpu) {}
static inline void kvm_arch_sched_in(struct kvm_vcpu *vcpu, int cpu) {}
static inline void kvm_arch_vcpu_block_finish(struct kvm_vcpu *vcpu) {}

static inline void kvm_arm_init_debug(void) {}
static inline void kvm_arm_setup_debug(struct kvm_vcpu *vcpu) {}
static inline void kvm_arm_clear_debug(struct kvm_vcpu *vcpu) {}
static inline void kvm_arm_reset_debug_ptr(struct kvm_vcpu *vcpu) {}

int kvm_arm_vcpu_arch_set_attr(struct kvm_vcpu *vcpu,
			       struct kvm_device_attr *attr);
int kvm_arm_vcpu_arch_get_attr(struct kvm_vcpu *vcpu,
			       struct kvm_device_attr *attr);
int kvm_arm_vcpu_arch_has_attr(struct kvm_vcpu *vcpu,
			       struct kvm_device_attr *attr);

static inline bool kvm_arm_harden_branch_predictor(void)
{
<<<<<<< HEAD
	/* No way to detect it yet, pretend it is not there. */
	return false;
=======
	switch(read_cpuid_part()) {
#ifdef CONFIG_HARDEN_BRANCH_PREDICTOR
	case ARM_CPU_PART_BRAHMA_B15:
	case ARM_CPU_PART_CORTEX_A12:
	case ARM_CPU_PART_CORTEX_A15:
	case ARM_CPU_PART_CORTEX_A17:
		return true;
#endif
	default:
		return false;
	}
}

#define KVM_SSBD_UNKNOWN		-1
#define KVM_SSBD_FORCE_DISABLE		0
#define KVM_SSBD_KERNEL		1
#define KVM_SSBD_FORCE_ENABLE		2
#define KVM_SSBD_MITIGATED		3

static inline int kvm_arm_have_ssbd(void)
{
	/* No way to detect it yet, pretend it is not there. */
	return KVM_SSBD_UNKNOWN;
>>>>>>> 1ec8f1f0
}

#endif /* __ARM_KVM_HOST_H__ */<|MERGE_RESOLUTION|>--- conflicted
+++ resolved
@@ -299,10 +299,6 @@
 
 static inline bool kvm_arm_harden_branch_predictor(void)
 {
-<<<<<<< HEAD
-	/* No way to detect it yet, pretend it is not there. */
-	return false;
-=======
 	switch(read_cpuid_part()) {
 #ifdef CONFIG_HARDEN_BRANCH_PREDICTOR
 	case ARM_CPU_PART_BRAHMA_B15:
@@ -326,7 +322,6 @@
 {
 	/* No way to detect it yet, pretend it is not there. */
 	return KVM_SSBD_UNKNOWN;
->>>>>>> 1ec8f1f0
 }
 
 #endif /* __ARM_KVM_HOST_H__ */