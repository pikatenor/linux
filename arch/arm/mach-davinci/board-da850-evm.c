--- conflicted
+++ resolved
@@ -773,11 +773,7 @@
 		GPIO_LOOKUP("davinci_gpio.0", DA850_MMCSD_CD_PIN, "cd",
 			    GPIO_ACTIVE_LOW),
 		GPIO_LOOKUP("davinci_gpio.0", DA850_MMCSD_WP_PIN, "wp",
-<<<<<<< HEAD
-			    GPIO_ACTIVE_LOW),
-=======
 			    GPIO_ACTIVE_HIGH),
->>>>>>> 1ec8f1f0
 	},
 };
 
