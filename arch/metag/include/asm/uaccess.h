--- conflicted
+++ resolved
@@ -216,19 +216,12 @@
 static inline unsigned long
 copy_from_user(void *to, const void __user *from, unsigned long n)
 {
-<<<<<<< HEAD
-	if (likely(access_ok(VERIFY_READ, from, n)))
-		return __copy_user_zeroing(to, from, n);
-	memset(to, 0, n);
-	return n;
-=======
 	unsigned long res = n;
 	if (likely(access_ok(VERIFY_READ, from, n)))
 		res = raw_copy_from_user(to, from, n);
 	if (unlikely(res))
 		memset(to + (n - res), 0, res);
 	return res;
->>>>>>> 83fbd12c
 }
 
 #define __copy_from_user(to, from, n) raw_copy_from_user(to, from, n)
