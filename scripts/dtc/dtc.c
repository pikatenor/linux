--- conflicted
+++ resolved
@@ -32,9 +32,6 @@
 int padsize;		/* Additional padding to blob */
 int alignsize;		/* Additional padding to blob accroding to the alignsize */
 int phandle_format = PHANDLE_BOTH;	/* Use linux,phandle or phandle properties */
-<<<<<<< HEAD
-int symbol_fixup_support = 0;
-=======
 int generate_symbols;	/* enable symbols & fixup support */
 int generate_fixups;		/* suppress generation of fixups on symbol support */
 int auto_label_aliases;		/* auto generate labels -> aliases */
@@ -43,7 +40,6 @@
 {
 	return (x > 0) && ((x & (x - 1)) == 0);
 }
->>>>>>> 0c50cd92
 
 static void fill_fullpaths(struct node *tree, const char *prefix)
 {
@@ -66,11 +62,7 @@
 #define FDT_VERSION(version)	_FDT_VERSION(version)
 #define _FDT_VERSION(version)	#version
 static const char usage_synopsis[] = "dtc [options] <input file>";
-<<<<<<< HEAD
-static const char usage_short_opts[] = "qI:O:o:V:d:R:S:p:fb:i:H:sW:E:@hv";
-=======
 static const char usage_short_opts[] = "qI:O:o:V:d:R:S:p:a:fb:i:H:sW:E:@Ahv";
->>>>>>> 0c50cd92
 static struct option const usage_long_opts[] = {
 	{"quiet",            no_argument, NULL, 'q'},
 	{"in-format",         a_argument, NULL, 'I'},
@@ -90,10 +82,7 @@
 	{"warning",           a_argument, NULL, 'W'},
 	{"error",             a_argument, NULL, 'E'},
 	{"symbols",	     no_argument, NULL, '@'},
-<<<<<<< HEAD
-=======
 	{"auto-alias",       no_argument, NULL, 'A'},
->>>>>>> 0c50cd92
 	{"help",             no_argument, NULL, 'h'},
 	{"version",          no_argument, NULL, 'v'},
 	{NULL,               no_argument, NULL, 0x0},
@@ -125,12 +114,8 @@
 	 "\t\tboth   - Both \"linux,phandle\" and \"phandle\" properties",
 	"\n\tEnable/disable warnings (prefix with \"no-\")",
 	"\n\tEnable/disable errors (prefix with \"no-\")",
-<<<<<<< HEAD
-	"\n\tEnable symbols/fixup support",
-=======
 	"\n\tEnable generation of symbols",
 	"\n\tEnable auto-alias of labels",
->>>>>>> 0c50cd92
 	"\n\tPrint this help and exit",
 	"\n\tPrint version and exit",
 	NULL,
@@ -270,11 +255,6 @@
 		case 'E':
 			parse_checks_option(false, true, optarg);
 			break;
-<<<<<<< HEAD
-		case '@':
-			symbol_fixup_support = 1;
-			break;
-=======
 
 		case '@':
 			generate_symbols = 1;
@@ -283,7 +263,6 @@
 			auto_label_aliases = 1;
 			break;
 
->>>>>>> 0c50cd92
 		case 'h':
 			usage(NULL);
 		default:
