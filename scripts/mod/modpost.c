--- conflicted
+++ resolved
@@ -2170,11 +2170,7 @@
 /* Cannot check for assembler */
 static void add_retpoline(struct buffer *b)
 {
-<<<<<<< HEAD
-	buf_printf(b, "\n#ifdef RETPOLINE\n");
-=======
 	buf_printf(b, "\n#ifdef CONFIG_RETPOLINE\n");
->>>>>>> 1ec8f1f0
 	buf_printf(b, "MODULE_INFO(retpoline, \"Y\");\n");
 	buf_printf(b, "#endif\n");
 }
