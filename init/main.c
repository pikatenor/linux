/*
 *  linux/init/main.c
 *
 *  Copyright (C) 1991, 1992  Linus Torvalds
 *
 *  GK 2/5/95  -  Changed to support mounting root fs via NFS
 *  Added initrd & change_root: Werner Almesberger & Hans Lermen, Feb '96
 *  Moan early if gcc is old, avoiding bogus kernels - Paul Gortmaker, May '96
 *  Simplified starting of init:  Michael A. Griffith <grif@acm.org>
 */

#ifndef CONFIG_REDUCE_BOOT_TIME
#define DEBUG		/* Enable initcall_debug */
#endif

#include <linux/types.h>
#include <linux/module.h>
#include <linux/proc_fs.h>
#include <linux/kernel.h>
#include <linux/syscalls.h>
#include <linux/stackprotector.h>
#include <linux/string.h>
#include <linux/ctype.h>
#include <linux/delay.h>
#include <linux/ioport.h>
#include <linux/init.h>
#include <linux/initrd.h>
#include <linux/bootmem.h>
#include <linux/acpi.h>
#include <linux/tty.h>
#include <linux/percpu.h>
#include <linux/kmod.h>
#include <linux/vmalloc.h>
#include <linux/kernel_stat.h>
#include <linux/start_kernel.h>
#include <linux/security.h>
#include <linux/smp.h>
#include <linux/profile.h>
#include <linux/rcupdate.h>
#include <linux/moduleparam.h>
#include <linux/kallsyms.h>
#include <linux/writeback.h>
#include <linux/cpu.h>
#include <linux/cpuset.h>
#include <linux/cgroup.h>
#include <linux/efi.h>
#include <linux/tick.h>
#include <linux/interrupt.h>
#include <linux/taskstats_kern.h>
#include <linux/delayacct.h>
#include <linux/unistd.h>
#include <linux/rmap.h>
#include <linux/mempolicy.h>
#include <linux/key.h>
#include <linux/buffer_head.h>
#include <linux/page_ext.h>
#include <linux/debug_locks.h>
#include <linux/debugobjects.h>
#include <linux/lockdep.h>
#include <linux/kmemleak.h>
#include <linux/pid_namespace.h>
#include <linux/device.h>
#include <linux/kthread.h>
#include <linux/sched.h>
#include <linux/signal.h>
#include <linux/idr.h>
#include <linux/kgdb.h>
#include <linux/ftrace.h>
#include <linux/async.h>
#include <linux/kmemcheck.h>
#include <linux/sfi.h>
#include <linux/shmem_fs.h>
#include <linux/slab.h>
#include <linux/perf_event.h>
#include <linux/file.h>
#include <linux/ptrace.h>
#include <linux/blkdev.h>
#include <linux/elevator.h>
#include <linux/sched_clock.h>
#include <linux/context_tracking.h>
#include <linux/random.h>
#include <linux/list.h>
#include <linux/integrity.h>
#include <linux/proc_ns.h>
#include <linux/io.h>

#include <asm/io.h>
#include <asm/bugs.h>
#include <asm/setup.h>
#include <asm/sections.h>
#include <asm/cacheflush.h>

static int kernel_init(void *);

extern void init_IRQ(void);
extern void fork_init(void);
extern void radix_tree_init(void);

/*
 * Debug helper: via this flag we know that we are in 'early bootup code'
 * where only the boot processor is running with IRQ disabled.  This means
 * two things - IRQ must not be enabled before the flag is cleared and some
 * operations which are not allowed with IRQ disabled are allowed while the
 * flag is set.
 */
bool early_boot_irqs_disabled __read_mostly;

enum system_states system_state __read_mostly;
EXPORT_SYMBOL(system_state);

/*
 * Boot command-line arguments
 */
#define MAX_INIT_ARGS CONFIG_INIT_ENV_ARG_LIMIT
#define MAX_INIT_ENVS CONFIG_INIT_ENV_ARG_LIMIT

extern void time_init(void);
/* Default late time init is NULL. archs can override this later. */
void (*__initdata late_time_init)(void);

/* Untouched command line saved by arch-specific code. */
char __initdata boot_command_line[COMMAND_LINE_SIZE];
/* Untouched saved command line (eg. for /proc) */
char *saved_command_line;
/* Command line for parameter parsing */
static char *static_command_line;
/* Command line for per-initcall parameter parsing */
static char *initcall_command_line;

static char *execute_command;
static char *ramdisk_execute_command;

/*
 * Used to generate warnings if static_key manipulation functions are used
 * before jump_label_init is called.
 */
bool static_key_initialized __read_mostly;
EXPORT_SYMBOL_GPL(static_key_initialized);

/*
 * If set, this is an indication to the drivers that reset the underlying
 * device before going ahead with the initialization otherwise driver might
 * rely on the BIOS and skip the reset operation.
 *
 * This is useful if kernel is booting in an unreliable environment.
 * For ex. kdump situation where previous kernel has crashed, BIOS has been
 * skipped and devices will be in unknown state.
 */
unsigned int reset_devices;
EXPORT_SYMBOL(reset_devices);

static int __init set_reset_devices(char *str)
{
	reset_devices = 1;
	return 1;
}

__setup("reset_devices", set_reset_devices);

static const char *argv_init[MAX_INIT_ARGS+2] = { "init", NULL, };
const char *envp_init[MAX_INIT_ENVS+2] = { "HOME=/", "TERM=linux", NULL, };
static const char *panic_later, *panic_param;

extern const struct obs_kernel_param __setup_start[], __setup_end[];

static int __init obsolete_checksetup(char *line)
{
	const struct obs_kernel_param *p;
	int had_early_param = 0;

	p = __setup_start;
	do {
		int n = strlen(p->str);
		if (parameqn(line, p->str, n)) {
			if (p->early) {
				/* Already done in parse_early_param?
				 * (Needs exact match on param part).
				 * Keep iterating, as we can have early
				 * params and __setups of same names 8( */
				if (line[n] == '\0' || line[n] == '=')
					had_early_param = 1;
			} else if (!p->setup_func) {
				pr_warn("Parameter %s is obsolete, ignored\n",
					p->str);
				return 1;
			} else if (p->setup_func(line + n))
				return 1;
		}
		p++;
	} while (p < __setup_end);

	return had_early_param;
}

/*
 * This should be approx 2 Bo*oMips to start (note initial shift), and will
 * still work even if initially too large, it will just take slightly longer
 */
unsigned long loops_per_jiffy = (1<<12);
EXPORT_SYMBOL(loops_per_jiffy);

static int __init debug_kernel(char *str)
{
	console_loglevel = CONSOLE_LOGLEVEL_DEBUG;
	return 0;
}

static int __init quiet_kernel(char *str)
{
	console_loglevel = CONSOLE_LOGLEVEL_QUIET;
	return 0;
}

early_param("debug", debug_kernel);
early_param("quiet", quiet_kernel);

static int __init loglevel(char *str)
{
	int newlevel;

	/*
	 * Only update loglevel value when a correct setting was passed,
	 * to prevent blind crashes (when loglevel being set to 0) that
	 * are quite hard to debug
	 */
	if (get_option(&str, &newlevel)) {
		console_loglevel = newlevel;
		return 0;
	}

	return -EINVAL;
}

early_param("loglevel", loglevel);

/* Change NUL term back to "=", to make "param" the whole string. */
static int __init repair_env_string(char *param, char *val,
				    const char *unused, void *arg)
{
	if (val) {
		/* param=val or param="val"? */
		if (val == param+strlen(param)+1)
			val[-1] = '=';
		else if (val == param+strlen(param)+2) {
			val[-2] = '=';
			memmove(val-1, val, strlen(val)+1);
			val--;
		} else
			BUG();
	}
	return 0;
}

/* Anything after -- gets handed straight to init. */
static int __init set_init_arg(char *param, char *val,
			       const char *unused, void *arg)
{
	unsigned int i;

	if (panic_later)
		return 0;

	repair_env_string(param, val, unused, NULL);

	for (i = 0; argv_init[i]; i++) {
		if (i == MAX_INIT_ARGS) {
			panic_later = "init";
			panic_param = param;
			return 0;
		}
	}
	argv_init[i] = param;
	return 0;
}

/*
 * Unknown boot options get handed to init, unless they look like
 * unused parameters (modprobe will find them in /proc/cmdline).
 */
static int __init unknown_bootoption(char *param, char *val,
				     const char *unused, void *arg)
{
	repair_env_string(param, val, unused, NULL);

	/* Handle obsolete-style parameters */
	if (obsolete_checksetup(param))
		return 0;

	/* Unused module parameter. */
	if (strchr(param, '.') && (!val || strchr(param, '.') < val))
		return 0;

	if (panic_later)
		return 0;

	if (val) {
		/* Environment option */
		unsigned int i;
		for (i = 0; envp_init[i]; i++) {
			if (i == MAX_INIT_ENVS) {
				panic_later = "env";
				panic_param = param;
			}
			if (!strncmp(param, envp_init[i], val - param))
				break;
		}
		envp_init[i] = param;
	} else {
		/* Command line option */
		unsigned int i;
		for (i = 0; argv_init[i]; i++) {
			if (i == MAX_INIT_ARGS) {
				panic_later = "init";
				panic_param = param;
			}
		}
		argv_init[i] = param;
	}
	return 0;
}

static int __init init_setup(char *str)
{
	unsigned int i;

	execute_command = str;
	/*
	 * In case LILO is going to boot us with default command line,
	 * it prepends "auto" before the whole cmdline which makes
	 * the shell think it should execute a script with such name.
	 * So we ignore all arguments entered _before_ init=... [MJ]
	 */
	for (i = 1; i < MAX_INIT_ARGS; i++)
		argv_init[i] = NULL;
	return 1;
}
__setup("init=", init_setup);

static int __init rdinit_setup(char *str)
{
	unsigned int i;

	ramdisk_execute_command = str;
	/* See "auto" comment in init_setup */
	for (i = 1; i < MAX_INIT_ARGS; i++)
		argv_init[i] = NULL;
	return 1;
}
__setup("rdinit=", rdinit_setup);

#ifndef CONFIG_SMP
static const unsigned int setup_max_cpus = NR_CPUS;
static inline void setup_nr_cpu_ids(void) { }
static inline void smp_prepare_cpus(unsigned int maxcpus) { }
#endif

/*
 * We need to store the untouched command line for future reference.
 * We also need to store the touched command line since the parameter
 * parsing is performed in place, and we should allow a component to
 * store reference of name/value for future reference.
 */
static void __init setup_command_line(char *command_line)
{
	saved_command_line =
		memblock_virt_alloc(strlen(boot_command_line) + 1, 0);
	initcall_command_line =
		memblock_virt_alloc(strlen(boot_command_line) + 1, 0);
	static_command_line = memblock_virt_alloc(strlen(command_line) + 1, 0);
	strcpy(saved_command_line, boot_command_line);
	strcpy(static_command_line, command_line);
}

/*
 * We need to finalize in a non-__init function or else race conditions
 * between the root thread and the init thread may cause start_kernel to
 * be reaped by free_initmem before the root thread has proceeded to
 * cpu_idle.
 *
 * gcc-3.4 accidentally inlines this function, so use noinline.
 */

static __initdata DECLARE_COMPLETION(kthreadd_done);

static noinline void __init_refok rest_init(void)
{
	int pid;

	rcu_scheduler_starting();
	smpboot_thread_init();
	/*
	 * We need to spawn init first so that it obtains pid 1, however
	 * the init task will end up wanting to create kthreads, which, if
	 * we schedule it before we create kthreadd, will OOPS.
	 */
	kernel_thread(kernel_init, NULL, CLONE_FS);
	numa_default_policy();
	pid = kernel_thread(kthreadd, NULL, CLONE_FS | CLONE_FILES);
	rcu_read_lock();
	kthreadd_task = find_task_by_pid_ns(pid, &init_pid_ns);
	rcu_read_unlock();
	complete(&kthreadd_done);

	/*
	 * The boot idle thread must execute schedule()
	 * at least once to get things moving:
	 */
	init_idle_bootup_task(current);
	schedule_preempt_disabled();
	/* Call into cpu_idle with preempt disabled */
	cpu_startup_entry(CPUHP_ONLINE);
}

/* Check for early params. */
static int __init do_early_param(char *param, char *val,
				 const char *unused, void *arg)
{
	const struct obs_kernel_param *p;

	for (p = __setup_start; p < __setup_end; p++) {
		if ((p->early && parameq(param, p->str)) ||
		    (strcmp(param, "console") == 0 &&
		     strcmp(p->str, "earlycon") == 0)
		) {
			if (p->setup_func(val) != 0)
				pr_warn("Malformed early option '%s'\n", param);
		}
	}
	/* We accept everything at this stage. */
	return 0;
}

void __init parse_early_options(char *cmdline)
{
	parse_args("early options", cmdline, NULL, 0, 0, 0, NULL,
		   do_early_param);
}

/* Arch code calls this early on, or if not, just before other parsing. */
void __init parse_early_param(void)
{
	static int done __initdata;
	static char tmp_cmdline[COMMAND_LINE_SIZE] __initdata;

	if (done)
		return;

	/* All fall through to do_early_param. */
	strlcpy(tmp_cmdline, boot_command_line, COMMAND_LINE_SIZE);
	parse_early_options(tmp_cmdline);
	done = 1;
}

/*
 *	Activate the first processor.
 */

static void __init boot_cpu_init(void)
{
	int cpu = smp_processor_id();
	/* Mark the boot cpu "present", "online" etc for SMP and UP case */
	set_cpu_online(cpu, true);
	set_cpu_active(cpu, true);
	set_cpu_present(cpu, true);
	set_cpu_possible(cpu, true);
}

void __init __weak smp_setup_processor_id(void)
{
}

# if THREAD_SIZE >= PAGE_SIZE
void __init __weak thread_info_cache_init(void)
{
}
#endif

/*
 * Set up kernel memory allocators
 */
static void __init mm_init(void)
{
	/*
	 * page_ext requires contiguous pages,
	 * bigger than MAX_ORDER unless SPARSEMEM.
	 */
	page_ext_init_flatmem();
	mem_init();
	kmem_cache_init();
	percpu_init_late();
	pgtable_init();
	vmalloc_init();
	ioremap_huge_init();
}

asmlinkage __visible void __init start_kernel(void)
{
	char *command_line;
	char *after_dashes;

	/*
	 * Need to run as early as possible, to initialize the
	 * lockdep hash:
	 */
	lockdep_init();
	set_task_stack_end_magic(&init_task);
	smp_setup_processor_id();
	debug_objects_early_init();

	/*
	 * Set up the the initial canary ASAP:
	 */
	boot_init_stack_canary();

	cgroup_init_early();

	local_irq_disable();
	early_boot_irqs_disabled = true;

/*
 * Interrupts are still disabled. Do necessary setups, then
 * enable them
 */
	boot_cpu_init();
	page_address_init();
	pr_notice("%s", linux_banner);
	setup_arch(&command_line);
	mm_init_cpumask(&init_mm);
	setup_command_line(command_line);
	setup_nr_cpu_ids();
	setup_per_cpu_areas();
	smp_prepare_boot_cpu();	/* arch-specific boot-cpu hooks */

	build_all_zonelists(NULL, NULL);
	page_alloc_init();

	pr_notice("Kernel command line: %s\n", boot_command_line);
	parse_early_param();
	after_dashes = parse_args("Booting kernel",
				  static_command_line, __start___param,
				  __stop___param - __start___param,
				  -1, -1, NULL, &unknown_bootoption);
	if (!IS_ERR_OR_NULL(after_dashes))
		parse_args("Setting init args", after_dashes, NULL, 0, -1, -1,
			   NULL, set_init_arg);

	jump_label_init();

	/*
	 * These use large bootmem allocations and must precede
	 * kmem_cache_init()
	 */
	setup_log_buf(0);
	pidhash_init();
	vfs_caches_init_early();
	sort_main_extable();
	trap_init();
	mm_init();

	/*
	 * Set up the scheduler prior starting any interrupts (such as the
	 * timer interrupt). Full topology setup happens at smp_init()
	 * time - but meanwhile we still have a functioning scheduler.
	 */
	sched_init();
	/*
	 * Disable preemption - early bootup scheduling is extremely
	 * fragile until we cpu_idle() for the first time.
	 */
	preempt_disable();
	if (WARN(!irqs_disabled(),
		 "Interrupts were enabled *very* early, fixing it\n"))
		local_irq_disable();
	idr_init_cache();
	rcu_init();

	/* trace_printk() and trace points may be used after this */
	trace_init();

	context_tracking_init();
	radix_tree_init();
	/* init some links before init_ISA_irqs() */
	early_irq_init();
	init_IRQ();
	tick_init();
	rcu_init_nohz();
	init_timers();
	hrtimers_init();
	softirq_init();
	timekeeping_init();
	time_init();
	sched_clock_postinit();
	perf_event_init();
	profile_init();
	call_function_init();
	WARN(!irqs_disabled(), "Interrupts were enabled early\n");
	early_boot_irqs_disabled = false;
	local_irq_enable();

	kmem_cache_init_late();

	/*
	 * HACK ALERT! This is early. We're enabling the console before
	 * we've done PCI setups etc, and console_init() must be aware of
	 * this. But we do want output early, in case something goes wrong.
	 */
	console_init();
	if (panic_later)
		panic("Too many boot %s vars at `%s'", panic_later,
		      panic_param);

	lockdep_info();

	/*
	 * Need to run this when irqs are enabled, because it wants
	 * to self-test [hard/soft]-irqs on/off lock inversion bugs
	 * too:
	 */
	locking_selftest();

#ifdef CONFIG_BLK_DEV_INITRD
	if (initrd_start && !initrd_below_start_ok &&
	    page_to_pfn(virt_to_page((void *)initrd_start)) < min_low_pfn) {
		pr_crit("initrd overwritten (0x%08lx < 0x%08lx) - disabling it.\n",
		    page_to_pfn(virt_to_page((void *)initrd_start)),
		    min_low_pfn);
		initrd_start = 0;
	}
#endif
	page_ext_init();
	debug_objects_mem_init();
	kmemleak_init();
	setup_per_cpu_pageset();
	numa_policy_init();
	if (late_time_init)
		late_time_init();
	sched_clock_init();
	calibrate_delay();
	pidmap_init();
	anon_vma_init();
	acpi_early_init();
#ifdef CONFIG_X86
	if (efi_enabled(EFI_RUNTIME_SERVICES))
		efi_enter_virtual_mode();
#endif
#ifdef CONFIG_X86_ESPFIX64
	/* Should be run before the first non-init thread is created */
	init_espfix_bsp();
#endif
	thread_info_cache_init();
	cred_init();
	fork_init();
	proc_caches_init();
	buffer_init();
	key_init();
	security_init();
	dbg_late_init();
	vfs_caches_init();
	signals_init();
	/* rootfs populating might need page-writeback */
	page_writeback_init();
	proc_root_init();
	nsfs_init();
	cpuset_init();
	cgroup_init();
	taskstats_init_early();
	delayacct_init();

	check_bugs();

	acpi_subsystem_init();
	sfi_init_late();

	if (efi_enabled(EFI_RUNTIME_SERVICES)) {
		efi_late_init();
		efi_free_boot_services();
	}

	ftrace_init();

	/* Do the rest non-__init'ed, we're now alive */
	rest_init();
}

/* Call all constructor functions linked into the kernel. */
static void __init do_ctors(void)
{
#ifdef CONFIG_CONSTRUCTORS
	ctor_fn_t *fn = (ctor_fn_t *) __ctors_start;

	for (; fn < (ctor_fn_t *) __ctors_end; fn++)
		(*fn)();
#endif
}

bool initcall_debug;
core_param(initcall_debug, initcall_debug, bool, 0644);

#ifdef CONFIG_KALLSYMS
struct blacklist_entry {
	struct list_head next;
	char *buf;
};

static __initdata_or_module LIST_HEAD(blacklisted_initcalls);

static int __init initcall_blacklist(char *str)
{
	char *str_entry;
	struct blacklist_entry *entry;

	/* str argument is a comma-separated list of functions */
	do {
		str_entry = strsep(&str, ",");
		if (str_entry) {
			pr_debug("blacklisting initcall %s\n", str_entry);
			entry = alloc_bootmem(sizeof(*entry));
			entry->buf = alloc_bootmem(strlen(str_entry) + 1);
			strcpy(entry->buf, str_entry);
			list_add(&entry->next, &blacklisted_initcalls);
		}
	} while (str_entry);

	return 0;
}

static bool __init_or_module initcall_blacklisted(initcall_t fn)
{
	struct list_head *tmp;
	struct blacklist_entry *entry;
	char *fn_name;

	fn_name = kasprintf(GFP_KERNEL, "%pf", fn);
	if (!fn_name)
		return false;

	list_for_each(tmp, &blacklisted_initcalls) {
		entry = list_entry(tmp, struct blacklist_entry, next);
		if (!strcmp(fn_name, entry->buf)) {
			pr_debug("initcall %s blacklisted\n", fn_name);
			kfree(fn_name);
			return true;
		}
	}

	kfree(fn_name);
	return false;
}
#else
static int __init initcall_blacklist(char *str)
{
	pr_warn("initcall_blacklist requires CONFIG_KALLSYMS\n");
	return 0;
}

static bool __init_or_module initcall_blacklisted(initcall_t fn)
{
	return false;
}
#endif
__setup("initcall_blacklist=", initcall_blacklist);

static int __init_or_module do_one_initcall_debug(initcall_t fn)
{
	ktime_t calltime, delta, rettime;
	unsigned long long duration;
	int ret;

	printk(KERN_DEBUG "calling  %pF @ %i\n", fn, task_pid_nr(current));
	calltime = ktime_get();
	ret = fn();
	rettime = ktime_get();
	delta = ktime_sub(rettime, calltime);
	duration = (unsigned long long) ktime_to_ns(delta) >> 10;
	printk(KERN_DEBUG "initcall %pF returned %d after %lld usecs\n",
		 fn, ret, duration);

	return ret;
}

int __init_or_module do_one_initcall(initcall_t fn)
{
	int count = preempt_count();
	int ret;
	char msgbuf[64];

	if (initcall_blacklisted(fn))
		return -EPERM;

	if (initcall_debug)
		ret = do_one_initcall_debug(fn);
	else
		ret = fn();

	msgbuf[0] = 0;

	if (preempt_count() != count) {
		sprintf(msgbuf, "preemption imbalance ");
		preempt_count_set(count);
	}
	if (irqs_disabled()) {
		strlcat(msgbuf, "disabled interrupts ", sizeof(msgbuf));
		local_irq_enable();
	}
	WARN(msgbuf[0], "initcall %pF returned with %s\n", fn, msgbuf);

	return ret;
}


extern initcall_t __initcall_start[];
extern initcall_t __initcall0_start[];
extern initcall_t __initcall1_start[];
extern initcall_t __initcall2_start[];
extern initcall_t __initcall3_start[];
extern initcall_t __initcall4_start[];
extern initcall_t __initcall5_start[];
extern initcall_t __initcall6_start[];
extern initcall_t __initcall7_start[];
extern initcall_t __initcall_end[];

static initcall_t *initcall_levels[] __initdata = {
	__initcall0_start,
	__initcall1_start,
	__initcall2_start,
	__initcall3_start,
	__initcall4_start,
	__initcall5_start,
	__initcall6_start,
	__initcall7_start,
	__initcall_end,
};

/* Keep these in sync with initcalls in include/linux/init.h */
static char *initcall_level_names[] __initdata = {
	"early",
	"core",
	"postcore",
	"arch",
	"subsys",
	"fs",
	"device",
	"late",
};

static void __init do_initcall_level(int level)
{
	initcall_t *fn;

	strcpy(initcall_command_line, saved_command_line);
	parse_args(initcall_level_names[level],
		   initcall_command_line, __start___param,
		   __stop___param - __start___param,
		   level, level,
		   NULL, &repair_env_string);

	for (fn = initcall_levels[level]; fn < initcall_levels[level+1]; fn++)
		do_one_initcall(*fn);
}

#ifdef CONFIG_INITCALLS_THREAD
static int init_thread_level;
static int __init do_initcalls_kth(void *data)
{
	int level = *(int *)data;

	pr_info("Initcalls thread level:%d\n", level);

	for (; level < ARRAY_SIZE(initcall_levels) - 1; level++)
		do_initcall_level(level);

	return 0;
}
#endif

static void __init do_initcalls(void)
{
	int level;

#ifdef CONFIG_INITCALLS_THREAD
	for (level = 0; level < CONFIG_INITCALLS_THREAD_LEVEL; level++)
		do_initcall_level(level);

	init_thread_level = level;
	kthread_run(do_initcalls_kth,
		(void *)&init_thread_level, "initcalls:thread");
#else
	for (level = 0; level < ARRAY_SIZE(initcall_levels) - 1; level++)
		do_initcall_level(level);
#endif
}

/*
 * Ok, the machine is now initialized. None of the devices
 * have been touched yet, but the CPU subsystem is up and
 * running, and memory and process management works.
 *
 * Now we can finally start doing some real work..
 */
static void __init do_basic_setup(void)
{
	cpuset_init_smp();
	shmem_init();
	driver_init();
	init_irq_proc();
	do_ctors();
	usermodehelper_enable();
	do_initcalls();
	random_int_secret_init();
}

static void __init do_pre_smp_initcalls(void)
{
	initcall_t *fn;

	for (fn = __initcall_start; fn < __initcall0_start; fn++)
		do_one_initcall(*fn);
}

/*
 * This function requests modules which should be loaded by default and is
 * called twice right after initrd is mounted and right before init is
 * exec'd.  If such modules are on either initrd or rootfs, they will be
 * loaded before control is passed to userland.
 */
void __init load_default_modules(void)
{
	load_default_elevator_module();
}

static int run_init_process(const char *init_filename)
{
	argv_init[0] = init_filename;
	return do_execve(getname_kernel(init_filename),
		(const char __user *const __user *)argv_init,
		(const char __user *const __user *)envp_init);
}

static int try_to_run_init_process(const char *init_filename)
{
	int ret;

	ret = run_init_process(init_filename);

	if (ret && ret != -ENOENT) {
		pr_err("Starting init: %s exists but couldn't execute it (error %d)\n",
		       init_filename, ret);
	}

	return ret;
}

static noinline void __init kernel_init_freeable(void);

#ifdef CONFIG_DEBUG_RODATA
static bool rodata_enabled = true;
static int __init set_debug_rodata(char *str)
{
	return strtobool(str, &rodata_enabled);
}
__setup("rodata=", set_debug_rodata);

static void mark_readonly(void)
{
	if (rodata_enabled)
		mark_rodata_ro();
	else
		pr_info("Kernel memory protection disabled.\n");
}
#else
static inline void mark_readonly(void)
{
	pr_warn("This architecture does not have kernel memory protection.\n");
}
#endif

static int __ref kernel_init(void *unused)
{
	int ret;

	kernel_init_freeable();
	/* need to finish all async __init code before freeing the memory */
	async_synchronize_full();
#ifndef CONFIG_INITCALLS_THREAD
	free_initmem();
<<<<<<< HEAD
#endif
	mark_rodata_ro();
=======
	mark_readonly();
>>>>>>> 4055d6b5
	system_state = SYSTEM_RUNNING;
	numa_default_policy();

	flush_delayed_fput();

	if (ramdisk_execute_command) {
		ret = run_init_process(ramdisk_execute_command);
		if (!ret)
			return 0;
		pr_err("Failed to execute %s (error %d)\n",
		       ramdisk_execute_command, ret);
	}

	/*
	 * We try each of these until one succeeds.
	 *
	 * The Bourne shell can be used instead of init if we are
	 * trying to recover a really broken machine.
	 */
	if (execute_command) {
		ret = run_init_process(execute_command);
		if (!ret)
			return 0;
		panic("Requested init %s failed (error %d).",
		      execute_command, ret);
	}
	if (!try_to_run_init_process("/sbin/init") ||
	    !try_to_run_init_process("/etc/init") ||
	    !try_to_run_init_process("/bin/init") ||
	    !try_to_run_init_process("/bin/sh"))
		return 0;

	panic("No working init found.  Try passing init= option to kernel. "
	      "See Linux Documentation/init.txt for guidance.");
}

static noinline void __init kernel_init_freeable(void)
{
	/*
	 * Wait until kthreadd is all set-up.
	 */
	wait_for_completion(&kthreadd_done);

	/* Now the scheduler is fully set up and can do blocking allocations */
	gfp_allowed_mask = __GFP_BITS_MASK;

	/*
	 * init can allocate pages on any node
	 */
	set_mems_allowed(node_states[N_MEMORY]);
	/*
	 * init can run on any cpu.
	 */
	set_cpus_allowed_ptr(current, cpu_all_mask);

	cad_pid = task_pid(current);

	smp_prepare_cpus(setup_max_cpus);

	do_pre_smp_initcalls();
	lockup_detector_init();

	smp_init();
	sched_init_smp();

	page_alloc_init_late();

	do_basic_setup();

	/* Open the /dev/console on the rootfs, this should never fail */
	if (sys_open((const char __user *) "/dev/console", O_RDWR, 0) < 0)
		pr_err("Warning: unable to open an initial console.\n");

	(void) sys_dup(0);
	(void) sys_dup(0);
	/*
	 * check if there is an early userspace init.  If yes, let it do all
	 * the work
	 */

	if (!ramdisk_execute_command)
		ramdisk_execute_command = "/init";

	if (sys_access((const char __user *) ramdisk_execute_command, 0) != 0) {
		ramdisk_execute_command = NULL;
		prepare_namespace();
	}

	/*
	 * Ok, we have completed the initial bootup, and
	 * we're essentially up and running. Get rid of the
	 * initmem segments and start the user-mode stuff..
	 *
	 * rootfs is available now, try loading the public keys
	 * and default modules
	 */

	integrity_load_keys();
	load_default_modules();
}<|MERGE_RESOLUTION|>--- conflicted
+++ resolved
@@ -983,12 +983,8 @@
 	async_synchronize_full();
 #ifndef CONFIG_INITCALLS_THREAD
 	free_initmem();
-<<<<<<< HEAD
-#endif
-	mark_rodata_ro();
-=======
+#endif
 	mark_readonly();
->>>>>>> 4055d6b5
 	system_state = SYSTEM_RUNNING;
 	numa_default_policy();
 
