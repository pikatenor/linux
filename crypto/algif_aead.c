/*
 * algif_aead: User-space interface for AEAD algorithms
 *
 * Copyright (C) 2014, Stephan Mueller <smueller@chronox.de>
 *
 * This file provides the user-space API for AEAD ciphers.
 *
 * This program is free software; you can redistribute it and/or modify it
 * under the terms of the GNU General Public License as published by the Free
 * Software Foundation; either version 2 of the License, or (at your option)
 * any later version.
 *
 * The following concept of the memory management is used:
 *
 * The kernel maintains two SGLs, the TX SGL and the RX SGL. The TX SGL is
 * filled by user space with the data submitted via sendpage/sendmsg. Filling
 * up the TX SGL does not cause a crypto operation -- the data will only be
 * tracked by the kernel. Upon receipt of one recvmsg call, the caller must
 * provide a buffer which is tracked with the RX SGL.
 *
 * During the processing of the recvmsg operation, the cipher request is
 * allocated and prepared. As part of the recvmsg operation, the processed
 * TX buffers are extracted from the TX SGL into a separate SGL.
 *
 * After the completion of the crypto operation, the RX SGL and the cipher
 * request is released. The extracted TX SGL parts are released together with
 * the RX SGL release.
 */

#include <crypto/internal/aead.h>
#include <crypto/scatterwalk.h>
#include <crypto/if_alg.h>
#include <crypto/skcipher.h>
#include <crypto/null.h>
#include <linux/init.h>
#include <linux/list.h>
#include <linux/kernel.h>
#include <linux/mm.h>
#include <linux/module.h>
#include <linux/net.h>
#include <net/sock.h>

struct aead_tfm {
	struct crypto_aead *aead;
	bool has_key;
	struct crypto_skcipher *null_tfm;
};

<<<<<<< HEAD
struct aead_tfm {
	struct crypto_aead *aead;
	bool has_key;
};

struct aead_ctx {
	struct aead_sg_list tsgl;
	struct aead_async_rsgl first_rsgl;
	struct list_head list;

	void *iv;

	struct af_alg_completion completion;

	unsigned long used;

	unsigned int len;
	bool more;
	bool merge;
	bool enc;

	size_t aead_assoclen;
	struct aead_request aead_req;
};

static inline int aead_sndbuf(struct sock *sk)
=======
static inline bool aead_sufficient_data(struct sock *sk)
>>>>>>> cb313370
{
	struct alg_sock *ask = alg_sk(sk);
	struct sock *psk = ask->parent;
	struct alg_sock *pask = alg_sk(psk);
	struct af_alg_ctx *ctx = ask->private;
	struct aead_tfm *aeadc = pask->private;
	struct crypto_aead *tfm = aeadc->aead;
	unsigned int as = crypto_aead_authsize(tfm);

	/*
	 * The minimum amount of memory needed for an AEAD cipher is
	 * the AAD and in case of decryption the tag.
	 */
	return ctx->used >= ctx->aead_assoclen + (ctx->enc ? 0 : as);
}

static int aead_sendmsg(struct socket *sock, struct msghdr *msg, size_t size)
{
	struct sock *sk = sock->sk;
	struct alg_sock *ask = alg_sk(sk);
	struct sock *psk = ask->parent;
	struct alg_sock *pask = alg_sk(psk);
	struct aead_tfm *aeadc = pask->private;
	struct crypto_aead *tfm = aeadc->aead;
	unsigned int ivsize = crypto_aead_ivsize(tfm);

	return af_alg_sendmsg(sock, msg, size, ivsize);
}

static int crypto_aead_copy_sgl(struct crypto_skcipher *null_tfm,
				struct scatterlist *src,
				struct scatterlist *dst, unsigned int len)
{
	SKCIPHER_REQUEST_ON_STACK(skreq, null_tfm);

	skcipher_request_set_tfm(skreq, null_tfm);
	skcipher_request_set_callback(skreq, CRYPTO_TFM_REQ_MAY_BACKLOG,
				      NULL, NULL);
	skcipher_request_set_crypt(skreq, src, dst, len, NULL);

	return crypto_skcipher_encrypt(skreq);
}

static int _aead_recvmsg(struct socket *sock, struct msghdr *msg,
			 size_t ignored, int flags)
{
	struct sock *sk = sock->sk;
	struct alg_sock *ask = alg_sk(sk);
	struct sock *psk = ask->parent;
	struct alg_sock *pask = alg_sk(psk);
	struct af_alg_ctx *ctx = ask->private;
	struct aead_tfm *aeadc = pask->private;
	struct crypto_aead *tfm = aeadc->aead;
	struct crypto_skcipher *null_tfm = aeadc->null_tfm;
	unsigned int as = crypto_aead_authsize(tfm);
	struct af_alg_async_req *areq;
	struct af_alg_tsgl *tsgl;
	struct scatterlist *src;
	int err = 0;
	size_t used = 0;		/* [in]  TX bufs to be en/decrypted */
	size_t outlen = 0;		/* [out] RX bufs produced by kernel */
	size_t usedpages = 0;		/* [in]  RX bufs to be used from user */
	size_t processed = 0;		/* [in]  TX bufs to be consumed */

	/*
	 * Data length provided by caller via sendmsg/sendpage that has not
	 * yet been processed.
	 */
	used = ctx->used;

	/*
	 * Make sure sufficient data is present -- note, the same check is
	 * is also present in sendmsg/sendpage. The checks in sendpage/sendmsg
	 * shall provide an information to the data sender that something is
	 * wrong, but they are irrelevant to maintain the kernel integrity.
	 * We need this check here too in case user space decides to not honor
	 * the error message in sendmsg/sendpage and still call recvmsg. This
	 * check here protects the kernel integrity.
	 */
	if (!aead_sufficient_data(sk))
		return -EINVAL;

	/*
	 * Calculate the minimum output buffer size holding the result of the
	 * cipher operation. When encrypting data, the receiving buffer is
	 * larger by the tag length compared to the input buffer as the
	 * encryption operation generates the tag. For decryption, the input
	 * buffer provides the tag which is consumed resulting in only the
	 * plaintext without a buffer for the tag returned to the caller.
	 */
	if (ctx->enc)
		outlen = used + as;
	else
		outlen = used - as;

	/*
	 * The cipher operation input data is reduced by the associated data
	 * length as this data is processed separately later on.
	 */
	used -= ctx->aead_assoclen;

	/* Allocate cipher request for current operation. */
	areq = af_alg_alloc_areq(sk, sizeof(struct af_alg_async_req) +
				     crypto_aead_reqsize(tfm));
	if (IS_ERR(areq))
		return PTR_ERR(areq);

	/* convert iovecs of output buffers into RX SGL */
	err = af_alg_get_rsgl(sk, msg, flags, areq, outlen, &usedpages);
	if (err)
		goto free;

	/*
	 * Ensure output buffer is sufficiently large. If the caller provides
	 * less buffer space, only use the relative required input size. This
	 * allows AIO operation where the caller sent all data to be processed
	 * and the AIO operation performs the operation on the different chunks
	 * of the input data.
	 */
	if (usedpages < outlen) {
		size_t less = outlen - usedpages;

		if (used < less) {
			err = -EINVAL;
			goto free;
		}
		used -= less;
		outlen -= less;
	}

	processed = used + ctx->aead_assoclen;
	tsgl = list_first_entry(&ctx->tsgl_list, struct af_alg_tsgl, list);

	/*
	 * Copy of AAD from source to destination
	 *
	 * The AAD is copied to the destination buffer without change. Even
	 * when user space uses an in-place cipher operation, the kernel
	 * will copy the data as it does not see whether such in-place operation
	 * is initiated.
	 *
	 * To ensure efficiency, the following implementation ensure that the
	 * ciphers are invoked to perform a crypto operation in-place. This
	 * is achieved by memory management specified as follows.
	 */

	/* Use the RX SGL as source (and destination) for crypto op. */
	src = areq->first_rsgl.sgl.sg;

	if (ctx->enc) {
		/*
		 * Encryption operation - The in-place cipher operation is
		 * achieved by the following operation:
		 *
		 * TX SGL: AAD || PT
		 *	    |	   |
		 *	    | copy |
		 *	    v	   v
		 * RX SGL: AAD || PT || Tag
		 */
		err = crypto_aead_copy_sgl(null_tfm, tsgl->sg,
					   areq->first_rsgl.sgl.sg, processed);
		if (err)
			goto free;
		af_alg_pull_tsgl(sk, processed, NULL, 0);
	} else {
		/*
		 * Decryption operation - To achieve an in-place cipher
		 * operation, the following  SGL structure is used:
		 *
		 * TX SGL: AAD || CT || Tag
		 *	    |	   |	 ^
		 *	    | copy |	 | Create SGL link.
		 *	    v	   v	 |
		 * RX SGL: AAD || CT ----+
		 */

		 /* Copy AAD || CT to RX SGL buffer for in-place operation. */
		err = crypto_aead_copy_sgl(null_tfm, tsgl->sg,
					   areq->first_rsgl.sgl.sg, outlen);
		if (err)
			goto free;

		/* Create TX SGL for tag and chain it to RX SGL. */
		areq->tsgl_entries = af_alg_count_tsgl(sk, processed,
						       processed - as);
		if (!areq->tsgl_entries)
			areq->tsgl_entries = 1;
		areq->tsgl = sock_kmalloc(sk, sizeof(*areq->tsgl) *
					      areq->tsgl_entries,
					  GFP_KERNEL);
		if (!areq->tsgl) {
			err = -ENOMEM;
			goto free;
		}
		sg_init_table(areq->tsgl, areq->tsgl_entries);

		/* Release TX SGL, except for tag data and reassign tag data. */
		af_alg_pull_tsgl(sk, processed, areq->tsgl, processed - as);

		/* chain the areq TX SGL holding the tag with RX SGL */
		if (usedpages) {
			/* RX SGL present */
			struct af_alg_sgl *sgl_prev = &areq->last_rsgl->sgl;

			sg_unmark_end(sgl_prev->sg + sgl_prev->npages - 1);
			sg_chain(sgl_prev->sg, sgl_prev->npages + 1,
				 areq->tsgl);
		} else
			/* no RX SGL present (e.g. authentication only) */
			src = areq->tsgl;
	}

	/* Initialize the crypto operation */
	aead_request_set_crypt(&areq->cra_u.aead_req, src,
			       areq->first_rsgl.sgl.sg, used, ctx->iv);
	aead_request_set_ad(&areq->cra_u.aead_req, ctx->aead_assoclen);
	aead_request_set_tfm(&areq->cra_u.aead_req, tfm);

	if (msg->msg_iocb && !is_sync_kiocb(msg->msg_iocb)) {
		/* AIO operation */
		areq->iocb = msg->msg_iocb;
		aead_request_set_callback(&areq->cra_u.aead_req,
					  CRYPTO_TFM_REQ_MAY_BACKLOG,
					  af_alg_async_cb, areq);
		err = ctx->enc ? crypto_aead_encrypt(&areq->cra_u.aead_req) :
				 crypto_aead_decrypt(&areq->cra_u.aead_req);
	} else {
		/* Synchronous operation */
		aead_request_set_callback(&areq->cra_u.aead_req,
					  CRYPTO_TFM_REQ_MAY_BACKLOG,
					  af_alg_complete, &ctx->completion);
		err = af_alg_wait_for_completion(ctx->enc ?
				crypto_aead_encrypt(&areq->cra_u.aead_req) :
				crypto_aead_decrypt(&areq->cra_u.aead_req),
						 &ctx->completion);
	}

	/* AIO operation in progress */
	if (err == -EINPROGRESS) {
		sock_hold(sk);

		/* Remember output size that will be generated. */
		areq->outlen = outlen;

		return -EIOCBQUEUED;
	}

free:
	af_alg_free_areq_sgls(areq);
	sock_kfree_s(sk, areq, areq->areqlen);

	return err ? err : outlen;
}

static int aead_recvmsg(struct socket *sock, struct msghdr *msg,
			size_t ignored, int flags)
{
	struct sock *sk = sock->sk;
	int ret = 0;

	lock_sock(sk);
	while (msg_data_left(msg)) {
		int err = _aead_recvmsg(sock, msg, ignored, flags);

		/*
		 * This error covers -EIOCBQUEUED which implies that we can
		 * only handle one AIO request. If the caller wants to have
		 * multiple AIO requests in parallel, he must make multiple
		 * separate AIO calls.
		 *
		 * Also return the error if no data has been processed so far.
		 */
		if (err <= 0) {
			if (err == -EIOCBQUEUED || err == -EBADMSG || !ret)
				ret = err;
			goto out;
		}

		ret += err;
	}

out:
	af_alg_wmem_wakeup(sk);
	release_sock(sk);
	return ret;
}

static struct proto_ops algif_aead_ops = {
	.family		=	PF_ALG,

	.connect	=	sock_no_connect,
	.socketpair	=	sock_no_socketpair,
	.getname	=	sock_no_getname,
	.ioctl		=	sock_no_ioctl,
	.listen		=	sock_no_listen,
	.shutdown	=	sock_no_shutdown,
	.getsockopt	=	sock_no_getsockopt,
	.mmap		=	sock_no_mmap,
	.bind		=	sock_no_bind,
	.accept		=	sock_no_accept,
	.setsockopt	=	sock_no_setsockopt,

	.release	=	af_alg_release,
	.sendmsg	=	aead_sendmsg,
	.sendpage	=	af_alg_sendpage,
	.recvmsg	=	aead_recvmsg,
	.poll		=	af_alg_poll,
};

static int aead_check_key(struct socket *sock)
{
	int err = 0;
	struct sock *psk;
	struct alg_sock *pask;
	struct aead_tfm *tfm;
	struct sock *sk = sock->sk;
	struct alg_sock *ask = alg_sk(sk);

	lock_sock(sk);
	if (ask->refcnt)
		goto unlock_child;

	psk = ask->parent;
	pask = alg_sk(ask->parent);
	tfm = pask->private;

	err = -ENOKEY;
	lock_sock_nested(psk, SINGLE_DEPTH_NESTING);
	if (!tfm->has_key)
		goto unlock;

	if (!pask->refcnt++)
		sock_hold(psk);

	ask->refcnt = 1;
	sock_put(psk);

	err = 0;

unlock:
	release_sock(psk);
unlock_child:
	release_sock(sk);

	return err;
}

static int aead_sendmsg_nokey(struct socket *sock, struct msghdr *msg,
				  size_t size)
{
	int err;

	err = aead_check_key(sock);
	if (err)
		return err;

	return aead_sendmsg(sock, msg, size);
}

static ssize_t aead_sendpage_nokey(struct socket *sock, struct page *page,
				       int offset, size_t size, int flags)
{
	int err;

	err = aead_check_key(sock);
	if (err)
		return err;

	return af_alg_sendpage(sock, page, offset, size, flags);
}

static int aead_recvmsg_nokey(struct socket *sock, struct msghdr *msg,
				  size_t ignored, int flags)
{
	int err;

	err = aead_check_key(sock);
	if (err)
		return err;

	return aead_recvmsg(sock, msg, ignored, flags);
}

static struct proto_ops algif_aead_ops_nokey = {
	.family		=	PF_ALG,

	.connect	=	sock_no_connect,
	.socketpair	=	sock_no_socketpair,
	.getname	=	sock_no_getname,
	.ioctl		=	sock_no_ioctl,
	.listen		=	sock_no_listen,
	.shutdown	=	sock_no_shutdown,
	.getsockopt	=	sock_no_getsockopt,
	.mmap		=	sock_no_mmap,
	.bind		=	sock_no_bind,
	.accept		=	sock_no_accept,
	.setsockopt	=	sock_no_setsockopt,

	.release	=	af_alg_release,
	.sendmsg	=	aead_sendmsg_nokey,
	.sendpage	=	aead_sendpage_nokey,
	.recvmsg	=	aead_recvmsg_nokey,
	.poll		=	af_alg_poll,
};

static int aead_check_key(struct socket *sock)
{
	int err = 0;
	struct sock *psk;
	struct alg_sock *pask;
	struct aead_tfm *tfm;
	struct sock *sk = sock->sk;
	struct alg_sock *ask = alg_sk(sk);

	lock_sock(sk);
	if (ask->refcnt)
		goto unlock_child;

	psk = ask->parent;
	pask = alg_sk(ask->parent);
	tfm = pask->private;

	err = -ENOKEY;
	lock_sock_nested(psk, SINGLE_DEPTH_NESTING);
	if (!tfm->has_key)
		goto unlock;

	if (!pask->refcnt++)
		sock_hold(psk);

	ask->refcnt = 1;
	sock_put(psk);

	err = 0;

unlock:
	release_sock(psk);
unlock_child:
	release_sock(sk);

	return err;
}

static int aead_sendmsg_nokey(struct socket *sock, struct msghdr *msg,
				  size_t size)
{
	int err;

	err = aead_check_key(sock);
	if (err)
		return err;

	return aead_sendmsg(sock, msg, size);
}

static ssize_t aead_sendpage_nokey(struct socket *sock, struct page *page,
				       int offset, size_t size, int flags)
{
	int err;

	err = aead_check_key(sock);
	if (err)
		return err;

	return aead_sendpage(sock, page, offset, size, flags);
}

static int aead_recvmsg_nokey(struct socket *sock, struct msghdr *msg,
				  size_t ignored, int flags)
{
	int err;

	err = aead_check_key(sock);
	if (err)
		return err;

	return aead_recvmsg(sock, msg, ignored, flags);
}

static struct proto_ops algif_aead_ops_nokey = {
	.family		=	PF_ALG,

	.connect	=	sock_no_connect,
	.socketpair	=	sock_no_socketpair,
	.getname	=	sock_no_getname,
	.ioctl		=	sock_no_ioctl,
	.listen		=	sock_no_listen,
	.shutdown	=	sock_no_shutdown,
	.getsockopt	=	sock_no_getsockopt,
	.mmap		=	sock_no_mmap,
	.bind		=	sock_no_bind,
	.accept		=	sock_no_accept,
	.setsockopt	=	sock_no_setsockopt,

	.release	=	af_alg_release,
	.sendmsg	=	aead_sendmsg_nokey,
	.sendpage	=	aead_sendpage_nokey,
	.recvmsg	=	aead_recvmsg_nokey,
	.poll		=	aead_poll,
};

static void *aead_bind(const char *name, u32 type, u32 mask)
{
	struct aead_tfm *tfm;
	struct crypto_aead *aead;
<<<<<<< HEAD
=======
	struct crypto_skcipher *null_tfm;
>>>>>>> cb313370

	tfm = kzalloc(sizeof(*tfm), GFP_KERNEL);
	if (!tfm)
		return ERR_PTR(-ENOMEM);

	aead = crypto_alloc_aead(name, type, mask);
	if (IS_ERR(aead)) {
		kfree(tfm);
		return ERR_CAST(aead);
	}

<<<<<<< HEAD
	tfm->aead = aead;
=======
	null_tfm = crypto_get_default_null_skcipher2();
	if (IS_ERR(null_tfm)) {
		crypto_free_aead(aead);
		kfree(tfm);
		return ERR_CAST(null_tfm);
	}

	tfm->aead = aead;
	tfm->null_tfm = null_tfm;
>>>>>>> cb313370

	return tfm;
}

static void aead_release(void *private)
{
	struct aead_tfm *tfm = private;

	crypto_free_aead(tfm->aead);
	kfree(tfm);
}

static int aead_setauthsize(void *private, unsigned int authsize)
{
	struct aead_tfm *tfm = private;

	return crypto_aead_setauthsize(tfm->aead, authsize);
}

static int aead_setkey(void *private, const u8 *key, unsigned int keylen)
{
	struct aead_tfm *tfm = private;
	int err;

	err = crypto_aead_setkey(tfm->aead, key, keylen);
	tfm->has_key = !err;

	return err;
}

static void aead_sock_destruct(struct sock *sk)
{
	struct alg_sock *ask = alg_sk(sk);
	struct af_alg_ctx *ctx = ask->private;
	struct sock *psk = ask->parent;
	struct alg_sock *pask = alg_sk(psk);
	struct aead_tfm *aeadc = pask->private;
	struct crypto_aead *tfm = aeadc->aead;
	unsigned int ivlen = crypto_aead_ivsize(tfm);

	af_alg_pull_tsgl(sk, ctx->used, NULL, 0);
	crypto_put_default_null_skcipher2();
	sock_kzfree_s(sk, ctx->iv, ivlen);
	sock_kfree_s(sk, ctx, ctx->len);
	af_alg_release_parent(sk);
}

static int aead_accept_parent_nokey(void *private, struct sock *sk)
{
	struct af_alg_ctx *ctx;
	struct alg_sock *ask = alg_sk(sk);
	struct aead_tfm *tfm = private;
	struct crypto_aead *aead = tfm->aead;
<<<<<<< HEAD
	unsigned int len = sizeof(*ctx) + crypto_aead_reqsize(aead);
=======
	unsigned int len = sizeof(*ctx);
>>>>>>> cb313370
	unsigned int ivlen = crypto_aead_ivsize(aead);

	ctx = sock_kmalloc(sk, len, GFP_KERNEL);
	if (!ctx)
		return -ENOMEM;
	memset(ctx, 0, len);

	ctx->iv = sock_kmalloc(sk, ivlen, GFP_KERNEL);
	if (!ctx->iv) {
		sock_kfree_s(sk, ctx, len);
		return -ENOMEM;
	}
	memset(ctx->iv, 0, ivlen);

	INIT_LIST_HEAD(&ctx->tsgl_list);
	ctx->len = len;
	ctx->used = 0;
	ctx->rcvused = 0;
	ctx->more = 0;
	ctx->merge = 0;
	ctx->enc = 0;
	ctx->aead_assoclen = 0;
	af_alg_init_completion(&ctx->completion);

	ask->private = ctx;

<<<<<<< HEAD
	aead_request_set_tfm(&ctx->aead_req, aead);
	aead_request_set_callback(&ctx->aead_req, CRYPTO_TFM_REQ_MAY_BACKLOG,
				  af_alg_complete, &ctx->completion);

=======
>>>>>>> cb313370
	sk->sk_destruct = aead_sock_destruct;

	return 0;
}

static int aead_accept_parent(void *private, struct sock *sk)
{
	struct aead_tfm *tfm = private;

	if (!tfm->has_key)
		return -ENOKEY;

	return aead_accept_parent_nokey(private, sk);
}

static const struct af_alg_type algif_type_aead = {
	.bind		=	aead_bind,
	.release	=	aead_release,
	.setkey		=	aead_setkey,
	.setauthsize	=	aead_setauthsize,
	.accept		=	aead_accept_parent,
	.accept_nokey	=	aead_accept_parent_nokey,
	.ops		=	&algif_aead_ops,
	.ops_nokey	=	&algif_aead_ops_nokey,
	.name		=	"aead",
	.owner		=	THIS_MODULE
};

static int __init algif_aead_init(void)
{
	return af_alg_register_type(&algif_type_aead);
}

static void __exit algif_aead_exit(void)
{
	int err = af_alg_unregister_type(&algif_type_aead);
	BUG_ON(err);
}

module_init(algif_aead_init);
module_exit(algif_aead_exit);
MODULE_LICENSE("GPL");
MODULE_AUTHOR("Stephan Mueller <smueller@chronox.de>");
MODULE_DESCRIPTION("AEAD kernel crypto API user space interface");<|MERGE_RESOLUTION|>--- conflicted
+++ resolved
@@ -46,36 +46,7 @@
 	struct crypto_skcipher *null_tfm;
 };
 
-<<<<<<< HEAD
-struct aead_tfm {
-	struct crypto_aead *aead;
-	bool has_key;
-};
-
-struct aead_ctx {
-	struct aead_sg_list tsgl;
-	struct aead_async_rsgl first_rsgl;
-	struct list_head list;
-
-	void *iv;
-
-	struct af_alg_completion completion;
-
-	unsigned long used;
-
-	unsigned int len;
-	bool more;
-	bool merge;
-	bool enc;
-
-	size_t aead_assoclen;
-	struct aead_request aead_req;
-};
-
-static inline int aead_sndbuf(struct sock *sk)
-=======
 static inline bool aead_sufficient_data(struct sock *sk)
->>>>>>> cb313370
 {
 	struct alg_sock *ask = alg_sk(sk);
 	struct sock *psk = ask->parent;
@@ -482,110 +453,11 @@
 	.poll		=	af_alg_poll,
 };
 
-static int aead_check_key(struct socket *sock)
-{
-	int err = 0;
-	struct sock *psk;
-	struct alg_sock *pask;
-	struct aead_tfm *tfm;
-	struct sock *sk = sock->sk;
-	struct alg_sock *ask = alg_sk(sk);
-
-	lock_sock(sk);
-	if (ask->refcnt)
-		goto unlock_child;
-
-	psk = ask->parent;
-	pask = alg_sk(ask->parent);
-	tfm = pask->private;
-
-	err = -ENOKEY;
-	lock_sock_nested(psk, SINGLE_DEPTH_NESTING);
-	if (!tfm->has_key)
-		goto unlock;
-
-	if (!pask->refcnt++)
-		sock_hold(psk);
-
-	ask->refcnt = 1;
-	sock_put(psk);
-
-	err = 0;
-
-unlock:
-	release_sock(psk);
-unlock_child:
-	release_sock(sk);
-
-	return err;
-}
-
-static int aead_sendmsg_nokey(struct socket *sock, struct msghdr *msg,
-				  size_t size)
-{
-	int err;
-
-	err = aead_check_key(sock);
-	if (err)
-		return err;
-
-	return aead_sendmsg(sock, msg, size);
-}
-
-static ssize_t aead_sendpage_nokey(struct socket *sock, struct page *page,
-				       int offset, size_t size, int flags)
-{
-	int err;
-
-	err = aead_check_key(sock);
-	if (err)
-		return err;
-
-	return aead_sendpage(sock, page, offset, size, flags);
-}
-
-static int aead_recvmsg_nokey(struct socket *sock, struct msghdr *msg,
-				  size_t ignored, int flags)
-{
-	int err;
-
-	err = aead_check_key(sock);
-	if (err)
-		return err;
-
-	return aead_recvmsg(sock, msg, ignored, flags);
-}
-
-static struct proto_ops algif_aead_ops_nokey = {
-	.family		=	PF_ALG,
-
-	.connect	=	sock_no_connect,
-	.socketpair	=	sock_no_socketpair,
-	.getname	=	sock_no_getname,
-	.ioctl		=	sock_no_ioctl,
-	.listen		=	sock_no_listen,
-	.shutdown	=	sock_no_shutdown,
-	.getsockopt	=	sock_no_getsockopt,
-	.mmap		=	sock_no_mmap,
-	.bind		=	sock_no_bind,
-	.accept		=	sock_no_accept,
-	.setsockopt	=	sock_no_setsockopt,
-
-	.release	=	af_alg_release,
-	.sendmsg	=	aead_sendmsg_nokey,
-	.sendpage	=	aead_sendpage_nokey,
-	.recvmsg	=	aead_recvmsg_nokey,
-	.poll		=	aead_poll,
-};
-
 static void *aead_bind(const char *name, u32 type, u32 mask)
 {
 	struct aead_tfm *tfm;
 	struct crypto_aead *aead;
-<<<<<<< HEAD
-=======
 	struct crypto_skcipher *null_tfm;
->>>>>>> cb313370
 
 	tfm = kzalloc(sizeof(*tfm), GFP_KERNEL);
 	if (!tfm)
@@ -597,9 +469,6 @@
 		return ERR_CAST(aead);
 	}
 
-<<<<<<< HEAD
-	tfm->aead = aead;
-=======
 	null_tfm = crypto_get_default_null_skcipher2();
 	if (IS_ERR(null_tfm)) {
 		crypto_free_aead(aead);
@@ -609,7 +478,6 @@
 
 	tfm->aead = aead;
 	tfm->null_tfm = null_tfm;
->>>>>>> cb313370
 
 	return tfm;
 }
@@ -663,11 +531,7 @@
 	struct alg_sock *ask = alg_sk(sk);
 	struct aead_tfm *tfm = private;
 	struct crypto_aead *aead = tfm->aead;
-<<<<<<< HEAD
-	unsigned int len = sizeof(*ctx) + crypto_aead_reqsize(aead);
-=======
 	unsigned int len = sizeof(*ctx);
->>>>>>> cb313370
 	unsigned int ivlen = crypto_aead_ivsize(aead);
 
 	ctx = sock_kmalloc(sk, len, GFP_KERNEL);
@@ -694,13 +558,6 @@
 
 	ask->private = ctx;
 
-<<<<<<< HEAD
-	aead_request_set_tfm(&ctx->aead_req, aead);
-	aead_request_set_callback(&ctx->aead_req, CRYPTO_TFM_REQ_MAY_BACKLOG,
-				  af_alg_complete, &ctx->completion);
-
-=======
->>>>>>> cb313370
 	sk->sk_destruct = aead_sock_destruct;
 
 	return 0;
