--- conflicted
+++ resolved
@@ -89,15 +89,6 @@
 
 	walk->data -= walk->offset;
 
-<<<<<<< HEAD
-	if (nbytes && walk->offset & alignmask && !err) {
-		walk->offset = ALIGN(walk->offset, alignmask + 1);
-		nbytes = min(nbytes,
-			     ((unsigned int)(PAGE_SIZE)) - walk->offset);
-		walk->entrylen -= nbytes;
-
-		if (nbytes) {
-=======
 	if (walk->entrylen && (walk->offset & alignmask) && !err) {
 		unsigned int nbytes;
 
@@ -106,7 +97,6 @@
 			     (unsigned int)(PAGE_SIZE - walk->offset));
 		if (nbytes) {
 			walk->entrylen -= nbytes;
->>>>>>> 1ec8f1f0
 			walk->data += walk->offset;
 			return nbytes;
 		}
@@ -225,22 +215,11 @@
 		err = ahash_setkey_unaligned(tfm, key, keylen);
 	else
 		err = tfm->setkey(tfm, key, keylen);
-<<<<<<< HEAD
-
-	if (err)
-		return err;
-
-	crypto_ahash_clear_flags(tfm, CRYPTO_TFM_NEED_KEY);
-	return 0;
-}
-EXPORT_SYMBOL_GPL(crypto_ahash_setkey);
-=======
 
 	if (unlikely(err)) {
 		ahash_set_needkey(tfm);
 		return err;
 	}
->>>>>>> 1ec8f1f0
 
 	crypto_ahash_clear_flags(tfm, CRYPTO_TFM_NEED_KEY);
 	return 0;
@@ -515,12 +494,7 @@
 
 	if (alg->setkey) {
 		hash->setkey = alg->setkey;
-<<<<<<< HEAD
-		if (!(alg->halg.base.cra_flags & CRYPTO_ALG_OPTIONAL_KEY))
-			crypto_ahash_set_flags(hash, CRYPTO_TFM_NEED_KEY);
-=======
 		ahash_set_needkey(hash);
->>>>>>> 1ec8f1f0
 	}
 	if (alg->export)
 		hash->export = alg->export;
