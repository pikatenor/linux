/*
 * Synchronous Cryptographic Hash operations.
 *
 * Copyright (c) 2008 Herbert Xu <herbert@gondor.apana.org.au>
 *
 * This program is free software; you can redistribute it and/or modify it
 * under the terms of the GNU General Public License as published by the Free
 * Software Foundation; either version 2 of the License, or (at your option)
 * any later version.
 *
 */

#include <crypto/scatterwalk.h>
#include <crypto/internal/hash.h>
#include <linux/err.h>
#include <linux/kernel.h>
#include <linux/module.h>
#include <linux/slab.h>
#include <linux/seq_file.h>
#include <linux/cryptouser.h>
#include <net/netlink.h>
#include <linux/compiler.h>

#include "internal.h"

static const struct crypto_type crypto_shash_type;

int shash_no_setkey(struct crypto_shash *tfm, const u8 *key,
		    unsigned int keylen)
{
	return -ENOSYS;
}
EXPORT_SYMBOL_GPL(shash_no_setkey);

static int shash_setkey_unaligned(struct crypto_shash *tfm, const u8 *key,
				  unsigned int keylen)
{
	struct shash_alg *shash = crypto_shash_alg(tfm);
	unsigned long alignmask = crypto_shash_alignmask(tfm);
	unsigned long absize;
	u8 *buffer, *alignbuffer;
	int err;

	absize = keylen + (alignmask & ~(crypto_tfm_ctx_alignment() - 1));
	buffer = kmalloc(absize, GFP_ATOMIC);
	if (!buffer)
		return -ENOMEM;

	alignbuffer = (u8 *)ALIGN((unsigned long)buffer, alignmask + 1);
	memcpy(alignbuffer, key, keylen);
	err = shash->setkey(tfm, alignbuffer, keylen);
	kzfree(buffer);
	return err;
}

static void shash_set_needkey(struct crypto_shash *tfm, struct shash_alg *alg)
{
	if (crypto_shash_alg_has_setkey(alg) &&
	    !(alg->base.cra_flags & CRYPTO_ALG_OPTIONAL_KEY))
		crypto_shash_set_flags(tfm, CRYPTO_TFM_NEED_KEY);
}

int crypto_shash_setkey(struct crypto_shash *tfm, const u8 *key,
			unsigned int keylen)
{
	struct shash_alg *shash = crypto_shash_alg(tfm);
	unsigned long alignmask = crypto_shash_alignmask(tfm);
	int err;

	if ((unsigned long)key & alignmask)
		err = shash_setkey_unaligned(tfm, key, keylen);
	else
		err = shash->setkey(tfm, key, keylen);
<<<<<<< HEAD

	if (err)
		return err;

=======

	if (unlikely(err)) {
		shash_set_needkey(tfm, shash);
		return err;
	}

>>>>>>> 1ec8f1f0
	crypto_shash_clear_flags(tfm, CRYPTO_TFM_NEED_KEY);
	return 0;
}
EXPORT_SYMBOL_GPL(crypto_shash_setkey);

static inline unsigned int shash_align_buffer_size(unsigned len,
						   unsigned long mask)
{
	typedef u8 __aligned_largest u8_aligned;
	return len + (mask & ~(__alignof__(u8_aligned) - 1));
}

static int shash_update_unaligned(struct shash_desc *desc, const u8 *data,
				  unsigned int len)
{
	struct crypto_shash *tfm = desc->tfm;
	struct shash_alg *shash = crypto_shash_alg(tfm);
	unsigned long alignmask = crypto_shash_alignmask(tfm);
	unsigned int unaligned_len = alignmask + 1 -
				     ((unsigned long)data & alignmask);
	u8 ubuf[shash_align_buffer_size(unaligned_len, alignmask)]
		__aligned_largest;
	u8 *buf = PTR_ALIGN(&ubuf[0], alignmask + 1);
	int err;

	if (unaligned_len > len)
		unaligned_len = len;

	memcpy(buf, data, unaligned_len);
	err = shash->update(desc, buf, unaligned_len);
	memset(buf, 0, unaligned_len);

	return err ?:
	       shash->update(desc, data + unaligned_len, len - unaligned_len);
}

int crypto_shash_update(struct shash_desc *desc, const u8 *data,
			unsigned int len)
{
	struct crypto_shash *tfm = desc->tfm;
	struct shash_alg *shash = crypto_shash_alg(tfm);
	unsigned long alignmask = crypto_shash_alignmask(tfm);

	if ((unsigned long)data & alignmask)
		return shash_update_unaligned(desc, data, len);

	return shash->update(desc, data, len);
}
EXPORT_SYMBOL_GPL(crypto_shash_update);

static int shash_final_unaligned(struct shash_desc *desc, u8 *out)
{
	struct crypto_shash *tfm = desc->tfm;
	unsigned long alignmask = crypto_shash_alignmask(tfm);
	struct shash_alg *shash = crypto_shash_alg(tfm);
	unsigned int ds = crypto_shash_digestsize(tfm);
	u8 ubuf[shash_align_buffer_size(ds, alignmask)]
		__aligned_largest;
	u8 *buf = PTR_ALIGN(&ubuf[0], alignmask + 1);
	int err;

	err = shash->final(desc, buf);
	if (err)
		goto out;

	memcpy(out, buf, ds);

out:
	memset(buf, 0, ds);
	return err;
}

int crypto_shash_final(struct shash_desc *desc, u8 *out)
{
	struct crypto_shash *tfm = desc->tfm;
	struct shash_alg *shash = crypto_shash_alg(tfm);
	unsigned long alignmask = crypto_shash_alignmask(tfm);

	if ((unsigned long)out & alignmask)
		return shash_final_unaligned(desc, out);

	return shash->final(desc, out);
}
EXPORT_SYMBOL_GPL(crypto_shash_final);

static int shash_finup_unaligned(struct shash_desc *desc, const u8 *data,
				 unsigned int len, u8 *out)
{
	return crypto_shash_update(desc, data, len) ?:
	       crypto_shash_final(desc, out);
}

int crypto_shash_finup(struct shash_desc *desc, const u8 *data,
		       unsigned int len, u8 *out)
{
	struct crypto_shash *tfm = desc->tfm;
	struct shash_alg *shash = crypto_shash_alg(tfm);
	unsigned long alignmask = crypto_shash_alignmask(tfm);

	if (((unsigned long)data | (unsigned long)out) & alignmask)
		return shash_finup_unaligned(desc, data, len, out);

	return shash->finup(desc, data, len, out);
}
EXPORT_SYMBOL_GPL(crypto_shash_finup);

static int shash_digest_unaligned(struct shash_desc *desc, const u8 *data,
				  unsigned int len, u8 *out)
{
	return crypto_shash_init(desc) ?:
	       crypto_shash_finup(desc, data, len, out);
}

int crypto_shash_digest(struct shash_desc *desc, const u8 *data,
			unsigned int len, u8 *out)
{
	struct crypto_shash *tfm = desc->tfm;
	struct shash_alg *shash = crypto_shash_alg(tfm);
	unsigned long alignmask = crypto_shash_alignmask(tfm);

	if (crypto_shash_get_flags(tfm) & CRYPTO_TFM_NEED_KEY)
		return -ENOKEY;

	if (((unsigned long)data | (unsigned long)out) & alignmask)
		return shash_digest_unaligned(desc, data, len, out);

	return shash->digest(desc, data, len, out);
}
EXPORT_SYMBOL_GPL(crypto_shash_digest);

static int shash_default_export(struct shash_desc *desc, void *out)
{
	memcpy(out, shash_desc_ctx(desc), crypto_shash_descsize(desc->tfm));
	return 0;
}

static int shash_default_import(struct shash_desc *desc, const void *in)
{
	memcpy(shash_desc_ctx(desc), in, crypto_shash_descsize(desc->tfm));
	return 0;
}

static int shash_async_setkey(struct crypto_ahash *tfm, const u8 *key,
			      unsigned int keylen)
{
	struct crypto_shash **ctx = crypto_ahash_ctx(tfm);

	return crypto_shash_setkey(*ctx, key, keylen);
}

static int shash_async_init(struct ahash_request *req)
{
	struct crypto_shash **ctx = crypto_ahash_ctx(crypto_ahash_reqtfm(req));
	struct shash_desc *desc = ahash_request_ctx(req);

	desc->tfm = *ctx;
	desc->flags = req->base.flags;

	return crypto_shash_init(desc);
}

int shash_ahash_update(struct ahash_request *req, struct shash_desc *desc)
{
	struct crypto_hash_walk walk;
	int nbytes;

	for (nbytes = crypto_hash_walk_first(req, &walk); nbytes > 0;
	     nbytes = crypto_hash_walk_done(&walk, nbytes))
		nbytes = crypto_shash_update(desc, walk.data, nbytes);

	return nbytes;
}
EXPORT_SYMBOL_GPL(shash_ahash_update);

static int shash_async_update(struct ahash_request *req)
{
	return shash_ahash_update(req, ahash_request_ctx(req));
}

static int shash_async_final(struct ahash_request *req)
{
	return crypto_shash_final(ahash_request_ctx(req), req->result);
}

int shash_ahash_finup(struct ahash_request *req, struct shash_desc *desc)
{
	struct crypto_hash_walk walk;
	int nbytes;

	nbytes = crypto_hash_walk_first(req, &walk);
	if (!nbytes)
		return crypto_shash_final(desc, req->result);

	do {
		nbytes = crypto_hash_walk_last(&walk) ?
			 crypto_shash_finup(desc, walk.data, nbytes,
					    req->result) :
			 crypto_shash_update(desc, walk.data, nbytes);
		nbytes = crypto_hash_walk_done(&walk, nbytes);
	} while (nbytes > 0);

	return nbytes;
}
EXPORT_SYMBOL_GPL(shash_ahash_finup);

static int shash_async_finup(struct ahash_request *req)
{
	struct crypto_shash **ctx = crypto_ahash_ctx(crypto_ahash_reqtfm(req));
	struct shash_desc *desc = ahash_request_ctx(req);

	desc->tfm = *ctx;
	desc->flags = req->base.flags;

	return shash_ahash_finup(req, desc);
}

int shash_ahash_digest(struct ahash_request *req, struct shash_desc *desc)
{
	unsigned int nbytes = req->nbytes;
	struct scatterlist *sg;
	unsigned int offset;
	int err;

	if (nbytes &&
	    (sg = req->src, offset = sg->offset,
	     nbytes < min(sg->length, ((unsigned int)(PAGE_SIZE)) - offset))) {
		void *data;

		data = kmap_atomic(sg_page(sg));
		err = crypto_shash_digest(desc, data + offset, nbytes,
					  req->result);
		kunmap_atomic(data);
		crypto_yield(desc->flags);
	} else
		err = crypto_shash_init(desc) ?:
		      shash_ahash_finup(req, desc);

	return err;
}
EXPORT_SYMBOL_GPL(shash_ahash_digest);

static int shash_async_digest(struct ahash_request *req)
{
	struct crypto_shash **ctx = crypto_ahash_ctx(crypto_ahash_reqtfm(req));
	struct shash_desc *desc = ahash_request_ctx(req);

	desc->tfm = *ctx;
	desc->flags = req->base.flags;

	return shash_ahash_digest(req, desc);
}

static int shash_async_export(struct ahash_request *req, void *out)
{
	return crypto_shash_export(ahash_request_ctx(req), out);
}

static int shash_async_import(struct ahash_request *req, const void *in)
{
	struct crypto_shash **ctx = crypto_ahash_ctx(crypto_ahash_reqtfm(req));
	struct shash_desc *desc = ahash_request_ctx(req);

	desc->tfm = *ctx;
	desc->flags = req->base.flags;

	return crypto_shash_import(desc, in);
}

static void crypto_exit_shash_ops_async(struct crypto_tfm *tfm)
{
	struct crypto_shash **ctx = crypto_tfm_ctx(tfm);

	crypto_free_shash(*ctx);
}

int crypto_init_shash_ops_async(struct crypto_tfm *tfm)
{
	struct crypto_alg *calg = tfm->__crt_alg;
	struct shash_alg *alg = __crypto_shash_alg(calg);
	struct crypto_ahash *crt = __crypto_ahash_cast(tfm);
	struct crypto_shash **ctx = crypto_tfm_ctx(tfm);
	struct crypto_shash *shash;

	if (!crypto_mod_get(calg))
		return -EAGAIN;

	shash = crypto_create_tfm(calg, &crypto_shash_type);
	if (IS_ERR(shash)) {
		crypto_mod_put(calg);
		return PTR_ERR(shash);
	}

	*ctx = shash;
	tfm->exit = crypto_exit_shash_ops_async;

	crt->init = shash_async_init;
	crt->update = shash_async_update;
	crt->final = shash_async_final;
	crt->finup = shash_async_finup;
	crt->digest = shash_async_digest;
	if (crypto_shash_alg_has_setkey(alg))
		crt->setkey = shash_async_setkey;

	crypto_ahash_set_flags(crt, crypto_shash_get_flags(shash) &
				    CRYPTO_TFM_NEED_KEY);

	if (alg->export)
		crt->export = shash_async_export;
	if (alg->import)
		crt->import = shash_async_import;

	crt->reqsize = sizeof(struct shash_desc) + crypto_shash_descsize(shash);

	return 0;
}

static int crypto_shash_init_tfm(struct crypto_tfm *tfm)
{
	struct crypto_shash *hash = __crypto_shash_cast(tfm);
	struct shash_alg *alg = crypto_shash_alg(hash);

	hash->descsize = alg->descsize;

<<<<<<< HEAD
	if (crypto_shash_alg_has_setkey(alg) &&
	    !(alg->base.cra_flags & CRYPTO_ALG_OPTIONAL_KEY))
		crypto_shash_set_flags(hash, CRYPTO_TFM_NEED_KEY);
=======
	shash_set_needkey(hash, alg);
>>>>>>> 1ec8f1f0

	return 0;
}

#ifdef CONFIG_NET
static int crypto_shash_report(struct sk_buff *skb, struct crypto_alg *alg)
{
	struct crypto_report_hash rhash;
	struct shash_alg *salg = __crypto_shash_alg(alg);

	strncpy(rhash.type, "shash", sizeof(rhash.type));

	rhash.blocksize = alg->cra_blocksize;
	rhash.digestsize = salg->digestsize;

	if (nla_put(skb, CRYPTOCFGA_REPORT_HASH,
		    sizeof(struct crypto_report_hash), &rhash))
		goto nla_put_failure;
	return 0;

nla_put_failure:
	return -EMSGSIZE;
}
#else
static int crypto_shash_report(struct sk_buff *skb, struct crypto_alg *alg)
{
	return -ENOSYS;
}
#endif

static void crypto_shash_show(struct seq_file *m, struct crypto_alg *alg)
	__maybe_unused;
static void crypto_shash_show(struct seq_file *m, struct crypto_alg *alg)
{
	struct shash_alg *salg = __crypto_shash_alg(alg);

	seq_printf(m, "type         : shash\n");
	seq_printf(m, "blocksize    : %u\n", alg->cra_blocksize);
	seq_printf(m, "digestsize   : %u\n", salg->digestsize);
}

static const struct crypto_type crypto_shash_type = {
	.extsize = crypto_alg_extsize,
	.init_tfm = crypto_shash_init_tfm,
#ifdef CONFIG_PROC_FS
	.show = crypto_shash_show,
#endif
	.report = crypto_shash_report,
	.maskclear = ~CRYPTO_ALG_TYPE_MASK,
	.maskset = CRYPTO_ALG_TYPE_MASK,
	.type = CRYPTO_ALG_TYPE_SHASH,
	.tfmsize = offsetof(struct crypto_shash, base),
};

struct crypto_shash *crypto_alloc_shash(const char *alg_name, u32 type,
					u32 mask)
{
	return crypto_alloc_tfm(alg_name, &crypto_shash_type, type, mask);
}
EXPORT_SYMBOL_GPL(crypto_alloc_shash);

static int shash_prepare_alg(struct shash_alg *alg)
{
	struct crypto_alg *base = &alg->base;

	if (alg->digestsize > PAGE_SIZE / 8 ||
	    alg->descsize > PAGE_SIZE / 8 ||
	    alg->statesize > PAGE_SIZE / 8)
		return -EINVAL;

	base->cra_type = &crypto_shash_type;
	base->cra_flags &= ~CRYPTO_ALG_TYPE_MASK;
	base->cra_flags |= CRYPTO_ALG_TYPE_SHASH;

	if (!alg->finup)
		alg->finup = shash_finup_unaligned;
	if (!alg->digest)
		alg->digest = shash_digest_unaligned;
	if (!alg->export) {
		alg->export = shash_default_export;
		alg->import = shash_default_import;
		alg->statesize = alg->descsize;
	}
	if (!alg->setkey)
		alg->setkey = shash_no_setkey;

	return 0;
}

int crypto_register_shash(struct shash_alg *alg)
{
	struct crypto_alg *base = &alg->base;
	int err;

	err = shash_prepare_alg(alg);
	if (err)
		return err;

	return crypto_register_alg(base);
}
EXPORT_SYMBOL_GPL(crypto_register_shash);

int crypto_unregister_shash(struct shash_alg *alg)
{
	return crypto_unregister_alg(&alg->base);
}
EXPORT_SYMBOL_GPL(crypto_unregister_shash);

int crypto_register_shashes(struct shash_alg *algs, int count)
{
	int i, ret;

	for (i = 0; i < count; i++) {
		ret = crypto_register_shash(&algs[i]);
		if (ret)
			goto err;
	}

	return 0;

err:
	for (--i; i >= 0; --i)
		crypto_unregister_shash(&algs[i]);

	return ret;
}
EXPORT_SYMBOL_GPL(crypto_register_shashes);

int crypto_unregister_shashes(struct shash_alg *algs, int count)
{
	int i, ret;

	for (i = count - 1; i >= 0; --i) {
		ret = crypto_unregister_shash(&algs[i]);
		if (ret)
			pr_err("Failed to unregister %s %s: %d\n",
			       algs[i].base.cra_driver_name,
			       algs[i].base.cra_name, ret);
	}

	return 0;
}
EXPORT_SYMBOL_GPL(crypto_unregister_shashes);

int shash_register_instance(struct crypto_template *tmpl,
			    struct shash_instance *inst)
{
	int err;

	err = shash_prepare_alg(&inst->alg);
	if (err)
		return err;

	return crypto_register_instance(tmpl, shash_crypto_instance(inst));
}
EXPORT_SYMBOL_GPL(shash_register_instance);

void shash_free_instance(struct crypto_instance *inst)
{
	crypto_drop_spawn(crypto_instance_ctx(inst));
	kfree(shash_instance(inst));
}
EXPORT_SYMBOL_GPL(shash_free_instance);

int crypto_init_shash_spawn(struct crypto_shash_spawn *spawn,
			    struct shash_alg *alg,
			    struct crypto_instance *inst)
{
	return crypto_init_spawn2(&spawn->base, &alg->base, inst,
				  &crypto_shash_type);
}
EXPORT_SYMBOL_GPL(crypto_init_shash_spawn);

struct shash_alg *shash_attr_alg(struct rtattr *rta, u32 type, u32 mask)
{
	struct crypto_alg *alg;

	alg = crypto_attr_alg2(rta, &crypto_shash_type, type, mask);
	return IS_ERR(alg) ? ERR_CAST(alg) :
	       container_of(alg, struct shash_alg, base);
}
EXPORT_SYMBOL_GPL(shash_attr_alg);

MODULE_LICENSE("GPL");
MODULE_DESCRIPTION("Synchronous cryptographic hash type");<|MERGE_RESOLUTION|>--- conflicted
+++ resolved
@@ -71,19 +71,12 @@
 		err = shash_setkey_unaligned(tfm, key, keylen);
 	else
 		err = shash->setkey(tfm, key, keylen);
-<<<<<<< HEAD
-
-	if (err)
-		return err;
-
-=======
 
 	if (unlikely(err)) {
 		shash_set_needkey(tfm, shash);
 		return err;
 	}
 
->>>>>>> 1ec8f1f0
 	crypto_shash_clear_flags(tfm, CRYPTO_TFM_NEED_KEY);
 	return 0;
 }
@@ -407,13 +400,7 @@
 
 	hash->descsize = alg->descsize;
 
-<<<<<<< HEAD
-	if (crypto_shash_alg_has_setkey(alg) &&
-	    !(alg->base.cra_flags & CRYPTO_ALG_OPTIONAL_KEY))
-		crypto_shash_set_flags(hash, CRYPTO_TFM_NEED_KEY);
-=======
 	shash_set_needkey(hash, alg);
->>>>>>> 1ec8f1f0
 
 	return 0;
 }
