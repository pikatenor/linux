--- conflicted
+++ resolved
@@ -2317,18 +2317,6 @@
 	}
 	spin_unlock(&sk->sk_receive_queue.lock);
 
-<<<<<<< HEAD
-	if (do_vnet) {
-		if (virtio_net_hdr_from_skb(skb, h.raw + macoff -
-					    sizeof(struct virtio_net_hdr),
-					    vio_le(), true, 0)) {
-			spin_lock(&sk->sk_receive_queue.lock);
-			goto drop_n_account;
-		}
-	}
-
-=======
->>>>>>> 1ec8f1f0
 	skb_copy_bits(skb, 0, h.raw + macoff, snaplen);
 
 	if (!(ts_status = tpacket_get_timestamp(skb, &ts, po->tp_tstamp)))
@@ -2937,11 +2925,8 @@
 			goto out_free;
 	} else if (reserve) {
 		skb_reserve(skb, -reserve);
-<<<<<<< HEAD
-=======
 		if (len < reserve)
 			skb_reset_network_header(skb);
->>>>>>> 1ec8f1f0
 	}
 
 	/* Returns -EFAULT on error */
@@ -4317,13 +4302,8 @@
 			goto out;
 		min_frame_size = po->tp_hdrlen + po->tp_reserve;
 		if (po->tp_version >= TPACKET_V3 &&
-<<<<<<< HEAD
-		    req->tp_block_size <=
-		    BLK_PLUS_PRIV((u64)req_u->req3.tp_sizeof_priv) + sizeof(struct tpacket3_hdr))
-=======
 		    req->tp_block_size <
 		    BLK_PLUS_PRIV((u64)req_u->req3.tp_sizeof_priv) + min_frame_size)
->>>>>>> 1ec8f1f0
 			goto out;
 		if (unlikely(req->tp_frame_size < min_frame_size))
 			goto out;
