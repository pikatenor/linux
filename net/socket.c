--- conflicted
+++ resolved
@@ -600,10 +600,7 @@
 		if (inode)
 			inode_lock(inode);
 		sock->ops->release(sock);
-<<<<<<< HEAD
-=======
 		sock->sk = NULL;
->>>>>>> 1ec8f1f0
 		if (inode)
 			inode_unlock(inode);
 		sock->ops = NULL;
