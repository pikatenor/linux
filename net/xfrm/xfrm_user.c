/* xfrm_user.c: User interface to configure xfrm engine.
 *
 * Copyright (C) 2002 David S. Miller (davem@redhat.com)
 *
 * Changes:
 *	Mitsuru KANDA @USAGI
 * 	Kazunori MIYAZAWA @USAGI
 * 	Kunihiro Ishiguro <kunihiro@ipinfusion.com>
 * 		IPv6 support
 *
 */

#include <linux/crypto.h>
#include <linux/module.h>
#include <linux/kernel.h>
#include <linux/types.h>
#include <linux/slab.h>
#include <linux/socket.h>
#include <linux/string.h>
#include <linux/net.h>
#include <linux/skbuff.h>
#include <linux/pfkeyv2.h>
#include <linux/ipsec.h>
#include <linux/init.h>
#include <linux/security.h>
#include <net/sock.h>
#include <net/xfrm.h>
#include <net/netlink.h>
#include <net/ah.h>
#include <linux/uaccess.h>
#if IS_ENABLED(CONFIG_IPV6)
#include <linux/in6.h>
#endif
#include <asm/unaligned.h>

static int verify_one_alg(struct nlattr **attrs, enum xfrm_attr_type_t type)
{
	struct nlattr *rt = attrs[type];
	struct xfrm_algo *algp;

	if (!rt)
		return 0;

	algp = nla_data(rt);
	if (nla_len(rt) < xfrm_alg_len(algp))
		return -EINVAL;

	switch (type) {
	case XFRMA_ALG_AUTH:
	case XFRMA_ALG_CRYPT:
	case XFRMA_ALG_COMP:
		break;

	default:
		return -EINVAL;
	}

	algp->alg_name[sizeof(algp->alg_name) - 1] = '\0';
	return 0;
}

static int verify_auth_trunc(struct nlattr **attrs)
{
	struct nlattr *rt = attrs[XFRMA_ALG_AUTH_TRUNC];
	struct xfrm_algo_auth *algp;

	if (!rt)
		return 0;

	algp = nla_data(rt);
	if (nla_len(rt) < xfrm_alg_auth_len(algp))
		return -EINVAL;

	algp->alg_name[sizeof(algp->alg_name) - 1] = '\0';
	return 0;
}

static int verify_aead(struct nlattr **attrs)
{
	struct nlattr *rt = attrs[XFRMA_ALG_AEAD];
	struct xfrm_algo_aead *algp;

	if (!rt)
		return 0;

	algp = nla_data(rt);
	if (nla_len(rt) < aead_len(algp))
		return -EINVAL;

	algp->alg_name[sizeof(algp->alg_name) - 1] = '\0';
	return 0;
}

static void verify_one_addr(struct nlattr **attrs, enum xfrm_attr_type_t type,
			   xfrm_address_t **addrp)
{
	struct nlattr *rt = attrs[type];

	if (rt && addrp)
		*addrp = nla_data(rt);
}

static inline int verify_sec_ctx_len(struct nlattr **attrs)
{
	struct nlattr *rt = attrs[XFRMA_SEC_CTX];
	struct xfrm_user_sec_ctx *uctx;

	if (!rt)
		return 0;

	uctx = nla_data(rt);
	if (uctx->len != (sizeof(struct xfrm_user_sec_ctx) + uctx->ctx_len))
		return -EINVAL;

	return 0;
}

static inline int verify_replay(struct xfrm_usersa_info *p,
				struct nlattr **attrs)
{
	struct nlattr *rt = attrs[XFRMA_REPLAY_ESN_VAL];
	struct xfrm_replay_state_esn *rs;

	if (!rt)
		return (p->flags & XFRM_STATE_ESN) ? -EINVAL : 0;
<<<<<<< HEAD

	rs = nla_data(rt);

=======

	rs = nla_data(rt);

>>>>>>> 1ec8f1f0
	if (rs->bmp_len > XFRMA_REPLAY_ESN_MAX / sizeof(rs->bmp[0]) / 8)
		return -EINVAL;

	if (nla_len(rt) < xfrm_replay_state_esn_len(rs) &&
	    nla_len(rt) != sizeof(*rs))
		return -EINVAL;

	/* As only ESP and AH support ESN feature. */
	if ((p->id.proto != IPPROTO_ESP) && (p->id.proto != IPPROTO_AH))
		return -EINVAL;

	if (p->replay_window != 0)
		return -EINVAL;

	return 0;
}

static int verify_newsa_info(struct xfrm_usersa_info *p,
			     struct nlattr **attrs)
{
	int err;

	err = -EINVAL;
	switch (p->family) {
	case AF_INET:
		if (p->sel.prefixlen_d > 32 || p->sel.prefixlen_s > 32)
			goto out;

		break;

	case AF_INET6:
#if IS_ENABLED(CONFIG_IPV6)
		if (p->sel.prefixlen_d > 128 || p->sel.prefixlen_s > 128)
			goto out;

		break;
#else
		err = -EAFNOSUPPORT;
		goto out;
#endif

	default:
		goto out;
	}

	err = -EINVAL;
	switch (p->id.proto) {
	case IPPROTO_AH:
		if ((!attrs[XFRMA_ALG_AUTH]	&&
		     !attrs[XFRMA_ALG_AUTH_TRUNC]) ||
		    attrs[XFRMA_ALG_AEAD]	||
		    attrs[XFRMA_ALG_CRYPT]	||
		    attrs[XFRMA_ALG_COMP]	||
		    attrs[XFRMA_TFCPAD])
			goto out;
		break;

	case IPPROTO_ESP:
		if (attrs[XFRMA_ALG_COMP])
			goto out;
		if (!attrs[XFRMA_ALG_AUTH] &&
		    !attrs[XFRMA_ALG_AUTH_TRUNC] &&
		    !attrs[XFRMA_ALG_CRYPT] &&
		    !attrs[XFRMA_ALG_AEAD])
			goto out;
		if ((attrs[XFRMA_ALG_AUTH] ||
		     attrs[XFRMA_ALG_AUTH_TRUNC] ||
		     attrs[XFRMA_ALG_CRYPT]) &&
		    attrs[XFRMA_ALG_AEAD])
			goto out;
		if (attrs[XFRMA_TFCPAD] &&
		    p->mode != XFRM_MODE_TUNNEL)
			goto out;
		break;

	case IPPROTO_COMP:
		if (!attrs[XFRMA_ALG_COMP]	||
		    attrs[XFRMA_ALG_AEAD]	||
		    attrs[XFRMA_ALG_AUTH]	||
		    attrs[XFRMA_ALG_AUTH_TRUNC]	||
		    attrs[XFRMA_ALG_CRYPT]	||
		    attrs[XFRMA_TFCPAD]		||
		    (ntohl(p->id.spi) >= 0x10000))
			goto out;
		break;

#if IS_ENABLED(CONFIG_IPV6)
	case IPPROTO_DSTOPTS:
	case IPPROTO_ROUTING:
		if (attrs[XFRMA_ALG_COMP]	||
		    attrs[XFRMA_ALG_AUTH]	||
		    attrs[XFRMA_ALG_AUTH_TRUNC]	||
		    attrs[XFRMA_ALG_AEAD]	||
		    attrs[XFRMA_ALG_CRYPT]	||
		    attrs[XFRMA_ENCAP]		||
		    attrs[XFRMA_SEC_CTX]	||
		    attrs[XFRMA_TFCPAD]		||
		    !attrs[XFRMA_COADDR])
			goto out;
		break;
#endif

	default:
		goto out;
	}

	if ((err = verify_aead(attrs)))
		goto out;
	if ((err = verify_auth_trunc(attrs)))
		goto out;
	if ((err = verify_one_alg(attrs, XFRMA_ALG_AUTH)))
		goto out;
	if ((err = verify_one_alg(attrs, XFRMA_ALG_CRYPT)))
		goto out;
	if ((err = verify_one_alg(attrs, XFRMA_ALG_COMP)))
		goto out;
	if ((err = verify_sec_ctx_len(attrs)))
		goto out;
	if ((err = verify_replay(p, attrs)))
		goto out;

	err = -EINVAL;
	switch (p->mode) {
	case XFRM_MODE_TRANSPORT:
	case XFRM_MODE_TUNNEL:
	case XFRM_MODE_ROUTEOPTIMIZATION:
	case XFRM_MODE_BEET:
		break;

	default:
		goto out;
	}

	err = 0;

out:
	return err;
}

static int attach_one_algo(struct xfrm_algo **algpp, u8 *props,
			   struct xfrm_algo_desc *(*get_byname)(const char *, int),
			   struct nlattr *rta)
{
	struct xfrm_algo *p, *ualg;
	struct xfrm_algo_desc *algo;

	if (!rta)
		return 0;

	ualg = nla_data(rta);

	algo = get_byname(ualg->alg_name, 1);
	if (!algo)
		return -ENOSYS;
	*props = algo->desc.sadb_alg_id;

	p = kmemdup(ualg, xfrm_alg_len(ualg), GFP_KERNEL);
	if (!p)
		return -ENOMEM;

	strcpy(p->alg_name, algo->name);
	*algpp = p;
	return 0;
}

static int attach_crypt(struct xfrm_state *x, struct nlattr *rta)
{
	struct xfrm_algo *p, *ualg;
	struct xfrm_algo_desc *algo;

	if (!rta)
		return 0;

	ualg = nla_data(rta);

	algo = xfrm_ealg_get_byname(ualg->alg_name, 1);
	if (!algo)
		return -ENOSYS;
	x->props.ealgo = algo->desc.sadb_alg_id;

	p = kmemdup(ualg, xfrm_alg_len(ualg), GFP_KERNEL);
	if (!p)
		return -ENOMEM;

	strcpy(p->alg_name, algo->name);
	x->ealg = p;
	x->geniv = algo->uinfo.encr.geniv;
	return 0;
}

static int attach_auth(struct xfrm_algo_auth **algpp, u8 *props,
		       struct nlattr *rta)
{
	struct xfrm_algo *ualg;
	struct xfrm_algo_auth *p;
	struct xfrm_algo_desc *algo;

	if (!rta)
		return 0;

	ualg = nla_data(rta);

	algo = xfrm_aalg_get_byname(ualg->alg_name, 1);
	if (!algo)
		return -ENOSYS;
	*props = algo->desc.sadb_alg_id;

	p = kmalloc(sizeof(*p) + (ualg->alg_key_len + 7) / 8, GFP_KERNEL);
	if (!p)
		return -ENOMEM;

	strcpy(p->alg_name, algo->name);
	p->alg_key_len = ualg->alg_key_len;
	p->alg_trunc_len = algo->uinfo.auth.icv_truncbits;
	memcpy(p->alg_key, ualg->alg_key, (ualg->alg_key_len + 7) / 8);

	*algpp = p;
	return 0;
}

static int attach_auth_trunc(struct xfrm_algo_auth **algpp, u8 *props,
			     struct nlattr *rta)
{
	struct xfrm_algo_auth *p, *ualg;
	struct xfrm_algo_desc *algo;

	if (!rta)
		return 0;

	ualg = nla_data(rta);

	algo = xfrm_aalg_get_byname(ualg->alg_name, 1);
	if (!algo)
		return -ENOSYS;
	if (ualg->alg_trunc_len > algo->uinfo.auth.icv_fullbits)
		return -EINVAL;
	*props = algo->desc.sadb_alg_id;

	p = kmemdup(ualg, xfrm_alg_auth_len(ualg), GFP_KERNEL);
	if (!p)
		return -ENOMEM;

	strcpy(p->alg_name, algo->name);
	if (!p->alg_trunc_len)
		p->alg_trunc_len = algo->uinfo.auth.icv_truncbits;

	*algpp = p;
	return 0;
}

static int attach_aead(struct xfrm_state *x, struct nlattr *rta)
{
	struct xfrm_algo_aead *p, *ualg;
	struct xfrm_algo_desc *algo;

	if (!rta)
		return 0;

	ualg = nla_data(rta);

	algo = xfrm_aead_get_byname(ualg->alg_name, ualg->alg_icv_len, 1);
	if (!algo)
		return -ENOSYS;
	x->props.ealgo = algo->desc.sadb_alg_id;

	p = kmemdup(ualg, aead_len(ualg), GFP_KERNEL);
	if (!p)
		return -ENOMEM;

	strcpy(p->alg_name, algo->name);
	x->aead = p;
	x->geniv = algo->uinfo.aead.geniv;
	return 0;
}

static inline int xfrm_replay_verify_len(struct xfrm_replay_state_esn *replay_esn,
					 struct nlattr *rp)
{
	struct xfrm_replay_state_esn *up;
	int ulen;

	if (!replay_esn || !rp)
		return 0;

	up = nla_data(rp);
	ulen = xfrm_replay_state_esn_len(up);

	/* Check the overall length and the internal bitmap length to avoid
	 * potential overflow. */
	if (nla_len(rp) < ulen ||
	    xfrm_replay_state_esn_len(replay_esn) != ulen ||
	    replay_esn->bmp_len != up->bmp_len)
		return -EINVAL;

	if (up->replay_window > up->bmp_len * sizeof(__u32) * 8)
		return -EINVAL;

	return 0;
}

static int xfrm_alloc_replay_state_esn(struct xfrm_replay_state_esn **replay_esn,
				       struct xfrm_replay_state_esn **preplay_esn,
				       struct nlattr *rta)
{
	struct xfrm_replay_state_esn *p, *pp, *up;
	int klen, ulen;

	if (!rta)
		return 0;

	up = nla_data(rta);
	klen = xfrm_replay_state_esn_len(up);
	ulen = nla_len(rta) >= klen ? klen : sizeof(*up);

	p = kzalloc(klen, GFP_KERNEL);
	if (!p)
		return -ENOMEM;

	pp = kzalloc(klen, GFP_KERNEL);
	if (!pp) {
		kfree(p);
		return -ENOMEM;
	}

	memcpy(p, up, ulen);
	memcpy(pp, up, ulen);

	*replay_esn = p;
	*preplay_esn = pp;

	return 0;
}

static inline int xfrm_user_sec_ctx_size(struct xfrm_sec_ctx *xfrm_ctx)
{
	int len = 0;

	if (xfrm_ctx) {
		len += sizeof(struct xfrm_user_sec_ctx);
		len += xfrm_ctx->ctx_len;
	}
	return len;
}

static void copy_from_user_state(struct xfrm_state *x, struct xfrm_usersa_info *p)
{
	memcpy(&x->id, &p->id, sizeof(x->id));
	memcpy(&x->sel, &p->sel, sizeof(x->sel));
	memcpy(&x->lft, &p->lft, sizeof(x->lft));
	x->props.mode = p->mode;
	x->props.replay_window = min_t(unsigned int, p->replay_window,
					sizeof(x->replay.bitmap) * 8);
	x->props.reqid = p->reqid;
	x->props.family = p->family;
	memcpy(&x->props.saddr, &p->saddr, sizeof(x->props.saddr));
	x->props.flags = p->flags;

	if (!x->sel.family && !(p->flags & XFRM_STATE_AF_UNSPEC))
		x->sel.family = p->family;
}

/*
 * someday when pfkey also has support, we could have the code
 * somehow made shareable and move it to xfrm_state.c - JHS
 *
*/
static void xfrm_update_ae_params(struct xfrm_state *x, struct nlattr **attrs,
				  int update_esn)
{
	struct nlattr *rp = attrs[XFRMA_REPLAY_VAL];
	struct nlattr *re = update_esn ? attrs[XFRMA_REPLAY_ESN_VAL] : NULL;
	struct nlattr *lt = attrs[XFRMA_LTIME_VAL];
	struct nlattr *et = attrs[XFRMA_ETIMER_THRESH];
	struct nlattr *rt = attrs[XFRMA_REPLAY_THRESH];

	if (re) {
		struct xfrm_replay_state_esn *replay_esn;
		replay_esn = nla_data(re);
		memcpy(x->replay_esn, replay_esn,
		       xfrm_replay_state_esn_len(replay_esn));
		memcpy(x->preplay_esn, replay_esn,
		       xfrm_replay_state_esn_len(replay_esn));
	}

	if (rp) {
		struct xfrm_replay_state *replay;
		replay = nla_data(rp);
		memcpy(&x->replay, replay, sizeof(*replay));
		memcpy(&x->preplay, replay, sizeof(*replay));
	}

	if (lt) {
		struct xfrm_lifetime_cur *ltime;
		ltime = nla_data(lt);
		x->curlft.bytes = ltime->bytes;
		x->curlft.packets = ltime->packets;
		x->curlft.add_time = ltime->add_time;
		x->curlft.use_time = ltime->use_time;
	}

	if (et)
		x->replay_maxage = nla_get_u32(et);

	if (rt)
		x->replay_maxdiff = nla_get_u32(rt);
}

static struct xfrm_state *xfrm_state_construct(struct net *net,
					       struct xfrm_usersa_info *p,
					       struct nlattr **attrs,
					       int *errp)
{
	struct xfrm_state *x = xfrm_state_alloc(net);
	int err = -ENOMEM;

	if (!x)
		goto error_no_put;

	copy_from_user_state(x, p);

	if (attrs[XFRMA_SA_EXTRA_FLAGS])
		x->props.extra_flags = nla_get_u32(attrs[XFRMA_SA_EXTRA_FLAGS]);

	if ((err = attach_aead(x, attrs[XFRMA_ALG_AEAD])))
		goto error;
	if ((err = attach_auth_trunc(&x->aalg, &x->props.aalgo,
				     attrs[XFRMA_ALG_AUTH_TRUNC])))
		goto error;
	if (!x->props.aalgo) {
		if ((err = attach_auth(&x->aalg, &x->props.aalgo,
				       attrs[XFRMA_ALG_AUTH])))
			goto error;
	}
	if ((err = attach_crypt(x, attrs[XFRMA_ALG_CRYPT])))
		goto error;
	if ((err = attach_one_algo(&x->calg, &x->props.calgo,
				   xfrm_calg_get_byname,
				   attrs[XFRMA_ALG_COMP])))
		goto error;

	if (attrs[XFRMA_ENCAP]) {
		x->encap = kmemdup(nla_data(attrs[XFRMA_ENCAP]),
				   sizeof(*x->encap), GFP_KERNEL);
		if (x->encap == NULL)
			goto error;
	}

	if (attrs[XFRMA_TFCPAD])
		x->tfcpad = nla_get_u32(attrs[XFRMA_TFCPAD]);

	if (attrs[XFRMA_COADDR]) {
		x->coaddr = kmemdup(nla_data(attrs[XFRMA_COADDR]),
				    sizeof(*x->coaddr), GFP_KERNEL);
		if (x->coaddr == NULL)
			goto error;
	}

	xfrm_mark_get(attrs, &x->mark);

	if (attrs[XFRMA_OUTPUT_MARK])
		x->props.output_mark = nla_get_u32(attrs[XFRMA_OUTPUT_MARK]);

	err = __xfrm_init_state(x, false, attrs[XFRMA_OFFLOAD_DEV]);
	if (err)
		goto error;

	if (attrs[XFRMA_SEC_CTX]) {
		err = security_xfrm_state_alloc(x,
						nla_data(attrs[XFRMA_SEC_CTX]));
		if (err)
			goto error;
	}

	if (attrs[XFRMA_OFFLOAD_DEV]) {
		err = xfrm_dev_state_add(net, x,
					 nla_data(attrs[XFRMA_OFFLOAD_DEV]));
		if (err)
			goto error;
	}

	if ((err = xfrm_alloc_replay_state_esn(&x->replay_esn, &x->preplay_esn,
					       attrs[XFRMA_REPLAY_ESN_VAL])))
		goto error;

	x->km.seq = p->seq;
	x->replay_maxdiff = net->xfrm.sysctl_aevent_rseqth;
	/* sysctl_xfrm_aevent_etime is in 100ms units */
	x->replay_maxage = (net->xfrm.sysctl_aevent_etime*HZ)/XFRM_AE_ETH_M;

	if ((err = xfrm_init_replay(x)))
		goto error;

	/* override default values from above */
	xfrm_update_ae_params(x, attrs, 0);

	return x;

error:
	x->km.state = XFRM_STATE_DEAD;
	xfrm_state_put(x);
error_no_put:
	*errp = err;
	return NULL;
}

static int xfrm_add_sa(struct sk_buff *skb, struct nlmsghdr *nlh,
		struct nlattr **attrs)
{
	struct net *net = sock_net(skb->sk);
	struct xfrm_usersa_info *p = nlmsg_data(nlh);
	struct xfrm_state *x;
	int err;
	struct km_event c;

	err = verify_newsa_info(p, attrs);
	if (err)
		return err;

	x = xfrm_state_construct(net, p, attrs, &err);
	if (!x)
		return err;

	xfrm_state_hold(x);
	if (nlh->nlmsg_type == XFRM_MSG_NEWSA)
		err = xfrm_state_add(x);
	else
		err = xfrm_state_update(x);

	xfrm_audit_state_add(x, err ? 0 : 1, true);

	if (err < 0) {
		x->km.state = XFRM_STATE_DEAD;
		xfrm_dev_state_delete(x);
		__xfrm_state_put(x);
		goto out;
	}

	c.seq = nlh->nlmsg_seq;
	c.portid = nlh->nlmsg_pid;
	c.event = nlh->nlmsg_type;

	km_state_notify(x, &c);
out:
	xfrm_state_put(x);
	return err;
}

static struct xfrm_state *xfrm_user_state_lookup(struct net *net,
						 struct xfrm_usersa_id *p,
						 struct nlattr **attrs,
						 int *errp)
{
	struct xfrm_state *x = NULL;
	struct xfrm_mark m;
	int err;
	u32 mark = xfrm_mark_get(attrs, &m);

	if (xfrm_id_proto_match(p->proto, IPSEC_PROTO_ANY)) {
		err = -ESRCH;
		x = xfrm_state_lookup(net, mark, &p->daddr, p->spi, p->proto, p->family);
	} else {
		xfrm_address_t *saddr = NULL;

		verify_one_addr(attrs, XFRMA_SRCADDR, &saddr);
		if (!saddr) {
			err = -EINVAL;
			goto out;
		}

		err = -ESRCH;
		x = xfrm_state_lookup_byaddr(net, mark,
					     &p->daddr, saddr,
					     p->proto, p->family);
	}

 out:
	if (!x && errp)
		*errp = err;
	return x;
}

static int xfrm_del_sa(struct sk_buff *skb, struct nlmsghdr *nlh,
		struct nlattr **attrs)
{
	struct net *net = sock_net(skb->sk);
	struct xfrm_state *x;
	int err = -ESRCH;
	struct km_event c;
	struct xfrm_usersa_id *p = nlmsg_data(nlh);

	x = xfrm_user_state_lookup(net, p, attrs, &err);
	if (x == NULL)
		return err;

	if ((err = security_xfrm_state_delete(x)) != 0)
		goto out;

	if (xfrm_state_kern(x)) {
		err = -EPERM;
		goto out;
	}

	err = xfrm_state_delete(x);

	if (err < 0)
		goto out;

	c.seq = nlh->nlmsg_seq;
	c.portid = nlh->nlmsg_pid;
	c.event = nlh->nlmsg_type;
	km_state_notify(x, &c);

out:
	xfrm_audit_state_delete(x, err ? 0 : 1, true);
	xfrm_state_put(x);
	return err;
}

static void copy_to_user_state(struct xfrm_state *x, struct xfrm_usersa_info *p)
{
	memset(p, 0, sizeof(*p));
	memcpy(&p->id, &x->id, sizeof(p->id));
	memcpy(&p->sel, &x->sel, sizeof(p->sel));
	memcpy(&p->lft, &x->lft, sizeof(p->lft));
	memcpy(&p->curlft, &x->curlft, sizeof(p->curlft));
	put_unaligned(x->stats.replay_window, &p->stats.replay_window);
	put_unaligned(x->stats.replay, &p->stats.replay);
	put_unaligned(x->stats.integrity_failed, &p->stats.integrity_failed);
	memcpy(&p->saddr, &x->props.saddr, sizeof(p->saddr));
	p->mode = x->props.mode;
	p->replay_window = x->props.replay_window;
	p->reqid = x->props.reqid;
	p->family = x->props.family;
	p->flags = x->props.flags;
	p->seq = x->km.seq;
}

struct xfrm_dump_info {
	struct sk_buff *in_skb;
	struct sk_buff *out_skb;
	u32 nlmsg_seq;
	u16 nlmsg_flags;
};

static int copy_sec_ctx(struct xfrm_sec_ctx *s, struct sk_buff *skb)
{
	struct xfrm_user_sec_ctx *uctx;
	struct nlattr *attr;
	int ctx_size = sizeof(*uctx) + s->ctx_len;

	attr = nla_reserve(skb, XFRMA_SEC_CTX, ctx_size);
	if (attr == NULL)
		return -EMSGSIZE;

	uctx = nla_data(attr);
	uctx->exttype = XFRMA_SEC_CTX;
	uctx->len = ctx_size;
	uctx->ctx_doi = s->ctx_doi;
	uctx->ctx_alg = s->ctx_alg;
	uctx->ctx_len = s->ctx_len;
	memcpy(uctx + 1, s->ctx_str, s->ctx_len);

	return 0;
}

static int copy_user_offload(struct xfrm_state_offload *xso, struct sk_buff *skb)
{
	struct xfrm_user_offload *xuo;
	struct nlattr *attr;

	attr = nla_reserve(skb, XFRMA_OFFLOAD_DEV, sizeof(*xuo));
	if (attr == NULL)
		return -EMSGSIZE;

	xuo = nla_data(attr);
	memset(xuo, 0, sizeof(*xuo));
	xuo->ifindex = xso->dev->ifindex;
	xuo->flags = xso->flags;

	return 0;
}

static int copy_to_user_auth(struct xfrm_algo_auth *auth, struct sk_buff *skb)
{
	struct xfrm_algo *algo;
	struct nlattr *nla;

	nla = nla_reserve(skb, XFRMA_ALG_AUTH,
			  sizeof(*algo) + (auth->alg_key_len + 7) / 8);
	if (!nla)
		return -EMSGSIZE;

	algo = nla_data(nla);
	strncpy(algo->alg_name, auth->alg_name, sizeof(algo->alg_name));
	memcpy(algo->alg_key, auth->alg_key, (auth->alg_key_len + 7) / 8);
	algo->alg_key_len = auth->alg_key_len;

	return 0;
}

/* Don't change this without updating xfrm_sa_len! */
static int copy_to_user_state_extra(struct xfrm_state *x,
				    struct xfrm_usersa_info *p,
				    struct sk_buff *skb)
{
	int ret = 0;

	copy_to_user_state(x, p);

	if (x->props.extra_flags) {
		ret = nla_put_u32(skb, XFRMA_SA_EXTRA_FLAGS,
				  x->props.extra_flags);
		if (ret)
			goto out;
	}

	if (x->coaddr) {
		ret = nla_put(skb, XFRMA_COADDR, sizeof(*x->coaddr), x->coaddr);
		if (ret)
			goto out;
	}
	if (x->lastused) {
		ret = nla_put_u64_64bit(skb, XFRMA_LASTUSED, x->lastused,
					XFRMA_PAD);
		if (ret)
			goto out;
	}
	if (x->aead) {
		ret = nla_put(skb, XFRMA_ALG_AEAD, aead_len(x->aead), x->aead);
		if (ret)
			goto out;
	}
	if (x->aalg) {
		ret = copy_to_user_auth(x->aalg, skb);
		if (!ret)
			ret = nla_put(skb, XFRMA_ALG_AUTH_TRUNC,
				      xfrm_alg_auth_len(x->aalg), x->aalg);
		if (ret)
			goto out;
	}
	if (x->ealg) {
		ret = nla_put(skb, XFRMA_ALG_CRYPT, xfrm_alg_len(x->ealg), x->ealg);
		if (ret)
			goto out;
	}
	if (x->calg) {
		ret = nla_put(skb, XFRMA_ALG_COMP, sizeof(*(x->calg)), x->calg);
		if (ret)
			goto out;
	}
	if (x->encap) {
		ret = nla_put(skb, XFRMA_ENCAP, sizeof(*x->encap), x->encap);
		if (ret)
			goto out;
	}
	if (x->tfcpad) {
		ret = nla_put_u32(skb, XFRMA_TFCPAD, x->tfcpad);
		if (ret)
			goto out;
	}
	ret = xfrm_mark_put(skb, &x->mark);
	if (ret)
		goto out;
	if (x->replay_esn)
		ret = nla_put(skb, XFRMA_REPLAY_ESN_VAL,
			      xfrm_replay_state_esn_len(x->replay_esn),
			      x->replay_esn);
	else
		ret = nla_put(skb, XFRMA_REPLAY_VAL, sizeof(x->replay),
			      &x->replay);
	if (ret)
		goto out;
	if(x->xso.dev)
		ret = copy_user_offload(&x->xso, skb);
	if (ret)
		goto out;
	if (x->props.output_mark) {
		ret = nla_put_u32(skb, XFRMA_OUTPUT_MARK, x->props.output_mark);
		if (ret)
			goto out;
	}
	if (x->security)
		ret = copy_sec_ctx(x->security, skb);
out:
	return ret;
}

static int dump_one_state(struct xfrm_state *x, int count, void *ptr)
{
	struct xfrm_dump_info *sp = ptr;
	struct sk_buff *in_skb = sp->in_skb;
	struct sk_buff *skb = sp->out_skb;
	struct xfrm_usersa_info *p;
	struct nlmsghdr *nlh;
	int err;

	nlh = nlmsg_put(skb, NETLINK_CB(in_skb).portid, sp->nlmsg_seq,
			XFRM_MSG_NEWSA, sizeof(*p), sp->nlmsg_flags);
	if (nlh == NULL)
		return -EMSGSIZE;

	p = nlmsg_data(nlh);

	err = copy_to_user_state_extra(x, p, skb);
	if (err) {
		nlmsg_cancel(skb, nlh);
		return err;
	}
	nlmsg_end(skb, nlh);
	return 0;
}

static int xfrm_dump_sa_done(struct netlink_callback *cb)
{
	struct xfrm_state_walk *walk = (struct xfrm_state_walk *) &cb->args[1];
	struct sock *sk = cb->skb->sk;
	struct net *net = sock_net(sk);

	if (cb->args[0])
		xfrm_state_walk_done(walk, net);
	return 0;
}

static const struct nla_policy xfrma_policy[XFRMA_MAX+1];
static int xfrm_dump_sa(struct sk_buff *skb, struct netlink_callback *cb)
{
	struct net *net = sock_net(skb->sk);
	struct xfrm_state_walk *walk = (struct xfrm_state_walk *) &cb->args[1];
	struct xfrm_dump_info info;

	BUILD_BUG_ON(sizeof(struct xfrm_state_walk) >
		     sizeof(cb->args) - sizeof(cb->args[0]));

	info.in_skb = cb->skb;
	info.out_skb = skb;
	info.nlmsg_seq = cb->nlh->nlmsg_seq;
	info.nlmsg_flags = NLM_F_MULTI;

	if (!cb->args[0]) {
		struct nlattr *attrs[XFRMA_MAX+1];
		struct xfrm_address_filter *filter = NULL;
		u8 proto = 0;
		int err;

		err = nlmsg_parse(cb->nlh, 0, attrs, XFRMA_MAX, xfrma_policy,
				  NULL);
		if (err < 0)
			return err;

		if (attrs[XFRMA_ADDRESS_FILTER]) {
			filter = kmemdup(nla_data(attrs[XFRMA_ADDRESS_FILTER]),
					 sizeof(*filter), GFP_KERNEL);
			if (filter == NULL)
				return -ENOMEM;
		}

		if (attrs[XFRMA_PROTO])
			proto = nla_get_u8(attrs[XFRMA_PROTO]);

		xfrm_state_walk_init(walk, proto, filter);
		cb->args[0] = 1;
	}

	(void) xfrm_state_walk(net, walk, dump_one_state, &info);

	return skb->len;
}

static struct sk_buff *xfrm_state_netlink(struct sk_buff *in_skb,
					  struct xfrm_state *x, u32 seq)
{
	struct xfrm_dump_info info;
	struct sk_buff *skb;
	int err;

	skb = nlmsg_new(NLMSG_DEFAULT_SIZE, GFP_ATOMIC);
	if (!skb)
		return ERR_PTR(-ENOMEM);

	info.in_skb = in_skb;
	info.out_skb = skb;
	info.nlmsg_seq = seq;
	info.nlmsg_flags = 0;

	err = dump_one_state(x, 0, &info);
	if (err) {
		kfree_skb(skb);
		return ERR_PTR(err);
	}

	return skb;
}

/* A wrapper for nlmsg_multicast() checking that nlsk is still available.
 * Must be called with RCU read lock.
 */
static inline int xfrm_nlmsg_multicast(struct net *net, struct sk_buff *skb,
				       u32 pid, unsigned int group)
{
	struct sock *nlsk = rcu_dereference(net->xfrm.nlsk);

	if (!nlsk) {
		kfree_skb(skb);
		return -EPIPE;
	}

	return nlmsg_multicast(nlsk, skb, pid, group, GFP_ATOMIC);
}

static inline size_t xfrm_spdinfo_msgsize(void)
{
	return NLMSG_ALIGN(4)
	       + nla_total_size(sizeof(struct xfrmu_spdinfo))
	       + nla_total_size(sizeof(struct xfrmu_spdhinfo))
	       + nla_total_size(sizeof(struct xfrmu_spdhthresh))
	       + nla_total_size(sizeof(struct xfrmu_spdhthresh));
}

static int build_spdinfo(struct sk_buff *skb, struct net *net,
			 u32 portid, u32 seq, u32 flags)
{
	struct xfrmk_spdinfo si;
	struct xfrmu_spdinfo spc;
	struct xfrmu_spdhinfo sph;
	struct xfrmu_spdhthresh spt4, spt6;
	struct nlmsghdr *nlh;
	int err;
	u32 *f;
	unsigned lseq;

	nlh = nlmsg_put(skb, portid, seq, XFRM_MSG_NEWSPDINFO, sizeof(u32), 0);
	if (nlh == NULL) /* shouldn't really happen ... */
		return -EMSGSIZE;

	f = nlmsg_data(nlh);
	*f = flags;
	xfrm_spd_getinfo(net, &si);
	spc.incnt = si.incnt;
	spc.outcnt = si.outcnt;
	spc.fwdcnt = si.fwdcnt;
	spc.inscnt = si.inscnt;
	spc.outscnt = si.outscnt;
	spc.fwdscnt = si.fwdscnt;
	sph.spdhcnt = si.spdhcnt;
	sph.spdhmcnt = si.spdhmcnt;

	do {
		lseq = read_seqbegin(&net->xfrm.policy_hthresh.lock);

		spt4.lbits = net->xfrm.policy_hthresh.lbits4;
		spt4.rbits = net->xfrm.policy_hthresh.rbits4;
		spt6.lbits = net->xfrm.policy_hthresh.lbits6;
		spt6.rbits = net->xfrm.policy_hthresh.rbits6;
	} while (read_seqretry(&net->xfrm.policy_hthresh.lock, lseq));

	err = nla_put(skb, XFRMA_SPD_INFO, sizeof(spc), &spc);
	if (!err)
		err = nla_put(skb, XFRMA_SPD_HINFO, sizeof(sph), &sph);
	if (!err)
		err = nla_put(skb, XFRMA_SPD_IPV4_HTHRESH, sizeof(spt4), &spt4);
	if (!err)
		err = nla_put(skb, XFRMA_SPD_IPV6_HTHRESH, sizeof(spt6), &spt6);
	if (err) {
		nlmsg_cancel(skb, nlh);
		return err;
	}

	nlmsg_end(skb, nlh);
	return 0;
}

static int xfrm_set_spdinfo(struct sk_buff *skb, struct nlmsghdr *nlh,
			    struct nlattr **attrs)
{
	struct net *net = sock_net(skb->sk);
	struct xfrmu_spdhthresh *thresh4 = NULL;
	struct xfrmu_spdhthresh *thresh6 = NULL;

	/* selector prefixlen thresholds to hash policies */
	if (attrs[XFRMA_SPD_IPV4_HTHRESH]) {
		struct nlattr *rta = attrs[XFRMA_SPD_IPV4_HTHRESH];

		if (nla_len(rta) < sizeof(*thresh4))
			return -EINVAL;
		thresh4 = nla_data(rta);
		if (thresh4->lbits > 32 || thresh4->rbits > 32)
			return -EINVAL;
	}
	if (attrs[XFRMA_SPD_IPV6_HTHRESH]) {
		struct nlattr *rta = attrs[XFRMA_SPD_IPV6_HTHRESH];

		if (nla_len(rta) < sizeof(*thresh6))
			return -EINVAL;
		thresh6 = nla_data(rta);
		if (thresh6->lbits > 128 || thresh6->rbits > 128)
			return -EINVAL;
	}

	if (thresh4 || thresh6) {
		write_seqlock(&net->xfrm.policy_hthresh.lock);
		if (thresh4) {
			net->xfrm.policy_hthresh.lbits4 = thresh4->lbits;
			net->xfrm.policy_hthresh.rbits4 = thresh4->rbits;
		}
		if (thresh6) {
			net->xfrm.policy_hthresh.lbits6 = thresh6->lbits;
			net->xfrm.policy_hthresh.rbits6 = thresh6->rbits;
		}
		write_sequnlock(&net->xfrm.policy_hthresh.lock);

		xfrm_policy_hash_rebuild(net);
	}

	return 0;
}

static int xfrm_get_spdinfo(struct sk_buff *skb, struct nlmsghdr *nlh,
		struct nlattr **attrs)
{
	struct net *net = sock_net(skb->sk);
	struct sk_buff *r_skb;
	u32 *flags = nlmsg_data(nlh);
	u32 sportid = NETLINK_CB(skb).portid;
	u32 seq = nlh->nlmsg_seq;

	r_skb = nlmsg_new(xfrm_spdinfo_msgsize(), GFP_ATOMIC);
	if (r_skb == NULL)
		return -ENOMEM;

	if (build_spdinfo(r_skb, net, sportid, seq, *flags) < 0)
		BUG();

	return nlmsg_unicast(net->xfrm.nlsk, r_skb, sportid);
}

static inline size_t xfrm_sadinfo_msgsize(void)
{
	return NLMSG_ALIGN(4)
	       + nla_total_size(sizeof(struct xfrmu_sadhinfo))
	       + nla_total_size(4); /* XFRMA_SAD_CNT */
}

static int build_sadinfo(struct sk_buff *skb, struct net *net,
			 u32 portid, u32 seq, u32 flags)
{
	struct xfrmk_sadinfo si;
	struct xfrmu_sadhinfo sh;
	struct nlmsghdr *nlh;
	int err;
	u32 *f;

	nlh = nlmsg_put(skb, portid, seq, XFRM_MSG_NEWSADINFO, sizeof(u32), 0);
	if (nlh == NULL) /* shouldn't really happen ... */
		return -EMSGSIZE;

	f = nlmsg_data(nlh);
	*f = flags;
	xfrm_sad_getinfo(net, &si);

	sh.sadhmcnt = si.sadhmcnt;
	sh.sadhcnt = si.sadhcnt;

	err = nla_put_u32(skb, XFRMA_SAD_CNT, si.sadcnt);
	if (!err)
		err = nla_put(skb, XFRMA_SAD_HINFO, sizeof(sh), &sh);
	if (err) {
		nlmsg_cancel(skb, nlh);
		return err;
	}

	nlmsg_end(skb, nlh);
	return 0;
}

static int xfrm_get_sadinfo(struct sk_buff *skb, struct nlmsghdr *nlh,
		struct nlattr **attrs)
{
	struct net *net = sock_net(skb->sk);
	struct sk_buff *r_skb;
	u32 *flags = nlmsg_data(nlh);
	u32 sportid = NETLINK_CB(skb).portid;
	u32 seq = nlh->nlmsg_seq;

	r_skb = nlmsg_new(xfrm_sadinfo_msgsize(), GFP_ATOMIC);
	if (r_skb == NULL)
		return -ENOMEM;

	if (build_sadinfo(r_skb, net, sportid, seq, *flags) < 0)
		BUG();

	return nlmsg_unicast(net->xfrm.nlsk, r_skb, sportid);
}

static int xfrm_get_sa(struct sk_buff *skb, struct nlmsghdr *nlh,
		struct nlattr **attrs)
{
	struct net *net = sock_net(skb->sk);
	struct xfrm_usersa_id *p = nlmsg_data(nlh);
	struct xfrm_state *x;
	struct sk_buff *resp_skb;
	int err = -ESRCH;

	x = xfrm_user_state_lookup(net, p, attrs, &err);
	if (x == NULL)
		goto out_noput;

	resp_skb = xfrm_state_netlink(skb, x, nlh->nlmsg_seq);
	if (IS_ERR(resp_skb)) {
		err = PTR_ERR(resp_skb);
	} else {
		err = nlmsg_unicast(net->xfrm.nlsk, resp_skb, NETLINK_CB(skb).portid);
	}
	xfrm_state_put(x);
out_noput:
	return err;
}

static int xfrm_alloc_userspi(struct sk_buff *skb, struct nlmsghdr *nlh,
		struct nlattr **attrs)
{
	struct net *net = sock_net(skb->sk);
	struct xfrm_state *x;
	struct xfrm_userspi_info *p;
	struct sk_buff *resp_skb;
	xfrm_address_t *daddr;
	int family;
	int err;
	u32 mark;
	struct xfrm_mark m;

	p = nlmsg_data(nlh);
	err = verify_spi_info(p->info.id.proto, p->min, p->max);
	if (err)
		goto out_noput;

	family = p->info.family;
	daddr = &p->info.id.daddr;

	x = NULL;

	mark = xfrm_mark_get(attrs, &m);
	if (p->info.seq) {
		x = xfrm_find_acq_byseq(net, mark, p->info.seq);
		if (x && !xfrm_addr_equal(&x->id.daddr, daddr, family)) {
			xfrm_state_put(x);
			x = NULL;
		}
	}

	if (!x)
		x = xfrm_find_acq(net, &m, p->info.mode, p->info.reqid,
				  p->info.id.proto, daddr,
				  &p->info.saddr, 1,
				  family);
	err = -ENOENT;
	if (x == NULL)
		goto out_noput;

	err = xfrm_alloc_spi(x, p->min, p->max);
	if (err)
		goto out;

	resp_skb = xfrm_state_netlink(skb, x, nlh->nlmsg_seq);
	if (IS_ERR(resp_skb)) {
		err = PTR_ERR(resp_skb);
		goto out;
	}

	err = nlmsg_unicast(net->xfrm.nlsk, resp_skb, NETLINK_CB(skb).portid);

out:
	xfrm_state_put(x);
out_noput:
	return err;
}

static int verify_policy_dir(u8 dir)
{
	switch (dir) {
	case XFRM_POLICY_IN:
	case XFRM_POLICY_OUT:
	case XFRM_POLICY_FWD:
		break;

	default:
		return -EINVAL;
	}

	return 0;
}

static int verify_policy_type(u8 type)
{
	switch (type) {
	case XFRM_POLICY_TYPE_MAIN:
#ifdef CONFIG_XFRM_SUB_POLICY
	case XFRM_POLICY_TYPE_SUB:
#endif
		break;

	default:
		return -EINVAL;
	}

	return 0;
}

static int verify_newpolicy_info(struct xfrm_userpolicy_info *p)
{
	int ret;

	switch (p->share) {
	case XFRM_SHARE_ANY:
	case XFRM_SHARE_SESSION:
	case XFRM_SHARE_USER:
	case XFRM_SHARE_UNIQUE:
		break;

	default:
		return -EINVAL;
	}

	switch (p->action) {
	case XFRM_POLICY_ALLOW:
	case XFRM_POLICY_BLOCK:
		break;

	default:
		return -EINVAL;
	}

	switch (p->sel.family) {
	case AF_INET:
		if (p->sel.prefixlen_d > 32 || p->sel.prefixlen_s > 32)
			return -EINVAL;

		break;

	case AF_INET6:
#if IS_ENABLED(CONFIG_IPV6)
		if (p->sel.prefixlen_d > 128 || p->sel.prefixlen_s > 128)
			return -EINVAL;

		break;
#else
		return  -EAFNOSUPPORT;
#endif

	default:
		return -EINVAL;
	}

	ret = verify_policy_dir(p->dir);
	if (ret)
		return ret;
	if (p->index && ((p->index & XFRM_POLICY_MAX) != p->dir))
		return -EINVAL;

	return 0;
}

static int copy_from_user_sec_ctx(struct xfrm_policy *pol, struct nlattr **attrs)
{
	struct nlattr *rt = attrs[XFRMA_SEC_CTX];
	struct xfrm_user_sec_ctx *uctx;

	if (!rt)
		return 0;

	uctx = nla_data(rt);
	return security_xfrm_policy_alloc(&pol->security, uctx, GFP_KERNEL);
}

static void copy_templates(struct xfrm_policy *xp, struct xfrm_user_tmpl *ut,
			   int nr)
{
	int i;

	xp->xfrm_nr = nr;
	for (i = 0; i < nr; i++, ut++) {
		struct xfrm_tmpl *t = &xp->xfrm_vec[i];

		memcpy(&t->id, &ut->id, sizeof(struct xfrm_id));
		memcpy(&t->saddr, &ut->saddr,
		       sizeof(xfrm_address_t));
		t->reqid = ut->reqid;
		t->mode = ut->mode;
		t->share = ut->share;
		t->optional = ut->optional;
		t->aalgos = ut->aalgos;
		t->ealgos = ut->ealgos;
		t->calgos = ut->calgos;
		/* If all masks are ~0, then we allow all algorithms. */
		t->allalgs = !~(t->aalgos & t->ealgos & t->calgos);
		t->encap_family = ut->family;
	}
}

static int validate_tmpl(int nr, struct xfrm_user_tmpl *ut, u16 family)
{
	u16 prev_family;
	int i;

	if (nr > XFRM_MAX_DEPTH)
		return -EINVAL;

	prev_family = family;

	for (i = 0; i < nr; i++) {
		/* We never validated the ut->family value, so many
		 * applications simply leave it at zero.  The check was
		 * never made and ut->family was ignored because all
		 * templates could be assumed to have the same family as
		 * the policy itself.  Now that we will have ipv4-in-ipv6
		 * and ipv6-in-ipv4 tunnels, this is no longer true.
		 */
		if (!ut[i].family)
			ut[i].family = family;

<<<<<<< HEAD
		if ((ut[i].mode == XFRM_MODE_TRANSPORT) &&
		    (ut[i].family != prev_family))
=======
		switch (ut[i].mode) {
		case XFRM_MODE_TUNNEL:
		case XFRM_MODE_BEET:
			break;
		default:
			if (ut[i].family != prev_family)
				return -EINVAL;
			break;
		}
		if (ut[i].mode >= XFRM_MODE_MAX)
>>>>>>> 1ec8f1f0
			return -EINVAL;

		prev_family = ut[i].family;

		switch (ut[i].family) {
		case AF_INET:
			break;
#if IS_ENABLED(CONFIG_IPV6)
		case AF_INET6:
			break;
#endif
		default:
			return -EINVAL;
		}

		switch (ut[i].id.proto) {
		case IPPROTO_AH:
		case IPPROTO_ESP:
		case IPPROTO_COMP:
#if IS_ENABLED(CONFIG_IPV6)
		case IPPROTO_ROUTING:
		case IPPROTO_DSTOPTS:
#endif
		case IPSEC_PROTO_ANY:
			break;
		default:
			return -EINVAL;
		}

	}

	return 0;
}

static int copy_from_user_tmpl(struct xfrm_policy *pol, struct nlattr **attrs)
{
	struct nlattr *rt = attrs[XFRMA_TMPL];

	if (!rt) {
		pol->xfrm_nr = 0;
	} else {
		struct xfrm_user_tmpl *utmpl = nla_data(rt);
		int nr = nla_len(rt) / sizeof(*utmpl);
		int err;

		err = validate_tmpl(nr, utmpl, pol->family);
		if (err)
			return err;

		copy_templates(pol, utmpl, nr);
	}
	return 0;
}

static int copy_from_user_policy_type(u8 *tp, struct nlattr **attrs)
{
	struct nlattr *rt = attrs[XFRMA_POLICY_TYPE];
	struct xfrm_userpolicy_type *upt;
	u8 type = XFRM_POLICY_TYPE_MAIN;
	int err;

	if (rt) {
		upt = nla_data(rt);
		type = upt->type;
	}

	err = verify_policy_type(type);
	if (err)
		return err;

	*tp = type;
	return 0;
}

static void copy_from_user_policy(struct xfrm_policy *xp, struct xfrm_userpolicy_info *p)
{
	xp->priority = p->priority;
	xp->index = p->index;
	memcpy(&xp->selector, &p->sel, sizeof(xp->selector));
	memcpy(&xp->lft, &p->lft, sizeof(xp->lft));
	xp->action = p->action;
	xp->flags = p->flags;
	xp->family = p->sel.family;
	/* XXX xp->share = p->share; */
}

static void copy_to_user_policy(struct xfrm_policy *xp, struct xfrm_userpolicy_info *p, int dir)
{
	memset(p, 0, sizeof(*p));
	memcpy(&p->sel, &xp->selector, sizeof(p->sel));
	memcpy(&p->lft, &xp->lft, sizeof(p->lft));
	memcpy(&p->curlft, &xp->curlft, sizeof(p->curlft));
	p->priority = xp->priority;
	p->index = xp->index;
	p->sel.family = xp->family;
	p->dir = dir;
	p->action = xp->action;
	p->flags = xp->flags;
	p->share = XFRM_SHARE_ANY; /* XXX xp->share */
}

static struct xfrm_policy *xfrm_policy_construct(struct net *net, struct xfrm_userpolicy_info *p, struct nlattr **attrs, int *errp)
{
	struct xfrm_policy *xp = xfrm_policy_alloc(net, GFP_KERNEL);
	int err;

	if (!xp) {
		*errp = -ENOMEM;
		return NULL;
	}

	copy_from_user_policy(xp, p);

	err = copy_from_user_policy_type(&xp->type, attrs);
	if (err)
		goto error;

	if (!(err = copy_from_user_tmpl(xp, attrs)))
		err = copy_from_user_sec_ctx(xp, attrs);
	if (err)
		goto error;

	xfrm_mark_get(attrs, &xp->mark);

	return xp;
 error:
	*errp = err;
	xp->walk.dead = 1;
	xfrm_policy_destroy(xp);
	return NULL;
}

static int xfrm_add_policy(struct sk_buff *skb, struct nlmsghdr *nlh,
		struct nlattr **attrs)
{
	struct net *net = sock_net(skb->sk);
	struct xfrm_userpolicy_info *p = nlmsg_data(nlh);
	struct xfrm_policy *xp;
	struct km_event c;
	int err;
	int excl;

	err = verify_newpolicy_info(p);
	if (err)
		return err;
	err = verify_sec_ctx_len(attrs);
	if (err)
		return err;

	xp = xfrm_policy_construct(net, p, attrs, &err);
	if (!xp)
		return err;

	/* shouldn't excl be based on nlh flags??
	 * Aha! this is anti-netlink really i.e  more pfkey derived
	 * in netlink excl is a flag and you wouldnt need
	 * a type XFRM_MSG_UPDPOLICY - JHS */
	excl = nlh->nlmsg_type == XFRM_MSG_NEWPOLICY;
	err = xfrm_policy_insert(p->dir, xp, excl);
	xfrm_audit_policy_add(xp, err ? 0 : 1, true);

	if (err) {
		security_xfrm_policy_free(xp->security);
		kfree(xp);
		return err;
	}

	c.event = nlh->nlmsg_type;
	c.seq = nlh->nlmsg_seq;
	c.portid = nlh->nlmsg_pid;
	km_policy_notify(xp, p->dir, &c);

	xfrm_pol_put(xp);

	return 0;
}

static int copy_to_user_tmpl(struct xfrm_policy *xp, struct sk_buff *skb)
{
	struct xfrm_user_tmpl vec[XFRM_MAX_DEPTH];
	int i;

	if (xp->xfrm_nr == 0)
		return 0;

	for (i = 0; i < xp->xfrm_nr; i++) {
		struct xfrm_user_tmpl *up = &vec[i];
		struct xfrm_tmpl *kp = &xp->xfrm_vec[i];

		memset(up, 0, sizeof(*up));
		memcpy(&up->id, &kp->id, sizeof(up->id));
		up->family = kp->encap_family;
		memcpy(&up->saddr, &kp->saddr, sizeof(up->saddr));
		up->reqid = kp->reqid;
		up->mode = kp->mode;
		up->share = kp->share;
		up->optional = kp->optional;
		up->aalgos = kp->aalgos;
		up->ealgos = kp->ealgos;
		up->calgos = kp->calgos;
	}

	return nla_put(skb, XFRMA_TMPL,
		       sizeof(struct xfrm_user_tmpl) * xp->xfrm_nr, vec);
}

static inline int copy_to_user_state_sec_ctx(struct xfrm_state *x, struct sk_buff *skb)
{
	if (x->security) {
		return copy_sec_ctx(x->security, skb);
	}
	return 0;
}

static inline int copy_to_user_sec_ctx(struct xfrm_policy *xp, struct sk_buff *skb)
{
	if (xp->security)
		return copy_sec_ctx(xp->security, skb);
	return 0;
}
static inline size_t userpolicy_type_attrsize(void)
{
#ifdef CONFIG_XFRM_SUB_POLICY
	return nla_total_size(sizeof(struct xfrm_userpolicy_type));
#else
	return 0;
#endif
}

#ifdef CONFIG_XFRM_SUB_POLICY
static int copy_to_user_policy_type(u8 type, struct sk_buff *skb)
{
	struct xfrm_userpolicy_type upt;

	/* Sadly there are two holes in struct xfrm_userpolicy_type */
	memset(&upt, 0, sizeof(upt));
	upt.type = type;

	return nla_put(skb, XFRMA_POLICY_TYPE, sizeof(upt), &upt);
}

#else
static inline int copy_to_user_policy_type(u8 type, struct sk_buff *skb)
{
	return 0;
}
#endif

static int dump_one_policy(struct xfrm_policy *xp, int dir, int count, void *ptr)
{
	struct xfrm_dump_info *sp = ptr;
	struct xfrm_userpolicy_info *p;
	struct sk_buff *in_skb = sp->in_skb;
	struct sk_buff *skb = sp->out_skb;
	struct nlmsghdr *nlh;
	int err;

	nlh = nlmsg_put(skb, NETLINK_CB(in_skb).portid, sp->nlmsg_seq,
			XFRM_MSG_NEWPOLICY, sizeof(*p), sp->nlmsg_flags);
	if (nlh == NULL)
		return -EMSGSIZE;

	p = nlmsg_data(nlh);
	copy_to_user_policy(xp, p, dir);
	err = copy_to_user_tmpl(xp, skb);
	if (!err)
		err = copy_to_user_sec_ctx(xp, skb);
	if (!err)
		err = copy_to_user_policy_type(xp->type, skb);
	if (!err)
		err = xfrm_mark_put(skb, &xp->mark);
	if (err) {
		nlmsg_cancel(skb, nlh);
		return err;
	}
	nlmsg_end(skb, nlh);
	return 0;
}

static int xfrm_dump_policy_done(struct netlink_callback *cb)
{
	struct xfrm_policy_walk *walk = (struct xfrm_policy_walk *)cb->args;
	struct net *net = sock_net(cb->skb->sk);

	xfrm_policy_walk_done(walk, net);
	return 0;
}

static int xfrm_dump_policy_start(struct netlink_callback *cb)
{
	struct xfrm_policy_walk *walk = (struct xfrm_policy_walk *)cb->args;

	BUILD_BUG_ON(sizeof(*walk) > sizeof(cb->args));

	xfrm_policy_walk_init(walk, XFRM_POLICY_TYPE_ANY);
	return 0;
}

static int xfrm_dump_policy(struct sk_buff *skb, struct netlink_callback *cb)
{
	struct net *net = sock_net(skb->sk);
	struct xfrm_policy_walk *walk = (struct xfrm_policy_walk *)cb->args;
	struct xfrm_dump_info info;

	info.in_skb = cb->skb;
	info.out_skb = skb;
	info.nlmsg_seq = cb->nlh->nlmsg_seq;
	info.nlmsg_flags = NLM_F_MULTI;

	(void) xfrm_policy_walk(net, walk, dump_one_policy, &info);

	return skb->len;
}

static struct sk_buff *xfrm_policy_netlink(struct sk_buff *in_skb,
					  struct xfrm_policy *xp,
					  int dir, u32 seq)
{
	struct xfrm_dump_info info;
	struct sk_buff *skb;
	int err;

	skb = nlmsg_new(NLMSG_DEFAULT_SIZE, GFP_KERNEL);
	if (!skb)
		return ERR_PTR(-ENOMEM);

	info.in_skb = in_skb;
	info.out_skb = skb;
	info.nlmsg_seq = seq;
	info.nlmsg_flags = 0;

	err = dump_one_policy(xp, dir, 0, &info);
	if (err) {
		kfree_skb(skb);
		return ERR_PTR(err);
	}

	return skb;
}

static int xfrm_get_policy(struct sk_buff *skb, struct nlmsghdr *nlh,
		struct nlattr **attrs)
{
	struct net *net = sock_net(skb->sk);
	struct xfrm_policy *xp;
	struct xfrm_userpolicy_id *p;
	u8 type = XFRM_POLICY_TYPE_MAIN;
	int err;
	struct km_event c;
	int delete;
	struct xfrm_mark m;
	u32 mark = xfrm_mark_get(attrs, &m);

	p = nlmsg_data(nlh);
	delete = nlh->nlmsg_type == XFRM_MSG_DELPOLICY;

	err = copy_from_user_policy_type(&type, attrs);
	if (err)
		return err;

	err = verify_policy_dir(p->dir);
	if (err)
		return err;

	if (p->index)
		xp = xfrm_policy_byid(net, mark, type, p->dir, p->index, delete, &err);
	else {
		struct nlattr *rt = attrs[XFRMA_SEC_CTX];
		struct xfrm_sec_ctx *ctx;

		err = verify_sec_ctx_len(attrs);
		if (err)
			return err;

		ctx = NULL;
		if (rt) {
			struct xfrm_user_sec_ctx *uctx = nla_data(rt);

			err = security_xfrm_policy_alloc(&ctx, uctx, GFP_KERNEL);
			if (err)
				return err;
		}
		xp = xfrm_policy_bysel_ctx(net, mark, type, p->dir, &p->sel,
					   ctx, delete, &err);
		security_xfrm_policy_free(ctx);
	}
	if (xp == NULL)
		return -ENOENT;

	if (!delete) {
		struct sk_buff *resp_skb;

		resp_skb = xfrm_policy_netlink(skb, xp, p->dir, nlh->nlmsg_seq);
		if (IS_ERR(resp_skb)) {
			err = PTR_ERR(resp_skb);
		} else {
			err = nlmsg_unicast(net->xfrm.nlsk, resp_skb,
					    NETLINK_CB(skb).portid);
		}
	} else {
		xfrm_audit_policy_delete(xp, err ? 0 : 1, true);

		if (err != 0)
			goto out;

		c.data.byid = p->index;
		c.event = nlh->nlmsg_type;
		c.seq = nlh->nlmsg_seq;
		c.portid = nlh->nlmsg_pid;
		km_policy_notify(xp, p->dir, &c);
	}

out:
	xfrm_pol_put(xp);
	return err;
}

static int xfrm_flush_sa(struct sk_buff *skb, struct nlmsghdr *nlh,
		struct nlattr **attrs)
{
	struct net *net = sock_net(skb->sk);
	struct km_event c;
	struct xfrm_usersa_flush *p = nlmsg_data(nlh);
	int err;

	err = xfrm_state_flush(net, p->proto, true);
	if (err) {
		if (err == -ESRCH) /* empty table */
			return 0;
		return err;
	}
	c.data.proto = p->proto;
	c.event = nlh->nlmsg_type;
	c.seq = nlh->nlmsg_seq;
	c.portid = nlh->nlmsg_pid;
	c.net = net;
	km_state_notify(NULL, &c);

	return 0;
}

static inline size_t xfrm_aevent_msgsize(struct xfrm_state *x)
{
	size_t replay_size = x->replay_esn ?
			      xfrm_replay_state_esn_len(x->replay_esn) :
			      sizeof(struct xfrm_replay_state);

	return NLMSG_ALIGN(sizeof(struct xfrm_aevent_id))
	       + nla_total_size(replay_size)
	       + nla_total_size_64bit(sizeof(struct xfrm_lifetime_cur))
	       + nla_total_size(sizeof(struct xfrm_mark))
	       + nla_total_size(4) /* XFRM_AE_RTHR */
	       + nla_total_size(4); /* XFRM_AE_ETHR */
}

static int build_aevent(struct sk_buff *skb, struct xfrm_state *x, const struct km_event *c)
{
	struct xfrm_aevent_id *id;
	struct nlmsghdr *nlh;
	int err;

	nlh = nlmsg_put(skb, c->portid, c->seq, XFRM_MSG_NEWAE, sizeof(*id), 0);
	if (nlh == NULL)
		return -EMSGSIZE;

	id = nlmsg_data(nlh);
	memset(&id->sa_id, 0, sizeof(id->sa_id));
	memcpy(&id->sa_id.daddr, &x->id.daddr, sizeof(x->id.daddr));
	id->sa_id.spi = x->id.spi;
	id->sa_id.family = x->props.family;
	id->sa_id.proto = x->id.proto;
	memcpy(&id->saddr, &x->props.saddr, sizeof(x->props.saddr));
	id->reqid = x->props.reqid;
	id->flags = c->data.aevent;

	if (x->replay_esn) {
		err = nla_put(skb, XFRMA_REPLAY_ESN_VAL,
			      xfrm_replay_state_esn_len(x->replay_esn),
			      x->replay_esn);
	} else {
		err = nla_put(skb, XFRMA_REPLAY_VAL, sizeof(x->replay),
			      &x->replay);
	}
	if (err)
		goto out_cancel;
	err = nla_put_64bit(skb, XFRMA_LTIME_VAL, sizeof(x->curlft), &x->curlft,
			    XFRMA_PAD);
	if (err)
		goto out_cancel;

	if (id->flags & XFRM_AE_RTHR) {
		err = nla_put_u32(skb, XFRMA_REPLAY_THRESH, x->replay_maxdiff);
		if (err)
			goto out_cancel;
	}
	if (id->flags & XFRM_AE_ETHR) {
		err = nla_put_u32(skb, XFRMA_ETIMER_THRESH,
				  x->replay_maxage * 10 / HZ);
		if (err)
			goto out_cancel;
	}
	err = xfrm_mark_put(skb, &x->mark);
	if (err)
		goto out_cancel;

	nlmsg_end(skb, nlh);
	return 0;

out_cancel:
	nlmsg_cancel(skb, nlh);
	return err;
}

static int xfrm_get_ae(struct sk_buff *skb, struct nlmsghdr *nlh,
		struct nlattr **attrs)
{
	struct net *net = sock_net(skb->sk);
	struct xfrm_state *x;
	struct sk_buff *r_skb;
	int err;
	struct km_event c;
	u32 mark;
	struct xfrm_mark m;
	struct xfrm_aevent_id *p = nlmsg_data(nlh);
	struct xfrm_usersa_id *id = &p->sa_id;

	mark = xfrm_mark_get(attrs, &m);

	x = xfrm_state_lookup(net, mark, &id->daddr, id->spi, id->proto, id->family);
	if (x == NULL)
		return -ESRCH;

	r_skb = nlmsg_new(xfrm_aevent_msgsize(x), GFP_ATOMIC);
	if (r_skb == NULL) {
		xfrm_state_put(x);
		return -ENOMEM;
	}

	/*
	 * XXX: is this lock really needed - none of the other
	 * gets lock (the concern is things getting updated
	 * while we are still reading) - jhs
	*/
	spin_lock_bh(&x->lock);
	c.data.aevent = p->flags;
	c.seq = nlh->nlmsg_seq;
	c.portid = nlh->nlmsg_pid;

	if (build_aevent(r_skb, x, &c) < 0)
		BUG();
	err = nlmsg_unicast(net->xfrm.nlsk, r_skb, NETLINK_CB(skb).portid);
	spin_unlock_bh(&x->lock);
	xfrm_state_put(x);
	return err;
}

static int xfrm_new_ae(struct sk_buff *skb, struct nlmsghdr *nlh,
		struct nlattr **attrs)
{
	struct net *net = sock_net(skb->sk);
	struct xfrm_state *x;
	struct km_event c;
	int err = -EINVAL;
	u32 mark = 0;
	struct xfrm_mark m;
	struct xfrm_aevent_id *p = nlmsg_data(nlh);
	struct nlattr *rp = attrs[XFRMA_REPLAY_VAL];
	struct nlattr *re = attrs[XFRMA_REPLAY_ESN_VAL];
	struct nlattr *lt = attrs[XFRMA_LTIME_VAL];
	struct nlattr *et = attrs[XFRMA_ETIMER_THRESH];
	struct nlattr *rt = attrs[XFRMA_REPLAY_THRESH];

	if (!lt && !rp && !re && !et && !rt)
		return err;

	/* pedantic mode - thou shalt sayeth replaceth */
	if (!(nlh->nlmsg_flags&NLM_F_REPLACE))
		return err;

	mark = xfrm_mark_get(attrs, &m);

	x = xfrm_state_lookup(net, mark, &p->sa_id.daddr, p->sa_id.spi, p->sa_id.proto, p->sa_id.family);
	if (x == NULL)
		return -ESRCH;

	if (x->km.state != XFRM_STATE_VALID)
		goto out;

	err = xfrm_replay_verify_len(x->replay_esn, re);
	if (err)
		goto out;

	spin_lock_bh(&x->lock);
	xfrm_update_ae_params(x, attrs, 1);
	spin_unlock_bh(&x->lock);

	c.event = nlh->nlmsg_type;
	c.seq = nlh->nlmsg_seq;
	c.portid = nlh->nlmsg_pid;
	c.data.aevent = XFRM_AE_CU;
	km_state_notify(x, &c);
	err = 0;
out:
	xfrm_state_put(x);
	return err;
}

static int xfrm_flush_policy(struct sk_buff *skb, struct nlmsghdr *nlh,
		struct nlattr **attrs)
{
	struct net *net = sock_net(skb->sk);
	struct km_event c;
	u8 type = XFRM_POLICY_TYPE_MAIN;
	int err;

	err = copy_from_user_policy_type(&type, attrs);
	if (err)
		return err;

	err = xfrm_policy_flush(net, type, true);
	if (err) {
		if (err == -ESRCH) /* empty table */
			return 0;
		return err;
	}

	c.data.type = type;
	c.event = nlh->nlmsg_type;
	c.seq = nlh->nlmsg_seq;
	c.portid = nlh->nlmsg_pid;
	c.net = net;
	km_policy_notify(NULL, 0, &c);
	return 0;
}

static int xfrm_add_pol_expire(struct sk_buff *skb, struct nlmsghdr *nlh,
		struct nlattr **attrs)
{
	struct net *net = sock_net(skb->sk);
	struct xfrm_policy *xp;
	struct xfrm_user_polexpire *up = nlmsg_data(nlh);
	struct xfrm_userpolicy_info *p = &up->pol;
	u8 type = XFRM_POLICY_TYPE_MAIN;
	int err = -ENOENT;
	struct xfrm_mark m;
	u32 mark = xfrm_mark_get(attrs, &m);

	err = copy_from_user_policy_type(&type, attrs);
	if (err)
		return err;

	err = verify_policy_dir(p->dir);
	if (err)
		return err;

	if (p->index)
		xp = xfrm_policy_byid(net, mark, type, p->dir, p->index, 0, &err);
	else {
		struct nlattr *rt = attrs[XFRMA_SEC_CTX];
		struct xfrm_sec_ctx *ctx;

		err = verify_sec_ctx_len(attrs);
		if (err)
			return err;

		ctx = NULL;
		if (rt) {
			struct xfrm_user_sec_ctx *uctx = nla_data(rt);

			err = security_xfrm_policy_alloc(&ctx, uctx, GFP_KERNEL);
			if (err)
				return err;
		}
		xp = xfrm_policy_bysel_ctx(net, mark, type, p->dir,
					   &p->sel, ctx, 0, &err);
		security_xfrm_policy_free(ctx);
	}
	if (xp == NULL)
		return -ENOENT;

	if (unlikely(xp->walk.dead))
		goto out;

	err = 0;
	if (up->hard) {
		xfrm_policy_delete(xp, p->dir);
		xfrm_audit_policy_delete(xp, 1, true);
	}
	km_policy_expired(xp, p->dir, up->hard, nlh->nlmsg_pid);

out:
	xfrm_pol_put(xp);
	return err;
}

static int xfrm_add_sa_expire(struct sk_buff *skb, struct nlmsghdr *nlh,
		struct nlattr **attrs)
{
	struct net *net = sock_net(skb->sk);
	struct xfrm_state *x;
	int err;
	struct xfrm_user_expire *ue = nlmsg_data(nlh);
	struct xfrm_usersa_info *p = &ue->state;
	struct xfrm_mark m;
	u32 mark = xfrm_mark_get(attrs, &m);

	x = xfrm_state_lookup(net, mark, &p->id.daddr, p->id.spi, p->id.proto, p->family);

	err = -ENOENT;
	if (x == NULL)
		return err;

	spin_lock_bh(&x->lock);
	err = -EINVAL;
	if (x->km.state != XFRM_STATE_VALID)
		goto out;
	km_state_expired(x, ue->hard, nlh->nlmsg_pid);

	if (ue->hard) {
		__xfrm_state_delete(x);
		xfrm_audit_state_delete(x, 1, true);
	}
	err = 0;
out:
	spin_unlock_bh(&x->lock);
	xfrm_state_put(x);
	return err;
}

static int xfrm_add_acquire(struct sk_buff *skb, struct nlmsghdr *nlh,
		struct nlattr **attrs)
{
	struct net *net = sock_net(skb->sk);
	struct xfrm_policy *xp;
	struct xfrm_user_tmpl *ut;
	int i;
	struct nlattr *rt = attrs[XFRMA_TMPL];
	struct xfrm_mark mark;

	struct xfrm_user_acquire *ua = nlmsg_data(nlh);
	struct xfrm_state *x = xfrm_state_alloc(net);
	int err = -ENOMEM;

	if (!x)
		goto nomem;

	xfrm_mark_get(attrs, &mark);

	err = verify_newpolicy_info(&ua->policy);
	if (err)
		goto free_state;

	/*   build an XP */
	xp = xfrm_policy_construct(net, &ua->policy, attrs, &err);
	if (!xp)
		goto free_state;

	memcpy(&x->id, &ua->id, sizeof(ua->id));
	memcpy(&x->props.saddr, &ua->saddr, sizeof(ua->saddr));
	memcpy(&x->sel, &ua->sel, sizeof(ua->sel));
	xp->mark.m = x->mark.m = mark.m;
	xp->mark.v = x->mark.v = mark.v;
	ut = nla_data(rt);
	/* extract the templates and for each call km_key */
	for (i = 0; i < xp->xfrm_nr; i++, ut++) {
		struct xfrm_tmpl *t = &xp->xfrm_vec[i];
		memcpy(&x->id, &t->id, sizeof(x->id));
		x->props.mode = t->mode;
		x->props.reqid = t->reqid;
		x->props.family = ut->family;
		t->aalgos = ua->aalgos;
		t->ealgos = ua->ealgos;
		t->calgos = ua->calgos;
		err = km_query(x, t, xp);

	}

	kfree(x);
	kfree(xp);

	return 0;

free_state:
	kfree(x);
nomem:
	return err;
}

#ifdef CONFIG_XFRM_MIGRATE
static int copy_from_user_migrate(struct xfrm_migrate *ma,
				  struct xfrm_kmaddress *k,
				  struct nlattr **attrs, int *num)
{
	struct nlattr *rt = attrs[XFRMA_MIGRATE];
	struct xfrm_user_migrate *um;
	int i, num_migrate;

	if (k != NULL) {
		struct xfrm_user_kmaddress *uk;

		uk = nla_data(attrs[XFRMA_KMADDRESS]);
		memcpy(&k->local, &uk->local, sizeof(k->local));
		memcpy(&k->remote, &uk->remote, sizeof(k->remote));
		k->family = uk->family;
		k->reserved = uk->reserved;
	}

	um = nla_data(rt);
	num_migrate = nla_len(rt) / sizeof(*um);

	if (num_migrate <= 0 || num_migrate > XFRM_MAX_DEPTH)
		return -EINVAL;

	for (i = 0; i < num_migrate; i++, um++, ma++) {
		memcpy(&ma->old_daddr, &um->old_daddr, sizeof(ma->old_daddr));
		memcpy(&ma->old_saddr, &um->old_saddr, sizeof(ma->old_saddr));
		memcpy(&ma->new_daddr, &um->new_daddr, sizeof(ma->new_daddr));
		memcpy(&ma->new_saddr, &um->new_saddr, sizeof(ma->new_saddr));

		ma->proto = um->proto;
		ma->mode = um->mode;
		ma->reqid = um->reqid;

		ma->old_family = um->old_family;
		ma->new_family = um->new_family;
	}

	*num = i;
	return 0;
}

static int xfrm_do_migrate(struct sk_buff *skb, struct nlmsghdr *nlh,
			   struct nlattr **attrs)
{
	struct xfrm_userpolicy_id *pi = nlmsg_data(nlh);
	struct xfrm_migrate m[XFRM_MAX_DEPTH];
	struct xfrm_kmaddress km, *kmp;
	u8 type;
	int err;
	int n = 0;
	struct net *net = sock_net(skb->sk);
	struct xfrm_encap_tmpl  *encap = NULL;

	if (attrs[XFRMA_MIGRATE] == NULL)
		return -EINVAL;

	kmp = attrs[XFRMA_KMADDRESS] ? &km : NULL;

	err = copy_from_user_policy_type(&type, attrs);
	if (err)
		return err;

	err = copy_from_user_migrate((struct xfrm_migrate *)m, kmp, attrs, &n);
	if (err)
		return err;

	if (!n)
		return 0;

	if (attrs[XFRMA_ENCAP]) {
		encap = kmemdup(nla_data(attrs[XFRMA_ENCAP]),
				sizeof(*encap), GFP_KERNEL);
		if (!encap)
			return 0;
	}

	err = xfrm_migrate(&pi->sel, pi->dir, type, m, n, kmp, net, encap);

	kfree(encap);

	return err;
}
#else
static int xfrm_do_migrate(struct sk_buff *skb, struct nlmsghdr *nlh,
			   struct nlattr **attrs)
{
	return -ENOPROTOOPT;
}
#endif

#ifdef CONFIG_XFRM_MIGRATE
static int copy_to_user_migrate(const struct xfrm_migrate *m, struct sk_buff *skb)
{
	struct xfrm_user_migrate um;

	memset(&um, 0, sizeof(um));
	um.proto = m->proto;
	um.mode = m->mode;
	um.reqid = m->reqid;
	um.old_family = m->old_family;
	memcpy(&um.old_daddr, &m->old_daddr, sizeof(um.old_daddr));
	memcpy(&um.old_saddr, &m->old_saddr, sizeof(um.old_saddr));
	um.new_family = m->new_family;
	memcpy(&um.new_daddr, &m->new_daddr, sizeof(um.new_daddr));
	memcpy(&um.new_saddr, &m->new_saddr, sizeof(um.new_saddr));

	return nla_put(skb, XFRMA_MIGRATE, sizeof(um), &um);
}

static int copy_to_user_kmaddress(const struct xfrm_kmaddress *k, struct sk_buff *skb)
{
	struct xfrm_user_kmaddress uk;

	memset(&uk, 0, sizeof(uk));
	uk.family = k->family;
	uk.reserved = k->reserved;
	memcpy(&uk.local, &k->local, sizeof(uk.local));
	memcpy(&uk.remote, &k->remote, sizeof(uk.remote));

	return nla_put(skb, XFRMA_KMADDRESS, sizeof(uk), &uk);
}

static inline size_t xfrm_migrate_msgsize(int num_migrate, int with_kma,
					  int with_encp)
{
	return NLMSG_ALIGN(sizeof(struct xfrm_userpolicy_id))
	      + (with_kma ? nla_total_size(sizeof(struct xfrm_kmaddress)) : 0)
	      + (with_encp ? nla_total_size(sizeof(struct xfrm_encap_tmpl)) : 0)
	      + nla_total_size(sizeof(struct xfrm_user_migrate) * num_migrate)
	      + userpolicy_type_attrsize();
}

static int build_migrate(struct sk_buff *skb, const struct xfrm_migrate *m,
			 int num_migrate, const struct xfrm_kmaddress *k,
			 const struct xfrm_selector *sel,
			 const struct xfrm_encap_tmpl *encap, u8 dir, u8 type)
{
	const struct xfrm_migrate *mp;
	struct xfrm_userpolicy_id *pol_id;
	struct nlmsghdr *nlh;
	int i, err;

	nlh = nlmsg_put(skb, 0, 0, XFRM_MSG_MIGRATE, sizeof(*pol_id), 0);
	if (nlh == NULL)
		return -EMSGSIZE;

	pol_id = nlmsg_data(nlh);
	/* copy data from selector, dir, and type to the pol_id */
	memset(pol_id, 0, sizeof(*pol_id));
	memcpy(&pol_id->sel, sel, sizeof(pol_id->sel));
	pol_id->dir = dir;

	if (k != NULL) {
		err = copy_to_user_kmaddress(k, skb);
		if (err)
			goto out_cancel;
	}
	if (encap) {
		err = nla_put(skb, XFRMA_ENCAP, sizeof(*encap), encap);
		if (err)
			goto out_cancel;
	}
	err = copy_to_user_policy_type(type, skb);
	if (err)
		goto out_cancel;
	for (i = 0, mp = m ; i < num_migrate; i++, mp++) {
		err = copy_to_user_migrate(mp, skb);
		if (err)
			goto out_cancel;
	}

	nlmsg_end(skb, nlh);
	return 0;

out_cancel:
	nlmsg_cancel(skb, nlh);
	return err;
}

static int xfrm_send_migrate(const struct xfrm_selector *sel, u8 dir, u8 type,
			     const struct xfrm_migrate *m, int num_migrate,
			     const struct xfrm_kmaddress *k,
			     const struct xfrm_encap_tmpl *encap)
{
	struct net *net = &init_net;
	struct sk_buff *skb;

	skb = nlmsg_new(xfrm_migrate_msgsize(num_migrate, !!k, !!encap),
			GFP_ATOMIC);
	if (skb == NULL)
		return -ENOMEM;

	/* build migrate */
	if (build_migrate(skb, m, num_migrate, k, sel, encap, dir, type) < 0)
		BUG();

	return xfrm_nlmsg_multicast(net, skb, 0, XFRMNLGRP_MIGRATE);
}
#else
static int xfrm_send_migrate(const struct xfrm_selector *sel, u8 dir, u8 type,
			     const struct xfrm_migrate *m, int num_migrate,
			     const struct xfrm_kmaddress *k,
			     const struct xfrm_encap_tmpl *encap)
{
	return -ENOPROTOOPT;
}
#endif

#define XMSGSIZE(type) sizeof(struct type)

static const int xfrm_msg_min[XFRM_NR_MSGTYPES] = {
	[XFRM_MSG_NEWSA       - XFRM_MSG_BASE] = XMSGSIZE(xfrm_usersa_info),
	[XFRM_MSG_DELSA       - XFRM_MSG_BASE] = XMSGSIZE(xfrm_usersa_id),
	[XFRM_MSG_GETSA       - XFRM_MSG_BASE] = XMSGSIZE(xfrm_usersa_id),
	[XFRM_MSG_NEWPOLICY   - XFRM_MSG_BASE] = XMSGSIZE(xfrm_userpolicy_info),
	[XFRM_MSG_DELPOLICY   - XFRM_MSG_BASE] = XMSGSIZE(xfrm_userpolicy_id),
	[XFRM_MSG_GETPOLICY   - XFRM_MSG_BASE] = XMSGSIZE(xfrm_userpolicy_id),
	[XFRM_MSG_ALLOCSPI    - XFRM_MSG_BASE] = XMSGSIZE(xfrm_userspi_info),
	[XFRM_MSG_ACQUIRE     - XFRM_MSG_BASE] = XMSGSIZE(xfrm_user_acquire),
	[XFRM_MSG_EXPIRE      - XFRM_MSG_BASE] = XMSGSIZE(xfrm_user_expire),
	[XFRM_MSG_UPDPOLICY   - XFRM_MSG_BASE] = XMSGSIZE(xfrm_userpolicy_info),
	[XFRM_MSG_UPDSA       - XFRM_MSG_BASE] = XMSGSIZE(xfrm_usersa_info),
	[XFRM_MSG_POLEXPIRE   - XFRM_MSG_BASE] = XMSGSIZE(xfrm_user_polexpire),
	[XFRM_MSG_FLUSHSA     - XFRM_MSG_BASE] = XMSGSIZE(xfrm_usersa_flush),
	[XFRM_MSG_FLUSHPOLICY - XFRM_MSG_BASE] = 0,
	[XFRM_MSG_NEWAE       - XFRM_MSG_BASE] = XMSGSIZE(xfrm_aevent_id),
	[XFRM_MSG_GETAE       - XFRM_MSG_BASE] = XMSGSIZE(xfrm_aevent_id),
	[XFRM_MSG_REPORT      - XFRM_MSG_BASE] = XMSGSIZE(xfrm_user_report),
	[XFRM_MSG_MIGRATE     - XFRM_MSG_BASE] = XMSGSIZE(xfrm_userpolicy_id),
	[XFRM_MSG_GETSADINFO  - XFRM_MSG_BASE] = sizeof(u32),
	[XFRM_MSG_NEWSPDINFO  - XFRM_MSG_BASE] = sizeof(u32),
	[XFRM_MSG_GETSPDINFO  - XFRM_MSG_BASE] = sizeof(u32),
};

#undef XMSGSIZE

static const struct nla_policy xfrma_policy[XFRMA_MAX+1] = {
	[XFRMA_SA]		= { .len = sizeof(struct xfrm_usersa_info)},
	[XFRMA_POLICY]		= { .len = sizeof(struct xfrm_userpolicy_info)},
	[XFRMA_LASTUSED]	= { .type = NLA_U64},
	[XFRMA_ALG_AUTH_TRUNC]	= { .len = sizeof(struct xfrm_algo_auth)},
	[XFRMA_ALG_AEAD]	= { .len = sizeof(struct xfrm_algo_aead) },
	[XFRMA_ALG_AUTH]	= { .len = sizeof(struct xfrm_algo) },
	[XFRMA_ALG_CRYPT]	= { .len = sizeof(struct xfrm_algo) },
	[XFRMA_ALG_COMP]	= { .len = sizeof(struct xfrm_algo) },
	[XFRMA_ENCAP]		= { .len = sizeof(struct xfrm_encap_tmpl) },
	[XFRMA_TMPL]		= { .len = sizeof(struct xfrm_user_tmpl) },
	[XFRMA_SEC_CTX]		= { .len = sizeof(struct xfrm_sec_ctx) },
	[XFRMA_LTIME_VAL]	= { .len = sizeof(struct xfrm_lifetime_cur) },
	[XFRMA_REPLAY_VAL]	= { .len = sizeof(struct xfrm_replay_state) },
	[XFRMA_REPLAY_THRESH]	= { .type = NLA_U32 },
	[XFRMA_ETIMER_THRESH]	= { .type = NLA_U32 },
	[XFRMA_SRCADDR]		= { .len = sizeof(xfrm_address_t) },
	[XFRMA_COADDR]		= { .len = sizeof(xfrm_address_t) },
	[XFRMA_POLICY_TYPE]	= { .len = sizeof(struct xfrm_userpolicy_type)},
	[XFRMA_MIGRATE]		= { .len = sizeof(struct xfrm_user_migrate) },
	[XFRMA_KMADDRESS]	= { .len = sizeof(struct xfrm_user_kmaddress) },
	[XFRMA_MARK]		= { .len = sizeof(struct xfrm_mark) },
	[XFRMA_TFCPAD]		= { .type = NLA_U32 },
	[XFRMA_REPLAY_ESN_VAL]	= { .len = sizeof(struct xfrm_replay_state_esn) },
	[XFRMA_SA_EXTRA_FLAGS]	= { .type = NLA_U32 },
	[XFRMA_PROTO]		= { .type = NLA_U8 },
	[XFRMA_ADDRESS_FILTER]	= { .len = sizeof(struct xfrm_address_filter) },
	[XFRMA_OFFLOAD_DEV]	= { .len = sizeof(struct xfrm_user_offload) },
	[XFRMA_OUTPUT_MARK]	= { .len = NLA_U32 },
};

static const struct nla_policy xfrma_spd_policy[XFRMA_SPD_MAX+1] = {
	[XFRMA_SPD_IPV4_HTHRESH] = { .len = sizeof(struct xfrmu_spdhthresh) },
	[XFRMA_SPD_IPV6_HTHRESH] = { .len = sizeof(struct xfrmu_spdhthresh) },
};

static const struct xfrm_link {
	int (*doit)(struct sk_buff *, struct nlmsghdr *, struct nlattr **);
	int (*start)(struct netlink_callback *);
	int (*dump)(struct sk_buff *, struct netlink_callback *);
	int (*done)(struct netlink_callback *);
	const struct nla_policy *nla_pol;
	int nla_max;
} xfrm_dispatch[XFRM_NR_MSGTYPES] = {
	[XFRM_MSG_NEWSA       - XFRM_MSG_BASE] = { .doit = xfrm_add_sa        },
	[XFRM_MSG_DELSA       - XFRM_MSG_BASE] = { .doit = xfrm_del_sa        },
	[XFRM_MSG_GETSA       - XFRM_MSG_BASE] = { .doit = xfrm_get_sa,
						   .dump = xfrm_dump_sa,
						   .done = xfrm_dump_sa_done  },
	[XFRM_MSG_NEWPOLICY   - XFRM_MSG_BASE] = { .doit = xfrm_add_policy    },
	[XFRM_MSG_DELPOLICY   - XFRM_MSG_BASE] = { .doit = xfrm_get_policy    },
	[XFRM_MSG_GETPOLICY   - XFRM_MSG_BASE] = { .doit = xfrm_get_policy,
						   .start = xfrm_dump_policy_start,
						   .dump = xfrm_dump_policy,
						   .done = xfrm_dump_policy_done },
	[XFRM_MSG_ALLOCSPI    - XFRM_MSG_BASE] = { .doit = xfrm_alloc_userspi },
	[XFRM_MSG_ACQUIRE     - XFRM_MSG_BASE] = { .doit = xfrm_add_acquire   },
	[XFRM_MSG_EXPIRE      - XFRM_MSG_BASE] = { .doit = xfrm_add_sa_expire },
	[XFRM_MSG_UPDPOLICY   - XFRM_MSG_BASE] = { .doit = xfrm_add_policy    },
	[XFRM_MSG_UPDSA       - XFRM_MSG_BASE] = { .doit = xfrm_add_sa        },
	[XFRM_MSG_POLEXPIRE   - XFRM_MSG_BASE] = { .doit = xfrm_add_pol_expire},
	[XFRM_MSG_FLUSHSA     - XFRM_MSG_BASE] = { .doit = xfrm_flush_sa      },
	[XFRM_MSG_FLUSHPOLICY - XFRM_MSG_BASE] = { .doit = xfrm_flush_policy  },
	[XFRM_MSG_NEWAE       - XFRM_MSG_BASE] = { .doit = xfrm_new_ae  },
	[XFRM_MSG_GETAE       - XFRM_MSG_BASE] = { .doit = xfrm_get_ae  },
	[XFRM_MSG_MIGRATE     - XFRM_MSG_BASE] = { .doit = xfrm_do_migrate    },
	[XFRM_MSG_GETSADINFO  - XFRM_MSG_BASE] = { .doit = xfrm_get_sadinfo   },
	[XFRM_MSG_NEWSPDINFO  - XFRM_MSG_BASE] = { .doit = xfrm_set_spdinfo,
						   .nla_pol = xfrma_spd_policy,
						   .nla_max = XFRMA_SPD_MAX },
	[XFRM_MSG_GETSPDINFO  - XFRM_MSG_BASE] = { .doit = xfrm_get_spdinfo   },
};

static int xfrm_user_rcv_msg(struct sk_buff *skb, struct nlmsghdr *nlh,
			     struct netlink_ext_ack *extack)
{
	struct net *net = sock_net(skb->sk);
	struct nlattr *attrs[XFRMA_MAX+1];
	const struct xfrm_link *link;
	int type, err;

#ifdef CONFIG_COMPAT
	if (in_compat_syscall())
		return -EOPNOTSUPP;
#endif

	type = nlh->nlmsg_type;
	if (type > XFRM_MSG_MAX)
		return -EINVAL;

	type -= XFRM_MSG_BASE;
	link = &xfrm_dispatch[type];

	/* All operations require privileges, even GET */
	if (!netlink_net_capable(skb, CAP_NET_ADMIN))
		return -EPERM;

	if ((type == (XFRM_MSG_GETSA - XFRM_MSG_BASE) ||
	     type == (XFRM_MSG_GETPOLICY - XFRM_MSG_BASE)) &&
	    (nlh->nlmsg_flags & NLM_F_DUMP)) {
		if (link->dump == NULL)
			return -EINVAL;

		{
			struct netlink_dump_control c = {
				.start = link->start,
				.dump = link->dump,
				.done = link->done,
			};
			return netlink_dump_start(net->xfrm.nlsk, skb, nlh, &c);
		}
	}

	err = nlmsg_parse(nlh, xfrm_msg_min[type], attrs,
			  link->nla_max ? : XFRMA_MAX,
			  link->nla_pol ? : xfrma_policy, extack);
	if (err < 0)
		return err;

	if (link->doit == NULL)
		return -EINVAL;

	return link->doit(skb, nlh, attrs);
}

static void xfrm_netlink_rcv(struct sk_buff *skb)
{
	struct net *net = sock_net(skb->sk);

	mutex_lock(&net->xfrm.xfrm_cfg_mutex);
	netlink_rcv_skb(skb, &xfrm_user_rcv_msg);
	mutex_unlock(&net->xfrm.xfrm_cfg_mutex);
}

static inline size_t xfrm_expire_msgsize(void)
{
	return NLMSG_ALIGN(sizeof(struct xfrm_user_expire))
	       + nla_total_size(sizeof(struct xfrm_mark));
}

static int build_expire(struct sk_buff *skb, struct xfrm_state *x, const struct km_event *c)
{
	struct xfrm_user_expire *ue;
	struct nlmsghdr *nlh;
	int err;

	nlh = nlmsg_put(skb, c->portid, 0, XFRM_MSG_EXPIRE, sizeof(*ue), 0);
	if (nlh == NULL)
		return -EMSGSIZE;

	ue = nlmsg_data(nlh);
	copy_to_user_state(x, &ue->state);
	ue->hard = (c->data.hard != 0) ? 1 : 0;
	/* clear the padding bytes */
	memset(&ue->hard + 1, 0, sizeof(*ue) - offsetofend(typeof(*ue), hard));

	err = xfrm_mark_put(skb, &x->mark);
	if (err)
		return err;

	nlmsg_end(skb, nlh);
	return 0;
}

static int xfrm_exp_state_notify(struct xfrm_state *x, const struct km_event *c)
{
	struct net *net = xs_net(x);
	struct sk_buff *skb;

	skb = nlmsg_new(xfrm_expire_msgsize(), GFP_ATOMIC);
	if (skb == NULL)
		return -ENOMEM;

	if (build_expire(skb, x, c) < 0) {
		kfree_skb(skb);
		return -EMSGSIZE;
	}

	return xfrm_nlmsg_multicast(net, skb, 0, XFRMNLGRP_EXPIRE);
}

static int xfrm_aevent_state_notify(struct xfrm_state *x, const struct km_event *c)
{
	struct net *net = xs_net(x);
	struct sk_buff *skb;

	skb = nlmsg_new(xfrm_aevent_msgsize(x), GFP_ATOMIC);
	if (skb == NULL)
		return -ENOMEM;

	if (build_aevent(skb, x, c) < 0)
		BUG();

	return xfrm_nlmsg_multicast(net, skb, 0, XFRMNLGRP_AEVENTS);
}

static int xfrm_notify_sa_flush(const struct km_event *c)
{
	struct net *net = c->net;
	struct xfrm_usersa_flush *p;
	struct nlmsghdr *nlh;
	struct sk_buff *skb;
	int len = NLMSG_ALIGN(sizeof(struct xfrm_usersa_flush));

	skb = nlmsg_new(len, GFP_ATOMIC);
	if (skb == NULL)
		return -ENOMEM;

	nlh = nlmsg_put(skb, c->portid, c->seq, XFRM_MSG_FLUSHSA, sizeof(*p), 0);
	if (nlh == NULL) {
		kfree_skb(skb);
		return -EMSGSIZE;
	}

	p = nlmsg_data(nlh);
	p->proto = c->data.proto;

	nlmsg_end(skb, nlh);

	return xfrm_nlmsg_multicast(net, skb, 0, XFRMNLGRP_SA);
}

static inline size_t xfrm_sa_len(struct xfrm_state *x)
{
	size_t l = 0;
	if (x->aead)
		l += nla_total_size(aead_len(x->aead));
	if (x->aalg) {
		l += nla_total_size(sizeof(struct xfrm_algo) +
				    (x->aalg->alg_key_len + 7) / 8);
		l += nla_total_size(xfrm_alg_auth_len(x->aalg));
	}
	if (x->ealg)
		l += nla_total_size(xfrm_alg_len(x->ealg));
	if (x->calg)
		l += nla_total_size(sizeof(*x->calg));
	if (x->encap)
		l += nla_total_size(sizeof(*x->encap));
	if (x->tfcpad)
		l += nla_total_size(sizeof(x->tfcpad));
	if (x->replay_esn)
		l += nla_total_size(xfrm_replay_state_esn_len(x->replay_esn));
	else
		l += nla_total_size(sizeof(struct xfrm_replay_state));
	if (x->security)
		l += nla_total_size(sizeof(struct xfrm_user_sec_ctx) +
				    x->security->ctx_len);
	if (x->coaddr)
		l += nla_total_size(sizeof(*x->coaddr));
	if (x->props.extra_flags)
		l += nla_total_size(sizeof(x->props.extra_flags));
	if (x->xso.dev)
		 l += nla_total_size(sizeof(x->xso));
	if (x->props.output_mark)
		l += nla_total_size(sizeof(x->props.output_mark));

	/* Must count x->lastused as it may become non-zero behind our back. */
	l += nla_total_size_64bit(sizeof(u64));

	return l;
}

static int xfrm_notify_sa(struct xfrm_state *x, const struct km_event *c)
{
	struct net *net = xs_net(x);
	struct xfrm_usersa_info *p;
	struct xfrm_usersa_id *id;
	struct nlmsghdr *nlh;
	struct sk_buff *skb;
	int len = xfrm_sa_len(x);
	int headlen, err;

	headlen = sizeof(*p);
	if (c->event == XFRM_MSG_DELSA) {
		len += nla_total_size(headlen);
		headlen = sizeof(*id);
		len += nla_total_size(sizeof(struct xfrm_mark));
	}
	len += NLMSG_ALIGN(headlen);

	skb = nlmsg_new(len, GFP_ATOMIC);
	if (skb == NULL)
		return -ENOMEM;

	nlh = nlmsg_put(skb, c->portid, c->seq, c->event, headlen, 0);
	err = -EMSGSIZE;
	if (nlh == NULL)
		goto out_free_skb;

	p = nlmsg_data(nlh);
	if (c->event == XFRM_MSG_DELSA) {
		struct nlattr *attr;

		id = nlmsg_data(nlh);
		memset(id, 0, sizeof(*id));
		memcpy(&id->daddr, &x->id.daddr, sizeof(id->daddr));
		id->spi = x->id.spi;
		id->family = x->props.family;
		id->proto = x->id.proto;

		attr = nla_reserve(skb, XFRMA_SA, sizeof(*p));
		err = -EMSGSIZE;
		if (attr == NULL)
			goto out_free_skb;

		p = nla_data(attr);
	}
	err = copy_to_user_state_extra(x, p, skb);
	if (err)
		goto out_free_skb;

	nlmsg_end(skb, nlh);

	return xfrm_nlmsg_multicast(net, skb, 0, XFRMNLGRP_SA);

out_free_skb:
	kfree_skb(skb);
	return err;
}

static int xfrm_send_state_notify(struct xfrm_state *x, const struct km_event *c)
{

	switch (c->event) {
	case XFRM_MSG_EXPIRE:
		return xfrm_exp_state_notify(x, c);
	case XFRM_MSG_NEWAE:
		return xfrm_aevent_state_notify(x, c);
	case XFRM_MSG_DELSA:
	case XFRM_MSG_UPDSA:
	case XFRM_MSG_NEWSA:
		return xfrm_notify_sa(x, c);
	case XFRM_MSG_FLUSHSA:
		return xfrm_notify_sa_flush(c);
	default:
		printk(KERN_NOTICE "xfrm_user: Unknown SA event %d\n",
		       c->event);
		break;
	}

	return 0;

}

static inline size_t xfrm_acquire_msgsize(struct xfrm_state *x,
					  struct xfrm_policy *xp)
{
	return NLMSG_ALIGN(sizeof(struct xfrm_user_acquire))
	       + nla_total_size(sizeof(struct xfrm_user_tmpl) * xp->xfrm_nr)
	       + nla_total_size(sizeof(struct xfrm_mark))
	       + nla_total_size(xfrm_user_sec_ctx_size(x->security))
	       + userpolicy_type_attrsize();
}

static int build_acquire(struct sk_buff *skb, struct xfrm_state *x,
			 struct xfrm_tmpl *xt, struct xfrm_policy *xp)
{
	__u32 seq = xfrm_get_acqseq();
	struct xfrm_user_acquire *ua;
	struct nlmsghdr *nlh;
	int err;

	nlh = nlmsg_put(skb, 0, 0, XFRM_MSG_ACQUIRE, sizeof(*ua), 0);
	if (nlh == NULL)
		return -EMSGSIZE;

	ua = nlmsg_data(nlh);
	memcpy(&ua->id, &x->id, sizeof(ua->id));
	memcpy(&ua->saddr, &x->props.saddr, sizeof(ua->saddr));
	memcpy(&ua->sel, &x->sel, sizeof(ua->sel));
	copy_to_user_policy(xp, &ua->policy, XFRM_POLICY_OUT);
	ua->aalgos = xt->aalgos;
	ua->ealgos = xt->ealgos;
	ua->calgos = xt->calgos;
	ua->seq = x->km.seq = seq;

	err = copy_to_user_tmpl(xp, skb);
	if (!err)
		err = copy_to_user_state_sec_ctx(x, skb);
	if (!err)
		err = copy_to_user_policy_type(xp->type, skb);
	if (!err)
		err = xfrm_mark_put(skb, &xp->mark);
	if (err) {
		nlmsg_cancel(skb, nlh);
		return err;
	}

	nlmsg_end(skb, nlh);
	return 0;
}

static int xfrm_send_acquire(struct xfrm_state *x, struct xfrm_tmpl *xt,
			     struct xfrm_policy *xp)
{
	struct net *net = xs_net(x);
	struct sk_buff *skb;

	skb = nlmsg_new(xfrm_acquire_msgsize(x, xp), GFP_ATOMIC);
	if (skb == NULL)
		return -ENOMEM;

	if (build_acquire(skb, x, xt, xp) < 0)
		BUG();

	return xfrm_nlmsg_multicast(net, skb, 0, XFRMNLGRP_ACQUIRE);
}

/* User gives us xfrm_user_policy_info followed by an array of 0
 * or more templates.
 */
static struct xfrm_policy *xfrm_compile_policy(struct sock *sk, int opt,
					       u8 *data, int len, int *dir)
{
	struct net *net = sock_net(sk);
	struct xfrm_userpolicy_info *p = (struct xfrm_userpolicy_info *)data;
	struct xfrm_user_tmpl *ut = (struct xfrm_user_tmpl *) (p + 1);
	struct xfrm_policy *xp;
	int nr;

	switch (sk->sk_family) {
	case AF_INET:
		if (opt != IP_XFRM_POLICY) {
			*dir = -EOPNOTSUPP;
			return NULL;
		}
		break;
#if IS_ENABLED(CONFIG_IPV6)
	case AF_INET6:
		if (opt != IPV6_XFRM_POLICY) {
			*dir = -EOPNOTSUPP;
			return NULL;
		}
		break;
#endif
	default:
		*dir = -EINVAL;
		return NULL;
	}

	*dir = -EINVAL;

	if (len < sizeof(*p) ||
	    verify_newpolicy_info(p))
		return NULL;

	nr = ((len - sizeof(*p)) / sizeof(*ut));
	if (validate_tmpl(nr, ut, p->sel.family))
		return NULL;

	if (p->dir > XFRM_POLICY_OUT)
		return NULL;

	xp = xfrm_policy_alloc(net, GFP_ATOMIC);
	if (xp == NULL) {
		*dir = -ENOBUFS;
		return NULL;
	}

	copy_from_user_policy(xp, p);
	xp->type = XFRM_POLICY_TYPE_MAIN;
	copy_templates(xp, ut, nr);

	*dir = p->dir;

	return xp;
}

static inline size_t xfrm_polexpire_msgsize(struct xfrm_policy *xp)
{
	return NLMSG_ALIGN(sizeof(struct xfrm_user_polexpire))
	       + nla_total_size(sizeof(struct xfrm_user_tmpl) * xp->xfrm_nr)
	       + nla_total_size(xfrm_user_sec_ctx_size(xp->security))
	       + nla_total_size(sizeof(struct xfrm_mark))
	       + userpolicy_type_attrsize();
}

static int build_polexpire(struct sk_buff *skb, struct xfrm_policy *xp,
			   int dir, const struct km_event *c)
{
	struct xfrm_user_polexpire *upe;
	int hard = c->data.hard;
	struct nlmsghdr *nlh;
	int err;

	nlh = nlmsg_put(skb, c->portid, 0, XFRM_MSG_POLEXPIRE, sizeof(*upe), 0);
	if (nlh == NULL)
		return -EMSGSIZE;

	upe = nlmsg_data(nlh);
	copy_to_user_policy(xp, &upe->pol, dir);
	err = copy_to_user_tmpl(xp, skb);
	if (!err)
		err = copy_to_user_sec_ctx(xp, skb);
	if (!err)
		err = copy_to_user_policy_type(xp->type, skb);
	if (!err)
		err = xfrm_mark_put(skb, &xp->mark);
	if (err) {
		nlmsg_cancel(skb, nlh);
		return err;
	}
	upe->hard = !!hard;

	nlmsg_end(skb, nlh);
	return 0;
}

static int xfrm_exp_policy_notify(struct xfrm_policy *xp, int dir, const struct km_event *c)
{
	struct net *net = xp_net(xp);
	struct sk_buff *skb;

	skb = nlmsg_new(xfrm_polexpire_msgsize(xp), GFP_ATOMIC);
	if (skb == NULL)
		return -ENOMEM;

	if (build_polexpire(skb, xp, dir, c) < 0)
		BUG();

	return xfrm_nlmsg_multicast(net, skb, 0, XFRMNLGRP_EXPIRE);
}

static int xfrm_notify_policy(struct xfrm_policy *xp, int dir, const struct km_event *c)
{
	int len = nla_total_size(sizeof(struct xfrm_user_tmpl) * xp->xfrm_nr);
	struct net *net = xp_net(xp);
	struct xfrm_userpolicy_info *p;
	struct xfrm_userpolicy_id *id;
	struct nlmsghdr *nlh;
	struct sk_buff *skb;
	int headlen, err;

	headlen = sizeof(*p);
	if (c->event == XFRM_MSG_DELPOLICY) {
		len += nla_total_size(headlen);
		headlen = sizeof(*id);
	}
	len += userpolicy_type_attrsize();
	len += nla_total_size(sizeof(struct xfrm_mark));
	len += NLMSG_ALIGN(headlen);

	skb = nlmsg_new(len, GFP_ATOMIC);
	if (skb == NULL)
		return -ENOMEM;

	nlh = nlmsg_put(skb, c->portid, c->seq, c->event, headlen, 0);
	err = -EMSGSIZE;
	if (nlh == NULL)
		goto out_free_skb;

	p = nlmsg_data(nlh);
	if (c->event == XFRM_MSG_DELPOLICY) {
		struct nlattr *attr;

		id = nlmsg_data(nlh);
		memset(id, 0, sizeof(*id));
		id->dir = dir;
		if (c->data.byid)
			id->index = xp->index;
		else
			memcpy(&id->sel, &xp->selector, sizeof(id->sel));

		attr = nla_reserve(skb, XFRMA_POLICY, sizeof(*p));
		err = -EMSGSIZE;
		if (attr == NULL)
			goto out_free_skb;

		p = nla_data(attr);
	}

	copy_to_user_policy(xp, p, dir);
	err = copy_to_user_tmpl(xp, skb);
	if (!err)
		err = copy_to_user_policy_type(xp->type, skb);
	if (!err)
		err = xfrm_mark_put(skb, &xp->mark);
	if (err)
		goto out_free_skb;

	nlmsg_end(skb, nlh);

	return xfrm_nlmsg_multicast(net, skb, 0, XFRMNLGRP_POLICY);

out_free_skb:
	kfree_skb(skb);
	return err;
}

static int xfrm_notify_policy_flush(const struct km_event *c)
{
	struct net *net = c->net;
	struct nlmsghdr *nlh;
	struct sk_buff *skb;
	int err;

	skb = nlmsg_new(userpolicy_type_attrsize(), GFP_ATOMIC);
	if (skb == NULL)
		return -ENOMEM;

	nlh = nlmsg_put(skb, c->portid, c->seq, XFRM_MSG_FLUSHPOLICY, 0, 0);
	err = -EMSGSIZE;
	if (nlh == NULL)
		goto out_free_skb;
	err = copy_to_user_policy_type(c->data.type, skb);
	if (err)
		goto out_free_skb;

	nlmsg_end(skb, nlh);

	return xfrm_nlmsg_multicast(net, skb, 0, XFRMNLGRP_POLICY);

out_free_skb:
	kfree_skb(skb);
	return err;
}

static int xfrm_send_policy_notify(struct xfrm_policy *xp, int dir, const struct km_event *c)
{

	switch (c->event) {
	case XFRM_MSG_NEWPOLICY:
	case XFRM_MSG_UPDPOLICY:
	case XFRM_MSG_DELPOLICY:
		return xfrm_notify_policy(xp, dir, c);
	case XFRM_MSG_FLUSHPOLICY:
		return xfrm_notify_policy_flush(c);
	case XFRM_MSG_POLEXPIRE:
		return xfrm_exp_policy_notify(xp, dir, c);
	default:
		printk(KERN_NOTICE "xfrm_user: Unknown Policy event %d\n",
		       c->event);
	}

	return 0;

}

static inline size_t xfrm_report_msgsize(void)
{
	return NLMSG_ALIGN(sizeof(struct xfrm_user_report));
}

static int build_report(struct sk_buff *skb, u8 proto,
			struct xfrm_selector *sel, xfrm_address_t *addr)
{
	struct xfrm_user_report *ur;
	struct nlmsghdr *nlh;

	nlh = nlmsg_put(skb, 0, 0, XFRM_MSG_REPORT, sizeof(*ur), 0);
	if (nlh == NULL)
		return -EMSGSIZE;

	ur = nlmsg_data(nlh);
	ur->proto = proto;
	memcpy(&ur->sel, sel, sizeof(ur->sel));

	if (addr) {
		int err = nla_put(skb, XFRMA_COADDR, sizeof(*addr), addr);
		if (err) {
			nlmsg_cancel(skb, nlh);
			return err;
		}
	}
	nlmsg_end(skb, nlh);
	return 0;
}

static int xfrm_send_report(struct net *net, u8 proto,
			    struct xfrm_selector *sel, xfrm_address_t *addr)
{
	struct sk_buff *skb;

	skb = nlmsg_new(xfrm_report_msgsize(), GFP_ATOMIC);
	if (skb == NULL)
		return -ENOMEM;

	if (build_report(skb, proto, sel, addr) < 0)
		BUG();

	return xfrm_nlmsg_multicast(net, skb, 0, XFRMNLGRP_REPORT);
}

static inline size_t xfrm_mapping_msgsize(void)
{
	return NLMSG_ALIGN(sizeof(struct xfrm_user_mapping));
}

static int build_mapping(struct sk_buff *skb, struct xfrm_state *x,
			 xfrm_address_t *new_saddr, __be16 new_sport)
{
	struct xfrm_user_mapping *um;
	struct nlmsghdr *nlh;

	nlh = nlmsg_put(skb, 0, 0, XFRM_MSG_MAPPING, sizeof(*um), 0);
	if (nlh == NULL)
		return -EMSGSIZE;

	um = nlmsg_data(nlh);

	memcpy(&um->id.daddr, &x->id.daddr, sizeof(um->id.daddr));
	um->id.spi = x->id.spi;
	um->id.family = x->props.family;
	um->id.proto = x->id.proto;
	memcpy(&um->new_saddr, new_saddr, sizeof(um->new_saddr));
	memcpy(&um->old_saddr, &x->props.saddr, sizeof(um->old_saddr));
	um->new_sport = new_sport;
	um->old_sport = x->encap->encap_sport;
	um->reqid = x->props.reqid;

	nlmsg_end(skb, nlh);
	return 0;
}

static int xfrm_send_mapping(struct xfrm_state *x, xfrm_address_t *ipaddr,
			     __be16 sport)
{
	struct net *net = xs_net(x);
	struct sk_buff *skb;

	if (x->id.proto != IPPROTO_ESP)
		return -EINVAL;

	if (!x->encap)
		return -EINVAL;

	skb = nlmsg_new(xfrm_mapping_msgsize(), GFP_ATOMIC);
	if (skb == NULL)
		return -ENOMEM;

	if (build_mapping(skb, x, ipaddr, sport) < 0)
		BUG();

	return xfrm_nlmsg_multicast(net, skb, 0, XFRMNLGRP_MAPPING);
}

static bool xfrm_is_alive(const struct km_event *c)
{
	return (bool)xfrm_acquire_is_on(c->net);
}

static struct xfrm_mgr netlink_mgr = {
	.notify		= xfrm_send_state_notify,
	.acquire	= xfrm_send_acquire,
	.compile_policy	= xfrm_compile_policy,
	.notify_policy	= xfrm_send_policy_notify,
	.report		= xfrm_send_report,
	.migrate	= xfrm_send_migrate,
	.new_mapping	= xfrm_send_mapping,
	.is_alive	= xfrm_is_alive,
};

static int __net_init xfrm_user_net_init(struct net *net)
{
	struct sock *nlsk;
	struct netlink_kernel_cfg cfg = {
		.groups	= XFRMNLGRP_MAX,
		.input	= xfrm_netlink_rcv,
	};

	nlsk = netlink_kernel_create(net, NETLINK_XFRM, &cfg);
	if (nlsk == NULL)
		return -ENOMEM;
	net->xfrm.nlsk_stash = nlsk; /* Don't set to NULL */
	rcu_assign_pointer(net->xfrm.nlsk, nlsk);
	return 0;
}

static void __net_exit xfrm_user_net_exit(struct list_head *net_exit_list)
{
	struct net *net;
	list_for_each_entry(net, net_exit_list, exit_list)
		RCU_INIT_POINTER(net->xfrm.nlsk, NULL);
	synchronize_net();
	list_for_each_entry(net, net_exit_list, exit_list)
		netlink_kernel_release(net->xfrm.nlsk_stash);
}

static struct pernet_operations xfrm_user_net_ops = {
	.init	    = xfrm_user_net_init,
	.exit_batch = xfrm_user_net_exit,
};

static int __init xfrm_user_init(void)
{
	int rv;

	printk(KERN_INFO "Initializing XFRM netlink socket\n");

	rv = register_pernet_subsys(&xfrm_user_net_ops);
	if (rv < 0)
		return rv;
	rv = xfrm_register_km(&netlink_mgr);
	if (rv < 0)
		unregister_pernet_subsys(&xfrm_user_net_ops);
	return rv;
}

static void __exit xfrm_user_exit(void)
{
	xfrm_unregister_km(&netlink_mgr);
	unregister_pernet_subsys(&xfrm_user_net_ops);
}

module_init(xfrm_user_init);
module_exit(xfrm_user_exit);
MODULE_LICENSE("GPL");
MODULE_ALIAS_NET_PF_PROTO(PF_NETLINK, NETLINK_XFRM);
<|MERGE_RESOLUTION|>--- conflicted
+++ resolved
@@ -123,15 +123,9 @@
 
 	if (!rt)
 		return (p->flags & XFRM_STATE_ESN) ? -EINVAL : 0;
-<<<<<<< HEAD
 
 	rs = nla_data(rt);
 
-=======
-
-	rs = nla_data(rt);
-
->>>>>>> 1ec8f1f0
 	if (rs->bmp_len > XFRMA_REPLAY_ESN_MAX / sizeof(rs->bmp[0]) / 8)
 		return -EINVAL;
 
@@ -1451,10 +1445,6 @@
 		if (!ut[i].family)
 			ut[i].family = family;
 
-<<<<<<< HEAD
-		if ((ut[i].mode == XFRM_MODE_TRANSPORT) &&
-		    (ut[i].family != prev_family))
-=======
 		switch (ut[i].mode) {
 		case XFRM_MODE_TUNNEL:
 		case XFRM_MODE_BEET:
@@ -1465,7 +1455,6 @@
 			break;
 		}
 		if (ut[i].mode >= XFRM_MODE_MAX)
->>>>>>> 1ec8f1f0
 			return -EINVAL;
 
 		prev_family = ut[i].family;
