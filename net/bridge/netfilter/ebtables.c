/*
 *  ebtables
 *
 *  Author:
 *  Bart De Schuymer		<bdschuym@pandora.be>
 *
 *  ebtables.c,v 2.0, July, 2002
 *
 *  This code is strongly inspired by the iptables code which is
 *  Copyright (C) 1999 Paul `Rusty' Russell & Michael J. Neuling
 *
 *  This program is free software; you can redistribute it and/or
 *  modify it under the terms of the GNU General Public License
 *  as published by the Free Software Foundation; either version
 *  2 of the License, or (at your option) any later version.
 */
#define pr_fmt(fmt) KBUILD_MODNAME ": " fmt
#include <linux/kmod.h>
#include <linux/module.h>
#include <linux/vmalloc.h>
#include <linux/netfilter/x_tables.h>
#include <linux/netfilter_bridge/ebtables.h>
#include <linux/spinlock.h>
#include <linux/mutex.h>
#include <linux/slab.h>
#include <linux/uaccess.h>
#include <linux/smp.h>
#include <linux/cpumask.h>
#include <linux/audit.h>
#include <net/sock.h>
/* needed for logical [in,out]-dev filtering */
#include "../br_private.h"

/* Each cpu has its own set of counters, so there is no need for write_lock in
 * the softirq
 * For reading or updating the counters, the user context needs to
 * get a write_lock
 */

/* The size of each set of counters is altered to get cache alignment */
#define SMP_ALIGN(x) (((x) + SMP_CACHE_BYTES-1) & ~(SMP_CACHE_BYTES-1))
#define COUNTER_OFFSET(n) (SMP_ALIGN(n * sizeof(struct ebt_counter)))
#define COUNTER_BASE(c, n, cpu) ((struct ebt_counter *)(((char *)c) + \
				 COUNTER_OFFSET(n) * cpu))



static DEFINE_MUTEX(ebt_mutex);

#ifdef CONFIG_COMPAT
static void ebt_standard_compat_from_user(void *dst, const void *src)
{
	int v = *(compat_int_t *)src;

	if (v >= 0)
		v += xt_compat_calc_jump(NFPROTO_BRIDGE, v);
	memcpy(dst, &v, sizeof(v));
}

static int ebt_standard_compat_to_user(void __user *dst, const void *src)
{
	compat_int_t cv = *(int *)src;

	if (cv >= 0)
		cv -= xt_compat_calc_jump(NFPROTO_BRIDGE, cv);
	return copy_to_user(dst, &cv, sizeof(cv)) ? -EFAULT : 0;
}
#endif


static struct xt_target ebt_standard_target = {
	.name       = "standard",
	.revision   = 0,
	.family     = NFPROTO_BRIDGE,
	.targetsize = sizeof(int),
#ifdef CONFIG_COMPAT
	.compatsize = sizeof(compat_int_t),
	.compat_from_user = ebt_standard_compat_from_user,
	.compat_to_user =  ebt_standard_compat_to_user,
#endif
};

static inline int
ebt_do_watcher(const struct ebt_entry_watcher *w, struct sk_buff *skb,
	       struct xt_action_param *par)
{
	par->target   = w->u.watcher;
	par->targinfo = w->data;
	w->u.watcher->target(skb, par);
	/* watchers don't give a verdict */
	return 0;
}

static inline int
ebt_do_match(struct ebt_entry_match *m, const struct sk_buff *skb,
	     struct xt_action_param *par)
{
	par->match     = m->u.match;
	par->matchinfo = m->data;
	return m->u.match->match(skb, par) ? EBT_MATCH : EBT_NOMATCH;
}

static inline int
ebt_dev_check(const char *entry, const struct net_device *device)
{
	int i = 0;
	const char *devname;

	if (*entry == '\0')
		return 0;
	if (!device)
		return 1;
	devname = device->name;
	/* 1 is the wildcard token */
	while (entry[i] != '\0' && entry[i] != 1 && entry[i] == devname[i])
		i++;
	return devname[i] != entry[i] && entry[i] != 1;
}

/* process standard matches */
static inline int
ebt_basic_match(const struct ebt_entry *e, const struct sk_buff *skb,
		const struct net_device *in, const struct net_device *out)
{
	const struct ethhdr *h = eth_hdr(skb);
	const struct net_bridge_port *p;
	__be16 ethproto;

	if (skb_vlan_tag_present(skb))
		ethproto = htons(ETH_P_8021Q);
	else
		ethproto = h->h_proto;

	if (e->bitmask & EBT_802_3) {
		if (NF_INVF(e, EBT_IPROTO, eth_proto_is_802_3(ethproto)))
			return 1;
	} else if (!(e->bitmask & EBT_NOPROTO) &&
		   NF_INVF(e, EBT_IPROTO, e->ethproto != ethproto))
		return 1;

	if (NF_INVF(e, EBT_IIN, ebt_dev_check(e->in, in)))
		return 1;
	if (NF_INVF(e, EBT_IOUT, ebt_dev_check(e->out, out)))
		return 1;
	/* rcu_read_lock()ed by nf_hook_thresh */
	if (in && (p = br_port_get_rcu(in)) != NULL &&
	    NF_INVF(e, EBT_ILOGICALIN,
		    ebt_dev_check(e->logical_in, p->br->dev)))
		return 1;
	if (out && (p = br_port_get_rcu(out)) != NULL &&
	    NF_INVF(e, EBT_ILOGICALOUT,
		    ebt_dev_check(e->logical_out, p->br->dev)))
		return 1;

	if (e->bitmask & EBT_SOURCEMAC) {
		if (NF_INVF(e, EBT_ISOURCE,
			    !ether_addr_equal_masked(h->h_source, e->sourcemac,
						     e->sourcemsk)))
			return 1;
	}
	if (e->bitmask & EBT_DESTMAC) {
		if (NF_INVF(e, EBT_IDEST,
			    !ether_addr_equal_masked(h->h_dest, e->destmac,
						     e->destmsk)))
			return 1;
	}
	return 0;
}

static inline
struct ebt_entry *ebt_next_entry(const struct ebt_entry *entry)
{
	return (void *)entry + entry->next_offset;
}

/* Do some firewalling */
unsigned int ebt_do_table(struct sk_buff *skb,
			  const struct nf_hook_state *state,
			  struct ebt_table *table)
{
	unsigned int hook = state->hook;
	int i, nentries;
	struct ebt_entry *point;
	struct ebt_counter *counter_base, *cb_base;
	const struct ebt_entry_target *t;
	int verdict, sp = 0;
	struct ebt_chainstack *cs;
	struct ebt_entries *chaininfo;
	const char *base;
	const struct ebt_table_info *private;
	struct xt_action_param acpar;

	acpar.state   = state;
	acpar.hotdrop = false;

	read_lock_bh(&table->lock);
	private = table->private;
	cb_base = COUNTER_BASE(private->counters, private->nentries,
	   smp_processor_id());
	if (private->chainstack)
		cs = private->chainstack[smp_processor_id()];
	else
		cs = NULL;
	chaininfo = private->hook_entry[hook];
	nentries = private->hook_entry[hook]->nentries;
	point = (struct ebt_entry *)(private->hook_entry[hook]->data);
	counter_base = cb_base + private->hook_entry[hook]->counter_offset;
	/* base for chain jumps */
	base = private->entries;
	i = 0;
	while (i < nentries) {
		if (ebt_basic_match(point, skb, state->in, state->out))
			goto letscontinue;

		if (EBT_MATCH_ITERATE(point, ebt_do_match, skb, &acpar) != 0)
			goto letscontinue;
		if (acpar.hotdrop) {
			read_unlock_bh(&table->lock);
			return NF_DROP;
		}

		/* increase counter */
		(*(counter_base + i)).pcnt++;
		(*(counter_base + i)).bcnt += skb->len;

		/* these should only watch: not modify, nor tell us
		 * what to do with the packet
		 */
		EBT_WATCHER_ITERATE(point, ebt_do_watcher, skb, &acpar);

		t = (struct ebt_entry_target *)
		   (((char *)point) + point->target_offset);
		/* standard target */
		if (!t->u.target->target)
			verdict = ((struct ebt_standard_target *)t)->verdict;
		else {
			acpar.target   = t->u.target;
			acpar.targinfo = t->data;
			verdict = t->u.target->target(skb, &acpar);
		}
		if (verdict == EBT_ACCEPT) {
			read_unlock_bh(&table->lock);
			return NF_ACCEPT;
		}
		if (verdict == EBT_DROP) {
			read_unlock_bh(&table->lock);
			return NF_DROP;
		}
		if (verdict == EBT_RETURN) {
letsreturn:
			if (WARN(sp == 0, "RETURN on base chain")) {
				/* act like this is EBT_CONTINUE */
				goto letscontinue;
			}

			sp--;
			/* put all the local variables right */
			i = cs[sp].n;
			chaininfo = cs[sp].chaininfo;
			nentries = chaininfo->nentries;
			point = cs[sp].e;
			counter_base = cb_base +
			   chaininfo->counter_offset;
			continue;
		}
		if (verdict == EBT_CONTINUE)
			goto letscontinue;

		if (WARN(verdict < 0, "bogus standard verdict\n")) {
			read_unlock_bh(&table->lock);
			return NF_DROP;
		}

		/* jump to a udc */
		cs[sp].n = i + 1;
		cs[sp].chaininfo = chaininfo;
		cs[sp].e = ebt_next_entry(point);
		i = 0;
		chaininfo = (struct ebt_entries *) (base + verdict);

		if (WARN(chaininfo->distinguisher, "jump to non-chain\n")) {
			read_unlock_bh(&table->lock);
			return NF_DROP;
		}

		nentries = chaininfo->nentries;
		point = (struct ebt_entry *)chaininfo->data;
		counter_base = cb_base + chaininfo->counter_offset;
		sp++;
		continue;
letscontinue:
		point = ebt_next_entry(point);
		i++;
	}

	/* I actually like this :) */
	if (chaininfo->policy == EBT_RETURN)
		goto letsreturn;
	if (chaininfo->policy == EBT_ACCEPT) {
		read_unlock_bh(&table->lock);
		return NF_ACCEPT;
	}
	read_unlock_bh(&table->lock);
	return NF_DROP;
}

/* If it succeeds, returns element and locks mutex */
static inline void *
find_inlist_lock_noload(struct list_head *head, const char *name, int *error,
			struct mutex *mutex)
{
	struct {
		struct list_head list;
		char name[EBT_FUNCTION_MAXNAMELEN];
	} *e;

	mutex_lock(mutex);
	list_for_each_entry(e, head, list) {
		if (strcmp(e->name, name) == 0)
			return e;
	}
	*error = -ENOENT;
	mutex_unlock(mutex);
	return NULL;
}

static void *
find_inlist_lock(struct list_head *head, const char *name, const char *prefix,
		 int *error, struct mutex *mutex)
{
	return try_then_request_module(
			find_inlist_lock_noload(head, name, error, mutex),
			"%s%s", prefix, name);
}

static inline struct ebt_table *
find_table_lock(struct net *net, const char *name, int *error,
		struct mutex *mutex)
{
	return find_inlist_lock(&net->xt.tables[NFPROTO_BRIDGE], name,
				"ebtable_", error, mutex);
}

static inline int
ebt_check_match(struct ebt_entry_match *m, struct xt_mtchk_param *par,
		unsigned int *cnt)
{
	const struct ebt_entry *e = par->entryinfo;
	struct xt_match *match;
	size_t left = ((char *)e + e->watchers_offset) - (char *)m;
	int ret;

	if (left < sizeof(struct ebt_entry_match) ||
	    left - sizeof(struct ebt_entry_match) < m->match_size)
		return -EINVAL;

	match = xt_find_match(NFPROTO_BRIDGE, m->u.name, 0);
	if (IS_ERR(match) || match->family != NFPROTO_BRIDGE) {
		if (!IS_ERR(match))
			module_put(match->me);
		request_module("ebt_%s", m->u.name);
		match = xt_find_match(NFPROTO_BRIDGE, m->u.name, 0);
	}
	if (IS_ERR(match))
		return PTR_ERR(match);
	m->u.match = match;

	par->match     = match;
	par->matchinfo = m->data;
	ret = xt_check_match(par, m->match_size,
	      e->ethproto, e->invflags & EBT_IPROTO);
	if (ret < 0) {
		module_put(match->me);
		return ret;
	}

	(*cnt)++;
	return 0;
}

static inline int
ebt_check_watcher(struct ebt_entry_watcher *w, struct xt_tgchk_param *par,
		  unsigned int *cnt)
{
	const struct ebt_entry *e = par->entryinfo;
	struct xt_target *watcher;
	size_t left = ((char *)e + e->target_offset) - (char *)w;
	int ret;

	if (left < sizeof(struct ebt_entry_watcher) ||
	   left - sizeof(struct ebt_entry_watcher) < w->watcher_size)
		return -EINVAL;

	watcher = xt_request_find_target(NFPROTO_BRIDGE, w->u.name, 0);
	if (IS_ERR(watcher))
		return PTR_ERR(watcher);

	if (watcher->family != NFPROTO_BRIDGE) {
		module_put(watcher->me);
		return -ENOENT;
	}

	w->u.watcher = watcher;

	par->target   = watcher;
	par->targinfo = w->data;
	ret = xt_check_target(par, w->watcher_size,
	      e->ethproto, e->invflags & EBT_IPROTO);
	if (ret < 0) {
		module_put(watcher->me);
		return ret;
	}

	(*cnt)++;
	return 0;
}

static int ebt_verify_pointers(const struct ebt_replace *repl,
			       struct ebt_table_info *newinfo)
{
	unsigned int limit = repl->entries_size;
	unsigned int valid_hooks = repl->valid_hooks;
	unsigned int offset = 0;
	int i;

	for (i = 0; i < NF_BR_NUMHOOKS; i++)
		newinfo->hook_entry[i] = NULL;

	newinfo->entries_size = repl->entries_size;
	newinfo->nentries = repl->nentries;

	while (offset < limit) {
		size_t left = limit - offset;
		struct ebt_entry *e = (void *)newinfo->entries + offset;

		if (left < sizeof(unsigned int))
			break;

		for (i = 0; i < NF_BR_NUMHOOKS; i++) {
			if ((valid_hooks & (1 << i)) == 0)
				continue;
			if ((char __user *)repl->hook_entry[i] ==
			     repl->entries + offset)
				break;
		}

		if (i != NF_BR_NUMHOOKS || !(e->bitmask & EBT_ENTRY_OR_ENTRIES)) {
			if (e->bitmask != 0) {
				/* we make userspace set this right,
				 * so there is no misunderstanding
				 */
				return -EINVAL;
			}
			if (i != NF_BR_NUMHOOKS)
				newinfo->hook_entry[i] = (struct ebt_entries *)e;
			if (left < sizeof(struct ebt_entries))
				break;
			offset += sizeof(struct ebt_entries);
		} else {
			if (left < sizeof(struct ebt_entry))
				break;
			if (left < e->next_offset)
				break;
			if (e->next_offset < sizeof(struct ebt_entry))
				return -EINVAL;
			offset += e->next_offset;
		}
	}
	if (offset != limit)
		return -EINVAL;

	/* check if all valid hooks have a chain */
	for (i = 0; i < NF_BR_NUMHOOKS; i++) {
		if (!newinfo->hook_entry[i] &&
		   (valid_hooks & (1 << i)))
			return -EINVAL;
	}
	return 0;
}

/* this one is very careful, as it is the first function
 * to parse the userspace data
 */
static inline int
ebt_check_entry_size_and_hooks(const struct ebt_entry *e,
			       const struct ebt_table_info *newinfo,
			       unsigned int *n, unsigned int *cnt,
			       unsigned int *totalcnt, unsigned int *udc_cnt)
{
	int i;

	for (i = 0; i < NF_BR_NUMHOOKS; i++) {
		if ((void *)e == (void *)newinfo->hook_entry[i])
			break;
	}
	/* beginning of a new chain
	 * if i == NF_BR_NUMHOOKS it must be a user defined chain
	 */
	if (i != NF_BR_NUMHOOKS || !e->bitmask) {
		/* this checks if the previous chain has as many entries
		 * as it said it has
		 */
		if (*n != *cnt)
			return -EINVAL;

		if (((struct ebt_entries *)e)->policy != EBT_DROP &&
		   ((struct ebt_entries *)e)->policy != EBT_ACCEPT) {
			/* only RETURN from udc */
			if (i != NF_BR_NUMHOOKS ||
			   ((struct ebt_entries *)e)->policy != EBT_RETURN)
				return -EINVAL;
		}
		if (i == NF_BR_NUMHOOKS) /* it's a user defined chain */
			(*udc_cnt)++;
		if (((struct ebt_entries *)e)->counter_offset != *totalcnt)
			return -EINVAL;
		*n = ((struct ebt_entries *)e)->nentries;
		*cnt = 0;
		return 0;
	}
	/* a plain old entry, heh */
	if (sizeof(struct ebt_entry) > e->watchers_offset ||
	   e->watchers_offset > e->target_offset ||
	   e->target_offset >= e->next_offset)
		return -EINVAL;

	/* this is not checked anywhere else */
	if (e->next_offset - e->target_offset < sizeof(struct ebt_entry_target))
		return -EINVAL;

	(*cnt)++;
	(*totalcnt)++;
	return 0;
}

struct ebt_cl_stack {
	struct ebt_chainstack cs;
	int from;
	unsigned int hookmask;
};

/* We need these positions to check that the jumps to a different part of the
 * entries is a jump to the beginning of a new chain.
 */
static inline int
ebt_get_udc_positions(struct ebt_entry *e, struct ebt_table_info *newinfo,
		      unsigned int *n, struct ebt_cl_stack *udc)
{
	int i;

	/* we're only interested in chain starts */
	if (e->bitmask)
		return 0;
	for (i = 0; i < NF_BR_NUMHOOKS; i++) {
		if (newinfo->hook_entry[i] == (struct ebt_entries *)e)
			break;
	}
	/* only care about udc */
	if (i != NF_BR_NUMHOOKS)
		return 0;

	udc[*n].cs.chaininfo = (struct ebt_entries *)e;
	/* these initialisations are depended on later in check_chainloops() */
	udc[*n].cs.n = 0;
	udc[*n].hookmask = 0;

	(*n)++;
	return 0;
}

static inline int
ebt_cleanup_match(struct ebt_entry_match *m, struct net *net, unsigned int *i)
{
	struct xt_mtdtor_param par;

	if (i && (*i)-- == 0)
		return 1;

	par.net       = net;
	par.match     = m->u.match;
	par.matchinfo = m->data;
	par.family    = NFPROTO_BRIDGE;
	if (par.match->destroy != NULL)
		par.match->destroy(&par);
	module_put(par.match->me);
	return 0;
}

static inline int
ebt_cleanup_watcher(struct ebt_entry_watcher *w, struct net *net, unsigned int *i)
{
	struct xt_tgdtor_param par;

	if (i && (*i)-- == 0)
		return 1;

	par.net      = net;
	par.target   = w->u.watcher;
	par.targinfo = w->data;
	par.family   = NFPROTO_BRIDGE;
	if (par.target->destroy != NULL)
		par.target->destroy(&par);
	module_put(par.target->me);
	return 0;
}

static inline int
ebt_cleanup_entry(struct ebt_entry *e, struct net *net, unsigned int *cnt)
{
	struct xt_tgdtor_param par;
	struct ebt_entry_target *t;

	if (e->bitmask == 0)
		return 0;
	/* we're done */
	if (cnt && (*cnt)-- == 0)
		return 1;
	EBT_WATCHER_ITERATE(e, ebt_cleanup_watcher, net, NULL);
	EBT_MATCH_ITERATE(e, ebt_cleanup_match, net, NULL);
	t = (struct ebt_entry_target *)(((char *)e) + e->target_offset);

	par.net      = net;
	par.target   = t->u.target;
	par.targinfo = t->data;
	par.family   = NFPROTO_BRIDGE;
	if (par.target->destroy != NULL)
		par.target->destroy(&par);
	module_put(par.target->me);
	return 0;
}

static inline int
ebt_check_entry(struct ebt_entry *e, struct net *net,
		const struct ebt_table_info *newinfo,
		const char *name, unsigned int *cnt,
		struct ebt_cl_stack *cl_s, unsigned int udc_cnt)
{
	struct ebt_entry_target *t;
	struct xt_target *target;
	unsigned int i, j, hook = 0, hookmask = 0;
	size_t gap;
	int ret;
	struct xt_mtchk_param mtpar;
	struct xt_tgchk_param tgpar;

	/* don't mess with the struct ebt_entries */
	if (e->bitmask == 0)
		return 0;

	if (e->bitmask & ~EBT_F_MASK)
		return -EINVAL;

	if (e->invflags & ~EBT_INV_MASK)
		return -EINVAL;

	if ((e->bitmask & EBT_NOPROTO) && (e->bitmask & EBT_802_3))
		return -EINVAL;

	/* what hook do we belong to? */
	for (i = 0; i < NF_BR_NUMHOOKS; i++) {
		if (!newinfo->hook_entry[i])
			continue;
		if ((char *)newinfo->hook_entry[i] < (char *)e)
			hook = i;
		else
			break;
	}
	/* (1 << NF_BR_NUMHOOKS) tells the check functions the rule is on
	 * a base chain
	 */
	if (i < NF_BR_NUMHOOKS)
		hookmask = (1 << hook) | (1 << NF_BR_NUMHOOKS);
	else {
		for (i = 0; i < udc_cnt; i++)
			if ((char *)(cl_s[i].cs.chaininfo) > (char *)e)
				break;
		if (i == 0)
			hookmask = (1 << hook) | (1 << NF_BR_NUMHOOKS);
		else
			hookmask = cl_s[i - 1].hookmask;
	}
	i = 0;

	memset(&mtpar, 0, sizeof(mtpar));
	memset(&tgpar, 0, sizeof(tgpar));
	mtpar.net	= tgpar.net       = net;
	mtpar.table     = tgpar.table     = name;
	mtpar.entryinfo = tgpar.entryinfo = e;
	mtpar.hook_mask = tgpar.hook_mask = hookmask;
	mtpar.family    = tgpar.family    = NFPROTO_BRIDGE;
	ret = EBT_MATCH_ITERATE(e, ebt_check_match, &mtpar, &i);
	if (ret != 0)
		goto cleanup_matches;
	j = 0;
	ret = EBT_WATCHER_ITERATE(e, ebt_check_watcher, &tgpar, &j);
	if (ret != 0)
		goto cleanup_watchers;
	t = (struct ebt_entry_target *)(((char *)e) + e->target_offset);
	gap = e->next_offset - e->target_offset;

	target = xt_request_find_target(NFPROTO_BRIDGE, t->u.name, 0);
	if (IS_ERR(target)) {
		ret = PTR_ERR(target);
		goto cleanup_watchers;
	}

	/* Reject UNSPEC, xtables verdicts/return values are incompatible */
	if (target->family != NFPROTO_BRIDGE) {
		module_put(target->me);
		ret = -ENOENT;
		goto cleanup_watchers;
	}

	t->u.target = target;
	if (t->u.target == &ebt_standard_target) {
		if (gap < sizeof(struct ebt_standard_target)) {
			ret = -EFAULT;
			goto cleanup_watchers;
		}
		if (((struct ebt_standard_target *)t)->verdict <
		   -NUM_STANDARD_TARGETS) {
			ret = -EFAULT;
			goto cleanup_watchers;
		}
	} else if (t->target_size > gap - sizeof(struct ebt_entry_target)) {
		module_put(t->u.target->me);
		ret = -EFAULT;
		goto cleanup_watchers;
	}

	tgpar.target   = target;
	tgpar.targinfo = t->data;
	ret = xt_check_target(&tgpar, t->target_size,
	      e->ethproto, e->invflags & EBT_IPROTO);
	if (ret < 0) {
		module_put(target->me);
		goto cleanup_watchers;
	}
	(*cnt)++;
	return 0;
cleanup_watchers:
	EBT_WATCHER_ITERATE(e, ebt_cleanup_watcher, net, &j);
cleanup_matches:
	EBT_MATCH_ITERATE(e, ebt_cleanup_match, net, &i);
	return ret;
}

/* checks for loops and sets the hook mask for udc
 * the hook mask for udc tells us from which base chains the udc can be
 * accessed. This mask is a parameter to the check() functions of the extensions
 */
static int check_chainloops(const struct ebt_entries *chain, struct ebt_cl_stack *cl_s,
			    unsigned int udc_cnt, unsigned int hooknr, char *base)
{
	int i, chain_nr = -1, pos = 0, nentries = chain->nentries, verdict;
	const struct ebt_entry *e = (struct ebt_entry *)chain->data;
	const struct ebt_entry_target *t;

	while (pos < nentries || chain_nr != -1) {
		/* end of udc, go back one 'recursion' step */
		if (pos == nentries) {
			/* put back values of the time when this chain was called */
			e = cl_s[chain_nr].cs.e;
			if (cl_s[chain_nr].from != -1)
				nentries =
				cl_s[cl_s[chain_nr].from].cs.chaininfo->nentries;
			else
				nentries = chain->nentries;
			pos = cl_s[chain_nr].cs.n;
			/* make sure we won't see a loop that isn't one */
			cl_s[chain_nr].cs.n = 0;
			chain_nr = cl_s[chain_nr].from;
			if (pos == nentries)
				continue;
		}
		t = (struct ebt_entry_target *)
		   (((char *)e) + e->target_offset);
		if (strcmp(t->u.name, EBT_STANDARD_TARGET))
			goto letscontinue;
		if (e->target_offset + sizeof(struct ebt_standard_target) >
		   e->next_offset)
			return -1;

		verdict = ((struct ebt_standard_target *)t)->verdict;
		if (verdict >= 0) { /* jump to another chain */
			struct ebt_entries *hlp2 =
			   (struct ebt_entries *)(base + verdict);
			for (i = 0; i < udc_cnt; i++)
				if (hlp2 == cl_s[i].cs.chaininfo)
					break;
			/* bad destination or loop */
			if (i == udc_cnt)
				return -1;

			if (cl_s[i].cs.n)
				return -1;

			if (cl_s[i].hookmask & (1 << hooknr))
				goto letscontinue;
			/* this can't be 0, so the loop test is correct */
			cl_s[i].cs.n = pos + 1;
			pos = 0;
			cl_s[i].cs.e = ebt_next_entry(e);
			e = (struct ebt_entry *)(hlp2->data);
			nentries = hlp2->nentries;
			cl_s[i].from = chain_nr;
			chain_nr = i;
			/* this udc is accessible from the base chain for hooknr */
			cl_s[i].hookmask |= (1 << hooknr);
			continue;
		}
letscontinue:
		e = ebt_next_entry(e);
		pos++;
	}
	return 0;
}

/* do the parsing of the table/chains/entries/matches/watchers/targets, heh */
static int translate_table(struct net *net, const char *name,
			   struct ebt_table_info *newinfo)
{
	unsigned int i, j, k, udc_cnt;
	int ret;
	struct ebt_cl_stack *cl_s = NULL; /* used in the checking for chain loops */

	i = 0;
	while (i < NF_BR_NUMHOOKS && !newinfo->hook_entry[i])
		i++;
	if (i == NF_BR_NUMHOOKS)
		return -EINVAL;

	if (newinfo->hook_entry[i] != (struct ebt_entries *)newinfo->entries)
		return -EINVAL;

	/* make sure chains are ordered after each other in same order
	 * as their corresponding hooks
	 */
	for (j = i + 1; j < NF_BR_NUMHOOKS; j++) {
		if (!newinfo->hook_entry[j])
			continue;
		if (newinfo->hook_entry[j] <= newinfo->hook_entry[i])
			return -EINVAL;

		i = j;
	}

	/* do some early checkings and initialize some things */
	i = 0; /* holds the expected nr. of entries for the chain */
	j = 0; /* holds the up to now counted entries for the chain */
	k = 0; /* holds the total nr. of entries, should equal
		* newinfo->nentries afterwards
		*/
	udc_cnt = 0; /* will hold the nr. of user defined chains (udc) */
	ret = EBT_ENTRY_ITERATE(newinfo->entries, newinfo->entries_size,
	   ebt_check_entry_size_and_hooks, newinfo,
	   &i, &j, &k, &udc_cnt);

	if (ret != 0)
		return ret;

	if (i != j)
		return -EINVAL;

	if (k != newinfo->nentries)
		return -EINVAL;

	/* get the location of the udc, put them in an array
	 * while we're at it, allocate the chainstack
	 */
	if (udc_cnt) {
		/* this will get free'd in do_replace()/ebt_register_table()
		 * if an error occurs
		 */
		newinfo->chainstack =
			vmalloc(nr_cpu_ids * sizeof(*(newinfo->chainstack)));
		if (!newinfo->chainstack)
			return -ENOMEM;
		for_each_possible_cpu(i) {
			newinfo->chainstack[i] =
			  vmalloc(udc_cnt * sizeof(*(newinfo->chainstack[0])));
			if (!newinfo->chainstack[i]) {
				while (i)
					vfree(newinfo->chainstack[--i]);
				vfree(newinfo->chainstack);
				newinfo->chainstack = NULL;
				return -ENOMEM;
			}
		}

		cl_s = vmalloc(udc_cnt * sizeof(*cl_s));
		if (!cl_s)
			return -ENOMEM;
		i = 0; /* the i'th udc */
		EBT_ENTRY_ITERATE(newinfo->entries, newinfo->entries_size,
		   ebt_get_udc_positions, newinfo, &i, cl_s);
		/* sanity check */
		if (i != udc_cnt) {
			vfree(cl_s);
			return -EFAULT;
		}
	}

	/* Check for loops */
	for (i = 0; i < NF_BR_NUMHOOKS; i++)
		if (newinfo->hook_entry[i])
			if (check_chainloops(newinfo->hook_entry[i],
			   cl_s, udc_cnt, i, newinfo->entries)) {
				vfree(cl_s);
				return -EINVAL;
			}

	/* we now know the following (along with E=mc²):
	 *  - the nr of entries in each chain is right
	 *  - the size of the allocated space is right
	 *  - all valid hooks have a corresponding chain
	 *  - there are no loops
	 *  - wrong data can still be on the level of a single entry
	 *  - could be there are jumps to places that are not the
	 *    beginning of a chain. This can only occur in chains that
	 *    are not accessible from any base chains, so we don't care.
	 */

	/* used to know what we need to clean up if something goes wrong */
	i = 0;
	ret = EBT_ENTRY_ITERATE(newinfo->entries, newinfo->entries_size,
	   ebt_check_entry, net, newinfo, name, &i, cl_s, udc_cnt);
	if (ret != 0) {
		EBT_ENTRY_ITERATE(newinfo->entries, newinfo->entries_size,
				  ebt_cleanup_entry, net, &i);
	}
	vfree(cl_s);
	return ret;
}

/* called under write_lock */
static void get_counters(const struct ebt_counter *oldcounters,
			 struct ebt_counter *counters, unsigned int nentries)
{
	int i, cpu;
	struct ebt_counter *counter_base;

	/* counters of cpu 0 */
	memcpy(counters, oldcounters,
	       sizeof(struct ebt_counter) * nentries);

	/* add other counters to those of cpu 0 */
	for_each_possible_cpu(cpu) {
		if (cpu == 0)
			continue;
		counter_base = COUNTER_BASE(oldcounters, nentries, cpu);
		for (i = 0; i < nentries; i++) {
			counters[i].pcnt += counter_base[i].pcnt;
			counters[i].bcnt += counter_base[i].bcnt;
		}
	}
}

static int do_replace_finish(struct net *net, struct ebt_replace *repl,
			      struct ebt_table_info *newinfo)
{
	int ret, i;
	struct ebt_counter *counterstmp = NULL;
	/* used to be able to unlock earlier */
	struct ebt_table_info *table;
	struct ebt_table *t;

	/* the user wants counters back
	 * the check on the size is done later, when we have the lock
	 */
	if (repl->num_counters) {
		unsigned long size = repl->num_counters * sizeof(*counterstmp);
		counterstmp = vmalloc(size);
		if (!counterstmp)
			return -ENOMEM;
	}

	newinfo->chainstack = NULL;
	ret = ebt_verify_pointers(repl, newinfo);
	if (ret != 0)
		goto free_counterstmp;

	ret = translate_table(net, repl->name, newinfo);

	if (ret != 0)
		goto free_counterstmp;

	t = find_table_lock(net, repl->name, &ret, &ebt_mutex);
	if (!t) {
		ret = -ENOENT;
		goto free_iterate;
	}

	/* the table doesn't like it */
	if (t->check && (ret = t->check(newinfo, repl->valid_hooks)))
		goto free_unlock;

	if (repl->num_counters && repl->num_counters != t->private->nentries) {
		ret = -EINVAL;
		goto free_unlock;
	}

	/* we have the mutex lock, so no danger in reading this pointer */
	table = t->private;
	/* make sure the table can only be rmmod'ed if it contains no rules */
	if (!table->nentries && newinfo->nentries && !try_module_get(t->me)) {
		ret = -ENOENT;
		goto free_unlock;
	} else if (table->nentries && !newinfo->nentries)
		module_put(t->me);
	/* we need an atomic snapshot of the counters */
	write_lock_bh(&t->lock);
	if (repl->num_counters)
		get_counters(t->private->counters, counterstmp,
		   t->private->nentries);

	t->private = newinfo;
	write_unlock_bh(&t->lock);
	mutex_unlock(&ebt_mutex);
	/* so, a user can change the chains while having messed up her counter
	 * allocation. Only reason why this is done is because this way the lock
	 * is held only once, while this doesn't bring the kernel into a
	 * dangerous state.
	 */
	if (repl->num_counters &&
	   copy_to_user(repl->counters, counterstmp,
	   repl->num_counters * sizeof(struct ebt_counter))) {
		/* Silent error, can't fail, new table is already in place */
		net_warn_ratelimited("ebtables: counters copy to user failed while replacing table\n");
	}

	/* decrease module count and free resources */
	EBT_ENTRY_ITERATE(table->entries, table->entries_size,
			  ebt_cleanup_entry, net, NULL);

	vfree(table->entries);
	if (table->chainstack) {
		for_each_possible_cpu(i)
			vfree(table->chainstack[i]);
		vfree(table->chainstack);
	}
	vfree(table);

	vfree(counterstmp);

#ifdef CONFIG_AUDIT
	if (audit_enabled) {
		audit_log(current->audit_context, GFP_KERNEL,
			  AUDIT_NETFILTER_CFG,
			  "table=%s family=%u entries=%u",
			  repl->name, AF_BRIDGE, repl->nentries);
	}
#endif
	return ret;

free_unlock:
	mutex_unlock(&ebt_mutex);
free_iterate:
	EBT_ENTRY_ITERATE(newinfo->entries, newinfo->entries_size,
			  ebt_cleanup_entry, net, NULL);
free_counterstmp:
	vfree(counterstmp);
	/* can be initialized in translate_table() */
	if (newinfo->chainstack) {
		for_each_possible_cpu(i)
			vfree(newinfo->chainstack[i]);
		vfree(newinfo->chainstack);
	}
	return ret;
}

/* replace the table */
static int do_replace(struct net *net, const void __user *user,
		      unsigned int len)
{
	int ret, countersize;
	struct ebt_table_info *newinfo;
	struct ebt_replace tmp;

	if (copy_from_user(&tmp, user, sizeof(tmp)) != 0)
		return -EFAULT;

	if (len != sizeof(tmp) + tmp.entries_size)
		return -EINVAL;

	if (tmp.entries_size == 0)
		return -EINVAL;

	/* overflow check */
	if (tmp.nentries >= ((INT_MAX - sizeof(struct ebt_table_info)) /
			NR_CPUS - SMP_CACHE_BYTES) / sizeof(struct ebt_counter))
		return -ENOMEM;
	if (tmp.num_counters >= INT_MAX / sizeof(struct ebt_counter))
		return -ENOMEM;

	tmp.name[sizeof(tmp.name) - 1] = 0;

	countersize = COUNTER_OFFSET(tmp.nentries) * nr_cpu_ids;
	newinfo = __vmalloc(sizeof(*newinfo) + countersize, GFP_KERNEL_ACCOUNT,
			    PAGE_KERNEL);
	if (!newinfo)
		return -ENOMEM;

	if (countersize)
		memset(newinfo->counters, 0, countersize);

	newinfo->entries = __vmalloc(tmp.entries_size, GFP_KERNEL_ACCOUNT,
				     PAGE_KERNEL);
	if (!newinfo->entries) {
		ret = -ENOMEM;
		goto free_newinfo;
	}
	if (copy_from_user(
	   newinfo->entries, tmp.entries, tmp.entries_size) != 0) {
		ret = -EFAULT;
		goto free_entries;
	}

	ret = do_replace_finish(net, &tmp, newinfo);
	if (ret == 0)
		return ret;
free_entries:
	vfree(newinfo->entries);
free_newinfo:
	vfree(newinfo);
	return ret;
}

static void __ebt_unregister_table(struct net *net, struct ebt_table *table)
{
	int i;

	mutex_lock(&ebt_mutex);
	list_del(&table->list);
	mutex_unlock(&ebt_mutex);
	EBT_ENTRY_ITERATE(table->private->entries, table->private->entries_size,
			  ebt_cleanup_entry, net, NULL);
	if (table->private->nentries)
		module_put(table->me);
	vfree(table->private->entries);
	if (table->private->chainstack) {
		for_each_possible_cpu(i)
			vfree(table->private->chainstack[i]);
		vfree(table->private->chainstack);
	}
	vfree(table->private);
	kfree(table);
}

int ebt_register_table(struct net *net, const struct ebt_table *input_table,
		       const struct nf_hook_ops *ops, struct ebt_table **res)
{
	struct ebt_table_info *newinfo;
	struct ebt_table *t, *table;
	struct ebt_replace_kernel *repl;
	int ret, i, countersize;
	void *p;

	if (input_table == NULL || (repl = input_table->table) == NULL ||
	    repl->entries == NULL || repl->entries_size == 0 ||
	    repl->counters != NULL || input_table->private != NULL)
		return -EINVAL;

	/* Don't add one table to multiple lists. */
	table = kmemdup(input_table, sizeof(struct ebt_table), GFP_KERNEL);
	if (!table) {
		ret = -ENOMEM;
		goto out;
	}

	countersize = COUNTER_OFFSET(repl->nentries) * nr_cpu_ids;
	newinfo = vmalloc(sizeof(*newinfo) + countersize);
	ret = -ENOMEM;
	if (!newinfo)
		goto free_table;

	p = vmalloc(repl->entries_size);
	if (!p)
		goto free_newinfo;

	memcpy(p, repl->entries, repl->entries_size);
	newinfo->entries = p;

	newinfo->entries_size = repl->entries_size;
	newinfo->nentries = repl->nentries;

	if (countersize)
		memset(newinfo->counters, 0, countersize);

	/* fill in newinfo and parse the entries */
	newinfo->chainstack = NULL;
	for (i = 0; i < NF_BR_NUMHOOKS; i++) {
		if ((repl->valid_hooks & (1 << i)) == 0)
			newinfo->hook_entry[i] = NULL;
		else
			newinfo->hook_entry[i] = p +
				((char *)repl->hook_entry[i] - repl->entries);
	}
	ret = translate_table(net, repl->name, newinfo);
	if (ret != 0)
		goto free_chainstack;

	if (table->check && table->check(newinfo, table->valid_hooks)) {
		ret = -EINVAL;
		goto free_chainstack;
	}

	table->private = newinfo;
	rwlock_init(&table->lock);
	mutex_lock(&ebt_mutex);
	list_for_each_entry(t, &net->xt.tables[NFPROTO_BRIDGE], list) {
		if (strcmp(t->name, table->name) == 0) {
			ret = -EEXIST;
			goto free_unlock;
		}
	}

	/* Hold a reference count if the chains aren't empty */
	if (newinfo->nentries && !try_module_get(table->me)) {
		ret = -ENOENT;
		goto free_unlock;
	}
	list_add(&table->list, &net->xt.tables[NFPROTO_BRIDGE]);
	mutex_unlock(&ebt_mutex);

	WRITE_ONCE(*res, table);

	if (!ops)
		return 0;

	ret = nf_register_net_hooks(net, ops, hweight32(table->valid_hooks));
	if (ret) {
		__ebt_unregister_table(net, table);
		*res = NULL;
	}

	return ret;
free_unlock:
	mutex_unlock(&ebt_mutex);
free_chainstack:
	if (newinfo->chainstack) {
		for_each_possible_cpu(i)
			vfree(newinfo->chainstack[i]);
		vfree(newinfo->chainstack);
	}
	vfree(newinfo->entries);
free_newinfo:
	vfree(newinfo);
free_table:
	kfree(table);
out:
	return ret;
}

void ebt_unregister_table(struct net *net, struct ebt_table *table,
			  const struct nf_hook_ops *ops)
{
	if (ops)
		nf_unregister_net_hooks(net, ops, hweight32(table->valid_hooks));
	__ebt_unregister_table(net, table);
}

/* userspace just supplied us with counters */
static int do_update_counters(struct net *net, const char *name,
				struct ebt_counter __user *counters,
				unsigned int num_counters,
				const void __user *user, unsigned int len)
{
	int i, ret;
	struct ebt_counter *tmp;
	struct ebt_table *t;

	if (num_counters == 0)
		return -EINVAL;

	tmp = vmalloc(num_counters * sizeof(*tmp));
	if (!tmp)
		return -ENOMEM;

	t = find_table_lock(net, name, &ret, &ebt_mutex);
	if (!t)
		goto free_tmp;

	if (num_counters != t->private->nentries) {
		ret = -EINVAL;
		goto unlock_mutex;
	}

	if (copy_from_user(tmp, counters, num_counters * sizeof(*counters))) {
		ret = -EFAULT;
		goto unlock_mutex;
	}

	/* we want an atomic add of the counters */
	write_lock_bh(&t->lock);

	/* we add to the counters of the first cpu */
	for (i = 0; i < num_counters; i++) {
		t->private->counters[i].pcnt += tmp[i].pcnt;
		t->private->counters[i].bcnt += tmp[i].bcnt;
	}

	write_unlock_bh(&t->lock);
	ret = 0;
unlock_mutex:
	mutex_unlock(&ebt_mutex);
free_tmp:
	vfree(tmp);
	return ret;
}

static int update_counters(struct net *net, const void __user *user,
			    unsigned int len)
{
	struct ebt_replace hlp;

	if (copy_from_user(&hlp, user, sizeof(hlp)))
		return -EFAULT;

	if (len != sizeof(hlp) + hlp.num_counters * sizeof(struct ebt_counter))
		return -EINVAL;

	return do_update_counters(net, hlp.name, hlp.counters,
				hlp.num_counters, user, len);
}

static inline int ebt_obj_to_user(char __user *um, const char *_name,
				  const char *data, int entrysize,
				  int usersize, int datasize)
{
	char name[EBT_FUNCTION_MAXNAMELEN] = {0};

	/* ebtables expects 32 bytes long names but xt_match names are 29 bytes
	 * long. Copy 29 bytes and fill remaining bytes with zeroes.
	 */
	strlcpy(name, _name, sizeof(name));
	if (copy_to_user(um, name, EBT_FUNCTION_MAXNAMELEN) ||
	    put_user(datasize, (int __user *)(um + EBT_FUNCTION_MAXNAMELEN)) ||
	    xt_data_to_user(um + entrysize, data, usersize, datasize,
			    XT_ALIGN(datasize)))
		return -EFAULT;

	return 0;
}

static inline int ebt_match_to_user(const struct ebt_entry_match *m,
				    const char *base, char __user *ubase)
{
	return ebt_obj_to_user(ubase + ((char *)m - base),
			       m->u.match->name, m->data, sizeof(*m),
			       m->u.match->usersize, m->match_size);
}

static inline int ebt_watcher_to_user(const struct ebt_entry_watcher *w,
				      const char *base, char __user *ubase)
{
	return ebt_obj_to_user(ubase + ((char *)w - base),
			       w->u.watcher->name, w->data, sizeof(*w),
			       w->u.watcher->usersize, w->watcher_size);
}

static inline int ebt_entry_to_user(struct ebt_entry *e, const char *base,
				    char __user *ubase)
{
	int ret;
	char __user *hlp;
	const struct ebt_entry_target *t;

	if (e->bitmask == 0) {
		/* special case !EBT_ENTRY_OR_ENTRIES */
		if (copy_to_user(ubase + ((char *)e - base), e,
				 sizeof(struct ebt_entries)))
			return -EFAULT;
		return 0;
	}

	if (copy_to_user(ubase + ((char *)e - base), e, sizeof(*e)))
		return -EFAULT;

	hlp = ubase + (((char *)e + e->target_offset) - base);
	t = (struct ebt_entry_target *)(((char *)e) + e->target_offset);

	ret = EBT_MATCH_ITERATE(e, ebt_match_to_user, base, ubase);
	if (ret != 0)
		return ret;
	ret = EBT_WATCHER_ITERATE(e, ebt_watcher_to_user, base, ubase);
	if (ret != 0)
		return ret;
	ret = ebt_obj_to_user(hlp, t->u.target->name, t->data, sizeof(*t),
			      t->u.target->usersize, t->target_size);
	if (ret != 0)
		return ret;

	return 0;
}

static int copy_counters_to_user(struct ebt_table *t,
				 const struct ebt_counter *oldcounters,
				 void __user *user, unsigned int num_counters,
				 unsigned int nentries)
{
	struct ebt_counter *counterstmp;
	int ret = 0;

	/* userspace might not need the counters */
	if (num_counters == 0)
		return 0;

	if (num_counters != nentries)
		return -EINVAL;

	counterstmp = vmalloc(nentries * sizeof(*counterstmp));
	if (!counterstmp)
		return -ENOMEM;

	write_lock_bh(&t->lock);
	get_counters(oldcounters, counterstmp, nentries);
	write_unlock_bh(&t->lock);

	if (copy_to_user(user, counterstmp,
	   nentries * sizeof(struct ebt_counter)))
		ret = -EFAULT;
	vfree(counterstmp);
	return ret;
}

/* called with ebt_mutex locked */
static int copy_everything_to_user(struct ebt_table *t, void __user *user,
				   const int *len, int cmd)
{
	struct ebt_replace tmp;
	const struct ebt_counter *oldcounters;
	unsigned int entries_size, nentries;
	int ret;
	char *entries;

	if (cmd == EBT_SO_GET_ENTRIES) {
		entries_size = t->private->entries_size;
		nentries = t->private->nentries;
		entries = t->private->entries;
		oldcounters = t->private->counters;
	} else {
		entries_size = t->table->entries_size;
		nentries = t->table->nentries;
		entries = t->table->entries;
		oldcounters = t->table->counters;
	}

	if (copy_from_user(&tmp, user, sizeof(tmp)))
		return -EFAULT;

	if (*len != sizeof(struct ebt_replace) + entries_size +
	   (tmp.num_counters ? nentries * sizeof(struct ebt_counter) : 0))
		return -EINVAL;

	if (tmp.nentries != nentries)
		return -EINVAL;

	if (tmp.entries_size != entries_size)
		return -EINVAL;

	ret = copy_counters_to_user(t, oldcounters, tmp.counters,
					tmp.num_counters, nentries);
	if (ret)
		return ret;

	/* set the match/watcher/target names right */
	return EBT_ENTRY_ITERATE(entries, entries_size,
	   ebt_entry_to_user, entries, tmp.entries);
}

static int do_ebt_set_ctl(struct sock *sk,
	int cmd, void __user *user, unsigned int len)
{
	int ret;
	struct net *net = sock_net(sk);

	if (!ns_capable(net->user_ns, CAP_NET_ADMIN))
		return -EPERM;

	switch (cmd) {
	case EBT_SO_SET_ENTRIES:
		ret = do_replace(net, user, len);
		break;
	case EBT_SO_SET_COUNTERS:
		ret = update_counters(net, user, len);
		break;
	default:
		ret = -EINVAL;
	}
	return ret;
}

static int do_ebt_get_ctl(struct sock *sk, int cmd, void __user *user, int *len)
{
	int ret;
	struct ebt_replace tmp;
	struct ebt_table *t;
	struct net *net = sock_net(sk);

	if (!ns_capable(net->user_ns, CAP_NET_ADMIN))
		return -EPERM;

	if (copy_from_user(&tmp, user, sizeof(tmp)))
		return -EFAULT;

	tmp.name[sizeof(tmp.name) - 1] = '\0';

	t = find_table_lock(net, tmp.name, &ret, &ebt_mutex);
	if (!t)
		return ret;

	switch (cmd) {
	case EBT_SO_GET_INFO:
	case EBT_SO_GET_INIT_INFO:
		if (*len != sizeof(struct ebt_replace)) {
			ret = -EINVAL;
			mutex_unlock(&ebt_mutex);
			break;
		}
		if (cmd == EBT_SO_GET_INFO) {
			tmp.nentries = t->private->nentries;
			tmp.entries_size = t->private->entries_size;
			tmp.valid_hooks = t->valid_hooks;
		} else {
			tmp.nentries = t->table->nentries;
			tmp.entries_size = t->table->entries_size;
			tmp.valid_hooks = t->table->valid_hooks;
		}
		mutex_unlock(&ebt_mutex);
		if (copy_to_user(user, &tmp, *len) != 0) {
			ret = -EFAULT;
			break;
		}
		ret = 0;
		break;

	case EBT_SO_GET_ENTRIES:
	case EBT_SO_GET_INIT_ENTRIES:
		ret = copy_everything_to_user(t, user, len, cmd);
		mutex_unlock(&ebt_mutex);
		break;

	default:
		mutex_unlock(&ebt_mutex);
		ret = -EINVAL;
	}

	return ret;
}

#ifdef CONFIG_COMPAT
/* 32 bit-userspace compatibility definitions. */
struct compat_ebt_replace {
	char name[EBT_TABLE_MAXNAMELEN];
	compat_uint_t valid_hooks;
	compat_uint_t nentries;
	compat_uint_t entries_size;
	/* start of the chains */
	compat_uptr_t hook_entry[NF_BR_NUMHOOKS];
	/* nr of counters userspace expects back */
	compat_uint_t num_counters;
	/* where the kernel will put the old counters. */
	compat_uptr_t counters;
	compat_uptr_t entries;
};

/* struct ebt_entry_match, _target and _watcher have same layout */
struct compat_ebt_entry_mwt {
	union {
		char name[EBT_FUNCTION_MAXNAMELEN];
		compat_uptr_t ptr;
	} u;
	compat_uint_t match_size;
	compat_uint_t data[0];
};

/* account for possible padding between match_size and ->data */
static int ebt_compat_entry_padsize(void)
{
	BUILD_BUG_ON(XT_ALIGN(sizeof(struct ebt_entry_match)) <
			COMPAT_XT_ALIGN(sizeof(struct compat_ebt_entry_mwt)));
	return (int) XT_ALIGN(sizeof(struct ebt_entry_match)) -
			COMPAT_XT_ALIGN(sizeof(struct compat_ebt_entry_mwt));
}

static int ebt_compat_match_offset(const struct xt_match *match,
				   unsigned int userlen)
{
	/* ebt_among needs special handling. The kernel .matchsize is
	 * set to -1 at registration time; at runtime an EBT_ALIGN()ed
	 * value is expected.
	 * Example: userspace sends 4500, ebt_among.c wants 4504.
	 */
	if (unlikely(match->matchsize == -1))
		return XT_ALIGN(userlen) - COMPAT_XT_ALIGN(userlen);
	return xt_compat_match_offset(match);
}

static int compat_match_to_user(struct ebt_entry_match *m, void __user **dstptr,
				unsigned int *size)
{
	const struct xt_match *match = m->u.match;
	struct compat_ebt_entry_mwt __user *cm = *dstptr;
	int off = ebt_compat_match_offset(match, m->match_size);
	compat_uint_t msize = m->match_size - off;

	if (WARN_ON(off >= m->match_size))
		return -EINVAL;

	if (copy_to_user(cm->u.name, match->name,
	    strlen(match->name) + 1) || put_user(msize, &cm->match_size))
		return -EFAULT;

	if (match->compat_to_user) {
		if (match->compat_to_user(cm->data, m->data))
			return -EFAULT;
	} else {
		if (xt_data_to_user(cm->data, m->data, match->usersize, msize,
				    COMPAT_XT_ALIGN(msize)))
			return -EFAULT;
	}

	*size -= ebt_compat_entry_padsize() + off;
	*dstptr = cm->data;
	*dstptr += msize;
	return 0;
}

static int compat_target_to_user(struct ebt_entry_target *t,
				 void __user **dstptr,
				 unsigned int *size)
{
	const struct xt_target *target = t->u.target;
	struct compat_ebt_entry_mwt __user *cm = *dstptr;
	int off = xt_compat_target_offset(target);
	compat_uint_t tsize = t->target_size - off;

	if (WARN_ON(off >= t->target_size))
		return -EINVAL;

	if (copy_to_user(cm->u.name, target->name,
	    strlen(target->name) + 1) || put_user(tsize, &cm->match_size))
		return -EFAULT;

	if (target->compat_to_user) {
		if (target->compat_to_user(cm->data, t->data))
			return -EFAULT;
	} else {
		if (xt_data_to_user(cm->data, t->data, target->usersize, tsize,
				    COMPAT_XT_ALIGN(tsize)))
			return -EFAULT;
	}

	*size -= ebt_compat_entry_padsize() + off;
	*dstptr = cm->data;
	*dstptr += tsize;
	return 0;
}

static int compat_watcher_to_user(struct ebt_entry_watcher *w,
				  void __user **dstptr,
				  unsigned int *size)
{
	return compat_target_to_user((struct ebt_entry_target *)w,
							dstptr, size);
}

static int compat_copy_entry_to_user(struct ebt_entry *e, void __user **dstptr,
				unsigned int *size)
{
	struct ebt_entry_target *t;
	struct ebt_entry __user *ce;
	u32 watchers_offset, target_offset, next_offset;
	compat_uint_t origsize;
	int ret;

	if (e->bitmask == 0) {
		if (*size < sizeof(struct ebt_entries))
			return -EINVAL;
		if (copy_to_user(*dstptr, e, sizeof(struct ebt_entries)))
			return -EFAULT;

		*dstptr += sizeof(struct ebt_entries);
		*size -= sizeof(struct ebt_entries);
		return 0;
	}

	if (*size < sizeof(*ce))
		return -EINVAL;

	ce = *dstptr;
	if (copy_to_user(ce, e, sizeof(*ce)))
		return -EFAULT;

	origsize = *size;
	*dstptr += sizeof(*ce);

	ret = EBT_MATCH_ITERATE(e, compat_match_to_user, dstptr, size);
	if (ret)
		return ret;
	watchers_offset = e->watchers_offset - (origsize - *size);

	ret = EBT_WATCHER_ITERATE(e, compat_watcher_to_user, dstptr, size);
	if (ret)
		return ret;
	target_offset = e->target_offset - (origsize - *size);

	t = (struct ebt_entry_target *) ((char *) e + e->target_offset);

	ret = compat_target_to_user(t, dstptr, size);
	if (ret)
		return ret;
	next_offset = e->next_offset - (origsize - *size);

	if (put_user(watchers_offset, &ce->watchers_offset) ||
	    put_user(target_offset, &ce->target_offset) ||
	    put_user(next_offset, &ce->next_offset))
		return -EFAULT;

	*size -= sizeof(*ce);
	return 0;
}

static int compat_calc_match(struct ebt_entry_match *m, int *off)
{
	*off += ebt_compat_match_offset(m->u.match, m->match_size);
	*off += ebt_compat_entry_padsize();
	return 0;
}

static int compat_calc_watcher(struct ebt_entry_watcher *w, int *off)
{
	*off += xt_compat_target_offset(w->u.watcher);
	*off += ebt_compat_entry_padsize();
	return 0;
}

static int compat_calc_entry(const struct ebt_entry *e,
			     const struct ebt_table_info *info,
			     const void *base,
			     struct compat_ebt_replace *newinfo)
{
	const struct ebt_entry_target *t;
	unsigned int entry_offset;
	int off, ret, i;

	if (e->bitmask == 0)
		return 0;

	off = 0;
	entry_offset = (void *)e - base;

	EBT_MATCH_ITERATE(e, compat_calc_match, &off);
	EBT_WATCHER_ITERATE(e, compat_calc_watcher, &off);

	t = (const struct ebt_entry_target *) ((char *) e + e->target_offset);

	off += xt_compat_target_offset(t->u.target);
	off += ebt_compat_entry_padsize();

	newinfo->entries_size -= off;

	ret = xt_compat_add_offset(NFPROTO_BRIDGE, entry_offset, off);
	if (ret)
		return ret;

	for (i = 0; i < NF_BR_NUMHOOKS; i++) {
		const void *hookptr = info->hook_entry[i];
		if (info->hook_entry[i] &&
		    (e < (struct ebt_entry *)(base - hookptr))) {
			newinfo->hook_entry[i] -= off;
			pr_debug("0x%08X -> 0x%08X\n",
					newinfo->hook_entry[i] + off,
					newinfo->hook_entry[i]);
		}
	}

	return 0;
}


static int compat_table_info(const struct ebt_table_info *info,
			     struct compat_ebt_replace *newinfo)
{
	unsigned int size = info->entries_size;
	const void *entries = info->entries;

	newinfo->entries_size = size;
	if (info->nentries) {
		int ret = xt_compat_init_offsets(NFPROTO_BRIDGE,
						 info->nentries);
		if (ret)
			return ret;
	}

	return EBT_ENTRY_ITERATE(entries, size, compat_calc_entry, info,
							entries, newinfo);
}

static int compat_copy_everything_to_user(struct ebt_table *t,
					  void __user *user, int *len, int cmd)
{
	struct compat_ebt_replace repl, tmp;
	struct ebt_counter *oldcounters;
	struct ebt_table_info tinfo;
	int ret;
	void __user *pos;

	memset(&tinfo, 0, sizeof(tinfo));

	if (cmd == EBT_SO_GET_ENTRIES) {
		tinfo.entries_size = t->private->entries_size;
		tinfo.nentries = t->private->nentries;
		tinfo.entries = t->private->entries;
		oldcounters = t->private->counters;
	} else {
		tinfo.entries_size = t->table->entries_size;
		tinfo.nentries = t->table->nentries;
		tinfo.entries = t->table->entries;
		oldcounters = t->table->counters;
	}

	if (copy_from_user(&tmp, user, sizeof(tmp)))
		return -EFAULT;

	if (tmp.nentries != tinfo.nentries ||
	   (tmp.num_counters && tmp.num_counters != tinfo.nentries))
		return -EINVAL;

	memcpy(&repl, &tmp, sizeof(repl));
	if (cmd == EBT_SO_GET_ENTRIES)
		ret = compat_table_info(t->private, &repl);
	else
		ret = compat_table_info(&tinfo, &repl);
	if (ret)
		return ret;

	if (*len != sizeof(tmp) + repl.entries_size +
	   (tmp.num_counters? tinfo.nentries * sizeof(struct ebt_counter): 0)) {
		pr_err("wrong size: *len %d, entries_size %u, replsz %d\n",
				*len, tinfo.entries_size, repl.entries_size);
		return -EINVAL;
	}

	/* userspace might not need the counters */
	ret = copy_counters_to_user(t, oldcounters, compat_ptr(tmp.counters),
					tmp.num_counters, tinfo.nentries);
	if (ret)
		return ret;

	pos = compat_ptr(tmp.entries);
	return EBT_ENTRY_ITERATE(tinfo.entries, tinfo.entries_size,
			compat_copy_entry_to_user, &pos, &tmp.entries_size);
}

struct ebt_entries_buf_state {
	char *buf_kern_start;	/* kernel buffer to copy (translated) data to */
	u32 buf_kern_len;	/* total size of kernel buffer */
	u32 buf_kern_offset;	/* amount of data copied so far */
	u32 buf_user_offset;	/* read position in userspace buffer */
};

static int ebt_buf_count(struct ebt_entries_buf_state *state, unsigned int sz)
{
	state->buf_kern_offset += sz;
	return state->buf_kern_offset >= sz ? 0 : -EINVAL;
}

static int ebt_buf_add(struct ebt_entries_buf_state *state,
		       void *data, unsigned int sz)
{
	if (state->buf_kern_start == NULL)
		goto count_only;

	if (WARN_ON(state->buf_kern_offset + sz > state->buf_kern_len))
		return -EINVAL;

	memcpy(state->buf_kern_start + state->buf_kern_offset, data, sz);

 count_only:
	state->buf_user_offset += sz;
	return ebt_buf_count(state, sz);
}

static int ebt_buf_add_pad(struct ebt_entries_buf_state *state, unsigned int sz)
{
	char *b = state->buf_kern_start;

	if (WARN_ON(b && state->buf_kern_offset > state->buf_kern_len))
		return -EINVAL;

	if (b != NULL && sz > 0)
		memset(b + state->buf_kern_offset, 0, sz);
	/* do not adjust ->buf_user_offset here, we added kernel-side padding */
	return ebt_buf_count(state, sz);
}

enum compat_mwt {
	EBT_COMPAT_MATCH,
	EBT_COMPAT_WATCHER,
	EBT_COMPAT_TARGET,
};

static int compat_mtw_from_user(struct compat_ebt_entry_mwt *mwt,
				enum compat_mwt compat_mwt,
				struct ebt_entries_buf_state *state,
				const unsigned char *base)
{
	char name[EBT_FUNCTION_MAXNAMELEN];
	struct xt_match *match;
	struct xt_target *wt;
	void *dst = NULL;
	int off, pad = 0;
	unsigned int size_kern, match_size = mwt->match_size;

	if (strscpy(name, mwt->u.name, sizeof(name)) < 0)
		return -EINVAL;

	if (state->buf_kern_start)
		dst = state->buf_kern_start + state->buf_kern_offset;

	switch (compat_mwt) {
	case EBT_COMPAT_MATCH:
		match = xt_request_find_match(NFPROTO_BRIDGE, name, 0);
		if (IS_ERR(match))
			return PTR_ERR(match);

		off = ebt_compat_match_offset(match, match_size);
		if (dst) {
			if (match->compat_from_user)
				match->compat_from_user(dst, mwt->data);
			else
				memcpy(dst, mwt->data, match_size);
		}

		size_kern = match->matchsize;
		if (unlikely(size_kern == -1))
			size_kern = match_size;
		module_put(match->me);
		break;
	case EBT_COMPAT_WATCHER: /* fallthrough */
	case EBT_COMPAT_TARGET:
		wt = xt_request_find_target(NFPROTO_BRIDGE, name, 0);
		if (IS_ERR(wt))
			return PTR_ERR(wt);
		off = xt_compat_target_offset(wt);

		if (dst) {
			if (wt->compat_from_user)
				wt->compat_from_user(dst, mwt->data);
			else
				memcpy(dst, mwt->data, match_size);
		}

		size_kern = wt->targetsize;
		module_put(wt->me);
		break;

	default:
		return -EINVAL;
	}

	state->buf_kern_offset += match_size + off;
	state->buf_user_offset += match_size;
	pad = XT_ALIGN(size_kern) - size_kern;

	if (pad > 0 && dst) {
		if (WARN_ON(state->buf_kern_len <= pad))
			return -EINVAL;
		if (WARN_ON(state->buf_kern_offset - (match_size + off) + size_kern > state->buf_kern_len - pad))
			return -EINVAL;
		memset(dst + size_kern, 0, pad);
	}
	return off + match_size;
}

/* return size of all matches, watchers or target, including necessary
 * alignment and padding.
 */
static int ebt_size_mwt(struct compat_ebt_entry_mwt *match32,
			unsigned int size_left, enum compat_mwt type,
			struct ebt_entries_buf_state *state, const void *base)
{
	int growth = 0;
	char *buf;

	if (size_left == 0)
		return 0;

	buf = (char *) match32;

	while (size_left >= sizeof(*match32)) {
		struct ebt_entry_match *match_kern;
		int ret;

		match_kern = (struct ebt_entry_match *) state->buf_kern_start;
		if (match_kern) {
			char *tmp;
			tmp = state->buf_kern_start + state->buf_kern_offset;
			match_kern = (struct ebt_entry_match *) tmp;
		}
		ret = ebt_buf_add(state, buf, sizeof(*match32));
		if (ret < 0)
			return ret;
		size_left -= sizeof(*match32);

		/* add padding before match->data (if any) */
		ret = ebt_buf_add_pad(state, ebt_compat_entry_padsize());
		if (ret < 0)
			return ret;

		if (match32->match_size > size_left)
			return -EINVAL;

		size_left -= match32->match_size;

		ret = compat_mtw_from_user(match32, type, state, base);
		if (ret < 0)
			return ret;

		if (WARN_ON(ret < match32->match_size))
			return -EINVAL;
		growth += ret - match32->match_size;
		growth += ebt_compat_entry_padsize();

		buf += sizeof(*match32);
		buf += match32->match_size;

		if (match_kern)
			match_kern->match_size = ret;

		if (WARN_ON(type == EBT_COMPAT_TARGET && size_left))
			return -EINVAL;

		match32 = (struct compat_ebt_entry_mwt *) buf;
	}

	return growth;
}

/* called for all ebt_entry structures. */
static int size_entry_mwt(struct ebt_entry *entry, const unsigned char *base,
			  unsigned int *total,
			  struct ebt_entries_buf_state *state)
{
	unsigned int i, j, startoff, new_offset = 0;
	/* stores match/watchers/targets & offset of next struct ebt_entry: */
	unsigned int offsets[4];
	unsigned int *offsets_update = NULL;
	int ret;
	char *buf_start;

	if (*total < sizeof(struct ebt_entries))
		return -EINVAL;

	if (!entry->bitmask) {
		*total -= sizeof(struct ebt_entries);
		return ebt_buf_add(state, entry, sizeof(struct ebt_entries));
	}
	if (*total < sizeof(*entry) || entry->next_offset < sizeof(*entry))
		return -EINVAL;

	startoff = state->buf_user_offset;
	/* pull in most part of ebt_entry, it does not need to be changed. */
	ret = ebt_buf_add(state, entry,
			offsetof(struct ebt_entry, watchers_offset));
	if (ret < 0)
		return ret;

	offsets[0] = sizeof(struct ebt_entry); /* matches come first */
	memcpy(&offsets[1], &entry->watchers_offset,
			sizeof(offsets) - sizeof(offsets[0]));

	if (state->buf_kern_start) {
		buf_start = state->buf_kern_start + state->buf_kern_offset;
		offsets_update = (unsigned int *) buf_start;
	}
	ret = ebt_buf_add(state, &offsets[1],
			sizeof(offsets) - sizeof(offsets[0]));
	if (ret < 0)
		return ret;
	buf_start = (char *) entry;
	/* 0: matches offset, always follows ebt_entry.
	 * 1: watchers offset, from ebt_entry structure
	 * 2: target offset, from ebt_entry structure
	 * 3: next ebt_entry offset, from ebt_entry structure
	 *
	 * offsets are relative to beginning of struct ebt_entry (i.e., 0).
	 */
	for (i = 0; i < 4 ; ++i) {
		if (offsets[i] > *total)
			return -EINVAL;

		if (i < 3 && offsets[i] == *total)
			return -EINVAL;

		if (i == 0)
			continue;
		if (offsets[i-1] > offsets[i])
			return -EINVAL;
	}

	for (i = 0, j = 1 ; j < 4 ; j++, i++) {
		struct compat_ebt_entry_mwt *match32;
		unsigned int size;
		char *buf = buf_start;

		buf = buf_start + offsets[i];
		if (offsets[i] > offsets[j])
			return -EINVAL;

		match32 = (struct compat_ebt_entry_mwt *) buf;
		size = offsets[j] - offsets[i];
		ret = ebt_size_mwt(match32, size, i, state, base);
		if (ret < 0)
			return ret;
		new_offset += ret;
		if (offsets_update && new_offset) {
			pr_debug("change offset %d to %d\n",
				offsets_update[i], offsets[j] + new_offset);
			offsets_update[i] = offsets[j] + new_offset;
		}
	}

	if (state->buf_kern_start == NULL) {
		unsigned int offset = buf_start - (char *) base;

		ret = xt_compat_add_offset(NFPROTO_BRIDGE, offset, new_offset);
		if (ret < 0)
			return ret;
	}

	startoff = state->buf_user_offset - startoff;

	if (WARN_ON(*total < startoff))
		return -EINVAL;
	*total -= startoff;
	return 0;
}

/* repl->entries_size is the size of the ebt_entry blob in userspace.
 * It might need more memory when copied to a 64 bit kernel in case
 * userspace is 32-bit. So, first task: find out how much memory is needed.
 *
 * Called before validation is performed.
 */
static int compat_copy_entries(unsigned char *data, unsigned int size_user,
				struct ebt_entries_buf_state *state)
{
	unsigned int size_remaining = size_user;
	int ret;

	ret = EBT_ENTRY_ITERATE(data, size_user, size_entry_mwt, data,
					&size_remaining, state);
	if (ret < 0)
		return ret;

	WARN_ON(size_remaining);
	return state->buf_kern_offset;
}


static int compat_copy_ebt_replace_from_user(struct ebt_replace *repl,
					    void __user *user, unsigned int len)
{
	struct compat_ebt_replace tmp;
	int i;

	if (len < sizeof(tmp))
		return -EINVAL;

	if (copy_from_user(&tmp, user, sizeof(tmp)))
		return -EFAULT;

	if (len != sizeof(tmp) + tmp.entries_size)
		return -EINVAL;

	if (tmp.entries_size == 0)
		return -EINVAL;

	if (tmp.nentries >= ((INT_MAX - sizeof(struct ebt_table_info)) /
			NR_CPUS - SMP_CACHE_BYTES) / sizeof(struct ebt_counter))
		return -ENOMEM;
	if (tmp.num_counters >= INT_MAX / sizeof(struct ebt_counter))
		return -ENOMEM;

	memcpy(repl, &tmp, offsetof(struct ebt_replace, hook_entry));

	/* starting with hook_entry, 32 vs. 64 bit structures are different */
	for (i = 0; i < NF_BR_NUMHOOKS; i++)
		repl->hook_entry[i] = compat_ptr(tmp.hook_entry[i]);

	repl->num_counters = tmp.num_counters;
	repl->counters = compat_ptr(tmp.counters);
	repl->entries = compat_ptr(tmp.entries);
	return 0;
}

static int compat_do_replace(struct net *net, void __user *user,
			     unsigned int len)
{
	int ret, i, countersize, size64;
	struct ebt_table_info *newinfo;
	struct ebt_replace tmp;
	struct ebt_entries_buf_state state;
	void *entries_tmp;

	ret = compat_copy_ebt_replace_from_user(&tmp, user, len);
	if (ret) {
		/* try real handler in case userland supplied needed padding */
		if (ret == -EINVAL && do_replace(net, user, len) == 0)
			ret = 0;
		return ret;
	}

	countersize = COUNTER_OFFSET(tmp.nentries) * nr_cpu_ids;
	newinfo = vmalloc(sizeof(*newinfo) + countersize);
	if (!newinfo)
		return -ENOMEM;

	if (countersize)
		memset(newinfo->counters, 0, countersize);

	memset(&state, 0, sizeof(state));

	newinfo->entries = vmalloc(tmp.entries_size);
	if (!newinfo->entries) {
		ret = -ENOMEM;
		goto free_newinfo;
	}
	if (copy_from_user(
	   newinfo->entries, tmp.entries, tmp.entries_size) != 0) {
		ret = -EFAULT;
		goto free_entries;
	}

	entries_tmp = newinfo->entries;

	xt_compat_lock(NFPROTO_BRIDGE);

<<<<<<< HEAD
	ret = xt_compat_init_offsets(NFPROTO_BRIDGE, tmp.nentries);
	if (ret < 0)
		goto out_unlock;
=======
	if (tmp.nentries) {
		ret = xt_compat_init_offsets(NFPROTO_BRIDGE, tmp.nentries);
		if (ret < 0)
			goto out_unlock;
	}

>>>>>>> 1ec8f1f0
	ret = compat_copy_entries(entries_tmp, tmp.entries_size, &state);
	if (ret < 0)
		goto out_unlock;

	pr_debug("tmp.entries_size %d, kern off %d, user off %d delta %d\n",
		tmp.entries_size, state.buf_kern_offset, state.buf_user_offset,
		xt_compat_calc_jump(NFPROTO_BRIDGE, tmp.entries_size));

	size64 = ret;
	newinfo->entries = vmalloc(size64);
	if (!newinfo->entries) {
		vfree(entries_tmp);
		ret = -ENOMEM;
		goto out_unlock;
	}

	memset(&state, 0, sizeof(state));
	state.buf_kern_start = newinfo->entries;
	state.buf_kern_len = size64;

	ret = compat_copy_entries(entries_tmp, tmp.entries_size, &state);
	if (WARN_ON(ret < 0))
		goto out_unlock;

	vfree(entries_tmp);
	tmp.entries_size = size64;

	for (i = 0; i < NF_BR_NUMHOOKS; i++) {
		char __user *usrptr;
		if (tmp.hook_entry[i]) {
			unsigned int delta;
			usrptr = (char __user *) tmp.hook_entry[i];
			delta = usrptr - tmp.entries;
			usrptr += xt_compat_calc_jump(NFPROTO_BRIDGE, delta);
			tmp.hook_entry[i] = (struct ebt_entries __user *)usrptr;
		}
	}

	xt_compat_flush_offsets(NFPROTO_BRIDGE);
	xt_compat_unlock(NFPROTO_BRIDGE);

	ret = do_replace_finish(net, &tmp, newinfo);
	if (ret == 0)
		return ret;
free_entries:
	vfree(newinfo->entries);
free_newinfo:
	vfree(newinfo);
	return ret;
out_unlock:
	xt_compat_flush_offsets(NFPROTO_BRIDGE);
	xt_compat_unlock(NFPROTO_BRIDGE);
	goto free_entries;
}

static int compat_update_counters(struct net *net, void __user *user,
				  unsigned int len)
{
	struct compat_ebt_replace hlp;

	if (copy_from_user(&hlp, user, sizeof(hlp)))
		return -EFAULT;

	/* try real handler in case userland supplied needed padding */
	if (len != sizeof(hlp) + hlp.num_counters * sizeof(struct ebt_counter))
		return update_counters(net, user, len);

	return do_update_counters(net, hlp.name, compat_ptr(hlp.counters),
					hlp.num_counters, user, len);
}

static int compat_do_ebt_set_ctl(struct sock *sk,
		int cmd, void __user *user, unsigned int len)
{
	int ret;
	struct net *net = sock_net(sk);

	if (!ns_capable(net->user_ns, CAP_NET_ADMIN))
		return -EPERM;

	switch (cmd) {
	case EBT_SO_SET_ENTRIES:
		ret = compat_do_replace(net, user, len);
		break;
	case EBT_SO_SET_COUNTERS:
		ret = compat_update_counters(net, user, len);
		break;
	default:
		ret = -EINVAL;
	}
	return ret;
}

static int compat_do_ebt_get_ctl(struct sock *sk, int cmd,
		void __user *user, int *len)
{
	int ret;
	struct compat_ebt_replace tmp;
	struct ebt_table *t;
	struct net *net = sock_net(sk);

	if (!ns_capable(net->user_ns, CAP_NET_ADMIN))
		return -EPERM;

	/* try real handler in case userland supplied needed padding */
	if ((cmd == EBT_SO_GET_INFO ||
	     cmd == EBT_SO_GET_INIT_INFO) && *len != sizeof(tmp))
			return do_ebt_get_ctl(sk, cmd, user, len);

	if (copy_from_user(&tmp, user, sizeof(tmp)))
		return -EFAULT;

	tmp.name[sizeof(tmp.name) - 1] = '\0';

	t = find_table_lock(net, tmp.name, &ret, &ebt_mutex);
	if (!t)
		return ret;

	xt_compat_lock(NFPROTO_BRIDGE);
	switch (cmd) {
	case EBT_SO_GET_INFO:
		tmp.nentries = t->private->nentries;
		ret = compat_table_info(t->private, &tmp);
		if (ret)
			goto out;
		tmp.valid_hooks = t->valid_hooks;

		if (copy_to_user(user, &tmp, *len) != 0) {
			ret = -EFAULT;
			break;
		}
		ret = 0;
		break;
	case EBT_SO_GET_INIT_INFO:
		tmp.nentries = t->table->nentries;
		tmp.entries_size = t->table->entries_size;
		tmp.valid_hooks = t->table->valid_hooks;

		if (copy_to_user(user, &tmp, *len) != 0) {
			ret = -EFAULT;
			break;
		}
		ret = 0;
		break;
	case EBT_SO_GET_ENTRIES:
	case EBT_SO_GET_INIT_ENTRIES:
		/* try real handler first in case of userland-side padding.
		 * in case we are dealing with an 'ordinary' 32 bit binary
		 * without 64bit compatibility padding, this will fail right
		 * after copy_from_user when the *len argument is validated.
		 *
		 * the compat_ variant needs to do one pass over the kernel
		 * data set to adjust for size differences before it the check.
		 */
		if (copy_everything_to_user(t, user, len, cmd) == 0)
			ret = 0;
		else
			ret = compat_copy_everything_to_user(t, user, len, cmd);
		break;
	default:
		ret = -EINVAL;
	}
 out:
	xt_compat_flush_offsets(NFPROTO_BRIDGE);
	xt_compat_unlock(NFPROTO_BRIDGE);
	mutex_unlock(&ebt_mutex);
	return ret;
}
#endif

static struct nf_sockopt_ops ebt_sockopts = {
	.pf		= PF_INET,
	.set_optmin	= EBT_BASE_CTL,
	.set_optmax	= EBT_SO_SET_MAX + 1,
	.set		= do_ebt_set_ctl,
#ifdef CONFIG_COMPAT
	.compat_set	= compat_do_ebt_set_ctl,
#endif
	.get_optmin	= EBT_BASE_CTL,
	.get_optmax	= EBT_SO_GET_MAX + 1,
	.get		= do_ebt_get_ctl,
#ifdef CONFIG_COMPAT
	.compat_get	= compat_do_ebt_get_ctl,
#endif
	.owner		= THIS_MODULE,
};

static int __init ebtables_init(void)
{
	int ret;

	ret = xt_register_target(&ebt_standard_target);
	if (ret < 0)
		return ret;
	ret = nf_register_sockopt(&ebt_sockopts);
	if (ret < 0) {
		xt_unregister_target(&ebt_standard_target);
		return ret;
	}

	printk(KERN_INFO "Ebtables v2.0 registered\n");
	return 0;
}

static void __exit ebtables_fini(void)
{
	nf_unregister_sockopt(&ebt_sockopts);
	xt_unregister_target(&ebt_standard_target);
	printk(KERN_INFO "Ebtables v2.0 unregistered\n");
}

EXPORT_SYMBOL(ebt_register_table);
EXPORT_SYMBOL(ebt_unregister_table);
EXPORT_SYMBOL(ebt_do_table);
module_init(ebtables_init);
module_exit(ebtables_fini);
MODULE_LICENSE("GPL");<|MERGE_RESOLUTION|>--- conflicted
+++ resolved
@@ -2239,18 +2239,12 @@
 
 	xt_compat_lock(NFPROTO_BRIDGE);
 
-<<<<<<< HEAD
-	ret = xt_compat_init_offsets(NFPROTO_BRIDGE, tmp.nentries);
-	if (ret < 0)
-		goto out_unlock;
-=======
 	if (tmp.nentries) {
 		ret = xt_compat_init_offsets(NFPROTO_BRIDGE, tmp.nentries);
 		if (ret < 0)
 			goto out_unlock;
 	}
 
->>>>>>> 1ec8f1f0
 	ret = compat_copy_entries(entries_tmp, tmp.entries_size, &state);
 	if (ret < 0)
 		goto out_unlock;
