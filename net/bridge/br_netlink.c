--- conflicted
+++ resolved
@@ -769,8 +769,6 @@
 		}
 	}
 
-<<<<<<< HEAD
-=======
 	if (data[IFLA_BR_VLAN_DEFAULT_PVID]) {
 		__u16 defpvid = nla_get_u16(data[IFLA_BR_VLAN_DEFAULT_PVID]);
 
@@ -779,7 +777,6 @@
 	}
 #endif
 
->>>>>>> 83fbd12c
 	return 0;
 }
 
