/*
 *	IPv6 virtual tunneling interface
 *
 *	Copyright (C) 2013 secunet Security Networks AG
 *
 *	Author:
 *	Steffen Klassert <steffen.klassert@secunet.com>
 *
 *	Based on:
 *	net/ipv6/ip6_tunnel.c
 *
 *	This program is free software; you can redistribute it and/or
 *	modify it under the terms of the GNU General Public License
 *	as published by the Free Software Foundation; either version
 *	2 of the License, or (at your option) any later version.
 */

#include <linux/module.h>
#include <linux/capability.h>
#include <linux/errno.h>
#include <linux/types.h>
#include <linux/sockios.h>
#include <linux/icmp.h>
#include <linux/if.h>
#include <linux/in.h>
#include <linux/ip.h>
#include <linux/net.h>
#include <linux/in6.h>
#include <linux/netdevice.h>
#include <linux/if_arp.h>
#include <linux/icmpv6.h>
#include <linux/init.h>
#include <linux/route.h>
#include <linux/rtnetlink.h>
#include <linux/netfilter_ipv6.h>
#include <linux/slab.h>
#include <linux/hash.h>

#include <linux/uaccess.h>
#include <linux/atomic.h>

#include <net/icmp.h>
#include <net/ip.h>
#include <net/ip_tunnels.h>
#include <net/ipv6.h>
#include <net/ip6_route.h>
#include <net/addrconf.h>
#include <net/ip6_tunnel.h>
#include <net/xfrm.h>
#include <net/net_namespace.h>
#include <net/netns/generic.h>
#include <linux/etherdevice.h>

#define IP6_VTI_HASH_SIZE_SHIFT  5
#define IP6_VTI_HASH_SIZE (1 << IP6_VTI_HASH_SIZE_SHIFT)

static u32 HASH(const struct in6_addr *addr1, const struct in6_addr *addr2)
{
	u32 hash = ipv6_addr_hash(addr1) ^ ipv6_addr_hash(addr2);

	return hash_32(hash, IP6_VTI_HASH_SIZE_SHIFT);
}

static int vti6_dev_init(struct net_device *dev);
static void vti6_dev_setup(struct net_device *dev);
static struct rtnl_link_ops vti6_link_ops __read_mostly;

static unsigned int vti6_net_id __read_mostly;
struct vti6_net {
	/* the vti6 tunnel fallback device */
	struct net_device *fb_tnl_dev;
	/* lists for storing tunnels in use */
	struct ip6_tnl __rcu *tnls_r_l[IP6_VTI_HASH_SIZE];
	struct ip6_tnl __rcu *tnls_wc[1];
	struct ip6_tnl __rcu **tnls[2];
};

#define for_each_vti6_tunnel_rcu(start) \
	for (t = rcu_dereference(start); t; t = rcu_dereference(t->next))

/**
 * vti6_tnl_lookup - fetch tunnel matching the end-point addresses
 *   @net: network namespace
 *   @remote: the address of the tunnel exit-point
 *   @local: the address of the tunnel entry-point
 *
 * Return:
 *   tunnel matching given end-points if found,
 *   else fallback tunnel if its device is up,
 *   else %NULL
 **/
static struct ip6_tnl *
vti6_tnl_lookup(struct net *net, const struct in6_addr *remote,
		const struct in6_addr *local)
{
	unsigned int hash = HASH(remote, local);
	struct ip6_tnl *t;
	struct vti6_net *ip6n = net_generic(net, vti6_net_id);
	struct in6_addr any;

	for_each_vti6_tunnel_rcu(ip6n->tnls_r_l[hash]) {
		if (ipv6_addr_equal(local, &t->parms.laddr) &&
		    ipv6_addr_equal(remote, &t->parms.raddr) &&
		    (t->dev->flags & IFF_UP))
			return t;
	}

	memset(&any, 0, sizeof(any));
	hash = HASH(&any, local);
	for_each_vti6_tunnel_rcu(ip6n->tnls_r_l[hash]) {
		if (ipv6_addr_equal(local, &t->parms.laddr) &&
		    (t->dev->flags & IFF_UP))
			return t;
	}

	hash = HASH(remote, &any);
	for_each_vti6_tunnel_rcu(ip6n->tnls_r_l[hash]) {
		if (ipv6_addr_equal(remote, &t->parms.raddr) &&
		    (t->dev->flags & IFF_UP))
			return t;
	}

	t = rcu_dereference(ip6n->tnls_wc[0]);
	if (t && (t->dev->flags & IFF_UP))
		return t;

	return NULL;
}

/**
 * vti6_tnl_bucket - get head of list matching given tunnel parameters
 *   @p: parameters containing tunnel end-points
 *
 * Description:
 *   vti6_tnl_bucket() returns the head of the list matching the
 *   &struct in6_addr entries laddr and raddr in @p.
 *
 * Return: head of IPv6 tunnel list
 **/
static struct ip6_tnl __rcu **
vti6_tnl_bucket(struct vti6_net *ip6n, const struct __ip6_tnl_parm *p)
{
	const struct in6_addr *remote = &p->raddr;
	const struct in6_addr *local = &p->laddr;
	unsigned int h = 0;
	int prio = 0;

	if (!ipv6_addr_any(remote) || !ipv6_addr_any(local)) {
		prio = 1;
		h = HASH(remote, local);
	}
	return &ip6n->tnls[prio][h];
}

static void
vti6_tnl_link(struct vti6_net *ip6n, struct ip6_tnl *t)
{
	struct ip6_tnl __rcu **tp = vti6_tnl_bucket(ip6n, &t->parms);

	rcu_assign_pointer(t->next , rtnl_dereference(*tp));
	rcu_assign_pointer(*tp, t);
}

static void
vti6_tnl_unlink(struct vti6_net *ip6n, struct ip6_tnl *t)
{
	struct ip6_tnl __rcu **tp;
	struct ip6_tnl *iter;

	for (tp = vti6_tnl_bucket(ip6n, &t->parms);
	     (iter = rtnl_dereference(*tp)) != NULL;
	     tp = &iter->next) {
		if (t == iter) {
			rcu_assign_pointer(*tp, t->next);
			break;
		}
	}
}

static void vti6_dev_free(struct net_device *dev)
{
	free_percpu(dev->tstats);
}

static int vti6_tnl_create2(struct net_device *dev)
{
	struct ip6_tnl *t = netdev_priv(dev);
	struct net *net = dev_net(dev);
	struct vti6_net *ip6n = net_generic(net, vti6_net_id);
	int err;

	dev->rtnl_link_ops = &vti6_link_ops;
	err = register_netdevice(dev);
	if (err < 0)
		goto out;

	strcpy(t->parms.name, dev->name);

	dev_hold(dev);
	vti6_tnl_link(ip6n, t);

	return 0;

out:
	return err;
}

static struct ip6_tnl *vti6_tnl_create(struct net *net, struct __ip6_tnl_parm *p)
{
	struct net_device *dev;
	struct ip6_tnl *t;
	char name[IFNAMSIZ];
	int err;

	if (p->name[0]) {
		if (!dev_valid_name(p->name))
			goto failed;
		strlcpy(name, p->name, IFNAMSIZ);
	} else {
		sprintf(name, "ip6_vti%%d");
	}

	dev = alloc_netdev(sizeof(*t), name, NET_NAME_UNKNOWN, vti6_dev_setup);
	if (!dev)
		goto failed;

	dev_net_set(dev, net);

	t = netdev_priv(dev);
	t->parms = *p;
	t->net = dev_net(dev);

	err = vti6_tnl_create2(dev);
	if (err < 0)
		goto failed_free;

	return t;

failed_free:
	free_netdev(dev);
failed:
	return NULL;
}

/**
 * vti6_locate - find or create tunnel matching given parameters
 *   @net: network namespace
 *   @p: tunnel parameters
 *   @create: != 0 if allowed to create new tunnel if no match found
 *
 * Description:
 *   vti6_locate() first tries to locate an existing tunnel
 *   based on @parms. If this is unsuccessful, but @create is set a new
 *   tunnel device is created and registered for use.
 *
 * Return:
 *   matching tunnel or NULL
 **/
static struct ip6_tnl *vti6_locate(struct net *net, struct __ip6_tnl_parm *p,
				   int create)
{
	const struct in6_addr *remote = &p->raddr;
	const struct in6_addr *local = &p->laddr;
	struct ip6_tnl __rcu **tp;
	struct ip6_tnl *t;
	struct vti6_net *ip6n = net_generic(net, vti6_net_id);

	for (tp = vti6_tnl_bucket(ip6n, p);
	     (t = rtnl_dereference(*tp)) != NULL;
	     tp = &t->next) {
		if (ipv6_addr_equal(local, &t->parms.laddr) &&
		    ipv6_addr_equal(remote, &t->parms.raddr)) {
			if (create)
				return NULL;

			return t;
		}
	}
	if (!create)
		return NULL;
	return vti6_tnl_create(net, p);
}

/**
 * vti6_dev_uninit - tunnel device uninitializer
 *   @dev: the device to be destroyed
 *
 * Description:
 *   vti6_dev_uninit() removes tunnel from its list
 **/
static void vti6_dev_uninit(struct net_device *dev)
{
	struct ip6_tnl *t = netdev_priv(dev);
	struct vti6_net *ip6n = net_generic(t->net, vti6_net_id);

	if (dev == ip6n->fb_tnl_dev)
		RCU_INIT_POINTER(ip6n->tnls_wc[0], NULL);
	else
		vti6_tnl_unlink(ip6n, t);
	dev_put(dev);
}

static int vti6_rcv(struct sk_buff *skb)
{
	struct ip6_tnl *t;
	const struct ipv6hdr *ipv6h = ipv6_hdr(skb);

	rcu_read_lock();
	t = vti6_tnl_lookup(dev_net(skb->dev), &ipv6h->saddr, &ipv6h->daddr);
	if (t) {
		if (t->parms.proto != IPPROTO_IPV6 && t->parms.proto != 0) {
			rcu_read_unlock();
			goto discard;
		}

		if (!xfrm6_policy_check(NULL, XFRM_POLICY_IN, skb)) {
			rcu_read_unlock();
			return 0;
		}

		ipv6h = ipv6_hdr(skb);
		if (!ip6_tnl_rcv_ctl(t, &ipv6h->daddr, &ipv6h->saddr)) {
			t->dev->stats.rx_dropped++;
			rcu_read_unlock();
			goto discard;
		}

		rcu_read_unlock();

		return xfrm6_rcv_tnl(skb, t);
	}
	rcu_read_unlock();
	return -EINVAL;
discard:
	kfree_skb(skb);
	return 0;
}

static int vti6_rcv_cb(struct sk_buff *skb, int err)
{
	unsigned short family;
	struct net_device *dev;
	struct pcpu_sw_netstats *tstats;
	struct xfrm_state *x;
	struct xfrm_mode *inner_mode;
	struct ip6_tnl *t = XFRM_TUNNEL_SKB_CB(skb)->tunnel.ip6;
	u32 orig_mark = skb->mark;
	int ret;

	if (!t)
		return 1;

	dev = t->dev;

	if (err) {
		dev->stats.rx_errors++;
		dev->stats.rx_dropped++;

		return 0;
	}

	x = xfrm_input_state(skb);

	inner_mode = x->inner_mode;

	if (x->sel.family == AF_UNSPEC) {
		inner_mode = xfrm_ip2inner_mode(x, XFRM_MODE_SKB_CB(skb)->protocol);
		if (inner_mode == NULL) {
			XFRM_INC_STATS(dev_net(skb->dev),
				       LINUX_MIB_XFRMINSTATEMODEERROR);
			return -EINVAL;
		}
	}

	family = inner_mode->afinfo->family;

	skb->mark = be32_to_cpu(t->parms.i_key);
	ret = xfrm_policy_check(NULL, XFRM_POLICY_IN, skb, family);
	skb->mark = orig_mark;

	if (!ret)
		return -EPERM;

	skb_scrub_packet(skb, !net_eq(t->net, dev_net(skb->dev)));
	skb->dev = dev;

	tstats = this_cpu_ptr(dev->tstats);
	u64_stats_update_begin(&tstats->syncp);
	tstats->rx_packets++;
	tstats->rx_bytes += skb->len;
	u64_stats_update_end(&tstats->syncp);

	return 0;
}

/**
 * vti6_addr_conflict - compare packet addresses to tunnel's own
 *   @t: the outgoing tunnel device
 *   @hdr: IPv6 header from the incoming packet
 *
 * Description:
 *   Avoid trivial tunneling loop by checking that tunnel exit-point
 *   doesn't match source of incoming packet.
 *
 * Return:
 *   1 if conflict,
 *   0 else
 **/
static inline bool
vti6_addr_conflict(const struct ip6_tnl *t, const struct ipv6hdr *hdr)
{
	return ipv6_addr_equal(&t->parms.raddr, &hdr->saddr);
}

static bool vti6_state_check(const struct xfrm_state *x,
			     const struct in6_addr *dst,
			     const struct in6_addr *src)
{
	xfrm_address_t *daddr = (xfrm_address_t *)dst;
	xfrm_address_t *saddr = (xfrm_address_t *)src;

	/* if there is no transform then this tunnel is not functional.
	 * Or if the xfrm is not mode tunnel.
	 */
	if (!x || x->props.mode != XFRM_MODE_TUNNEL ||
	    x->props.family != AF_INET6)
		return false;

	if (ipv6_addr_any(dst))
		return xfrm_addr_equal(saddr, &x->props.saddr, AF_INET6);

	if (!xfrm_state_addr_check(x, daddr, saddr, AF_INET6))
		return false;

	return true;
}

/**
 * vti6_xmit - send a packet
 *   @skb: the outgoing socket buffer
 *   @dev: the outgoing tunnel device
 *   @fl: the flow informations for the xfrm_lookup
 **/
static int
vti6_xmit(struct sk_buff *skb, struct net_device *dev, struct flowi *fl)
{
	struct ip6_tnl *t = netdev_priv(dev);
	struct net_device_stats *stats = &t->dev->stats;
	struct dst_entry *dst = skb_dst(skb);
	struct net_device *tdev;
	struct xfrm_state *x;
	int pkt_len = skb->len;
	int err = -1;
	int mtu;

	if (!dst)
		goto tx_err_link_failure;

	dst_hold(dst);
	dst = xfrm_lookup(t->net, dst, fl, NULL, 0);
	if (IS_ERR(dst)) {
		err = PTR_ERR(dst);
		dst = NULL;
		goto tx_err_link_failure;
	}

	x = dst->xfrm;
	if (!vti6_state_check(x, &t->parms.raddr, &t->parms.laddr))
		goto tx_err_link_failure;

	if (!ip6_tnl_xmit_ctl(t, (const struct in6_addr *)&x->props.saddr,
			      (const struct in6_addr *)&x->id.daddr))
		goto tx_err_link_failure;

	tdev = dst->dev;

	if (tdev == dev) {
		stats->collisions++;
		net_warn_ratelimited("%s: Local routing loop detected!\n",
				     t->parms.name);
		goto tx_err_dst_release;
	}

	mtu = dst_mtu(dst);
<<<<<<< HEAD
	if (!skb->ignore_df && skb->len > mtu) {
=======
	if (skb->len > mtu) {
>>>>>>> 1ec8f1f0
		skb_dst_update_pmtu(skb, mtu);

		if (skb->protocol == htons(ETH_P_IPV6)) {
			if (mtu < IPV6_MIN_MTU)
				mtu = IPV6_MIN_MTU;

			icmpv6_send(skb, ICMPV6_PKT_TOOBIG, 0, mtu);
		} else {
			icmp_send(skb, ICMP_DEST_UNREACH, ICMP_FRAG_NEEDED,
				  htonl(mtu));
		}

		err = -EMSGSIZE;
		goto tx_err_dst_release;
	}

	skb_scrub_packet(skb, !net_eq(t->net, dev_net(dev)));
	skb_dst_set(skb, dst);
	skb->dev = skb_dst(skb)->dev;

	err = dst_output(t->net, skb->sk, skb);
	if (net_xmit_eval(err) == 0) {
		struct pcpu_sw_netstats *tstats = this_cpu_ptr(dev->tstats);

		u64_stats_update_begin(&tstats->syncp);
		tstats->tx_bytes += pkt_len;
		tstats->tx_packets++;
		u64_stats_update_end(&tstats->syncp);
	} else {
		stats->tx_errors++;
		stats->tx_aborted_errors++;
	}

	return 0;
tx_err_link_failure:
	stats->tx_carrier_errors++;
	dst_link_failure(skb);
tx_err_dst_release:
	dst_release(dst);
	return err;
}

static netdev_tx_t
vti6_tnl_xmit(struct sk_buff *skb, struct net_device *dev)
{
	struct ip6_tnl *t = netdev_priv(dev);
	struct net_device_stats *stats = &t->dev->stats;
	struct ipv6hdr *ipv6h;
	struct flowi fl;
	int ret;

	memset(&fl, 0, sizeof(fl));

	switch (skb->protocol) {
	case htons(ETH_P_IPV6):
		ipv6h = ipv6_hdr(skb);

		if ((t->parms.proto != IPPROTO_IPV6 && t->parms.proto != 0) ||
		    vti6_addr_conflict(t, ipv6h))
			goto tx_err;

		xfrm_decode_session(skb, &fl, AF_INET6);
		memset(IP6CB(skb), 0, sizeof(*IP6CB(skb)));
		break;
	case htons(ETH_P_IP):
		xfrm_decode_session(skb, &fl, AF_INET);
		memset(IPCB(skb), 0, sizeof(*IPCB(skb)));
		break;
	default:
		goto tx_err;
	}

	/* override mark with tunnel output key */
	fl.flowi_mark = be32_to_cpu(t->parms.o_key);

	ret = vti6_xmit(skb, dev, &fl);
	if (ret < 0)
		goto tx_err;

	return NETDEV_TX_OK;

tx_err:
	stats->tx_errors++;
	stats->tx_dropped++;
	kfree_skb(skb);
	return NETDEV_TX_OK;
}

static int vti6_err(struct sk_buff *skb, struct inet6_skb_parm *opt,
		    u8 type, u8 code, int offset, __be32 info)
{
	__be32 spi;
	__u32 mark;
	struct xfrm_state *x;
	struct ip6_tnl *t;
	struct ip_esp_hdr *esph;
	struct ip_auth_hdr *ah;
	struct ip_comp_hdr *ipch;
	struct net *net = dev_net(skb->dev);
	const struct ipv6hdr *iph = (const struct ipv6hdr *)skb->data;
	int protocol = iph->nexthdr;

	t = vti6_tnl_lookup(dev_net(skb->dev), &iph->daddr, &iph->saddr);
	if (!t)
		return -1;

	mark = be32_to_cpu(t->parms.o_key);

	switch (protocol) {
	case IPPROTO_ESP:
		esph = (struct ip_esp_hdr *)(skb->data + offset);
		spi = esph->spi;
		break;
	case IPPROTO_AH:
		ah = (struct ip_auth_hdr *)(skb->data + offset);
		spi = ah->spi;
		break;
	case IPPROTO_COMP:
		ipch = (struct ip_comp_hdr *)(skb->data + offset);
		spi = htonl(ntohs(ipch->cpi));
		break;
	default:
		return 0;
	}

	if (type != ICMPV6_PKT_TOOBIG &&
	    type != NDISC_REDIRECT)
		return 0;

	x = xfrm_state_lookup(net, mark, (const xfrm_address_t *)&iph->daddr,
			      spi, protocol, AF_INET6);
	if (!x)
		return 0;

	if (type == NDISC_REDIRECT)
		ip6_redirect(skb, net, skb->dev->ifindex, 0,
			     sock_net_uid(net, NULL));
	else
		ip6_update_pmtu(skb, net, info, 0, 0, sock_net_uid(net, NULL));
	xfrm_state_put(x);

	return 0;
}

static void vti6_link_config(struct ip6_tnl *t)
{
	struct net_device *dev = t->dev;
	struct __ip6_tnl_parm *p = &t->parms;

	memcpy(dev->dev_addr, &p->laddr, sizeof(struct in6_addr));
	memcpy(dev->broadcast, &p->raddr, sizeof(struct in6_addr));

	p->flags &= ~(IP6_TNL_F_CAP_XMIT | IP6_TNL_F_CAP_RCV |
		      IP6_TNL_F_CAP_PER_PACKET);
	p->flags |= ip6_tnl_get_cap(t, &p->laddr, &p->raddr);

	if (p->flags & IP6_TNL_F_CAP_XMIT && p->flags & IP6_TNL_F_CAP_RCV)
		dev->flags |= IFF_POINTOPOINT;
	else
		dev->flags &= ~IFF_POINTOPOINT;
}

/**
 * vti6_tnl_change - update the tunnel parameters
 *   @t: tunnel to be changed
 *   @p: tunnel configuration parameters
 *
 * Description:
 *   vti6_tnl_change() updates the tunnel parameters
 **/
static int
vti6_tnl_change(struct ip6_tnl *t, const struct __ip6_tnl_parm *p)
{
	t->parms.laddr = p->laddr;
	t->parms.raddr = p->raddr;
	t->parms.link = p->link;
	t->parms.i_key = p->i_key;
	t->parms.o_key = p->o_key;
	t->parms.proto = p->proto;
	t->parms.fwmark = p->fwmark;
	dst_cache_reset(&t->dst_cache);
	vti6_link_config(t);
	return 0;
}

static int vti6_update(struct ip6_tnl *t, struct __ip6_tnl_parm *p)
{
	struct net *net = dev_net(t->dev);
	struct vti6_net *ip6n = net_generic(net, vti6_net_id);
	int err;

	vti6_tnl_unlink(ip6n, t);
	synchronize_net();
	err = vti6_tnl_change(t, p);
	vti6_tnl_link(ip6n, t);
	netdev_state_change(t->dev);
	return err;
}

static void
vti6_parm_from_user(struct __ip6_tnl_parm *p, const struct ip6_tnl_parm2 *u)
{
	p->laddr = u->laddr;
	p->raddr = u->raddr;
	p->link = u->link;
	p->i_key = u->i_key;
	p->o_key = u->o_key;
	p->proto = u->proto;

	memcpy(p->name, u->name, sizeof(u->name));
}

static void
vti6_parm_to_user(struct ip6_tnl_parm2 *u, const struct __ip6_tnl_parm *p)
{
	u->laddr = p->laddr;
	u->raddr = p->raddr;
	u->link = p->link;
	u->i_key = p->i_key;
	u->o_key = p->o_key;
	if (u->i_key)
		u->i_flags |= GRE_KEY;
	if (u->o_key)
		u->o_flags |= GRE_KEY;
	u->proto = p->proto;

	memcpy(u->name, p->name, sizeof(u->name));
}

/**
 * vti6_tnl_ioctl - configure vti6 tunnels from userspace
 *   @dev: virtual device associated with tunnel
 *   @ifr: parameters passed from userspace
 *   @cmd: command to be performed
 *
 * Description:
 *   vti6_ioctl() is used for managing vti6 tunnels
 *   from userspace.
 *
 *   The possible commands are the following:
 *     %SIOCGETTUNNEL: get tunnel parameters for device
 *     %SIOCADDTUNNEL: add tunnel matching given tunnel parameters
 *     %SIOCCHGTUNNEL: change tunnel parameters to those given
 *     %SIOCDELTUNNEL: delete tunnel
 *
 *   The fallback device "ip6_vti0", created during module
 *   initialization, can be used for creating other tunnel devices.
 *
 * Return:
 *   0 on success,
 *   %-EFAULT if unable to copy data to or from userspace,
 *   %-EPERM if current process hasn't %CAP_NET_ADMIN set
 *   %-EINVAL if passed tunnel parameters are invalid,
 *   %-EEXIST if changing a tunnel's parameters would cause a conflict
 *   %-ENODEV if attempting to change or delete a nonexisting device
 **/
static int
vti6_ioctl(struct net_device *dev, struct ifreq *ifr, int cmd)
{
	int err = 0;
	struct ip6_tnl_parm2 p;
	struct __ip6_tnl_parm p1;
	struct ip6_tnl *t = NULL;
	struct net *net = dev_net(dev);
	struct vti6_net *ip6n = net_generic(net, vti6_net_id);

	switch (cmd) {
	case SIOCGETTUNNEL:
		if (dev == ip6n->fb_tnl_dev) {
			if (copy_from_user(&p, ifr->ifr_ifru.ifru_data, sizeof(p))) {
				err = -EFAULT;
				break;
			}
			vti6_parm_from_user(&p1, &p);
			t = vti6_locate(net, &p1, 0);
		} else {
			memset(&p, 0, sizeof(p));
		}
		if (!t)
			t = netdev_priv(dev);
		vti6_parm_to_user(&p, &t->parms);
		if (copy_to_user(ifr->ifr_ifru.ifru_data, &p, sizeof(p)))
			err = -EFAULT;
		break;
	case SIOCADDTUNNEL:
	case SIOCCHGTUNNEL:
		err = -EPERM;
		if (!ns_capable(net->user_ns, CAP_NET_ADMIN))
			break;
		err = -EFAULT;
		if (copy_from_user(&p, ifr->ifr_ifru.ifru_data, sizeof(p)))
			break;
		err = -EINVAL;
		if (p.proto != IPPROTO_IPV6  && p.proto != 0)
			break;
		vti6_parm_from_user(&p1, &p);
		t = vti6_locate(net, &p1, cmd == SIOCADDTUNNEL);
		if (dev != ip6n->fb_tnl_dev && cmd == SIOCCHGTUNNEL) {
			if (t) {
				if (t->dev != dev) {
					err = -EEXIST;
					break;
				}
			} else
				t = netdev_priv(dev);

			err = vti6_update(t, &p1);
		}
		if (t) {
			err = 0;
			vti6_parm_to_user(&p, &t->parms);
			if (copy_to_user(ifr->ifr_ifru.ifru_data, &p, sizeof(p)))
				err = -EFAULT;

		} else
			err = (cmd == SIOCADDTUNNEL ? -ENOBUFS : -ENOENT);
		break;
	case SIOCDELTUNNEL:
		err = -EPERM;
		if (!ns_capable(net->user_ns, CAP_NET_ADMIN))
			break;

		if (dev == ip6n->fb_tnl_dev) {
			err = -EFAULT;
			if (copy_from_user(&p, ifr->ifr_ifru.ifru_data, sizeof(p)))
				break;
			err = -ENOENT;
			vti6_parm_from_user(&p1, &p);
			t = vti6_locate(net, &p1, 0);
			if (!t)
				break;
			err = -EPERM;
			if (t->dev == ip6n->fb_tnl_dev)
				break;
			dev = t->dev;
		}
		err = 0;
		unregister_netdevice(dev);
		break;
	default:
		err = -EINVAL;
	}
	return err;
}

static const struct net_device_ops vti6_netdev_ops = {
	.ndo_init	= vti6_dev_init,
	.ndo_uninit	= vti6_dev_uninit,
	.ndo_start_xmit = vti6_tnl_xmit,
	.ndo_do_ioctl	= vti6_ioctl,
	.ndo_get_stats64 = ip_tunnel_get_stats64,
	.ndo_get_iflink = ip6_tnl_get_iflink,
};

/**
 * vti6_dev_setup - setup virtual tunnel device
 *   @dev: virtual device associated with tunnel
 *
 * Description:
 *   Initialize function pointers and device parameters
 **/
static void vti6_dev_setup(struct net_device *dev)
{
	dev->netdev_ops = &vti6_netdev_ops;
	dev->needs_free_netdev = true;
	dev->priv_destructor = vti6_dev_free;

	dev->type = ARPHRD_TUNNEL6;
	dev->hard_header_len = LL_MAX_HEADER + sizeof(struct ipv6hdr);
	dev->mtu = ETH_DATA_LEN;
	dev->min_mtu = IPV6_MIN_MTU;
	dev->max_mtu = IP_MAX_MTU - sizeof(struct ipv6hdr);
	dev->flags |= IFF_NOARP;
	dev->addr_len = sizeof(struct in6_addr);
	netif_keep_dst(dev);
	/* This perm addr will be used as interface identifier by IPv6 */
	dev->addr_assign_type = NET_ADDR_RANDOM;
	eth_random_addr(dev->perm_addr);
}

/**
 * vti6_dev_init_gen - general initializer for all tunnel devices
 *   @dev: virtual device associated with tunnel
 **/
static inline int vti6_dev_init_gen(struct net_device *dev)
{
	struct ip6_tnl *t = netdev_priv(dev);

	t->dev = dev;
	t->net = dev_net(dev);
	dev->tstats = netdev_alloc_pcpu_stats(struct pcpu_sw_netstats);
	if (!dev->tstats)
		return -ENOMEM;
	return 0;
}

/**
 * vti6_dev_init - initializer for all non fallback tunnel devices
 *   @dev: virtual device associated with tunnel
 **/
static int vti6_dev_init(struct net_device *dev)
{
	struct ip6_tnl *t = netdev_priv(dev);
	int err = vti6_dev_init_gen(dev);

	if (err)
		return err;
	vti6_link_config(t);
	return 0;
}

/**
 * vti6_fb_tnl_dev_init - initializer for fallback tunnel device
 *   @dev: fallback device
 *
 * Return: 0
 **/
static int __net_init vti6_fb_tnl_dev_init(struct net_device *dev)
{
	struct ip6_tnl *t = netdev_priv(dev);
	struct net *net = dev_net(dev);
	struct vti6_net *ip6n = net_generic(net, vti6_net_id);

	t->parms.proto = IPPROTO_IPV6;
	dev_hold(dev);

	rcu_assign_pointer(ip6n->tnls_wc[0], t);
	return 0;
}

static int vti6_validate(struct nlattr *tb[], struct nlattr *data[],
			 struct netlink_ext_ack *extack)
{
	return 0;
}

static void vti6_netlink_parms(struct nlattr *data[],
			       struct __ip6_tnl_parm *parms)
{
	memset(parms, 0, sizeof(*parms));

	if (!data)
		return;

	if (data[IFLA_VTI_LINK])
		parms->link = nla_get_u32(data[IFLA_VTI_LINK]);

	if (data[IFLA_VTI_LOCAL])
		parms->laddr = nla_get_in6_addr(data[IFLA_VTI_LOCAL]);

	if (data[IFLA_VTI_REMOTE])
		parms->raddr = nla_get_in6_addr(data[IFLA_VTI_REMOTE]);

	if (data[IFLA_VTI_IKEY])
		parms->i_key = nla_get_be32(data[IFLA_VTI_IKEY]);

	if (data[IFLA_VTI_OKEY])
		parms->o_key = nla_get_be32(data[IFLA_VTI_OKEY]);

	if (data[IFLA_VTI_FWMARK])
		parms->fwmark = nla_get_u32(data[IFLA_VTI_FWMARK]);
}

static int vti6_newlink(struct net *src_net, struct net_device *dev,
			struct nlattr *tb[], struct nlattr *data[],
			struct netlink_ext_ack *extack)
{
	struct net *net = dev_net(dev);
	struct ip6_tnl *nt;

	nt = netdev_priv(dev);
	vti6_netlink_parms(data, &nt->parms);

	nt->parms.proto = IPPROTO_IPV6;

	if (vti6_locate(net, &nt->parms, 0))
		return -EEXIST;

	return vti6_tnl_create2(dev);
}

static void vti6_dellink(struct net_device *dev, struct list_head *head)
{
	struct net *net = dev_net(dev);
	struct vti6_net *ip6n = net_generic(net, vti6_net_id);

	if (dev != ip6n->fb_tnl_dev)
		unregister_netdevice_queue(dev, head);
}

static int vti6_changelink(struct net_device *dev, struct nlattr *tb[],
			   struct nlattr *data[],
			   struct netlink_ext_ack *extack)
{
	struct ip6_tnl *t;
	struct __ip6_tnl_parm p;
	struct net *net = dev_net(dev);
	struct vti6_net *ip6n = net_generic(net, vti6_net_id);

	if (dev == ip6n->fb_tnl_dev)
		return -EINVAL;

	vti6_netlink_parms(data, &p);

	t = vti6_locate(net, &p, 0);

	if (t) {
		if (t->dev != dev)
			return -EEXIST;
	} else
		t = netdev_priv(dev);

	return vti6_update(t, &p);
}

static size_t vti6_get_size(const struct net_device *dev)
{
	return
		/* IFLA_VTI_LINK */
		nla_total_size(4) +
		/* IFLA_VTI_LOCAL */
		nla_total_size(sizeof(struct in6_addr)) +
		/* IFLA_VTI_REMOTE */
		nla_total_size(sizeof(struct in6_addr)) +
		/* IFLA_VTI_IKEY */
		nla_total_size(4) +
		/* IFLA_VTI_OKEY */
		nla_total_size(4) +
		/* IFLA_VTI_FWMARK */
		nla_total_size(4) +
		0;
}

static int vti6_fill_info(struct sk_buff *skb, const struct net_device *dev)
{
	struct ip6_tnl *tunnel = netdev_priv(dev);
	struct __ip6_tnl_parm *parm = &tunnel->parms;

	if (nla_put_u32(skb, IFLA_VTI_LINK, parm->link) ||
	    nla_put_in6_addr(skb, IFLA_VTI_LOCAL, &parm->laddr) ||
	    nla_put_in6_addr(skb, IFLA_VTI_REMOTE, &parm->raddr) ||
	    nla_put_be32(skb, IFLA_VTI_IKEY, parm->i_key) ||
	    nla_put_be32(skb, IFLA_VTI_OKEY, parm->o_key) ||
	    nla_put_u32(skb, IFLA_VTI_FWMARK, parm->fwmark))
		goto nla_put_failure;
	return 0;

nla_put_failure:
	return -EMSGSIZE;
}

static const struct nla_policy vti6_policy[IFLA_VTI_MAX + 1] = {
	[IFLA_VTI_LINK]		= { .type = NLA_U32 },
	[IFLA_VTI_LOCAL]	= { .len = sizeof(struct in6_addr) },
	[IFLA_VTI_REMOTE]	= { .len = sizeof(struct in6_addr) },
	[IFLA_VTI_IKEY]		= { .type = NLA_U32 },
	[IFLA_VTI_OKEY]		= { .type = NLA_U32 },
	[IFLA_VTI_FWMARK]	= { .type = NLA_U32 },
};

static struct rtnl_link_ops vti6_link_ops __read_mostly = {
	.kind		= "vti6",
	.maxtype	= IFLA_VTI_MAX,
	.policy		= vti6_policy,
	.priv_size	= sizeof(struct ip6_tnl),
	.setup		= vti6_dev_setup,
	.validate	= vti6_validate,
	.newlink	= vti6_newlink,
	.dellink	= vti6_dellink,
	.changelink	= vti6_changelink,
	.get_size	= vti6_get_size,
	.fill_info	= vti6_fill_info,
	.get_link_net	= ip6_tnl_get_link_net,
};

static void __net_exit vti6_destroy_tunnels(struct vti6_net *ip6n)
{
	int h;
	struct ip6_tnl *t;
	LIST_HEAD(list);

	for (h = 0; h < IP6_VTI_HASH_SIZE; h++) {
		t = rtnl_dereference(ip6n->tnls_r_l[h]);
		while (t) {
			unregister_netdevice_queue(t->dev, &list);
			t = rtnl_dereference(t->next);
		}
	}

	t = rtnl_dereference(ip6n->tnls_wc[0]);
	unregister_netdevice_queue(t->dev, &list);
	unregister_netdevice_many(&list);
}

static int __net_init vti6_init_net(struct net *net)
{
	struct vti6_net *ip6n = net_generic(net, vti6_net_id);
	struct ip6_tnl *t = NULL;
	int err;

	ip6n->tnls[0] = ip6n->tnls_wc;
	ip6n->tnls[1] = ip6n->tnls_r_l;

	err = -ENOMEM;
	ip6n->fb_tnl_dev = alloc_netdev(sizeof(struct ip6_tnl), "ip6_vti0",
					NET_NAME_UNKNOWN, vti6_dev_setup);

	if (!ip6n->fb_tnl_dev)
		goto err_alloc_dev;
	dev_net_set(ip6n->fb_tnl_dev, net);
	ip6n->fb_tnl_dev->rtnl_link_ops = &vti6_link_ops;

	err = vti6_fb_tnl_dev_init(ip6n->fb_tnl_dev);
	if (err < 0)
		goto err_register;

	err = register_netdev(ip6n->fb_tnl_dev);
	if (err < 0)
		goto err_register;

	t = netdev_priv(ip6n->fb_tnl_dev);

	strcpy(t->parms.name, ip6n->fb_tnl_dev->name);
	return 0;

err_register:
	free_netdev(ip6n->fb_tnl_dev);
err_alloc_dev:
	return err;
}

static void __net_exit vti6_exit_net(struct net *net)
{
	struct vti6_net *ip6n = net_generic(net, vti6_net_id);

	rtnl_lock();
	vti6_destroy_tunnels(ip6n);
	rtnl_unlock();
}

static struct pernet_operations vti6_net_ops = {
	.init = vti6_init_net,
	.exit = vti6_exit_net,
	.id   = &vti6_net_id,
	.size = sizeof(struct vti6_net),
};

static struct xfrm6_protocol vti_esp6_protocol __read_mostly = {
	.handler	=	vti6_rcv,
	.cb_handler	=	vti6_rcv_cb,
	.err_handler	=	vti6_err,
	.priority	=	100,
};

static struct xfrm6_protocol vti_ah6_protocol __read_mostly = {
	.handler	=	vti6_rcv,
	.cb_handler	=	vti6_rcv_cb,
	.err_handler	=	vti6_err,
	.priority	=	100,
};

static struct xfrm6_protocol vti_ipcomp6_protocol __read_mostly = {
	.handler	=	vti6_rcv,
	.cb_handler	=	vti6_rcv_cb,
	.err_handler	=	vti6_err,
	.priority	=	100,
};

/**
 * vti6_tunnel_init - register protocol and reserve needed resources
 *
 * Return: 0 on success
 **/
static int __init vti6_tunnel_init(void)
{
	const char *msg;
	int err;

	msg = "tunnel device";
	err = register_pernet_device(&vti6_net_ops);
	if (err < 0)
		goto pernet_dev_failed;

	msg = "tunnel protocols";
	err = xfrm6_protocol_register(&vti_esp6_protocol, IPPROTO_ESP);
	if (err < 0)
		goto xfrm_proto_esp_failed;
	err = xfrm6_protocol_register(&vti_ah6_protocol, IPPROTO_AH);
	if (err < 0)
		goto xfrm_proto_ah_failed;
	err = xfrm6_protocol_register(&vti_ipcomp6_protocol, IPPROTO_COMP);
	if (err < 0)
		goto xfrm_proto_comp_failed;

	msg = "netlink interface";
	err = rtnl_link_register(&vti6_link_ops);
	if (err < 0)
		goto rtnl_link_failed;

	return 0;

rtnl_link_failed:
	xfrm6_protocol_deregister(&vti_ipcomp6_protocol, IPPROTO_COMP);
xfrm_proto_comp_failed:
	xfrm6_protocol_deregister(&vti_ah6_protocol, IPPROTO_AH);
xfrm_proto_ah_failed:
	xfrm6_protocol_deregister(&vti_esp6_protocol, IPPROTO_ESP);
xfrm_proto_esp_failed:
	unregister_pernet_device(&vti6_net_ops);
pernet_dev_failed:
	pr_err("vti6 init: failed to register %s\n", msg);
	return err;
}

/**
 * vti6_tunnel_cleanup - free resources and unregister protocol
 **/
static void __exit vti6_tunnel_cleanup(void)
{
	rtnl_link_unregister(&vti6_link_ops);
	xfrm6_protocol_deregister(&vti_ipcomp6_protocol, IPPROTO_COMP);
	xfrm6_protocol_deregister(&vti_ah6_protocol, IPPROTO_AH);
	xfrm6_protocol_deregister(&vti_esp6_protocol, IPPROTO_ESP);
	unregister_pernet_device(&vti6_net_ops);
}

module_init(vti6_tunnel_init);
module_exit(vti6_tunnel_cleanup);
MODULE_LICENSE("GPL");
MODULE_ALIAS_RTNL_LINK("vti6");
MODULE_ALIAS_NETDEV("ip6_vti0");
MODULE_AUTHOR("Steffen Klassert");
MODULE_DESCRIPTION("IPv6 virtual tunnel interface");<|MERGE_RESOLUTION|>--- conflicted
+++ resolved
@@ -482,11 +482,7 @@
 	}
 
 	mtu = dst_mtu(dst);
-<<<<<<< HEAD
-	if (!skb->ignore_df && skb->len > mtu) {
-=======
 	if (skb->len > mtu) {
->>>>>>> 1ec8f1f0
 		skb_dst_update_pmtu(skb, mtu);
 
 		if (skb->protocol == htons(ETH_P_IPV6)) {
