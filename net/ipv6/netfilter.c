/*
 * IPv6 specific functions of netfilter core
 *
 * Rusty Russell (C) 2000 -- This code is GPL.
 * Patrick McHardy (C) 2006-2012
 */
#include <linux/kernel.h>
#include <linux/init.h>
#include <linux/ipv6.h>
#include <linux/netfilter.h>
#include <linux/netfilter_ipv6.h>
#include <linux/export.h>
#include <net/addrconf.h>
#include <net/dst.h>
#include <net/ipv6.h>
#include <net/ip6_route.h>
#include <net/xfrm.h>
#include <net/ip6_checksum.h>
#include <net/netfilter/nf_queue.h>

int ip6_route_me_harder(struct net *net, struct sk_buff *skb)
{
	const struct ipv6hdr *iph = ipv6_hdr(skb);
	struct sock *sk = sk_to_full_sk(skb->sk);
	unsigned int hh_len;
	struct dst_entry *dst;
	int strict = (ipv6_addr_type(&iph->daddr) &
		      (IPV6_ADDR_MULTICAST | IPV6_ADDR_LINKLOCAL));
	struct flowi6 fl6 = {
<<<<<<< HEAD
		.flowi6_oif = sk ? sk->sk_bound_dev_if : 0,
=======
		.flowi6_oif = sk && sk->sk_bound_dev_if ? sk->sk_bound_dev_if :
			strict ? skb_dst(skb)->dev->ifindex : 0,
>>>>>>> 1ec8f1f0
		.flowi6_mark = skb->mark,
		.flowi6_uid = sock_net_uid(net, sk),
		.daddr = iph->daddr,
		.saddr = iph->saddr,
	};
	int err;

	dst = ip6_route_output(net, sk, &fl6);
	err = dst->error;
	if (err) {
		IP6_INC_STATS(net, ip6_dst_idev(dst), IPSTATS_MIB_OUTNOROUTES);
		net_dbg_ratelimited("ip6_route_me_harder: No more route\n");
		dst_release(dst);
		return err;
	}

	/* Drop old route. */
	skb_dst_drop(skb);

	skb_dst_set(skb, dst);

#ifdef CONFIG_XFRM
	if (!(IP6CB(skb)->flags & IP6SKB_XFRM_TRANSFORMED) &&
	    xfrm_decode_session(skb, flowi6_to_flowi(&fl6), AF_INET6) == 0) {
		skb_dst_set(skb, NULL);
		dst = xfrm_lookup(net, dst, flowi6_to_flowi(&fl6), sk, 0);
		if (IS_ERR(dst))
			return PTR_ERR(dst);
		skb_dst_set(skb, dst);
	}
#endif

	/* Change in oif may mean change in hh_len. */
	hh_len = skb_dst(skb)->dev->hard_header_len;
	if (skb_headroom(skb) < hh_len &&
	    pskb_expand_head(skb, HH_DATA_ALIGN(hh_len - skb_headroom(skb)),
			     0, GFP_ATOMIC))
		return -ENOMEM;

	return 0;
}
EXPORT_SYMBOL(ip6_route_me_harder);

/*
 * Extra routing may needed on local out, as the QUEUE target never
 * returns control to the table.
 */

struct ip6_rt_info {
	struct in6_addr daddr;
	struct in6_addr saddr;
	u_int32_t mark;
};

static void nf_ip6_saveroute(const struct sk_buff *skb,
			     struct nf_queue_entry *entry)
{
	struct ip6_rt_info *rt_info = nf_queue_entry_reroute(entry);

	if (entry->state.hook == NF_INET_LOCAL_OUT) {
		const struct ipv6hdr *iph = ipv6_hdr(skb);

		rt_info->daddr = iph->daddr;
		rt_info->saddr = iph->saddr;
		rt_info->mark = skb->mark;
	}
}

static int nf_ip6_reroute(struct net *net, struct sk_buff *skb,
			  const struct nf_queue_entry *entry)
{
	struct ip6_rt_info *rt_info = nf_queue_entry_reroute(entry);

	if (entry->state.hook == NF_INET_LOCAL_OUT) {
		const struct ipv6hdr *iph = ipv6_hdr(skb);
		if (!ipv6_addr_equal(&iph->daddr, &rt_info->daddr) ||
		    !ipv6_addr_equal(&iph->saddr, &rt_info->saddr) ||
		    skb->mark != rt_info->mark)
			return ip6_route_me_harder(net, skb);
	}
	return 0;
}

static int nf_ip6_route(struct net *net, struct dst_entry **dst,
			struct flowi *fl, bool strict)
{
	static const struct ipv6_pinfo fake_pinfo;
	static const struct inet_sock fake_sk = {
		/* makes ip6_route_output set RT6_LOOKUP_F_IFACE: */
		.sk.sk_bound_dev_if = 1,
		.pinet6 = (struct ipv6_pinfo *) &fake_pinfo,
	};
	const void *sk = strict ? &fake_sk : NULL;
	struct dst_entry *result;
	int err;

	result = ip6_route_output(net, sk, &fl->u.ip6);
	err = result->error;
	if (err)
		dst_release(result);
	else
		*dst = result;
	return err;
}

__sum16 nf_ip6_checksum(struct sk_buff *skb, unsigned int hook,
			     unsigned int dataoff, u_int8_t protocol)
{
	const struct ipv6hdr *ip6h = ipv6_hdr(skb);
	__sum16 csum = 0;

	switch (skb->ip_summed) {
	case CHECKSUM_COMPLETE:
		if (hook != NF_INET_PRE_ROUTING && hook != NF_INET_LOCAL_IN)
			break;
		if (!csum_ipv6_magic(&ip6h->saddr, &ip6h->daddr,
				     skb->len - dataoff, protocol,
				     csum_sub(skb->csum,
					      skb_checksum(skb, 0,
							   dataoff, 0)))) {
			skb->ip_summed = CHECKSUM_UNNECESSARY;
			break;
		}
		/* fall through */
	case CHECKSUM_NONE:
		skb->csum = ~csum_unfold(
				csum_ipv6_magic(&ip6h->saddr, &ip6h->daddr,
					     skb->len - dataoff,
					     protocol,
					     csum_sub(0,
						      skb_checksum(skb, 0,
								   dataoff, 0))));
		csum = __skb_checksum_complete(skb);
	}
	return csum;
}
EXPORT_SYMBOL(nf_ip6_checksum);

static __sum16 nf_ip6_checksum_partial(struct sk_buff *skb, unsigned int hook,
				       unsigned int dataoff, unsigned int len,
				       u_int8_t protocol)
{
	const struct ipv6hdr *ip6h = ipv6_hdr(skb);
	__wsum hsum;
	__sum16 csum = 0;

	switch (skb->ip_summed) {
	case CHECKSUM_COMPLETE:
		if (len == skb->len - dataoff)
			return nf_ip6_checksum(skb, hook, dataoff, protocol);
		/* fall through */
	case CHECKSUM_NONE:
		hsum = skb_checksum(skb, 0, dataoff, 0);
		skb->csum = ~csum_unfold(csum_ipv6_magic(&ip6h->saddr,
							 &ip6h->daddr,
							 skb->len - dataoff,
							 protocol,
							 csum_sub(0, hsum)));
		skb->ip_summed = CHECKSUM_NONE;
		return __skb_checksum_complete_head(skb, dataoff + len);
	}
	return csum;
};

static const struct nf_ipv6_ops ipv6ops = {
	.chk_addr	= ipv6_chk_addr,
	.route_input    = ip6_route_input,
	.fragment	= ip6_fragment
};

static const struct nf_afinfo nf_ip6_afinfo = {
	.family			= AF_INET6,
	.checksum		= nf_ip6_checksum,
	.checksum_partial	= nf_ip6_checksum_partial,
	.route			= nf_ip6_route,
	.saveroute		= nf_ip6_saveroute,
	.reroute		= nf_ip6_reroute,
	.route_key_size		= sizeof(struct ip6_rt_info),
};

int __init ipv6_netfilter_init(void)
{
	RCU_INIT_POINTER(nf_ipv6_ops, &ipv6ops);
	return nf_register_afinfo(&nf_ip6_afinfo);
}

/* This can be called from inet6_init() on errors, so it cannot
 * be marked __exit. -DaveM
 */
void ipv6_netfilter_fini(void)
{
	RCU_INIT_POINTER(nf_ipv6_ops, NULL);
	nf_unregister_afinfo(&nf_ip6_afinfo);
}<|MERGE_RESOLUTION|>--- conflicted
+++ resolved
@@ -27,12 +27,8 @@
 	int strict = (ipv6_addr_type(&iph->daddr) &
 		      (IPV6_ADDR_MULTICAST | IPV6_ADDR_LINKLOCAL));
 	struct flowi6 fl6 = {
-<<<<<<< HEAD
-		.flowi6_oif = sk ? sk->sk_bound_dev_if : 0,
-=======
 		.flowi6_oif = sk && sk->sk_bound_dev_if ? sk->sk_bound_dev_if :
 			strict ? skb_dst(skb)->dev->ifindex : 0,
->>>>>>> 1ec8f1f0
 		.flowi6_mark = skb->mark,
 		.flowi6_uid = sock_net_uid(net, sk),
 		.daddr = iph->daddr,
