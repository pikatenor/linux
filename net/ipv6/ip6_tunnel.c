--- conflicted
+++ resolved
@@ -1135,17 +1135,8 @@
 		max_headroom += 8;
 		mtu -= 8;
 	}
-<<<<<<< HEAD
-	if (skb->protocol == htons(ETH_P_IPV6)) {
-		if (mtu < IPV6_MIN_MTU)
-			mtu = IPV6_MIN_MTU;
-	} else if (mtu < 576) {
-		mtu = 576;
-	}
-=======
 	mtu = max(mtu, skb->protocol == htons(ETH_P_IPV6) ?
 		       IPV6_MIN_MTU : IPV4_MIN_MTU);
->>>>>>> 1ec8f1f0
 
 	skb_dst_update_pmtu(skb, mtu);
 	if (skb->len - t->tun_hlen - eth_hlen > mtu && !skb_is_gso(skb)) {
