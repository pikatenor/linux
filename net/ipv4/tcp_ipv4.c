--- conflicted
+++ resolved
@@ -101,16 +101,9 @@
 			      tcp_hdr(skb)->source);
 }
 
-<<<<<<< HEAD
-static u32 tcp_v4_init_ts_off(const struct sk_buff *skb)
-{
-	return secure_tcp_ts_off(ip_hdr(skb)->daddr,
-				 ip_hdr(skb)->saddr);
-=======
 static u32 tcp_v4_init_ts_off(const struct net *net, const struct sk_buff *skb)
 {
 	return secure_tcp_ts_off(net, ip_hdr(skb)->daddr, ip_hdr(skb)->saddr);
->>>>>>> cb313370
 }
 
 int tcp_twsk_unique(struct sock *sk, struct sock *sktw, void *twp)
@@ -247,12 +240,8 @@
 						       inet->inet_daddr,
 						       inet->inet_sport,
 						       usin->sin_port);
-<<<<<<< HEAD
-		tp->tsoffset = secure_tcp_ts_off(inet->inet_saddr,
-=======
 		tp->tsoffset = secure_tcp_ts_off(sock_net(sk),
 						 inet->inet_saddr,
->>>>>>> cb313370
 						 inet->inet_daddr);
 	}
 
