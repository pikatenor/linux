--- conflicted
+++ resolved
@@ -6317,11 +6317,7 @@
 		goto drop_and_free;
 
 	if (tmp_opt.tstamp_ok)
-<<<<<<< HEAD
-		tcp_rsk(req)->ts_off = af_ops->init_ts_off(skb);
-=======
 		tcp_rsk(req)->ts_off = af_ops->init_ts_off(net, skb);
->>>>>>> cb313370
 
 	dst = af_ops->route_req(sk, &fl, req);
 	if (!dst)
@@ -6346,14 +6342,6 @@
 		}
 
 		isn = af_ops->init_seq(skb);
-<<<<<<< HEAD
-	}
-	if (!dst) {
-		dst = af_ops->route_req(sk, &fl, req, NULL);
-		if (!dst)
-			goto drop_and_free;
-=======
->>>>>>> cb313370
 	}
 
 	tcp_ecn_create_request(req, skb, sk, dst);
