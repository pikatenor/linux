/*
 * Copyright (c) 2013 Nicira, Inc.
 *
 * This program is free software; you can redistribute it and/or
 * modify it under the terms of version 2 of the GNU General Public
 * License as published by the Free Software Foundation.
 *
 * This program is distributed in the hope that it will be useful, but
 * WITHOUT ANY WARRANTY; without even the implied warranty of
 * MERCHANTABILITY or FITNESS FOR A PARTICULAR PURPOSE. See the GNU
 * General Public License for more details.
 *
 * You should have received a copy of the GNU General Public License
 * along with this program; if not, write to the Free Software
 * Foundation, Inc., 51 Franklin Street, Fifth Floor, Boston, MA
 * 02110-1301, USA
 */

#define pr_fmt(fmt) KBUILD_MODNAME ": " fmt

#include <linux/capability.h>
#include <linux/module.h>
#include <linux/types.h>
#include <linux/kernel.h>
#include <linux/slab.h>
#include <linux/uaccess.h>
#include <linux/skbuff.h>
#include <linux/netdevice.h>
#include <linux/in.h>
#include <linux/tcp.h>
#include <linux/udp.h>
#include <linux/if_arp.h>
#include <linux/init.h>
#include <linux/in6.h>
#include <linux/inetdevice.h>
#include <linux/igmp.h>
#include <linux/netfilter_ipv4.h>
#include <linux/etherdevice.h>
#include <linux/if_ether.h>
#include <linux/if_vlan.h>
#include <linux/rculist.h>
#include <linux/err.h>

#include <net/sock.h>
#include <net/ip.h>
#include <net/icmp.h>
#include <net/protocol.h>
#include <net/ip_tunnels.h>
#include <net/arp.h>
#include <net/checksum.h>
#include <net/dsfield.h>
#include <net/inet_ecn.h>
#include <net/xfrm.h>
#include <net/net_namespace.h>
#include <net/netns/generic.h>
#include <net/rtnetlink.h>
#include <net/udp.h>
#include <net/dst_metadata.h>

#if IS_ENABLED(CONFIG_IPV6)
#include <net/ipv6.h>
#include <net/ip6_fib.h>
#include <net/ip6_route.h>
#endif

static unsigned int ip_tunnel_hash(__be32 key, __be32 remote)
{
	return hash_32((__force u32)key ^ (__force u32)remote,
			 IP_TNL_HASH_BITS);
}

static bool ip_tunnel_key_match(const struct ip_tunnel_parm *p,
				__be16 flags, __be32 key)
{
	if (p->i_flags & TUNNEL_KEY) {
		if (flags & TUNNEL_KEY)
			return key == p->i_key;
		else
			/* key expected, none present */
			return false;
	} else
		return !(flags & TUNNEL_KEY);
}

/* Fallback tunnel: no source, no destination, no key, no options

   Tunnel hash table:
   We require exact key match i.e. if a key is present in packet
   it will match only tunnel with the same key; if it is not present,
   it will match only keyless tunnel.

   All keysless packets, if not matched configured keyless tunnels
   will match fallback tunnel.
   Given src, dst and key, find appropriate for input tunnel.
*/
struct ip_tunnel *ip_tunnel_lookup(struct ip_tunnel_net *itn,
				   int link, __be16 flags,
				   __be32 remote, __be32 local,
				   __be32 key)
{
	unsigned int hash;
	struct ip_tunnel *t, *cand = NULL;
	struct hlist_head *head;

	hash = ip_tunnel_hash(key, remote);
	head = &itn->tunnels[hash];

	hlist_for_each_entry_rcu(t, head, hash_node) {
		if (local != t->parms.iph.saddr ||
		    remote != t->parms.iph.daddr ||
		    !(t->dev->flags & IFF_UP))
			continue;

		if (!ip_tunnel_key_match(&t->parms, flags, key))
			continue;

		if (t->parms.link == link)
			return t;
		else
			cand = t;
	}

	hlist_for_each_entry_rcu(t, head, hash_node) {
		if (remote != t->parms.iph.daddr ||
		    t->parms.iph.saddr != 0 ||
		    !(t->dev->flags & IFF_UP))
			continue;

		if (!ip_tunnel_key_match(&t->parms, flags, key))
			continue;

		if (t->parms.link == link)
			return t;
		else if (!cand)
			cand = t;
	}

	hash = ip_tunnel_hash(key, 0);
	head = &itn->tunnels[hash];

	hlist_for_each_entry_rcu(t, head, hash_node) {
		if ((local != t->parms.iph.saddr || t->parms.iph.daddr != 0) &&
		    (local != t->parms.iph.daddr || !ipv4_is_multicast(local)))
			continue;

		if (!(t->dev->flags & IFF_UP))
			continue;

		if (!ip_tunnel_key_match(&t->parms, flags, key))
			continue;

		if (t->parms.link == link)
			return t;
		else if (!cand)
			cand = t;
	}

	if (flags & TUNNEL_NO_KEY)
		goto skip_key_lookup;

	hlist_for_each_entry_rcu(t, head, hash_node) {
		if (t->parms.i_key != key ||
		    t->parms.iph.saddr != 0 ||
		    t->parms.iph.daddr != 0 ||
		    !(t->dev->flags & IFF_UP))
			continue;

		if (t->parms.link == link)
			return t;
		else if (!cand)
			cand = t;
	}

skip_key_lookup:
	if (cand)
		return cand;

	t = rcu_dereference(itn->collect_md_tun);
	if (t && t->dev->flags & IFF_UP)
		return t;

	if (itn->fb_tunnel_dev && itn->fb_tunnel_dev->flags & IFF_UP)
		return netdev_priv(itn->fb_tunnel_dev);

	return NULL;
}
EXPORT_SYMBOL_GPL(ip_tunnel_lookup);

static struct hlist_head *ip_bucket(struct ip_tunnel_net *itn,
				    struct ip_tunnel_parm *parms)
{
	unsigned int h;
	__be32 remote;
	__be32 i_key = parms->i_key;

	if (parms->iph.daddr && !ipv4_is_multicast(parms->iph.daddr))
		remote = parms->iph.daddr;
	else
		remote = 0;

	if (!(parms->i_flags & TUNNEL_KEY) && (parms->i_flags & VTI_ISVTI))
		i_key = 0;

	h = ip_tunnel_hash(i_key, remote);
	return &itn->tunnels[h];
}

static void ip_tunnel_add(struct ip_tunnel_net *itn, struct ip_tunnel *t)
{
	struct hlist_head *head = ip_bucket(itn, &t->parms);

	if (t->collect_md)
		rcu_assign_pointer(itn->collect_md_tun, t);
	hlist_add_head_rcu(&t->hash_node, head);
}

static void ip_tunnel_del(struct ip_tunnel_net *itn, struct ip_tunnel *t)
{
	if (t->collect_md)
		rcu_assign_pointer(itn->collect_md_tun, NULL);
	hlist_del_init_rcu(&t->hash_node);
}

static struct ip_tunnel *ip_tunnel_find(struct ip_tunnel_net *itn,
					struct ip_tunnel_parm *parms,
					int type)
{
	__be32 remote = parms->iph.daddr;
	__be32 local = parms->iph.saddr;
	__be32 key = parms->i_key;
	__be16 flags = parms->i_flags;
	int link = parms->link;
	struct ip_tunnel *t = NULL;
	struct hlist_head *head = ip_bucket(itn, parms);

	hlist_for_each_entry_rcu(t, head, hash_node) {
		if (local == t->parms.iph.saddr &&
		    remote == t->parms.iph.daddr &&
		    link == t->parms.link &&
		    type == t->dev->type &&
		    ip_tunnel_key_match(&t->parms, flags, key))
			break;
	}
	return t;
}

static struct net_device *__ip_tunnel_create(struct net *net,
					     const struct rtnl_link_ops *ops,
					     struct ip_tunnel_parm *parms)
{
	int err;
	struct ip_tunnel *tunnel;
	struct net_device *dev;
	char name[IFNAMSIZ];

	err = -E2BIG;
	if (parms->name[0]) {
		if (!dev_valid_name(parms->name))
			goto failed;
		strlcpy(name, parms->name, IFNAMSIZ);
	} else {
		if (strlen(ops->kind) > (IFNAMSIZ - 3))
			goto failed;
<<<<<<< HEAD
		strlcpy(name, ops->kind, IFNAMSIZ);
		strncat(name, "%d", 2);
=======
		strcpy(name, ops->kind);
		strcat(name, "%d");
>>>>>>> 1ec8f1f0
	}

	ASSERT_RTNL();
	dev = alloc_netdev(ops->priv_size, name, NET_NAME_UNKNOWN, ops->setup);
	if (!dev) {
		err = -ENOMEM;
		goto failed;
	}
	dev_net_set(dev, net);

	dev->rtnl_link_ops = ops;

	tunnel = netdev_priv(dev);
	tunnel->parms = *parms;
	tunnel->net = net;

	err = register_netdevice(dev);
	if (err)
		goto failed_free;

	return dev;

failed_free:
	free_netdev(dev);
failed:
	return ERR_PTR(err);
}

static inline void init_tunnel_flow(struct flowi4 *fl4,
				    int proto,
				    __be32 daddr, __be32 saddr,
				    __be32 key, __u8 tos, int oif,
				    __u32 mark)
{
	memset(fl4, 0, sizeof(*fl4));
	fl4->flowi4_oif = oif;
	fl4->daddr = daddr;
	fl4->saddr = saddr;
	fl4->flowi4_tos = tos;
	fl4->flowi4_proto = proto;
	fl4->fl4_gre_key = key;
	fl4->flowi4_mark = mark;
}

static int ip_tunnel_bind_dev(struct net_device *dev)
{
	struct net_device *tdev = NULL;
	struct ip_tunnel *tunnel = netdev_priv(dev);
	const struct iphdr *iph;
	int hlen = LL_MAX_HEADER;
	int mtu = ETH_DATA_LEN;
	int t_hlen = tunnel->hlen + sizeof(struct iphdr);

	iph = &tunnel->parms.iph;

	/* Guess output device to choose reasonable mtu and needed_headroom */
	if (iph->daddr) {
		struct flowi4 fl4;
		struct rtable *rt;

		init_tunnel_flow(&fl4, iph->protocol, iph->daddr,
				 iph->saddr, tunnel->parms.o_key,
				 RT_TOS(iph->tos), tunnel->parms.link,
				 tunnel->fwmark);
		rt = ip_route_output_key(tunnel->net, &fl4);

		if (!IS_ERR(rt)) {
			tdev = rt->dst.dev;
			ip_rt_put(rt);
		}
		if (dev->type != ARPHRD_ETHER)
			dev->flags |= IFF_POINTOPOINT;

		dst_cache_reset(&tunnel->dst_cache);
	}

	if (!tdev && tunnel->parms.link)
		tdev = __dev_get_by_index(tunnel->net, tunnel->parms.link);

	if (tdev) {
		hlen = tdev->hard_header_len + tdev->needed_headroom;
		mtu = tdev->mtu;
	}

	dev->needed_headroom = t_hlen + hlen;
	mtu -= (dev->hard_header_len + t_hlen);

	if (mtu < IPV4_MIN_MTU)
		mtu = IPV4_MIN_MTU;

	return mtu;
}

static struct ip_tunnel *ip_tunnel_create(struct net *net,
					  struct ip_tunnel_net *itn,
					  struct ip_tunnel_parm *parms)
{
	struct ip_tunnel *nt;
	struct net_device *dev;
	int t_hlen;

	BUG_ON(!itn->fb_tunnel_dev);
	dev = __ip_tunnel_create(net, itn->fb_tunnel_dev->rtnl_link_ops, parms);
	if (IS_ERR(dev))
		return ERR_CAST(dev);

	dev->mtu = ip_tunnel_bind_dev(dev);

	nt = netdev_priv(dev);
	t_hlen = nt->hlen + sizeof(struct iphdr);
	dev->min_mtu = ETH_MIN_MTU;
	dev->max_mtu = 0xFFF8 - dev->hard_header_len - t_hlen;
	ip_tunnel_add(itn, nt);
	return nt;
}

int ip_tunnel_rcv(struct ip_tunnel *tunnel, struct sk_buff *skb,
		  const struct tnl_ptk_info *tpi, struct metadata_dst *tun_dst,
		  bool log_ecn_error)
{
	struct pcpu_sw_netstats *tstats;
	const struct iphdr *iph = ip_hdr(skb);
	int err;

#ifdef CONFIG_NET_IPGRE_BROADCAST
	if (ipv4_is_multicast(iph->daddr)) {
		tunnel->dev->stats.multicast++;
		skb->pkt_type = PACKET_BROADCAST;
	}
#endif

	if ((!(tpi->flags&TUNNEL_CSUM) &&  (tunnel->parms.i_flags&TUNNEL_CSUM)) ||
	     ((tpi->flags&TUNNEL_CSUM) && !(tunnel->parms.i_flags&TUNNEL_CSUM))) {
		tunnel->dev->stats.rx_crc_errors++;
		tunnel->dev->stats.rx_errors++;
		goto drop;
	}

	if (tunnel->parms.i_flags&TUNNEL_SEQ) {
		if (!(tpi->flags&TUNNEL_SEQ) ||
		    (tunnel->i_seqno && (s32)(ntohl(tpi->seq) - tunnel->i_seqno) < 0)) {
			tunnel->dev->stats.rx_fifo_errors++;
			tunnel->dev->stats.rx_errors++;
			goto drop;
		}
		tunnel->i_seqno = ntohl(tpi->seq) + 1;
	}

	skb_reset_network_header(skb);

	err = IP_ECN_decapsulate(iph, skb);
	if (unlikely(err)) {
		if (log_ecn_error)
			net_info_ratelimited("non-ECT from %pI4 with TOS=%#x\n",
					&iph->saddr, iph->tos);
		if (err > 1) {
			++tunnel->dev->stats.rx_frame_errors;
			++tunnel->dev->stats.rx_errors;
			goto drop;
		}
	}

	tstats = this_cpu_ptr(tunnel->dev->tstats);
	u64_stats_update_begin(&tstats->syncp);
	tstats->rx_packets++;
	tstats->rx_bytes += skb->len;
	u64_stats_update_end(&tstats->syncp);

	skb_scrub_packet(skb, !net_eq(tunnel->net, dev_net(tunnel->dev)));

	if (tunnel->dev->type == ARPHRD_ETHER) {
		skb->protocol = eth_type_trans(skb, tunnel->dev);
		skb_postpull_rcsum(skb, eth_hdr(skb), ETH_HLEN);
	} else {
		skb->dev = tunnel->dev;
	}

	if (tun_dst)
		skb_dst_set(skb, (struct dst_entry *)tun_dst);

	gro_cells_receive(&tunnel->gro_cells, skb);
	return 0;

drop:
	if (tun_dst)
		dst_release((struct dst_entry *)tun_dst);
	kfree_skb(skb);
	return 0;
}
EXPORT_SYMBOL_GPL(ip_tunnel_rcv);

int ip_tunnel_encap_add_ops(const struct ip_tunnel_encap_ops *ops,
			    unsigned int num)
{
	if (num >= MAX_IPTUN_ENCAP_OPS)
		return -ERANGE;

	return !cmpxchg((const struct ip_tunnel_encap_ops **)
			&iptun_encaps[num],
			NULL, ops) ? 0 : -1;
}
EXPORT_SYMBOL(ip_tunnel_encap_add_ops);

int ip_tunnel_encap_del_ops(const struct ip_tunnel_encap_ops *ops,
			    unsigned int num)
{
	int ret;

	if (num >= MAX_IPTUN_ENCAP_OPS)
		return -ERANGE;

	ret = (cmpxchg((const struct ip_tunnel_encap_ops **)
		       &iptun_encaps[num],
		       ops, NULL) == ops) ? 0 : -1;

	synchronize_net();

	return ret;
}
EXPORT_SYMBOL(ip_tunnel_encap_del_ops);

int ip_tunnel_encap_setup(struct ip_tunnel *t,
			  struct ip_tunnel_encap *ipencap)
{
	int hlen;

	memset(&t->encap, 0, sizeof(t->encap));

	hlen = ip_encap_hlen(ipencap);
	if (hlen < 0)
		return hlen;

	t->encap.type = ipencap->type;
	t->encap.sport = ipencap->sport;
	t->encap.dport = ipencap->dport;
	t->encap.flags = ipencap->flags;

	t->encap_hlen = hlen;
	t->hlen = t->encap_hlen + t->tun_hlen;

	return 0;
}
EXPORT_SYMBOL_GPL(ip_tunnel_encap_setup);

static int tnl_update_pmtu(struct net_device *dev, struct sk_buff *skb,
			    struct rtable *rt, __be16 df,
			    const struct iphdr *inner_iph)
{
	struct ip_tunnel *tunnel = netdev_priv(dev);
	int pkt_size = skb->len - tunnel->hlen - dev->hard_header_len;
	int mtu;

	if (df)
		mtu = dst_mtu(&rt->dst) - dev->hard_header_len
					- sizeof(struct iphdr) - tunnel->hlen;
	else
		mtu = skb_dst(skb) ? dst_mtu(skb_dst(skb)) : dev->mtu;

	skb_dst_update_pmtu(skb, mtu);

	if (skb->protocol == htons(ETH_P_IP)) {
		if (!skb_is_gso(skb) &&
		    (inner_iph->frag_off & htons(IP_DF)) &&
		    mtu < pkt_size) {
			memset(IPCB(skb), 0, sizeof(*IPCB(skb)));
			icmp_send(skb, ICMP_DEST_UNREACH, ICMP_FRAG_NEEDED, htonl(mtu));
			return -E2BIG;
		}
	}
#if IS_ENABLED(CONFIG_IPV6)
	else if (skb->protocol == htons(ETH_P_IPV6)) {
		struct rt6_info *rt6 = (struct rt6_info *)skb_dst(skb);

		if (rt6 && mtu < dst_mtu(skb_dst(skb)) &&
			   mtu >= IPV6_MIN_MTU) {
			if ((tunnel->parms.iph.daddr &&
			    !ipv4_is_multicast(tunnel->parms.iph.daddr)) ||
			    rt6->rt6i_dst.plen == 128) {
				rt6->rt6i_flags |= RTF_MODIFIED;
				dst_metric_set(skb_dst(skb), RTAX_MTU, mtu);
			}
		}

		if (!skb_is_gso(skb) && mtu >= IPV6_MIN_MTU &&
					mtu < pkt_size) {
			icmpv6_send(skb, ICMPV6_PKT_TOOBIG, 0, mtu);
			return -E2BIG;
		}
	}
#endif
	return 0;
}

void ip_md_tunnel_xmit(struct sk_buff *skb, struct net_device *dev, u8 proto)
{
	struct ip_tunnel *tunnel = netdev_priv(dev);
	u32 headroom = sizeof(struct iphdr);
	struct ip_tunnel_info *tun_info;
	const struct ip_tunnel_key *key;
	const struct iphdr *inner_iph;
	struct rtable *rt;
	struct flowi4 fl4;
	__be16 df = 0;
	u8 tos, ttl;

	tun_info = skb_tunnel_info(skb);
	if (unlikely(!tun_info || !(tun_info->mode & IP_TUNNEL_INFO_TX) ||
		     ip_tunnel_info_af(tun_info) != AF_INET))
		goto tx_error;
	key = &tun_info->key;
	memset(&(IPCB(skb)->opt), 0, sizeof(IPCB(skb)->opt));
	inner_iph = (const struct iphdr *)skb_inner_network_header(skb);
	tos = key->tos;
	if (tos == 1) {
		if (skb->protocol == htons(ETH_P_IP))
			tos = inner_iph->tos;
		else if (skb->protocol == htons(ETH_P_IPV6))
			tos = ipv6_get_dsfield((const struct ipv6hdr *)inner_iph);
	}
	init_tunnel_flow(&fl4, proto, key->u.ipv4.dst, key->u.ipv4.src, 0,
			 RT_TOS(tos), tunnel->parms.link, tunnel->fwmark);
	if (tunnel->encap.type != TUNNEL_ENCAP_NONE)
		goto tx_error;
	rt = ip_route_output_key(tunnel->net, &fl4);
	if (IS_ERR(rt)) {
		dev->stats.tx_carrier_errors++;
		goto tx_error;
	}
	if (rt->dst.dev == dev) {
		ip_rt_put(rt);
		dev->stats.collisions++;
		goto tx_error;
	}
	tos = ip_tunnel_ecn_encap(tos, inner_iph, skb);
	ttl = key->ttl;
	if (ttl == 0) {
		if (skb->protocol == htons(ETH_P_IP))
			ttl = inner_iph->ttl;
		else if (skb->protocol == htons(ETH_P_IPV6))
			ttl = ((const struct ipv6hdr *)inner_iph)->hop_limit;
		else
			ttl = ip4_dst_hoplimit(&rt->dst);
	}
	if (key->tun_flags & TUNNEL_DONT_FRAGMENT)
		df = htons(IP_DF);
	else if (skb->protocol == htons(ETH_P_IP))
		df = inner_iph->frag_off & htons(IP_DF);
	headroom += LL_RESERVED_SPACE(rt->dst.dev) + rt->dst.header_len;
	if (headroom > dev->needed_headroom)
		dev->needed_headroom = headroom;

	if (skb_cow_head(skb, dev->needed_headroom)) {
		ip_rt_put(rt);
		goto tx_dropped;
	}
	iptunnel_xmit(NULL, rt, skb, fl4.saddr, fl4.daddr, proto, tos, ttl,
		      df, !net_eq(tunnel->net, dev_net(dev)));
	return;
tx_error:
	dev->stats.tx_errors++;
	goto kfree;
tx_dropped:
	dev->stats.tx_dropped++;
kfree:
	kfree_skb(skb);
}
EXPORT_SYMBOL_GPL(ip_md_tunnel_xmit);

void ip_tunnel_xmit(struct sk_buff *skb, struct net_device *dev,
		    const struct iphdr *tnl_params, u8 protocol)
{
	struct ip_tunnel *tunnel = netdev_priv(dev);
	unsigned int inner_nhdr_len = 0;
	const struct iphdr *inner_iph;
	struct flowi4 fl4;
	u8     tos, ttl;
	__be16 df;
	struct rtable *rt;		/* Route to the other host */
	unsigned int max_headroom;	/* The extra header space needed */
	__be32 dst;
	bool connected;

	/* ensure we can access the inner net header, for several users below */
	if (skb->protocol == htons(ETH_P_IP))
		inner_nhdr_len = sizeof(struct iphdr);
	else if (skb->protocol == htons(ETH_P_IPV6))
		inner_nhdr_len = sizeof(struct ipv6hdr);
	if (unlikely(!pskb_may_pull(skb, inner_nhdr_len)))
		goto tx_error;

	inner_iph = (const struct iphdr *)skb_inner_network_header(skb);
	connected = (tunnel->parms.iph.daddr != 0);

	memset(&(IPCB(skb)->opt), 0, sizeof(IPCB(skb)->opt));

	dst = tnl_params->daddr;
	if (dst == 0) {
		/* NBMA tunnel */

		if (!skb_dst(skb)) {
			dev->stats.tx_fifo_errors++;
			goto tx_error;
		}

		if (skb->protocol == htons(ETH_P_IP)) {
			rt = skb_rtable(skb);
			dst = rt_nexthop(rt, inner_iph->daddr);
		}
#if IS_ENABLED(CONFIG_IPV6)
		else if (skb->protocol == htons(ETH_P_IPV6)) {
			const struct in6_addr *addr6;
			struct neighbour *neigh;
			bool do_tx_error_icmp;
			int addr_type;

			neigh = dst_neigh_lookup(skb_dst(skb),
						 &ipv6_hdr(skb)->daddr);
			if (!neigh)
				goto tx_error;

			addr6 = (const struct in6_addr *)&neigh->primary_key;
			addr_type = ipv6_addr_type(addr6);

			if (addr_type == IPV6_ADDR_ANY) {
				addr6 = &ipv6_hdr(skb)->daddr;
				addr_type = ipv6_addr_type(addr6);
			}

			if ((addr_type & IPV6_ADDR_COMPATv4) == 0)
				do_tx_error_icmp = true;
			else {
				do_tx_error_icmp = false;
				dst = addr6->s6_addr32[3];
			}
			neigh_release(neigh);
			if (do_tx_error_icmp)
				goto tx_error_icmp;
		}
#endif
		else
			goto tx_error;

		connected = false;
	}

	tos = tnl_params->tos;
	if (tos & 0x1) {
		tos &= ~0x1;
		if (skb->protocol == htons(ETH_P_IP)) {
			tos = inner_iph->tos;
			connected = false;
		} else if (skb->protocol == htons(ETH_P_IPV6)) {
			tos = ipv6_get_dsfield((const struct ipv6hdr *)inner_iph);
			connected = false;
		}
	}

	init_tunnel_flow(&fl4, protocol, dst, tnl_params->saddr,
			 tunnel->parms.o_key, RT_TOS(tos), tunnel->parms.link,
			 tunnel->fwmark);

	if (ip_tunnel_encap(skb, tunnel, &protocol, &fl4) < 0)
		goto tx_error;

	rt = connected ? dst_cache_get_ip4(&tunnel->dst_cache, &fl4.saddr) :
			 NULL;

	if (!rt) {
		rt = ip_route_output_key(tunnel->net, &fl4);

		if (IS_ERR(rt)) {
			dev->stats.tx_carrier_errors++;
			goto tx_error;
		}
		if (connected)
			dst_cache_set_ip4(&tunnel->dst_cache, &rt->dst,
					  fl4.saddr);
	}

	if (rt->dst.dev == dev) {
		ip_rt_put(rt);
		dev->stats.collisions++;
		goto tx_error;
	}

	if (tnl_update_pmtu(dev, skb, rt, tnl_params->frag_off, inner_iph)) {
		ip_rt_put(rt);
		goto tx_error;
	}

	if (tunnel->err_count > 0) {
		if (time_before(jiffies,
				tunnel->err_time + IPTUNNEL_ERR_TIMEO)) {
			tunnel->err_count--;

			dst_link_failure(skb);
		} else
			tunnel->err_count = 0;
	}

	tos = ip_tunnel_ecn_encap(tos, inner_iph, skb);
	ttl = tnl_params->ttl;
	if (ttl == 0) {
		if (skb->protocol == htons(ETH_P_IP))
			ttl = inner_iph->ttl;
#if IS_ENABLED(CONFIG_IPV6)
		else if (skb->protocol == htons(ETH_P_IPV6))
			ttl = ((const struct ipv6hdr *)inner_iph)->hop_limit;
#endif
		else
			ttl = ip4_dst_hoplimit(&rt->dst);
	}

	df = tnl_params->frag_off;
	if (skb->protocol == htons(ETH_P_IP) && !tunnel->ignore_df)
		df |= (inner_iph->frag_off&htons(IP_DF));

	max_headroom = LL_RESERVED_SPACE(rt->dst.dev) + sizeof(struct iphdr)
			+ rt->dst.header_len + ip_encap_hlen(&tunnel->encap);
	if (max_headroom > dev->needed_headroom)
		dev->needed_headroom = max_headroom;

	if (skb_cow_head(skb, dev->needed_headroom)) {
		ip_rt_put(rt);
		dev->stats.tx_dropped++;
		kfree_skb(skb);
		return;
	}

	iptunnel_xmit(NULL, rt, skb, fl4.saddr, fl4.daddr, protocol, tos, ttl,
		      df, !net_eq(tunnel->net, dev_net(dev)));
	return;

#if IS_ENABLED(CONFIG_IPV6)
tx_error_icmp:
	dst_link_failure(skb);
#endif
tx_error:
	dev->stats.tx_errors++;
	kfree_skb(skb);
}
EXPORT_SYMBOL_GPL(ip_tunnel_xmit);

static void ip_tunnel_update(struct ip_tunnel_net *itn,
			     struct ip_tunnel *t,
			     struct net_device *dev,
			     struct ip_tunnel_parm *p,
			     bool set_mtu,
			     __u32 fwmark)
{
	ip_tunnel_del(itn, t);
	t->parms.iph.saddr = p->iph.saddr;
	t->parms.iph.daddr = p->iph.daddr;
	t->parms.i_key = p->i_key;
	t->parms.o_key = p->o_key;
	if (dev->type != ARPHRD_ETHER) {
		memcpy(dev->dev_addr, &p->iph.saddr, 4);
		memcpy(dev->broadcast, &p->iph.daddr, 4);
	}
	ip_tunnel_add(itn, t);

	t->parms.iph.ttl = p->iph.ttl;
	t->parms.iph.tos = p->iph.tos;
	t->parms.iph.frag_off = p->iph.frag_off;

	if (t->parms.link != p->link || t->fwmark != fwmark) {
		int mtu;

		t->parms.link = p->link;
		t->fwmark = fwmark;
		mtu = ip_tunnel_bind_dev(dev);
		if (set_mtu)
			dev->mtu = mtu;
	}
	dst_cache_reset(&t->dst_cache);
	netdev_state_change(dev);
}

int ip_tunnel_ioctl(struct net_device *dev, struct ip_tunnel_parm *p, int cmd)
{
	int err = 0;
	struct ip_tunnel *t = netdev_priv(dev);
	struct net *net = t->net;
	struct ip_tunnel_net *itn = net_generic(net, t->ip_tnl_net_id);

	BUG_ON(!itn->fb_tunnel_dev);
	switch (cmd) {
	case SIOCGETTUNNEL:
		if (dev == itn->fb_tunnel_dev) {
			t = ip_tunnel_find(itn, p, itn->fb_tunnel_dev->type);
			if (!t)
				t = netdev_priv(dev);
		}
		memcpy(p, &t->parms, sizeof(*p));
		break;

	case SIOCADDTUNNEL:
	case SIOCCHGTUNNEL:
		err = -EPERM;
		if (!ns_capable(net->user_ns, CAP_NET_ADMIN))
			goto done;
		if (p->iph.ttl)
			p->iph.frag_off |= htons(IP_DF);
		if (!(p->i_flags & VTI_ISVTI)) {
			if (!(p->i_flags & TUNNEL_KEY))
				p->i_key = 0;
			if (!(p->o_flags & TUNNEL_KEY))
				p->o_key = 0;
		}

		t = ip_tunnel_find(itn, p, itn->fb_tunnel_dev->type);

		if (cmd == SIOCADDTUNNEL) {
			if (!t) {
				t = ip_tunnel_create(net, itn, p);
				err = PTR_ERR_OR_ZERO(t);
				break;
			}

			err = -EEXIST;
			break;
		}
		if (dev != itn->fb_tunnel_dev && cmd == SIOCCHGTUNNEL) {
			if (t) {
				if (t->dev != dev) {
					err = -EEXIST;
					break;
				}
			} else {
				unsigned int nflags = 0;

				if (ipv4_is_multicast(p->iph.daddr))
					nflags = IFF_BROADCAST;
				else if (p->iph.daddr)
					nflags = IFF_POINTOPOINT;

				if ((dev->flags^nflags)&(IFF_POINTOPOINT|IFF_BROADCAST)) {
					err = -EINVAL;
					break;
				}

				t = netdev_priv(dev);
			}
		}

		if (t) {
			err = 0;
			ip_tunnel_update(itn, t, dev, p, true, 0);
		} else {
			err = -ENOENT;
		}
		break;

	case SIOCDELTUNNEL:
		err = -EPERM;
		if (!ns_capable(net->user_ns, CAP_NET_ADMIN))
			goto done;

		if (dev == itn->fb_tunnel_dev) {
			err = -ENOENT;
			t = ip_tunnel_find(itn, p, itn->fb_tunnel_dev->type);
			if (!t)
				goto done;
			err = -EPERM;
			if (t == netdev_priv(itn->fb_tunnel_dev))
				goto done;
			dev = t->dev;
		}
		unregister_netdevice(dev);
		err = 0;
		break;

	default:
		err = -EINVAL;
	}

done:
	return err;
}
EXPORT_SYMBOL_GPL(ip_tunnel_ioctl);

int __ip_tunnel_change_mtu(struct net_device *dev, int new_mtu, bool strict)
{
	struct ip_tunnel *tunnel = netdev_priv(dev);
	int t_hlen = tunnel->hlen + sizeof(struct iphdr);
	int max_mtu = 0xFFF8 - dev->hard_header_len - t_hlen;

	if (new_mtu < ETH_MIN_MTU)
		return -EINVAL;

	if (new_mtu > max_mtu) {
		if (strict)
			return -EINVAL;

		new_mtu = max_mtu;
	}

	dev->mtu = new_mtu;
	return 0;
}
EXPORT_SYMBOL_GPL(__ip_tunnel_change_mtu);

int ip_tunnel_change_mtu(struct net_device *dev, int new_mtu)
{
	return __ip_tunnel_change_mtu(dev, new_mtu, true);
}
EXPORT_SYMBOL_GPL(ip_tunnel_change_mtu);

static void ip_tunnel_dev_free(struct net_device *dev)
{
	struct ip_tunnel *tunnel = netdev_priv(dev);

	gro_cells_destroy(&tunnel->gro_cells);
	dst_cache_destroy(&tunnel->dst_cache);
	free_percpu(dev->tstats);
}

void ip_tunnel_dellink(struct net_device *dev, struct list_head *head)
{
	struct ip_tunnel *tunnel = netdev_priv(dev);
	struct ip_tunnel_net *itn;

	itn = net_generic(tunnel->net, tunnel->ip_tnl_net_id);

	if (itn->fb_tunnel_dev != dev) {
		ip_tunnel_del(itn, netdev_priv(dev));
		unregister_netdevice_queue(dev, head);
	}
}
EXPORT_SYMBOL_GPL(ip_tunnel_dellink);

struct net *ip_tunnel_get_link_net(const struct net_device *dev)
{
	struct ip_tunnel *tunnel = netdev_priv(dev);

	return tunnel->net;
}
EXPORT_SYMBOL(ip_tunnel_get_link_net);

int ip_tunnel_get_iflink(const struct net_device *dev)
{
	struct ip_tunnel *tunnel = netdev_priv(dev);

	return tunnel->parms.link;
}
EXPORT_SYMBOL(ip_tunnel_get_iflink);

int ip_tunnel_init_net(struct net *net, unsigned int ip_tnl_net_id,
				  struct rtnl_link_ops *ops, char *devname)
{
	struct ip_tunnel_net *itn = net_generic(net, ip_tnl_net_id);
	struct ip_tunnel_parm parms;
	unsigned int i;

	for (i = 0; i < IP_TNL_HASH_SIZE; i++)
		INIT_HLIST_HEAD(&itn->tunnels[i]);

	if (!ops) {
		itn->fb_tunnel_dev = NULL;
		return 0;
	}

	memset(&parms, 0, sizeof(parms));
	if (devname)
		strlcpy(parms.name, devname, IFNAMSIZ);

	rtnl_lock();
	itn->fb_tunnel_dev = __ip_tunnel_create(net, ops, &parms);
	/* FB netdevice is special: we have one, and only one per netns.
	 * Allowing to move it to another netns is clearly unsafe.
	 */
	if (!IS_ERR(itn->fb_tunnel_dev)) {
		itn->fb_tunnel_dev->features |= NETIF_F_NETNS_LOCAL;
		itn->fb_tunnel_dev->mtu = ip_tunnel_bind_dev(itn->fb_tunnel_dev);
		ip_tunnel_add(itn, netdev_priv(itn->fb_tunnel_dev));
	}
	rtnl_unlock();

	return PTR_ERR_OR_ZERO(itn->fb_tunnel_dev);
}
EXPORT_SYMBOL_GPL(ip_tunnel_init_net);

static void ip_tunnel_destroy(struct ip_tunnel_net *itn, struct list_head *head,
			      struct rtnl_link_ops *ops)
{
	struct net *net = dev_net(itn->fb_tunnel_dev);
	struct net_device *dev, *aux;
	int h;

	for_each_netdev_safe(net, dev, aux)
		if (dev->rtnl_link_ops == ops)
			unregister_netdevice_queue(dev, head);

	for (h = 0; h < IP_TNL_HASH_SIZE; h++) {
		struct ip_tunnel *t;
		struct hlist_node *n;
		struct hlist_head *thead = &itn->tunnels[h];

		hlist_for_each_entry_safe(t, n, thead, hash_node)
			/* If dev is in the same netns, it has already
			 * been added to the list by the previous loop.
			 */
			if (!net_eq(dev_net(t->dev), net))
				unregister_netdevice_queue(t->dev, head);
	}
}

void ip_tunnel_delete_net(struct ip_tunnel_net *itn, struct rtnl_link_ops *ops)
{
	LIST_HEAD(list);

	rtnl_lock();
	ip_tunnel_destroy(itn, &list, ops);
	unregister_netdevice_many(&list);
	rtnl_unlock();
}
EXPORT_SYMBOL_GPL(ip_tunnel_delete_net);

int ip_tunnel_newlink(struct net_device *dev, struct nlattr *tb[],
		      struct ip_tunnel_parm *p, __u32 fwmark)
{
	struct ip_tunnel *nt;
	struct net *net = dev_net(dev);
	struct ip_tunnel_net *itn;
	int mtu;
	int err;

	nt = netdev_priv(dev);
	itn = net_generic(net, nt->ip_tnl_net_id);

	if (nt->collect_md) {
		if (rtnl_dereference(itn->collect_md_tun))
			return -EEXIST;
	} else {
		if (ip_tunnel_find(itn, p, dev->type))
			return -EEXIST;
	}

	nt->net = net;
	nt->parms = *p;
	nt->fwmark = fwmark;
	err = register_netdevice(dev);
	if (err)
		goto out;

	if (dev->type == ARPHRD_ETHER && !tb[IFLA_ADDRESS])
		eth_hw_addr_random(dev);

	mtu = ip_tunnel_bind_dev(dev);
	if (tb[IFLA_MTU]) {
		unsigned int max = 0xfff8 - dev->hard_header_len - nt->hlen;

		dev->mtu = clamp(dev->mtu, (unsigned int)ETH_MIN_MTU,
				 (unsigned int)(max - sizeof(struct iphdr)));
	} else {
		dev->mtu = mtu;
	}

	ip_tunnel_add(itn, nt);
out:
	return err;
}
EXPORT_SYMBOL_GPL(ip_tunnel_newlink);

int ip_tunnel_changelink(struct net_device *dev, struct nlattr *tb[],
			 struct ip_tunnel_parm *p, __u32 fwmark)
{
	struct ip_tunnel *t;
	struct ip_tunnel *tunnel = netdev_priv(dev);
	struct net *net = tunnel->net;
	struct ip_tunnel_net *itn = net_generic(net, tunnel->ip_tnl_net_id);

	if (dev == itn->fb_tunnel_dev)
		return -EINVAL;

	t = ip_tunnel_find(itn, p, dev->type);

	if (t) {
		if (t->dev != dev)
			return -EEXIST;
	} else {
		t = tunnel;

		if (dev->type != ARPHRD_ETHER) {
			unsigned int nflags = 0;

			if (ipv4_is_multicast(p->iph.daddr))
				nflags = IFF_BROADCAST;
			else if (p->iph.daddr)
				nflags = IFF_POINTOPOINT;

			if ((dev->flags ^ nflags) &
			    (IFF_POINTOPOINT | IFF_BROADCAST))
				return -EINVAL;
		}
	}

	ip_tunnel_update(itn, t, dev, p, !tb[IFLA_MTU], fwmark);
	return 0;
}
EXPORT_SYMBOL_GPL(ip_tunnel_changelink);

int ip_tunnel_init(struct net_device *dev)
{
	struct ip_tunnel *tunnel = netdev_priv(dev);
	struct iphdr *iph = &tunnel->parms.iph;
	int err;

	dev->needs_free_netdev = true;
	dev->priv_destructor = ip_tunnel_dev_free;
	dev->tstats = netdev_alloc_pcpu_stats(struct pcpu_sw_netstats);
	if (!dev->tstats)
		return -ENOMEM;

	err = dst_cache_init(&tunnel->dst_cache, GFP_KERNEL);
	if (err) {
		free_percpu(dev->tstats);
		return err;
	}

	err = gro_cells_init(&tunnel->gro_cells, dev);
	if (err) {
		dst_cache_destroy(&tunnel->dst_cache);
		free_percpu(dev->tstats);
		return err;
	}

	tunnel->dev = dev;
	tunnel->net = dev_net(dev);
	strcpy(tunnel->parms.name, dev->name);
	iph->version		= 4;
	iph->ihl		= 5;

	if (tunnel->collect_md) {
		dev->features |= NETIF_F_NETNS_LOCAL;
		netif_keep_dst(dev);
	}
	return 0;
}
EXPORT_SYMBOL_GPL(ip_tunnel_init);

void ip_tunnel_uninit(struct net_device *dev)
{
	struct ip_tunnel *tunnel = netdev_priv(dev);
	struct net *net = tunnel->net;
	struct ip_tunnel_net *itn;

	itn = net_generic(net, tunnel->ip_tnl_net_id);
	/* fb_tunnel_dev will be unregisted in net-exit call. */
	if (itn->fb_tunnel_dev != dev)
		ip_tunnel_del(itn, netdev_priv(dev));

	dst_cache_reset(&tunnel->dst_cache);
}
EXPORT_SYMBOL_GPL(ip_tunnel_uninit);

/* Do least required initialization, rest of init is done in tunnel_init call */
void ip_tunnel_setup(struct net_device *dev, unsigned int net_id)
{
	struct ip_tunnel *tunnel = netdev_priv(dev);
	tunnel->ip_tnl_net_id = net_id;
}
EXPORT_SYMBOL_GPL(ip_tunnel_setup);

MODULE_LICENSE("GPL");<|MERGE_RESOLUTION|>--- conflicted
+++ resolved
@@ -261,13 +261,8 @@
 	} else {
 		if (strlen(ops->kind) > (IFNAMSIZ - 3))
 			goto failed;
-<<<<<<< HEAD
-		strlcpy(name, ops->kind, IFNAMSIZ);
-		strncat(name, "%d", 2);
-=======
 		strcpy(name, ops->kind);
 		strcat(name, "%d");
->>>>>>> 1ec8f1f0
 	}
 
 	ASSERT_RTNL();
