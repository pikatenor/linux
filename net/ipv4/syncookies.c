--- conflicted
+++ resolved
@@ -213,11 +213,7 @@
 	child = icsk->icsk_af_ops->syn_recv_sock(sk, skb, req, dst,
 						 NULL, &own_req);
 	if (child) {
-<<<<<<< HEAD
-		atomic_set(&req->rsk_refcnt, 1);
-=======
 		refcount_set(&req->rsk_refcnt, 1);
->>>>>>> cb313370
 		tcp_sk(child)->tsoffset = tsoff;
 		sock_rps_save_rxhash(child, skb);
 		inet_csk_reqsk_queue_add(sk, req, child);
@@ -320,13 +316,6 @@
 	tcp_parse_options(sock_net(sk), skb, &tcp_opt, 0, NULL);
 
 	if (tcp_opt.saw_tstamp && tcp_opt.rcv_tsecr) {
-<<<<<<< HEAD
-		tsoff = secure_tcp_ts_off(ip_hdr(skb)->daddr, ip_hdr(skb)->saddr);
-		tcp_opt.rcv_tsecr -= tsoff;
-	}
-
-	if (!cookie_timestamp_decode(&tcp_opt))
-=======
 		tsoff = secure_tcp_ts_off(sock_net(sk),
 					  ip_hdr(skb)->daddr,
 					  ip_hdr(skb)->saddr);
@@ -334,7 +323,6 @@
 	}
 
 	if (!cookie_timestamp_decode(sock_net(sk), &tcp_opt))
->>>>>>> cb313370
 		goto out;
 
 	ret = NULL;
