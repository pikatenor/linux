--- conflicted
+++ resolved
@@ -264,21 +264,14 @@
 {
 	struct tcp_sock *tp = tcp_sk(sk);
 	struct lp *lp = inet_csk_ca(sk);
-<<<<<<< HEAD
-=======
 	u32 now = tcp_time_stamp(tp);
->>>>>>> cb313370
 	u32 delta;
 
 	if (sample->rtt_us > 0)
 		tcp_lp_rtt_sample(sk, sample->rtt_us);
 
 	/* calc inference */
-<<<<<<< HEAD
-	delta = tcp_time_stamp - tp->rx_opt.rcv_tsecr;
-=======
 	delta = now - tp->rx_opt.rcv_tsecr;
->>>>>>> cb313370
 	if ((s32)delta > 0)
 		lp->inference = 3 * delta;
 
