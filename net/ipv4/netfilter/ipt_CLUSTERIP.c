/* Cluster IP hashmark target
 * (C) 2003-2004 by Harald Welte <laforge@netfilter.org>
 * based on ideas of Fabio Olive Leite <olive@unixforge.org>
 *
 * Development of this code funded by SuSE Linux AG, http://www.suse.com/
 *
 * This program is free software; you can redistribute it and/or modify
 * it under the terms of the GNU General Public License version 2 as
 * published by the Free Software Foundation.
 *
 */
#define pr_fmt(fmt) KBUILD_MODNAME ": " fmt
#include <linux/module.h>
#include <linux/proc_fs.h>
#include <linux/jhash.h>
#include <linux/bitops.h>
#include <linux/skbuff.h>
#include <linux/slab.h>
#include <linux/ip.h>
#include <linux/tcp.h>
#include <linux/udp.h>
#include <linux/icmp.h>
#include <linux/if_arp.h>
#include <linux/seq_file.h>
#include <linux/refcount.h>
#include <linux/netfilter_arp.h>
#include <linux/netfilter/x_tables.h>
#include <linux/netfilter_ipv4/ip_tables.h>
#include <linux/netfilter_ipv4/ipt_CLUSTERIP.h>
#include <net/netfilter/nf_conntrack.h>
#include <net/net_namespace.h>
#include <net/netns/generic.h>
#include <net/checksum.h>
#include <net/ip.h>

#define CLUSTERIP_VERSION "0.8"

MODULE_LICENSE("GPL");
MODULE_AUTHOR("Harald Welte <laforge@netfilter.org>");
MODULE_DESCRIPTION("Xtables: CLUSTERIP target");

struct clusterip_config {
	struct list_head list;			/* list of all configs */
	refcount_t refcount;			/* reference count */
	refcount_t entries;			/* number of entries/rules
						 * referencing us */

	__be32 clusterip;			/* the IP address */
	u_int8_t clustermac[ETH_ALEN];		/* the MAC address */
	int ifindex;				/* device ifindex */
	u_int16_t num_total_nodes;		/* total number of nodes */
	unsigned long local_nodes;		/* node number array */

#ifdef CONFIG_PROC_FS
	struct proc_dir_entry *pde;		/* proc dir entry */
#endif
	enum clusterip_hashmode hash_mode;	/* which hashing mode */
	u_int32_t hash_initval;			/* hash initialization */
	struct rcu_head rcu;

	char ifname[IFNAMSIZ];			/* device ifname */
	struct notifier_block notifier;		/* refresh c->ifindex in it */
};

#ifdef CONFIG_PROC_FS
static const struct file_operations clusterip_proc_fops;
#endif

static unsigned int clusterip_net_id __read_mostly;

struct clusterip_net {
	struct list_head configs;
	/* lock protects the configs list */
	spinlock_t lock;

#ifdef CONFIG_PROC_FS
	struct proc_dir_entry *procdir;
#endif
};

static inline void
clusterip_config_get(struct clusterip_config *c)
{
	refcount_inc(&c->refcount);
}


static void clusterip_config_rcu_free(struct rcu_head *head)
{
	kfree(container_of(head, struct clusterip_config, rcu));
}

static inline void
clusterip_config_put(struct clusterip_config *c)
{
	if (refcount_dec_and_test(&c->refcount))
		call_rcu_bh(&c->rcu, clusterip_config_rcu_free);
}

/* decrease the count of entries using/referencing this config.  If last
 * entry(rule) is removed, remove the config from lists, but don't free it
 * yet, since proc-files could still be holding references */
static inline void
clusterip_config_entry_put(struct net *net, struct clusterip_config *c)
{
	struct clusterip_net *cn = net_generic(net, clusterip_net_id);

	local_bh_disable();
	if (refcount_dec_and_lock(&c->entries, &cn->lock)) {
		/* In case anyone still accesses the file, the open/close
		 * functions are also incrementing the refcount on their own,
		 * so it's safe to remove the entry even if it's in use. */
#ifdef CONFIG_PROC_FS
		if (cn->procdir)
			proc_remove(c->pde);
#endif
		list_del_rcu(&c->list);
		spin_unlock(&cn->lock);
		local_bh_enable();

		unregister_netdevice_notifier(&c->notifier);

		return;
	}
	local_bh_enable();
}

static struct clusterip_config *
__clusterip_config_find(struct net *net, __be32 clusterip)
{
	struct clusterip_config *c;
	struct clusterip_net *cn = net_generic(net, clusterip_net_id);

	list_for_each_entry_rcu(c, &cn->configs, list) {
		if (c->clusterip == clusterip)
			return c;
	}

	return NULL;
}

static inline struct clusterip_config *
clusterip_config_find_get(struct net *net, __be32 clusterip, int entry)
{
	struct clusterip_config *c;

	rcu_read_lock_bh();
	c = __clusterip_config_find(net, clusterip);
	if (c) {
#ifdef CONFIG_PROC_FS
		if (!c->pde)
			c = NULL;
		else
#endif
		if (unlikely(!refcount_inc_not_zero(&c->refcount)))
			c = NULL;
		else if (entry)
			refcount_inc(&c->entries);
	}
	rcu_read_unlock_bh();

	return c;
}

static void
clusterip_config_init_nodelist(struct clusterip_config *c,
			       const struct ipt_clusterip_tgt_info *i)
{
	int n;

	for (n = 0; n < i->num_local_nodes; n++)
		set_bit(i->local_nodes[n] - 1, &c->local_nodes);
}

static int
clusterip_netdev_event(struct notifier_block *this, unsigned long event,
		       void *ptr)
{
	struct net_device *dev = netdev_notifier_info_to_dev(ptr);
	struct clusterip_config *c;

	c = container_of(this, struct clusterip_config, notifier);
	switch (event) {
	case NETDEV_REGISTER:
		if (!strcmp(dev->name, c->ifname)) {
			c->ifindex = dev->ifindex;
			dev_mc_add(dev, c->clustermac);
		}
		break;
	case NETDEV_UNREGISTER:
		if (dev->ifindex == c->ifindex) {
			dev_mc_del(dev, c->clustermac);
			c->ifindex = -1;
		}
		break;
	case NETDEV_CHANGENAME:
		if (!strcmp(dev->name, c->ifname)) {
			c->ifindex = dev->ifindex;
			dev_mc_add(dev, c->clustermac);
		} else if (dev->ifindex == c->ifindex) {
			dev_mc_del(dev, c->clustermac);
			c->ifindex = -1;
		}
		break;
	}

	return NOTIFY_DONE;
}

static struct clusterip_config *
clusterip_config_init(struct net *net, const struct ipt_clusterip_tgt_info *i,
		      __be32 ip, const char *iniface)
{
	struct clusterip_net *cn = net_generic(net, clusterip_net_id);
	struct clusterip_config *c;
	int err;

	c = kzalloc(sizeof(*c), GFP_ATOMIC);
	if (!c)
		return ERR_PTR(-ENOMEM);

	strcpy(c->ifname, iniface);
	c->ifindex = -1;
	c->clusterip = ip;
	memcpy(&c->clustermac, &i->clustermac, ETH_ALEN);
	c->num_total_nodes = i->num_total_nodes;
	clusterip_config_init_nodelist(c, i);
	c->hash_mode = i->hash_mode;
	c->hash_initval = i->hash_initval;
	refcount_set(&c->refcount, 1);

	spin_lock_bh(&cn->lock);
	if (__clusterip_config_find(net, ip)) {
		spin_unlock_bh(&cn->lock);
		kfree(c);

		return ERR_PTR(-EBUSY);
	}

	list_add_rcu(&c->list, &cn->configs);
	spin_unlock_bh(&cn->lock);

#ifdef CONFIG_PROC_FS
	{
		char buffer[16];

		/* create proc dir entry */
		sprintf(buffer, "%pI4", &ip);
		c->pde = proc_create_data(buffer, S_IWUSR|S_IRUSR,
					  cn->procdir,
					  &clusterip_proc_fops, c);
		if (!c->pde) {
			err = -ENOMEM;
			goto err;
		}
	}
#endif

	c->notifier.notifier_call = clusterip_netdev_event;
	err = register_netdevice_notifier(&c->notifier);
	if (!err) {
		refcount_set(&c->entries, 1);
		return c;
	}

#ifdef CONFIG_PROC_FS
	proc_remove(c->pde);
err:
#endif
	spin_lock_bh(&cn->lock);
	list_del_rcu(&c->list);
	spin_unlock_bh(&cn->lock);
	clusterip_config_put(c);

	return ERR_PTR(err);
}

#ifdef CONFIG_PROC_FS
static int
clusterip_add_node(struct clusterip_config *c, u_int16_t nodenum)
{

	if (nodenum == 0 ||
	    nodenum > c->num_total_nodes)
		return 1;

	/* check if we already have this number in our bitfield */
	if (test_and_set_bit(nodenum - 1, &c->local_nodes))
		return 1;

	return 0;
}

static bool
clusterip_del_node(struct clusterip_config *c, u_int16_t nodenum)
{
	if (nodenum == 0 ||
	    nodenum > c->num_total_nodes)
		return true;

	if (test_and_clear_bit(nodenum - 1, &c->local_nodes))
		return false;

	return true;
}
#endif

static inline u_int32_t
clusterip_hashfn(const struct sk_buff *skb,
		 const struct clusterip_config *config)
{
	const struct iphdr *iph = ip_hdr(skb);
	unsigned long hashval;
	u_int16_t sport = 0, dport = 0;
	int poff;

	poff = proto_ports_offset(iph->protocol);
	if (poff >= 0) {
		const u_int16_t *ports;
		u16 _ports[2];

		ports = skb_header_pointer(skb, iph->ihl * 4 + poff, 4, _ports);
		if (ports) {
			sport = ports[0];
			dport = ports[1];
		}
	} else {
		net_info_ratelimited("unknown protocol %u\n", iph->protocol);
	}

	switch (config->hash_mode) {
	case CLUSTERIP_HASHMODE_SIP:
		hashval = jhash_1word(ntohl(iph->saddr),
				      config->hash_initval);
		break;
	case CLUSTERIP_HASHMODE_SIP_SPT:
		hashval = jhash_2words(ntohl(iph->saddr), sport,
				       config->hash_initval);
		break;
	case CLUSTERIP_HASHMODE_SIP_SPT_DPT:
		hashval = jhash_3words(ntohl(iph->saddr), sport, dport,
				       config->hash_initval);
		break;
	default:
		/* to make gcc happy */
		hashval = 0;
		/* This cannot happen, unless the check function wasn't called
		 * at rule load time */
		pr_info("unknown mode %u\n", config->hash_mode);
		BUG();
		break;
	}

	/* node numbers are 1..n, not 0..n */
	return reciprocal_scale(hashval, config->num_total_nodes) + 1;
}

static inline int
clusterip_responsible(const struct clusterip_config *config, u_int32_t hash)
{
	return test_bit(hash - 1, &config->local_nodes);
}

/***********************************************************************
 * IPTABLES TARGET
 ***********************************************************************/

static unsigned int
clusterip_tg(struct sk_buff *skb, const struct xt_action_param *par)
{
	const struct ipt_clusterip_tgt_info *cipinfo = par->targinfo;
	struct nf_conn *ct;
	enum ip_conntrack_info ctinfo;
	u_int32_t hash;

	/* don't need to clusterip_config_get() here, since refcount
	 * is only decremented by destroy() - and ip_tables guarantees
	 * that the ->target() function isn't called after ->destroy() */

	ct = nf_ct_get(skb, &ctinfo);
	if (ct == NULL)
		return NF_DROP;

	/* special case: ICMP error handling. conntrack distinguishes between
	 * error messages (RELATED) and information requests (see below) */
	if (ip_hdr(skb)->protocol == IPPROTO_ICMP &&
	    (ctinfo == IP_CT_RELATED ||
	     ctinfo == IP_CT_RELATED_REPLY))
		return XT_CONTINUE;

	/* ip_conntrack_icmp guarantees us that we only have ICMP_ECHO,
	 * TIMESTAMP, INFO_REQUEST or ADDRESS type icmp packets from here
	 * on, which all have an ID field [relevant for hashing]. */

	hash = clusterip_hashfn(skb, cipinfo->config);

	switch (ctinfo) {
	case IP_CT_NEW:
		ct->mark = hash;
		break;
	case IP_CT_RELATED:
	case IP_CT_RELATED_REPLY:
		/* FIXME: we don't handle expectations at the moment.
		 * They can arrive on a different node than
		 * the master connection (e.g. FTP passive mode) */
	case IP_CT_ESTABLISHED:
	case IP_CT_ESTABLISHED_REPLY:
		break;
	default:			/* Prevent gcc warnings */
		break;
	}

#ifdef DEBUG
	nf_ct_dump_tuple_ip(&ct->tuplehash[IP_CT_DIR_ORIGINAL].tuple);
#endif
	pr_debug("hash=%u ct_hash=%u ", hash, ct->mark);
	if (!clusterip_responsible(cipinfo->config, hash)) {
		pr_debug("not responsible\n");
		return NF_DROP;
	}
	pr_debug("responsible\n");

	/* despite being received via linklayer multicast, this is
	 * actually a unicast IP packet. TCP doesn't like PACKET_MULTICAST */
	skb->pkt_type = PACKET_HOST;

	return XT_CONTINUE;
}

static int clusterip_tg_check(const struct xt_tgchk_param *par)
{
	struct ipt_clusterip_tgt_info *cipinfo = par->targinfo;
	const struct ipt_entry *e = par->entryinfo;
	struct clusterip_config *config;
	int ret, i;

	if (par->nft_compat) {
		pr_err("cannot use CLUSTERIP target from nftables compat\n");
		return -EOPNOTSUPP;
	}

	if (cipinfo->hash_mode != CLUSTERIP_HASHMODE_SIP &&
	    cipinfo->hash_mode != CLUSTERIP_HASHMODE_SIP_SPT &&
	    cipinfo->hash_mode != CLUSTERIP_HASHMODE_SIP_SPT_DPT) {
		pr_info("unknown mode %u\n", cipinfo->hash_mode);
		return -EINVAL;

	}
	if (e->ip.dmsk.s_addr != htonl(0xffffffff) ||
	    e->ip.dst.s_addr == 0) {
		pr_info("Please specify destination IP\n");
		return -EINVAL;
	}
	if (cipinfo->num_local_nodes > ARRAY_SIZE(cipinfo->local_nodes)) {
		pr_info("bad num_local_nodes %u\n", cipinfo->num_local_nodes);
		return -EINVAL;
	}
	for (i = 0; i < cipinfo->num_local_nodes; i++) {
		if (cipinfo->local_nodes[i] - 1 >=
		    sizeof(config->local_nodes) * 8) {
			pr_info("bad local_nodes[%d] %u\n",
				i, cipinfo->local_nodes[i]);
			return -EINVAL;
		}
	}

	config = clusterip_config_find_get(par->net, e->ip.dst.s_addr, 1);
	if (!config) {
		if (!(cipinfo->flags & CLUSTERIP_FLAG_NEW)) {
			pr_info("no config found for %pI4, need 'new'\n",
				&e->ip.dst.s_addr);
			return -EINVAL;
		} else {
			struct net_device *dev;

			if (e->ip.iniface[0] == '\0') {
				pr_info("Please specify an interface name\n");
				return -EINVAL;
			}

			dev = dev_get_by_name(par->net, e->ip.iniface);
			if (!dev) {
				pr_info("no such interface %s\n",
					e->ip.iniface);
				return -ENOENT;
			}
			dev_put(dev);

			config = clusterip_config_init(par->net, cipinfo,
						       e->ip.dst.s_addr,
						       e->ip.iniface);
			if (IS_ERR(config))
				return PTR_ERR(config);
		}
<<<<<<< HEAD
	}
=======
	} else if (memcmp(&config->clustermac, &cipinfo->clustermac, ETH_ALEN))
		return -EINVAL;
>>>>>>> 1ec8f1f0

	ret = nf_ct_netns_get(par->net, par->family);
	if (ret < 0) {
		pr_info("cannot load conntrack support for proto=%u\n",
			par->family);
		clusterip_config_entry_put(par->net, config);
		clusterip_config_put(config);
		return ret;
	}

	if (!par->net->xt.clusterip_deprecated_warning) {
		pr_info("ipt_CLUSTERIP is deprecated and it will removed soon, "
			"use xt_cluster instead\n");
		par->net->xt.clusterip_deprecated_warning = true;
	}

	cipinfo->config = config;
	return ret;
}

/* drop reference count of cluster config when rule is deleted */
static void clusterip_tg_destroy(const struct xt_tgdtor_param *par)
{
	const struct ipt_clusterip_tgt_info *cipinfo = par->targinfo;

	/* if no more entries are referencing the config, remove it
	 * from the list and destroy the proc entry */
	clusterip_config_entry_put(par->net, cipinfo->config);

	clusterip_config_put(cipinfo->config);

	nf_ct_netns_put(par->net, par->family);
}

#ifdef CONFIG_COMPAT
struct compat_ipt_clusterip_tgt_info
{
	u_int32_t	flags;
	u_int8_t	clustermac[6];
	u_int16_t	num_total_nodes;
	u_int16_t	num_local_nodes;
	u_int16_t	local_nodes[CLUSTERIP_MAX_NODES];
	u_int32_t	hash_mode;
	u_int32_t	hash_initval;
	compat_uptr_t	config;
};
#endif /* CONFIG_COMPAT */

static struct xt_target clusterip_tg_reg __read_mostly = {
	.name		= "CLUSTERIP",
	.family		= NFPROTO_IPV4,
	.target		= clusterip_tg,
	.checkentry	= clusterip_tg_check,
	.destroy	= clusterip_tg_destroy,
	.targetsize	= sizeof(struct ipt_clusterip_tgt_info),
	.usersize	= offsetof(struct ipt_clusterip_tgt_info, config),
#ifdef CONFIG_COMPAT
	.compatsize	= sizeof(struct compat_ipt_clusterip_tgt_info),
#endif /* CONFIG_COMPAT */
	.me		= THIS_MODULE
};


/***********************************************************************
 * ARP MANGLING CODE
 ***********************************************************************/

/* hardcoded for 48bit ethernet and 32bit ipv4 addresses */
struct arp_payload {
	u_int8_t src_hw[ETH_ALEN];
	__be32 src_ip;
	u_int8_t dst_hw[ETH_ALEN];
	__be32 dst_ip;
} __packed;

#ifdef DEBUG
static void arp_print(struct arp_payload *payload)
{
#define HBUFFERLEN 30
	char hbuffer[HBUFFERLEN];
	int j, k;

	for (k = 0, j = 0; k < HBUFFERLEN - 3 && j < ETH_ALEN; j++) {
		hbuffer[k++] = hex_asc_hi(payload->src_hw[j]);
		hbuffer[k++] = hex_asc_lo(payload->src_hw[j]);
		hbuffer[k++] = ':';
	}
	hbuffer[--k] = '\0';

	pr_debug("src %pI4@%s, dst %pI4\n",
		 &payload->src_ip, hbuffer, &payload->dst_ip);
}
#endif

static unsigned int
arp_mangle(void *priv,
	   struct sk_buff *skb,
	   const struct nf_hook_state *state)
{
	struct arphdr *arp = arp_hdr(skb);
	struct arp_payload *payload;
	struct clusterip_config *c;
	struct net *net = state->net;

	/* we don't care about non-ethernet and non-ipv4 ARP */
	if (arp->ar_hrd != htons(ARPHRD_ETHER) ||
	    arp->ar_pro != htons(ETH_P_IP) ||
	    arp->ar_pln != 4 || arp->ar_hln != ETH_ALEN)
		return NF_ACCEPT;

	/* we only want to mangle arp requests and replies */
	if (arp->ar_op != htons(ARPOP_REPLY) &&
	    arp->ar_op != htons(ARPOP_REQUEST))
		return NF_ACCEPT;

	payload = (void *)(arp+1);

	/* if there is no clusterip configuration for the arp reply's
	 * source ip, we don't want to mangle it */
	c = clusterip_config_find_get(net, payload->src_ip, 0);
	if (!c)
		return NF_ACCEPT;

	/* normally the linux kernel always replies to arp queries of
	 * addresses on different interfacs.  However, in the CLUSTERIP case
	 * this wouldn't work, since we didn't subscribe the mcast group on
	 * other interfaces */
	if (c->ifindex != state->out->ifindex) {
		pr_debug("not mangling arp reply on different interface: cip'%d'-skb'%d'\n",
			 c->ifindex, state->out->ifindex);
		clusterip_config_put(c);
		return NF_ACCEPT;
	}

	/* mangle reply hardware address */
	memcpy(payload->src_hw, c->clustermac, arp->ar_hln);

#ifdef DEBUG
	pr_debug("mangled arp reply: ");
	arp_print(payload);
#endif

	clusterip_config_put(c);

	return NF_ACCEPT;
}

static const struct nf_hook_ops cip_arp_ops = {
	.hook = arp_mangle,
	.pf = NFPROTO_ARP,
	.hooknum = NF_ARP_OUT,
	.priority = -1
};

/***********************************************************************
 * PROC DIR HANDLING
 ***********************************************************************/

#ifdef CONFIG_PROC_FS

struct clusterip_seq_position {
	unsigned int pos;	/* position */
	unsigned int weight;	/* number of bits set == size */
	unsigned int bit;	/* current bit */
	unsigned long val;	/* current value */
};

static void *clusterip_seq_start(struct seq_file *s, loff_t *pos)
{
	struct clusterip_config *c = s->private;
	unsigned int weight;
	u_int32_t local_nodes;
	struct clusterip_seq_position *idx;

	/* FIXME: possible race */
	local_nodes = c->local_nodes;
	weight = hweight32(local_nodes);
	if (*pos >= weight)
		return NULL;

	idx = kmalloc(sizeof(struct clusterip_seq_position), GFP_KERNEL);
	if (!idx)
		return ERR_PTR(-ENOMEM);

	idx->pos = *pos;
	idx->weight = weight;
	idx->bit = ffs(local_nodes);
	idx->val = local_nodes;
	clear_bit(idx->bit - 1, &idx->val);

	return idx;
}

static void *clusterip_seq_next(struct seq_file *s, void *v, loff_t *pos)
{
	struct clusterip_seq_position *idx = v;

	*pos = ++idx->pos;
	if (*pos >= idx->weight) {
		kfree(v);
		return NULL;
	}
	idx->bit = ffs(idx->val);
	clear_bit(idx->bit - 1, &idx->val);
	return idx;
}

static void clusterip_seq_stop(struct seq_file *s, void *v)
{
	if (!IS_ERR(v))
		kfree(v);
}

static int clusterip_seq_show(struct seq_file *s, void *v)
{
	struct clusterip_seq_position *idx = v;

	if (idx->pos != 0)
		seq_putc(s, ',');

	seq_printf(s, "%u", idx->bit);

	if (idx->pos == idx->weight - 1)
		seq_putc(s, '\n');

	return 0;
}

static const struct seq_operations clusterip_seq_ops = {
	.start	= clusterip_seq_start,
	.next	= clusterip_seq_next,
	.stop	= clusterip_seq_stop,
	.show	= clusterip_seq_show,
};

static int clusterip_proc_open(struct inode *inode, struct file *file)
{
	int ret = seq_open(file, &clusterip_seq_ops);

	if (!ret) {
		struct seq_file *sf = file->private_data;
		struct clusterip_config *c = PDE_DATA(inode);

		sf->private = c;

		clusterip_config_get(c);
	}

	return ret;
}

static int clusterip_proc_release(struct inode *inode, struct file *file)
{
	struct clusterip_config *c = PDE_DATA(inode);
	int ret;

	ret = seq_release(inode, file);

	if (!ret)
		clusterip_config_put(c);

	return ret;
}

static ssize_t clusterip_proc_write(struct file *file, const char __user *input,
				size_t size, loff_t *ofs)
{
	struct clusterip_config *c = PDE_DATA(file_inode(file));
#define PROC_WRITELEN	10
	char buffer[PROC_WRITELEN+1];
	unsigned long nodenum;
	int rc;

	if (size > PROC_WRITELEN)
		return -EIO;
	if (copy_from_user(buffer, input, size))
		return -EFAULT;
	buffer[size] = 0;

	if (*buffer == '+') {
		rc = kstrtoul(buffer+1, 10, &nodenum);
		if (rc)
			return rc;
		if (clusterip_add_node(c, nodenum))
			return -ENOMEM;
	} else if (*buffer == '-') {
		rc = kstrtoul(buffer+1, 10, &nodenum);
		if (rc)
			return rc;
		if (clusterip_del_node(c, nodenum))
			return -ENOENT;
	} else
		return -EIO;

	return size;
}

static const struct file_operations clusterip_proc_fops = {
	.owner	 = THIS_MODULE,
	.open	 = clusterip_proc_open,
	.read	 = seq_read,
	.write	 = clusterip_proc_write,
	.llseek	 = seq_lseek,
	.release = clusterip_proc_release,
};

#endif /* CONFIG_PROC_FS */

static int clusterip_net_init(struct net *net)
{
	struct clusterip_net *cn = net_generic(net, clusterip_net_id);
	int ret;

	INIT_LIST_HEAD(&cn->configs);

	spin_lock_init(&cn->lock);

	ret = nf_register_net_hook(net, &cip_arp_ops);
	if (ret < 0)
		return ret;

#ifdef CONFIG_PROC_FS
	cn->procdir = proc_mkdir("ipt_CLUSTERIP", net->proc_net);
	if (!cn->procdir) {
		nf_unregister_net_hook(net, &cip_arp_ops);
		pr_err("Unable to proc dir entry\n");
		return -ENOMEM;
	}
#endif /* CONFIG_PROC_FS */

	return 0;
}

static void clusterip_net_exit(struct net *net)
{
#ifdef CONFIG_PROC_FS
	struct clusterip_net *cn = net_generic(net, clusterip_net_id);
	proc_remove(cn->procdir);
	cn->procdir = NULL;
#endif
	nf_unregister_net_hook(net, &cip_arp_ops);
}

static struct pernet_operations clusterip_net_ops = {
	.init = clusterip_net_init,
	.exit = clusterip_net_exit,
	.id   = &clusterip_net_id,
	.size = sizeof(struct clusterip_net),
};

static int __init clusterip_tg_init(void)
{
	int ret;

	ret = register_pernet_subsys(&clusterip_net_ops);
	if (ret < 0)
		return ret;

	ret = xt_register_target(&clusterip_tg_reg);
	if (ret < 0)
		goto cleanup_subsys;

	pr_info("ClusterIP Version %s loaded successfully\n",
		CLUSTERIP_VERSION);

	return 0;

cleanup_subsys:
	unregister_pernet_subsys(&clusterip_net_ops);
	return ret;
}

static void __exit clusterip_tg_exit(void)
{
	pr_info("ClusterIP Version %s unloading\n", CLUSTERIP_VERSION);

	xt_unregister_target(&clusterip_tg_reg);
	unregister_pernet_subsys(&clusterip_net_ops);

	/* Wait for completion of call_rcu_bh()'s (clusterip_config_rcu_free) */
	rcu_barrier_bh();
}

module_init(clusterip_tg_init);
module_exit(clusterip_tg_exit);<|MERGE_RESOLUTION|>--- conflicted
+++ resolved
@@ -492,12 +492,8 @@
 			if (IS_ERR(config))
 				return PTR_ERR(config);
 		}
-<<<<<<< HEAD
-	}
-=======
 	} else if (memcmp(&config->clustermac, &cipinfo->clustermac, ETH_ALEN))
 		return -EINVAL;
->>>>>>> 1ec8f1f0
 
 	ret = nf_ct_netns_get(par->net, par->family);
 	if (ret < 0) {
