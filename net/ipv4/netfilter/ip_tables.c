/*
 * Packet matching code.
 *
 * Copyright (C) 1999 Paul `Rusty' Russell & Michael J. Neuling
 * Copyright (C) 2000-2005 Netfilter Core Team <coreteam@netfilter.org>
 * Copyright (C) 2006-2010 Patrick McHardy <kaber@trash.net>
 *
 * This program is free software; you can redistribute it and/or modify
 * it under the terms of the GNU General Public License version 2 as
 * published by the Free Software Foundation.
 */
#define pr_fmt(fmt) KBUILD_MODNAME ": " fmt
#include <linux/cache.h>
#include <linux/capability.h>
#include <linux/skbuff.h>
#include <linux/kmod.h>
#include <linux/vmalloc.h>
#include <linux/netdevice.h>
#include <linux/module.h>
#include <linux/icmp.h>
#include <net/ip.h>
#include <net/compat.h>
#include <asm/uaccess.h>
#include <linux/mutex.h>
#include <linux/proc_fs.h>
#include <linux/err.h>
#include <linux/cpumask.h>

#include <linux/netfilter/x_tables.h>
#include <linux/netfilter_ipv4/ip_tables.h>
#include <net/netfilter/nf_log.h>
#include "../../netfilter/xt_repldata.h"

MODULE_LICENSE("GPL");
MODULE_AUTHOR("Netfilter Core Team <coreteam@netfilter.org>");
MODULE_DESCRIPTION("IPv4 packet filter");

/*#define DEBUG_IP_FIREWALL*/
/*#define DEBUG_ALLOW_ALL*/ /* Useful for remote debugging */
/*#define DEBUG_IP_FIREWALL_USER*/

#ifdef DEBUG_IP_FIREWALL
#define dprintf(format, args...) pr_info(format , ## args)
#else
#define dprintf(format, args...)
#endif

#ifdef DEBUG_IP_FIREWALL_USER
#define duprintf(format, args...) pr_info(format , ## args)
#else
#define duprintf(format, args...)
#endif

#ifdef CONFIG_NETFILTER_DEBUG
#define IP_NF_ASSERT(x)		WARN_ON(!(x))
#else
#define IP_NF_ASSERT(x)
#endif

#if 0
/* All the better to debug you with... */
#define static
#define inline
#endif

void *ipt_alloc_initial_table(const struct xt_table *info)
{
	return xt_alloc_initial_table(ipt, IPT);
}
EXPORT_SYMBOL_GPL(ipt_alloc_initial_table);

/* Returns whether matches rule or not. */
/* Performance critical - called for every packet */
static inline bool
ip_packet_match(const struct iphdr *ip,
		const char *indev,
		const char *outdev,
		const struct ipt_ip *ipinfo,
		int isfrag)
{
	unsigned long ret;

#define FWINV(bool, invflg) ((bool) ^ !!(ipinfo->invflags & (invflg)))

	if (FWINV((ip->saddr&ipinfo->smsk.s_addr) != ipinfo->src.s_addr,
		  IPT_INV_SRCIP) ||
	    FWINV((ip->daddr&ipinfo->dmsk.s_addr) != ipinfo->dst.s_addr,
		  IPT_INV_DSTIP)) {
		dprintf("Source or dest mismatch.\n");

		dprintf("SRC: %pI4. Mask: %pI4. Target: %pI4.%s\n",
			&ip->saddr, &ipinfo->smsk.s_addr, &ipinfo->src.s_addr,
			ipinfo->invflags & IPT_INV_SRCIP ? " (INV)" : "");
		dprintf("DST: %pI4 Mask: %pI4 Target: %pI4.%s\n",
			&ip->daddr, &ipinfo->dmsk.s_addr, &ipinfo->dst.s_addr,
			ipinfo->invflags & IPT_INV_DSTIP ? " (INV)" : "");
		return false;
	}

	ret = ifname_compare_aligned(indev, ipinfo->iniface, ipinfo->iniface_mask);

	if (FWINV(ret != 0, IPT_INV_VIA_IN)) {
		dprintf("VIA in mismatch (%s vs %s).%s\n",
			indev, ipinfo->iniface,
			ipinfo->invflags & IPT_INV_VIA_IN ? " (INV)" : "");
		return false;
	}

	ret = ifname_compare_aligned(outdev, ipinfo->outiface, ipinfo->outiface_mask);

	if (FWINV(ret != 0, IPT_INV_VIA_OUT)) {
		dprintf("VIA out mismatch (%s vs %s).%s\n",
			outdev, ipinfo->outiface,
			ipinfo->invflags & IPT_INV_VIA_OUT ? " (INV)" : "");
		return false;
	}

	/* Check specific protocol */
	if (ipinfo->proto &&
	    FWINV(ip->protocol != ipinfo->proto, IPT_INV_PROTO)) {
		dprintf("Packet protocol %hi does not match %hi.%s\n",
			ip->protocol, ipinfo->proto,
			ipinfo->invflags & IPT_INV_PROTO ? " (INV)" : "");
		return false;
	}

	/* If we have a fragment rule but the packet is not a fragment
	 * then we return zero */
	if (FWINV((ipinfo->flags&IPT_F_FRAG) && !isfrag, IPT_INV_FRAG)) {
		dprintf("Fragment rule but not fragment.%s\n",
			ipinfo->invflags & IPT_INV_FRAG ? " (INV)" : "");
		return false;
	}

	return true;
}

static bool
ip_checkentry(const struct ipt_ip *ip)
{
	if (ip->flags & ~IPT_F_MASK) {
		duprintf("Unknown flag bits set: %08X\n",
			 ip->flags & ~IPT_F_MASK);
		return false;
	}
	if (ip->invflags & ~IPT_INV_MASK) {
		duprintf("Unknown invflag bits set: %08X\n",
			 ip->invflags & ~IPT_INV_MASK);
		return false;
	}
	return true;
}

static unsigned int
ipt_error(struct sk_buff *skb, const struct xt_action_param *par)
{
	net_info_ratelimited("error: `%s'\n", (const char *)par->targinfo);

	return NF_DROP;
}

/* Performance critical */
static inline struct ipt_entry *
get_entry(const void *base, unsigned int offset)
{
	return (struct ipt_entry *)(base + offset);
}

/* All zeroes == unconditional rule. */
/* Mildly perf critical (only if packet tracing is on) */
static inline bool unconditional(const struct ipt_entry *e)
{
	static const struct ipt_ip uncond;

	return e->target_offset == sizeof(struct ipt_entry) &&
	       memcmp(&e->ip, &uncond, sizeof(uncond)) == 0;
#undef FWINV
}

/* for const-correctness */
static inline const struct xt_entry_target *
ipt_get_target_c(const struct ipt_entry *e)
{
	return ipt_get_target((struct ipt_entry *)e);
}

#if IS_ENABLED(CONFIG_NETFILTER_XT_TARGET_TRACE)
static const char *const hooknames[] = {
	[NF_INET_PRE_ROUTING]		= "PREROUTING",
	[NF_INET_LOCAL_IN]		= "INPUT",
	[NF_INET_FORWARD]		= "FORWARD",
	[NF_INET_LOCAL_OUT]		= "OUTPUT",
	[NF_INET_POST_ROUTING]		= "POSTROUTING",
};

enum nf_ip_trace_comments {
	NF_IP_TRACE_COMMENT_RULE,
	NF_IP_TRACE_COMMENT_RETURN,
	NF_IP_TRACE_COMMENT_POLICY,
};

static const char *const comments[] = {
	[NF_IP_TRACE_COMMENT_RULE]	= "rule",
	[NF_IP_TRACE_COMMENT_RETURN]	= "return",
	[NF_IP_TRACE_COMMENT_POLICY]	= "policy",
};

static struct nf_loginfo trace_loginfo = {
	.type = NF_LOG_TYPE_LOG,
	.u = {
		.log = {
			.level = 4,
			.logflags = NF_LOG_MASK,
		},
	},
};

/* Mildly perf critical (only if packet tracing is on) */
static inline int
get_chainname_rulenum(const struct ipt_entry *s, const struct ipt_entry *e,
		      const char *hookname, const char **chainname,
		      const char **comment, unsigned int *rulenum)
{
	const struct xt_standard_target *t = (void *)ipt_get_target_c(s);

	if (strcmp(t->target.u.kernel.target->name, XT_ERROR_TARGET) == 0) {
		/* Head of user chain: ERROR target with chainname */
		*chainname = t->target.data;
		(*rulenum) = 0;
	} else if (s == e) {
		(*rulenum)++;

		if (unconditional(s) &&
		    strcmp(t->target.u.kernel.target->name,
			   XT_STANDARD_TARGET) == 0 &&
		   t->verdict < 0) {
			/* Tail of chains: STANDARD target (return/policy) */
			*comment = *chainname == hookname
				? comments[NF_IP_TRACE_COMMENT_POLICY]
				: comments[NF_IP_TRACE_COMMENT_RETURN];
		}
		return 1;
	} else
		(*rulenum)++;

	return 0;
}

static void trace_packet(struct net *net,
			 const struct sk_buff *skb,
			 unsigned int hook,
			 const struct net_device *in,
			 const struct net_device *out,
			 const char *tablename,
			 const struct xt_table_info *private,
			 const struct ipt_entry *e)
{
	const struct ipt_entry *root;
	const char *hookname, *chainname, *comment;
	const struct ipt_entry *iter;
	unsigned int rulenum = 0;

	root = get_entry(private->entries, private->hook_entry[hook]);

	hookname = chainname = hooknames[hook];
	comment = comments[NF_IP_TRACE_COMMENT_RULE];

	xt_entry_foreach(iter, root, private->size - private->hook_entry[hook])
		if (get_chainname_rulenum(iter, e, hookname,
		    &chainname, &comment, &rulenum) != 0)
			break;

	nf_log_trace(net, AF_INET, hook, skb, in, out, &trace_loginfo,
		     "TRACE: %s:%s:%s:%u ",
		     tablename, chainname, comment, rulenum);
}
#endif

static inline
struct ipt_entry *ipt_next_entry(const struct ipt_entry *entry)
{
	return (void *)entry + entry->next_offset;
}

/* Returns one of the generic firewall policies, like NF_ACCEPT. */
unsigned int
ipt_do_table(struct sk_buff *skb,
	     const struct nf_hook_state *state,
	     struct xt_table *table)
{
	unsigned int hook = state->hook;
	static const char nulldevname[IFNAMSIZ] __attribute__((aligned(sizeof(long))));
	const struct iphdr *ip;
	/* Initializing verdict to NF_DROP keeps gcc happy. */
	unsigned int verdict = NF_DROP;
	const char *indev, *outdev;
	const void *table_base;
	struct ipt_entry *e, **jumpstack;
	unsigned int stackidx, cpu;
	const struct xt_table_info *private;
	struct xt_action_param acpar;
	unsigned int addend;

	/* Initialization */
	stackidx = 0;
	ip = ip_hdr(skb);
	indev = state->in ? state->in->name : nulldevname;
	outdev = state->out ? state->out->name : nulldevname;
	/* We handle fragments by dealing with the first fragment as
	 * if it was a normal packet.  All other fragments are treated
	 * normally, except that they will NEVER match rules that ask
	 * things we don't know, ie. tcp syn flag or ports).  If the
	 * rule is also a fragment-specific rule, non-fragments won't
	 * match it. */
	acpar.fragoff = ntohs(ip->frag_off) & IP_OFFSET;
	acpar.thoff   = ip_hdrlen(skb);
	acpar.hotdrop = false;
	acpar.net     = state->net;
	acpar.in      = state->in;
	acpar.out     = state->out;
	acpar.family  = NFPROTO_IPV4;
	acpar.hooknum = hook;

	IP_NF_ASSERT(table->valid_hooks & (1 << hook));
	local_bh_disable();
	addend = xt_write_recseq_begin();
	private = table->private;
	cpu        = smp_processor_id();
	/*
	 * Ensure we load private-> members after we've fetched the base
	 * pointer.
	 */
	smp_read_barrier_depends();
	table_base = private->entries;
	jumpstack  = (struct ipt_entry **)private->jumpstack[cpu];

	/* Switch to alternate jumpstack if we're being invoked via TEE.
	 * TEE issues XT_CONTINUE verdict on original skb so we must not
	 * clobber the jumpstack.
	 *
	 * For recursion via REJECT or SYNPROXY the stack will be clobbered
	 * but it is no problem since absolute verdict is issued by these.
	 */
	if (static_key_false(&xt_tee_enabled))
		jumpstack += private->stacksize * __this_cpu_read(nf_skb_duplicated);

	e = get_entry(table_base, private->hook_entry[hook]);

	pr_debug("Entering %s(hook %u), UF %p\n",
		 table->name, hook,
		 get_entry(table_base, private->underflow[hook]));

	do {
		const struct xt_entry_target *t;
		const struct xt_entry_match *ematch;
		struct xt_counters *counter;

		IP_NF_ASSERT(e);
		if (!ip_packet_match(ip, indev, outdev,
		    &e->ip, acpar.fragoff)) {
 no_match:
			e = ipt_next_entry(e);
			continue;
		}

		xt_ematch_foreach(ematch, e) {
			acpar.match     = ematch->u.kernel.match;
			acpar.matchinfo = ematch->data;
			if (!acpar.match->match(skb, &acpar))
				goto no_match;
		}

		counter = xt_get_this_cpu_counter(&e->counters);
		ADD_COUNTER(*counter, skb->len, 1);

		t = ipt_get_target(e);
		IP_NF_ASSERT(t->u.kernel.target);

#if IS_ENABLED(CONFIG_NETFILTER_XT_TARGET_TRACE)
		/* The packet is traced: log it */
		if (unlikely(skb->nf_trace))
			trace_packet(state->net, skb, hook, state->in,
				     state->out, table->name, private, e);
#endif
		/* Standard target? */
		if (!t->u.kernel.target->target) {
			int v;

			v = ((struct xt_standard_target *)t)->verdict;
			if (v < 0) {
				/* Pop from stack? */
				if (v != XT_RETURN) {
					verdict = (unsigned int)(-v) - 1;
					break;
				}
				if (stackidx == 0) {
					e = get_entry(table_base,
					    private->underflow[hook]);
					pr_debug("Underflow (this is normal) "
						 "to %p\n", e);
				} else {
					e = jumpstack[--stackidx];
					pr_debug("Pulled %p out from pos %u\n",
						 e, stackidx);
					e = ipt_next_entry(e);
				}
				continue;
			}
			if (table_base + v != ipt_next_entry(e) &&
			    !(e->ip.flags & IPT_F_GOTO)) {
				jumpstack[stackidx++] = e;
				pr_debug("Pushed %p into pos %u\n",
					 e, stackidx - 1);
			}

			e = get_entry(table_base, v);
			continue;
		}

		acpar.target   = t->u.kernel.target;
		acpar.targinfo = t->data;

		verdict = t->u.kernel.target->target(skb, &acpar);
		/* Target might have changed stuff. */
		ip = ip_hdr(skb);
		if (verdict == XT_CONTINUE)
			e = ipt_next_entry(e);
		else
			/* Verdict */
			break;
	} while (!acpar.hotdrop);
	pr_debug("Exiting %s; sp at %u\n", __func__, stackidx);

	xt_write_recseq_end(addend);
	local_bh_enable();

#ifdef DEBUG_ALLOW_ALL
	return NF_ACCEPT;
#else
	if (acpar.hotdrop)
		return NF_DROP;
	else return verdict;
#endif
}

static bool find_jump_target(const struct xt_table_info *t,
			     const struct ipt_entry *target)
{
	struct ipt_entry *iter;

	xt_entry_foreach(iter, t->entries, t->size) {
		 if (iter == target)
			return true;
	}
	return false;
}

/* Figures out from what hook each rule can be called: returns 0 if
   there are loops.  Puts hook bitmask in comefrom. */
static int
mark_source_chains(const struct xt_table_info *newinfo,
		   unsigned int valid_hooks, void *entry0)
{
	unsigned int hook;

	/* No recursion; use packet counter to save back ptrs (reset
	   to 0 as we leave), and comefrom to save source hook bitmask */
	for (hook = 0; hook < NF_INET_NUMHOOKS; hook++) {
		unsigned int pos = newinfo->hook_entry[hook];
		struct ipt_entry *e = (struct ipt_entry *)(entry0 + pos);

		if (!(valid_hooks & (1 << hook)))
			continue;

		/* Set initial back pointer. */
		e->counters.pcnt = pos;

		for (;;) {
			const struct xt_standard_target *t
				= (void *)ipt_get_target_c(e);
			int visited = e->comefrom & (1 << hook);

			if (e->comefrom & (1 << NF_INET_NUMHOOKS)) {
				pr_err("iptables: loop hook %u pos %u %08X.\n",
				       hook, pos, e->comefrom);
				return 0;
			}
			e->comefrom |= ((1 << hook) | (1 << NF_INET_NUMHOOKS));

			/* Unconditional return/END. */
			if ((unconditional(e) &&
			     (strcmp(t->target.u.user.name,
				     XT_STANDARD_TARGET) == 0) &&
			     t->verdict < 0) || visited) {
				unsigned int oldpos, size;

				if ((strcmp(t->target.u.user.name,
					    XT_STANDARD_TARGET) == 0) &&
				    t->verdict < -NF_MAX_VERDICT - 1) {
					duprintf("mark_source_chains: bad "
						"negative verdict (%i)\n",
								t->verdict);
					return 0;
				}

				/* Return: backtrack through the last
				   big jump. */
				do {
					e->comefrom ^= (1<<NF_INET_NUMHOOKS);
#ifdef DEBUG_IP_FIREWALL_USER
					if (e->comefrom
					    & (1 << NF_INET_NUMHOOKS)) {
						duprintf("Back unset "
							 "on hook %u "
							 "rule %u\n",
							 hook, pos);
					}
#endif
					oldpos = pos;
					pos = e->counters.pcnt;
					e->counters.pcnt = 0;

					/* We're at the start. */
					if (pos == oldpos)
						goto next;

					e = (struct ipt_entry *)
						(entry0 + pos);
				} while (oldpos == pos + e->next_offset);

				/* Move along one */
				size = e->next_offset;
				e = (struct ipt_entry *)
					(entry0 + pos + size);
				if (pos + size >= newinfo->size)
					return 0;
				e->counters.pcnt = pos;
				pos += size;
			} else {
				int newpos = t->verdict;

				if (strcmp(t->target.u.user.name,
					   XT_STANDARD_TARGET) == 0 &&
				    newpos >= 0) {
					if (newpos > newinfo->size -
						sizeof(struct ipt_entry)) {
						duprintf("mark_source_chains: "
							"bad verdict (%i)\n",
								newpos);
						return 0;
					}
					/* This a jump; chase it. */
					duprintf("Jump rule %u -> %u\n",
						 pos, newpos);
					e = (struct ipt_entry *)
						(entry0 + newpos);
					if (!find_jump_target(newinfo, e))
						return 0;
				} else {
					/* ... this is a fallthru */
					newpos = pos + e->next_offset;
					if (newpos >= newinfo->size)
						return 0;
				}
				e = (struct ipt_entry *)
					(entry0 + newpos);
				e->counters.pcnt = pos;
				pos = newpos;
			}
		}
next:
		duprintf("Finished chain %u\n", hook);
	}
	return 1;
}

static void cleanup_match(struct xt_entry_match *m, struct net *net)
{
	struct xt_mtdtor_param par;

	par.net       = net;
	par.match     = m->u.kernel.match;
	par.matchinfo = m->data;
	par.family    = NFPROTO_IPV4;
	if (par.match->destroy != NULL)
		par.match->destroy(&par);
	module_put(par.match->me);
}

static int
<<<<<<< HEAD
check_entry(const struct ipt_entry *e)
{
	const struct xt_entry_target *t;

	if (!ip_checkentry(&e->ip))
		return -EINVAL;

	if (e->target_offset + sizeof(struct xt_entry_target) >
	    e->next_offset)
		return -EINVAL;

	t = ipt_get_target_c(e);
	if (e->target_offset + t->u.target_size > e->next_offset)
		return -EINVAL;

	return 0;
}

static int
=======
>>>>>>> 49ae4c73
check_match(struct xt_entry_match *m, struct xt_mtchk_param *par)
{
	const struct ipt_ip *ip = par->entryinfo;
	int ret;

	par->match     = m->u.kernel.match;
	par->matchinfo = m->data;

	ret = xt_check_match(par, m->u.match_size - sizeof(*m),
	      ip->proto, ip->invflags & IPT_INV_PROTO);
	if (ret < 0) {
		duprintf("check failed for `%s'.\n", par->match->name);
		return ret;
	}
	return 0;
}

static int
find_check_match(struct xt_entry_match *m, struct xt_mtchk_param *par)
{
	struct xt_match *match;
	int ret;

	match = xt_request_find_match(NFPROTO_IPV4, m->u.user.name,
				      m->u.user.revision);
	if (IS_ERR(match)) {
		duprintf("find_check_match: `%s' not found\n", m->u.user.name);
		return PTR_ERR(match);
	}
	m->u.kernel.match = match;

	ret = check_match(m, par);
	if (ret)
		goto err;

	return 0;
err:
	module_put(m->u.kernel.match->me);
	return ret;
}

static int check_target(struct ipt_entry *e, struct net *net, const char *name)
{
	struct xt_entry_target *t = ipt_get_target(e);
	struct xt_tgchk_param par = {
		.net       = net,
		.table     = name,
		.entryinfo = e,
		.target    = t->u.kernel.target,
		.targinfo  = t->data,
		.hook_mask = e->comefrom,
		.family    = NFPROTO_IPV4,
	};
	int ret;

	ret = xt_check_target(&par, t->u.target_size - sizeof(*t),
	      e->ip.proto, e->ip.invflags & IPT_INV_PROTO);
	if (ret < 0) {
		duprintf("check failed for `%s'.\n",
			 t->u.kernel.target->name);
		return ret;
	}
	return 0;
}

static int
find_check_entry(struct ipt_entry *e, struct net *net, const char *name,
		 unsigned int size)
{
	struct xt_entry_target *t;
	struct xt_target *target;
	int ret;
	unsigned int j;
	struct xt_mtchk_param mtpar;
	struct xt_entry_match *ematch;

	e->counters.pcnt = xt_percpu_counter_alloc();
	if (IS_ERR_VALUE(e->counters.pcnt))
		return -ENOMEM;

	j = 0;
	mtpar.net	= net;
	mtpar.table     = name;
	mtpar.entryinfo = &e->ip;
	mtpar.hook_mask = e->comefrom;
	mtpar.family    = NFPROTO_IPV4;
	xt_ematch_foreach(ematch, e) {
		ret = find_check_match(ematch, &mtpar);
		if (ret != 0)
			goto cleanup_matches;
		++j;
	}

	t = ipt_get_target(e);
	target = xt_request_find_target(NFPROTO_IPV4, t->u.user.name,
					t->u.user.revision);
	if (IS_ERR(target)) {
		duprintf("find_check_entry: `%s' not found\n", t->u.user.name);
		ret = PTR_ERR(target);
		goto cleanup_matches;
	}
	t->u.kernel.target = target;

	ret = check_target(e, net, name);
	if (ret)
		goto err;

	return 0;
 err:
	module_put(t->u.kernel.target->me);
 cleanup_matches:
	xt_ematch_foreach(ematch, e) {
		if (j-- == 0)
			break;
		cleanup_match(ematch, net);
	}

	xt_percpu_counter_free(e->counters.pcnt);

	return ret;
}

static bool check_underflow(const struct ipt_entry *e)
{
	const struct xt_entry_target *t;
	unsigned int verdict;

	if (!unconditional(e))
		return false;
	t = ipt_get_target_c(e);
	if (strcmp(t->u.user.name, XT_STANDARD_TARGET) != 0)
		return false;
	verdict = ((struct xt_standard_target *)t)->verdict;
	verdict = -verdict - 1;
	return verdict == NF_DROP || verdict == NF_ACCEPT;
}

static int
check_entry_size_and_hooks(struct ipt_entry *e,
			   struct xt_table_info *newinfo,
			   const unsigned char *base,
			   const unsigned char *limit,
			   const unsigned int *hook_entries,
			   const unsigned int *underflows,
			   unsigned int valid_hooks)
{
	unsigned int h;
	int err;

	if ((unsigned long)e % __alignof__(struct ipt_entry) != 0 ||
	    (unsigned char *)e + sizeof(struct ipt_entry) >= limit ||
	    (unsigned char *)e + e->next_offset > limit) {
		duprintf("Bad offset %p\n", e);
		return -EINVAL;
	}

	if (e->next_offset
	    < sizeof(struct ipt_entry) + sizeof(struct xt_entry_target)) {
		duprintf("checking: element %p size %u\n",
			 e, e->next_offset);
		return -EINVAL;
	}

<<<<<<< HEAD
	err = check_entry(e);
=======
	if (!ip_checkentry(&e->ip))
		return -EINVAL;

	err = xt_check_entry_offsets(e, e->elems, e->target_offset,
				     e->next_offset);
>>>>>>> 49ae4c73
	if (err)
		return err;

	/* Check hooks & underflows */
	for (h = 0; h < NF_INET_NUMHOOKS; h++) {
		if (!(valid_hooks & (1 << h)))
			continue;
		if ((unsigned char *)e - base == hook_entries[h])
			newinfo->hook_entry[h] = hook_entries[h];
		if ((unsigned char *)e - base == underflows[h]) {
			if (!check_underflow(e)) {
				pr_debug("Underflows must be unconditional and "
					 "use the STANDARD target with "
					 "ACCEPT/DROP\n");
				return -EINVAL;
			}
			newinfo->underflow[h] = underflows[h];
		}
	}

	/* Clear counters and comefrom */
	e->counters = ((struct xt_counters) { 0, 0 });
	e->comefrom = 0;
	return 0;
}

static void
cleanup_entry(struct ipt_entry *e, struct net *net)
{
	struct xt_tgdtor_param par;
	struct xt_entry_target *t;
	struct xt_entry_match *ematch;

	/* Cleanup all matches */
	xt_ematch_foreach(ematch, e)
		cleanup_match(ematch, net);
	t = ipt_get_target(e);

	par.net      = net;
	par.target   = t->u.kernel.target;
	par.targinfo = t->data;
	par.family   = NFPROTO_IPV4;
	if (par.target->destroy != NULL)
		par.target->destroy(&par);
	module_put(par.target->me);
	xt_percpu_counter_free(e->counters.pcnt);
}

/* Checks and translates the user-supplied table segment (held in
   newinfo) */
static int
translate_table(struct net *net, struct xt_table_info *newinfo, void *entry0,
		const struct ipt_replace *repl)
{
	struct ipt_entry *iter;
	unsigned int i;
	int ret = 0;

	newinfo->size = repl->size;
	newinfo->number = repl->num_entries;

	/* Init all hooks to impossible value. */
	for (i = 0; i < NF_INET_NUMHOOKS; i++) {
		newinfo->hook_entry[i] = 0xFFFFFFFF;
		newinfo->underflow[i] = 0xFFFFFFFF;
	}

	duprintf("translate_table: size %u\n", newinfo->size);
	i = 0;
	/* Walk through entries, checking offsets. */
	xt_entry_foreach(iter, entry0, newinfo->size) {
		ret = check_entry_size_and_hooks(iter, newinfo, entry0,
						 entry0 + repl->size,
						 repl->hook_entry,
						 repl->underflow,
						 repl->valid_hooks);
		if (ret != 0)
			return ret;
		++i;
		if (strcmp(ipt_get_target(iter)->u.user.name,
		    XT_ERROR_TARGET) == 0)
			++newinfo->stacksize;
	}

	if (i != repl->num_entries) {
		duprintf("translate_table: %u not %u entries\n",
			 i, repl->num_entries);
		return -EINVAL;
	}

	/* Check hooks all assigned */
	for (i = 0; i < NF_INET_NUMHOOKS; i++) {
		/* Only hooks which are valid */
		if (!(repl->valid_hooks & (1 << i)))
			continue;
		if (newinfo->hook_entry[i] == 0xFFFFFFFF) {
			duprintf("Invalid hook entry %u %u\n",
				 i, repl->hook_entry[i]);
			return -EINVAL;
		}
		if (newinfo->underflow[i] == 0xFFFFFFFF) {
			duprintf("Invalid underflow %u %u\n",
				 i, repl->underflow[i]);
			return -EINVAL;
		}
	}

	if (!mark_source_chains(newinfo, repl->valid_hooks, entry0))
		return -ELOOP;

	/* Finally, each sanity check must pass */
	i = 0;
	xt_entry_foreach(iter, entry0, newinfo->size) {
		ret = find_check_entry(iter, net, repl->name, repl->size);
		if (ret != 0)
			break;
		++i;
	}

	if (ret != 0) {
		xt_entry_foreach(iter, entry0, newinfo->size) {
			if (i-- == 0)
				break;
			cleanup_entry(iter, net);
		}
		return ret;
	}

	return ret;
}

static void
get_counters(const struct xt_table_info *t,
	     struct xt_counters counters[])
{
	struct ipt_entry *iter;
	unsigned int cpu;
	unsigned int i;

	for_each_possible_cpu(cpu) {
		seqcount_t *s = &per_cpu(xt_recseq, cpu);

		i = 0;
		xt_entry_foreach(iter, t->entries, t->size) {
			struct xt_counters *tmp;
			u64 bcnt, pcnt;
			unsigned int start;

			tmp = xt_get_per_cpu_counter(&iter->counters, cpu);
			do {
				start = read_seqcount_begin(s);
				bcnt = tmp->bcnt;
				pcnt = tmp->pcnt;
			} while (read_seqcount_retry(s, start));

			ADD_COUNTER(counters[i], bcnt, pcnt);
			++i; /* macro does multi eval of i */
		}
	}
}

static struct xt_counters *alloc_counters(const struct xt_table *table)
{
	unsigned int countersize;
	struct xt_counters *counters;
	const struct xt_table_info *private = table->private;

	/* We need atomic snapshot of counters: rest doesn't change
	   (other than comefrom, which userspace doesn't care
	   about). */
	countersize = sizeof(struct xt_counters) * private->number;
	counters = vzalloc(countersize);

	if (counters == NULL)
		return ERR_PTR(-ENOMEM);

	get_counters(private, counters);

	return counters;
}

static int
copy_entries_to_user(unsigned int total_size,
		     const struct xt_table *table,
		     void __user *userptr)
{
	unsigned int off, num;
	const struct ipt_entry *e;
	struct xt_counters *counters;
	const struct xt_table_info *private = table->private;
	int ret = 0;
	const void *loc_cpu_entry;

	counters = alloc_counters(table);
	if (IS_ERR(counters))
		return PTR_ERR(counters);

	loc_cpu_entry = private->entries;
	if (copy_to_user(userptr, loc_cpu_entry, total_size) != 0) {
		ret = -EFAULT;
		goto free_counters;
	}

	/* FIXME: use iterator macros --RR */
	/* ... then go back and fix counters and names */
	for (off = 0, num = 0; off < total_size; off += e->next_offset, num++){
		unsigned int i;
		const struct xt_entry_match *m;
		const struct xt_entry_target *t;

		e = (struct ipt_entry *)(loc_cpu_entry + off);
		if (copy_to_user(userptr + off
				 + offsetof(struct ipt_entry, counters),
				 &counters[num],
				 sizeof(counters[num])) != 0) {
			ret = -EFAULT;
			goto free_counters;
		}

		for (i = sizeof(struct ipt_entry);
		     i < e->target_offset;
		     i += m->u.match_size) {
			m = (void *)e + i;

			if (copy_to_user(userptr + off + i
					 + offsetof(struct xt_entry_match,
						    u.user.name),
					 m->u.kernel.match->name,
					 strlen(m->u.kernel.match->name)+1)
			    != 0) {
				ret = -EFAULT;
				goto free_counters;
			}
		}

		t = ipt_get_target_c(e);
		if (copy_to_user(userptr + off + e->target_offset
				 + offsetof(struct xt_entry_target,
					    u.user.name),
				 t->u.kernel.target->name,
				 strlen(t->u.kernel.target->name)+1) != 0) {
			ret = -EFAULT;
			goto free_counters;
		}
	}

 free_counters:
	vfree(counters);
	return ret;
}

#ifdef CONFIG_COMPAT
static void compat_standard_from_user(void *dst, const void *src)
{
	int v = *(compat_int_t *)src;

	if (v > 0)
		v += xt_compat_calc_jump(AF_INET, v);
	memcpy(dst, &v, sizeof(v));
}

static int compat_standard_to_user(void __user *dst, const void *src)
{
	compat_int_t cv = *(int *)src;

	if (cv > 0)
		cv -= xt_compat_calc_jump(AF_INET, cv);
	return copy_to_user(dst, &cv, sizeof(cv)) ? -EFAULT : 0;
}

static int compat_calc_entry(const struct ipt_entry *e,
			     const struct xt_table_info *info,
			     const void *base, struct xt_table_info *newinfo)
{
	const struct xt_entry_match *ematch;
	const struct xt_entry_target *t;
	unsigned int entry_offset;
	int off, i, ret;

	off = sizeof(struct ipt_entry) - sizeof(struct compat_ipt_entry);
	entry_offset = (void *)e - base;
	xt_ematch_foreach(ematch, e)
		off += xt_compat_match_offset(ematch->u.kernel.match);
	t = ipt_get_target_c(e);
	off += xt_compat_target_offset(t->u.kernel.target);
	newinfo->size -= off;
	ret = xt_compat_add_offset(AF_INET, entry_offset, off);
	if (ret)
		return ret;

	for (i = 0; i < NF_INET_NUMHOOKS; i++) {
		if (info->hook_entry[i] &&
		    (e < (struct ipt_entry *)(base + info->hook_entry[i])))
			newinfo->hook_entry[i] -= off;
		if (info->underflow[i] &&
		    (e < (struct ipt_entry *)(base + info->underflow[i])))
			newinfo->underflow[i] -= off;
	}
	return 0;
}

static int compat_table_info(const struct xt_table_info *info,
			     struct xt_table_info *newinfo)
{
	struct ipt_entry *iter;
	const void *loc_cpu_entry;
	int ret;

	if (!newinfo || !info)
		return -EINVAL;

	/* we dont care about newinfo->entries */
	memcpy(newinfo, info, offsetof(struct xt_table_info, entries));
	newinfo->initial_entries = 0;
	loc_cpu_entry = info->entries;
	xt_compat_init_offsets(AF_INET, info->number);
	xt_entry_foreach(iter, loc_cpu_entry, info->size) {
		ret = compat_calc_entry(iter, info, loc_cpu_entry, newinfo);
		if (ret != 0)
			return ret;
	}
	return 0;
}
#endif

static int get_info(struct net *net, void __user *user,
		    const int *len, int compat)
{
	char name[XT_TABLE_MAXNAMELEN];
	struct xt_table *t;
	int ret;

	if (*len != sizeof(struct ipt_getinfo)) {
		duprintf("length %u != %zu\n", *len,
			 sizeof(struct ipt_getinfo));
		return -EINVAL;
	}

	if (copy_from_user(name, user, sizeof(name)) != 0)
		return -EFAULT;

	name[XT_TABLE_MAXNAMELEN-1] = '\0';
#ifdef CONFIG_COMPAT
	if (compat)
		xt_compat_lock(AF_INET);
#endif
	t = try_then_request_module(xt_find_table_lock(net, AF_INET, name),
				    "iptable_%s", name);
	if (!IS_ERR_OR_NULL(t)) {
		struct ipt_getinfo info;
		const struct xt_table_info *private = t->private;
#ifdef CONFIG_COMPAT
		struct xt_table_info tmp;

		if (compat) {
			ret = compat_table_info(private, &tmp);
			xt_compat_flush_offsets(AF_INET);
			private = &tmp;
		}
#endif
		memset(&info, 0, sizeof(info));
		info.valid_hooks = t->valid_hooks;
		memcpy(info.hook_entry, private->hook_entry,
		       sizeof(info.hook_entry));
		memcpy(info.underflow, private->underflow,
		       sizeof(info.underflow));
		info.num_entries = private->number;
		info.size = private->size;
		strcpy(info.name, name);

		if (copy_to_user(user, &info, *len) != 0)
			ret = -EFAULT;
		else
			ret = 0;

		xt_table_unlock(t);
		module_put(t->me);
	} else
		ret = t ? PTR_ERR(t) : -ENOENT;
#ifdef CONFIG_COMPAT
	if (compat)
		xt_compat_unlock(AF_INET);
#endif
	return ret;
}

static int
get_entries(struct net *net, struct ipt_get_entries __user *uptr,
	    const int *len)
{
	int ret;
	struct ipt_get_entries get;
	struct xt_table *t;

	if (*len < sizeof(get)) {
		duprintf("get_entries: %u < %zu\n", *len, sizeof(get));
		return -EINVAL;
	}
	if (copy_from_user(&get, uptr, sizeof(get)) != 0)
		return -EFAULT;
	if (*len != sizeof(struct ipt_get_entries) + get.size) {
		duprintf("get_entries: %u != %zu\n",
			 *len, sizeof(get) + get.size);
		return -EINVAL;
	}

	t = xt_find_table_lock(net, AF_INET, get.name);
	if (!IS_ERR_OR_NULL(t)) {
		const struct xt_table_info *private = t->private;
		duprintf("t->private->number = %u\n", private->number);
		if (get.size == private->size)
			ret = copy_entries_to_user(private->size,
						   t, uptr->entrytable);
		else {
			duprintf("get_entries: I've got %u not %u!\n",
				 private->size, get.size);
			ret = -EAGAIN;
		}
		module_put(t->me);
		xt_table_unlock(t);
	} else
		ret = t ? PTR_ERR(t) : -ENOENT;

	return ret;
}

static int
__do_replace(struct net *net, const char *name, unsigned int valid_hooks,
	     struct xt_table_info *newinfo, unsigned int num_counters,
	     void __user *counters_ptr)
{
	int ret;
	struct xt_table *t;
	struct xt_table_info *oldinfo;
	struct xt_counters *counters;
	struct ipt_entry *iter;

	ret = 0;
	counters = vzalloc(num_counters * sizeof(struct xt_counters));
	if (!counters) {
		ret = -ENOMEM;
		goto out;
	}

	t = try_then_request_module(xt_find_table_lock(net, AF_INET, name),
				    "iptable_%s", name);
	if (IS_ERR_OR_NULL(t)) {
		ret = t ? PTR_ERR(t) : -ENOENT;
		goto free_newinfo_counters_untrans;
	}

	/* You lied! */
	if (valid_hooks != t->valid_hooks) {
		duprintf("Valid hook crap: %08X vs %08X\n",
			 valid_hooks, t->valid_hooks);
		ret = -EINVAL;
		goto put_module;
	}

	oldinfo = xt_replace_table(t, num_counters, newinfo, &ret);
	if (!oldinfo)
		goto put_module;

	/* Update module usage count based on number of rules */
	duprintf("do_replace: oldnum=%u, initnum=%u, newnum=%u\n",
		oldinfo->number, oldinfo->initial_entries, newinfo->number);
	if ((oldinfo->number > oldinfo->initial_entries) ||
	    (newinfo->number <= oldinfo->initial_entries))
		module_put(t->me);
	if ((oldinfo->number > oldinfo->initial_entries) &&
	    (newinfo->number <= oldinfo->initial_entries))
		module_put(t->me);

	/* Get the old counters, and synchronize with replace */
	get_counters(oldinfo, counters);

	/* Decrease module usage counts and free resource */
	xt_entry_foreach(iter, oldinfo->entries, oldinfo->size)
		cleanup_entry(iter, net);

	xt_free_table_info(oldinfo);
	if (copy_to_user(counters_ptr, counters,
			 sizeof(struct xt_counters) * num_counters) != 0) {
		/* Silent error, can't fail, new table is already in place */
		net_warn_ratelimited("iptables: counters copy to user failed while replacing table\n");
	}
	vfree(counters);
	xt_table_unlock(t);
	return ret;

 put_module:
	module_put(t->me);
	xt_table_unlock(t);
 free_newinfo_counters_untrans:
	vfree(counters);
 out:
	return ret;
}

static int
do_replace(struct net *net, const void __user *user, unsigned int len)
{
	int ret;
	struct ipt_replace tmp;
	struct xt_table_info *newinfo;
	void *loc_cpu_entry;
	struct ipt_entry *iter;

	if (copy_from_user(&tmp, user, sizeof(tmp)) != 0)
		return -EFAULT;

	/* overflow check */
	if (tmp.num_counters >= INT_MAX / sizeof(struct xt_counters))
		return -ENOMEM;
	if (tmp.num_counters == 0)
		return -EINVAL;

	tmp.name[sizeof(tmp.name)-1] = 0;

	newinfo = xt_alloc_table_info(tmp.size);
	if (!newinfo)
		return -ENOMEM;

	loc_cpu_entry = newinfo->entries;
	if (copy_from_user(loc_cpu_entry, user + sizeof(tmp),
			   tmp.size) != 0) {
		ret = -EFAULT;
		goto free_newinfo;
	}

	ret = translate_table(net, newinfo, loc_cpu_entry, &tmp);
	if (ret != 0)
		goto free_newinfo;

	duprintf("Translated table\n");

	ret = __do_replace(net, tmp.name, tmp.valid_hooks, newinfo,
			   tmp.num_counters, tmp.counters);
	if (ret)
		goto free_newinfo_untrans;
	return 0;

 free_newinfo_untrans:
	xt_entry_foreach(iter, loc_cpu_entry, newinfo->size)
		cleanup_entry(iter, net);
 free_newinfo:
	xt_free_table_info(newinfo);
	return ret;
}

static int
do_add_counters(struct net *net, const void __user *user,
		unsigned int len, int compat)
{
	unsigned int i;
	struct xt_counters_info tmp;
	struct xt_counters *paddc;
	struct xt_table *t;
	const struct xt_table_info *private;
	int ret = 0;
	struct ipt_entry *iter;
	unsigned int addend;

	paddc = xt_copy_counters_from_user(user, len, &tmp, compat);
	if (IS_ERR(paddc))
		return PTR_ERR(paddc);

	t = xt_find_table_lock(net, AF_INET, tmp.name);
	if (IS_ERR_OR_NULL(t)) {
		ret = t ? PTR_ERR(t) : -ENOENT;
		goto free;
	}

	local_bh_disable();
	private = t->private;
	if (private->number != tmp.num_counters) {
		ret = -EINVAL;
		goto unlock_up_free;
	}

	i = 0;
	addend = xt_write_recseq_begin();
	xt_entry_foreach(iter, private->entries, private->size) {
		struct xt_counters *tmp;

		tmp = xt_get_this_cpu_counter(&iter->counters);
		ADD_COUNTER(*tmp, paddc[i].bcnt, paddc[i].pcnt);
		++i;
	}
	xt_write_recseq_end(addend);
 unlock_up_free:
	local_bh_enable();
	xt_table_unlock(t);
	module_put(t->me);
 free:
	vfree(paddc);

	return ret;
}

#ifdef CONFIG_COMPAT
struct compat_ipt_replace {
	char			name[XT_TABLE_MAXNAMELEN];
	u32			valid_hooks;
	u32			num_entries;
	u32			size;
	u32			hook_entry[NF_INET_NUMHOOKS];
	u32			underflow[NF_INET_NUMHOOKS];
	u32			num_counters;
	compat_uptr_t		counters;	/* struct xt_counters * */
	struct compat_ipt_entry	entries[0];
};

static int
compat_copy_entry_to_user(struct ipt_entry *e, void __user **dstptr,
			  unsigned int *size, struct xt_counters *counters,
			  unsigned int i)
{
	struct xt_entry_target *t;
	struct compat_ipt_entry __user *ce;
	u_int16_t target_offset, next_offset;
	compat_uint_t origsize;
	const struct xt_entry_match *ematch;
	int ret = 0;

	origsize = *size;
	ce = (struct compat_ipt_entry __user *)*dstptr;
	if (copy_to_user(ce, e, sizeof(struct ipt_entry)) != 0 ||
	    copy_to_user(&ce->counters, &counters[i],
	    sizeof(counters[i])) != 0)
		return -EFAULT;

	*dstptr += sizeof(struct compat_ipt_entry);
	*size -= sizeof(struct ipt_entry) - sizeof(struct compat_ipt_entry);

	xt_ematch_foreach(ematch, e) {
		ret = xt_compat_match_to_user(ematch, dstptr, size);
		if (ret != 0)
			return ret;
	}
	target_offset = e->target_offset - (origsize - *size);
	t = ipt_get_target(e);
	ret = xt_compat_target_to_user(t, dstptr, size);
	if (ret)
		return ret;
	next_offset = e->next_offset - (origsize - *size);
	if (put_user(target_offset, &ce->target_offset) != 0 ||
	    put_user(next_offset, &ce->next_offset) != 0)
		return -EFAULT;
	return 0;
}

static int
compat_find_calc_match(struct xt_entry_match *m,
		       const struct ipt_ip *ip,
		       int *size)
{
	struct xt_match *match;

	match = xt_request_find_match(NFPROTO_IPV4, m->u.user.name,
				      m->u.user.revision);
	if (IS_ERR(match)) {
		duprintf("compat_check_calc_match: `%s' not found\n",
			 m->u.user.name);
		return PTR_ERR(match);
	}
	m->u.kernel.match = match;
	*size += xt_compat_match_offset(match);
	return 0;
}

static void compat_release_entry(struct compat_ipt_entry *e)
{
	struct xt_entry_target *t;
	struct xt_entry_match *ematch;

	/* Cleanup all matches */
	xt_ematch_foreach(ematch, e)
		module_put(ematch->u.kernel.match->me);
	t = compat_ipt_get_target(e);
	module_put(t->u.kernel.target->me);
}

static int
check_compat_entry_size_and_hooks(struct compat_ipt_entry *e,
				  struct xt_table_info *newinfo,
				  unsigned int *size,
				  const unsigned char *base,
				  const unsigned char *limit)
{
	struct xt_entry_match *ematch;
	struct xt_entry_target *t;
	struct xt_target *target;
	unsigned int entry_offset;
	unsigned int j;
	int ret, off;

	duprintf("check_compat_entry_size_and_hooks %p\n", e);
	if ((unsigned long)e % __alignof__(struct compat_ipt_entry) != 0 ||
	    (unsigned char *)e + sizeof(struct compat_ipt_entry) >= limit ||
	    (unsigned char *)e + e->next_offset > limit) {
		duprintf("Bad offset %p, limit = %p\n", e, limit);
		return -EINVAL;
	}

	if (e->next_offset < sizeof(struct compat_ipt_entry) +
			     sizeof(struct compat_xt_entry_target)) {
		duprintf("checking: element %p size %u\n",
			 e, e->next_offset);
		return -EINVAL;
	}

<<<<<<< HEAD
	/* For purposes of check_entry casting the compat entry is fine */
	ret = check_entry((struct ipt_entry *)e);
=======
	if (!ip_checkentry(&e->ip))
		return -EINVAL;

	ret = xt_compat_check_entry_offsets(e, e->elems,
					    e->target_offset, e->next_offset);
>>>>>>> 49ae4c73
	if (ret)
		return ret;

	off = sizeof(struct ipt_entry) - sizeof(struct compat_ipt_entry);
	entry_offset = (void *)e - (void *)base;
	j = 0;
	xt_ematch_foreach(ematch, e) {
		ret = compat_find_calc_match(ematch, &e->ip, &off);
		if (ret != 0)
			goto release_matches;
		++j;
	}

	t = compat_ipt_get_target(e);
	target = xt_request_find_target(NFPROTO_IPV4, t->u.user.name,
					t->u.user.revision);
	if (IS_ERR(target)) {
		duprintf("check_compat_entry_size_and_hooks: `%s' not found\n",
			 t->u.user.name);
		ret = PTR_ERR(target);
		goto release_matches;
	}
	t->u.kernel.target = target;

	off += xt_compat_target_offset(target);
	*size += off;
	ret = xt_compat_add_offset(AF_INET, entry_offset, off);
	if (ret)
		goto out;

	return 0;

out:
	module_put(t->u.kernel.target->me);
release_matches:
	xt_ematch_foreach(ematch, e) {
		if (j-- == 0)
			break;
		module_put(ematch->u.kernel.match->me);
	}
	return ret;
}

static void
compat_copy_entry_from_user(struct compat_ipt_entry *e, void **dstptr,
			    unsigned int *size,
			    struct xt_table_info *newinfo, unsigned char *base)
{
	struct xt_entry_target *t;
	struct xt_target *target;
	struct ipt_entry *de;
	unsigned int origsize;
	int h;
	struct xt_entry_match *ematch;

	origsize = *size;
	de = (struct ipt_entry *)*dstptr;
	memcpy(de, e, sizeof(struct ipt_entry));
	memcpy(&de->counters, &e->counters, sizeof(e->counters));

	*dstptr += sizeof(struct ipt_entry);
	*size += sizeof(struct ipt_entry) - sizeof(struct compat_ipt_entry);

	xt_ematch_foreach(ematch, e)
		xt_compat_match_from_user(ematch, dstptr, size);

	de->target_offset = e->target_offset - (origsize - *size);
	t = compat_ipt_get_target(e);
	target = t->u.kernel.target;
	xt_compat_target_from_user(t, dstptr, size);

	de->next_offset = e->next_offset - (origsize - *size);

	for (h = 0; h < NF_INET_NUMHOOKS; h++) {
		if ((unsigned char *)de - base < newinfo->hook_entry[h])
			newinfo->hook_entry[h] -= origsize - *size;
		if ((unsigned char *)de - base < newinfo->underflow[h])
			newinfo->underflow[h] -= origsize - *size;
	}
}

static int
translate_compat_table(struct net *net,
		       struct xt_table_info **pinfo,
		       void **pentry0,
		       const struct compat_ipt_replace *compatr)
{
	unsigned int i, j;
	struct xt_table_info *newinfo, *info;
	void *pos, *entry0, *entry1;
	struct compat_ipt_entry *iter0;
	struct ipt_replace repl;
	unsigned int size;
	int ret;

	info = *pinfo;
	entry0 = *pentry0;
	size = compatr->size;
	info->number = compatr->num_entries;

	duprintf("translate_compat_table: size %u\n", info->size);
	j = 0;
	xt_compat_lock(AF_INET);
	xt_compat_init_offsets(AF_INET, compatr->num_entries);
	/* Walk through entries, checking offsets. */
	xt_entry_foreach(iter0, entry0, compatr->size) {
		ret = check_compat_entry_size_and_hooks(iter0, info, &size,
							entry0,
							entry0 + compatr->size);
		if (ret != 0)
			goto out_unlock;
		++j;
	}

	ret = -EINVAL;
	if (j != compatr->num_entries) {
		duprintf("translate_compat_table: %u not %u entries\n",
			 j, compatr->num_entries);
		goto out_unlock;
	}

	ret = -ENOMEM;
	newinfo = xt_alloc_table_info(size);
	if (!newinfo)
		goto out_unlock;

	newinfo->number = compatr->num_entries;
	for (i = 0; i < NF_INET_NUMHOOKS; i++) {
		newinfo->hook_entry[i] = compatr->hook_entry[i];
		newinfo->underflow[i] = compatr->underflow[i];
	}
	entry1 = newinfo->entries;
	pos = entry1;
	size = compatr->size;
	xt_entry_foreach(iter0, entry0, compatr->size)
		compat_copy_entry_from_user(iter0, &pos, &size,
					    newinfo, entry1);

	/* all module references in entry0 are now gone.
	 * entry1/newinfo contains a 64bit ruleset that looks exactly as
	 * generated by 64bit userspace.
	 *
	 * Call standard translate_table() to validate all hook_entrys,
	 * underflows, check for loops, etc.
	 */
	xt_compat_flush_offsets(AF_INET);
	xt_compat_unlock(AF_INET);

	memcpy(&repl, compatr, sizeof(*compatr));

	for (i = 0; i < NF_INET_NUMHOOKS; i++) {
		repl.hook_entry[i] = newinfo->hook_entry[i];
		repl.underflow[i] = newinfo->underflow[i];
	}

	repl.num_counters = 0;
	repl.counters = NULL;
	repl.size = newinfo->size;
	ret = translate_table(net, newinfo, entry1, &repl);
	if (ret)
		goto free_newinfo;

	*pinfo = newinfo;
	*pentry0 = entry1;
	xt_free_table_info(info);
	return 0;

free_newinfo:
	xt_free_table_info(newinfo);
	return ret;
out_unlock:
	xt_compat_flush_offsets(AF_INET);
	xt_compat_unlock(AF_INET);
	xt_entry_foreach(iter0, entry0, compatr->size) {
		if (j-- == 0)
			break;
		compat_release_entry(iter0);
	}
	return ret;
}

static int
compat_do_replace(struct net *net, void __user *user, unsigned int len)
{
	int ret;
	struct compat_ipt_replace tmp;
	struct xt_table_info *newinfo;
	void *loc_cpu_entry;
	struct ipt_entry *iter;

	if (copy_from_user(&tmp, user, sizeof(tmp)) != 0)
		return -EFAULT;

	/* overflow check */
	if (tmp.size >= INT_MAX / num_possible_cpus())
		return -ENOMEM;
	if (tmp.num_counters >= INT_MAX / sizeof(struct xt_counters))
		return -ENOMEM;
	if (tmp.num_counters == 0)
		return -EINVAL;

	tmp.name[sizeof(tmp.name)-1] = 0;

	newinfo = xt_alloc_table_info(tmp.size);
	if (!newinfo)
		return -ENOMEM;

	loc_cpu_entry = newinfo->entries;
	if (copy_from_user(loc_cpu_entry, user + sizeof(tmp),
			   tmp.size) != 0) {
		ret = -EFAULT;
		goto free_newinfo;
	}

	ret = translate_compat_table(net, &newinfo, &loc_cpu_entry, &tmp);
	if (ret != 0)
		goto free_newinfo;

	duprintf("compat_do_replace: Translated table\n");

	ret = __do_replace(net, tmp.name, tmp.valid_hooks, newinfo,
			   tmp.num_counters, compat_ptr(tmp.counters));
	if (ret)
		goto free_newinfo_untrans;
	return 0;

 free_newinfo_untrans:
	xt_entry_foreach(iter, loc_cpu_entry, newinfo->size)
		cleanup_entry(iter, net);
 free_newinfo:
	xt_free_table_info(newinfo);
	return ret;
}

static int
compat_do_ipt_set_ctl(struct sock *sk,	int cmd, void __user *user,
		      unsigned int len)
{
	int ret;

	if (!ns_capable(sock_net(sk)->user_ns, CAP_NET_ADMIN))
		return -EPERM;

	switch (cmd) {
	case IPT_SO_SET_REPLACE:
		ret = compat_do_replace(sock_net(sk), user, len);
		break;

	case IPT_SO_SET_ADD_COUNTERS:
		ret = do_add_counters(sock_net(sk), user, len, 1);
		break;

	default:
		duprintf("do_ipt_set_ctl:  unknown request %i\n", cmd);
		ret = -EINVAL;
	}

	return ret;
}

struct compat_ipt_get_entries {
	char name[XT_TABLE_MAXNAMELEN];
	compat_uint_t size;
	struct compat_ipt_entry entrytable[0];
};

static int
compat_copy_entries_to_user(unsigned int total_size, struct xt_table *table,
			    void __user *userptr)
{
	struct xt_counters *counters;
	const struct xt_table_info *private = table->private;
	void __user *pos;
	unsigned int size;
	int ret = 0;
	unsigned int i = 0;
	struct ipt_entry *iter;

	counters = alloc_counters(table);
	if (IS_ERR(counters))
		return PTR_ERR(counters);

	pos = userptr;
	size = total_size;
	xt_entry_foreach(iter, private->entries, total_size) {
		ret = compat_copy_entry_to_user(iter, &pos,
						&size, counters, i++);
		if (ret != 0)
			break;
	}

	vfree(counters);
	return ret;
}

static int
compat_get_entries(struct net *net, struct compat_ipt_get_entries __user *uptr,
		   int *len)
{
	int ret;
	struct compat_ipt_get_entries get;
	struct xt_table *t;

	if (*len < sizeof(get)) {
		duprintf("compat_get_entries: %u < %zu\n", *len, sizeof(get));
		return -EINVAL;
	}

	if (copy_from_user(&get, uptr, sizeof(get)) != 0)
		return -EFAULT;

	if (*len != sizeof(struct compat_ipt_get_entries) + get.size) {
		duprintf("compat_get_entries: %u != %zu\n",
			 *len, sizeof(get) + get.size);
		return -EINVAL;
	}

	xt_compat_lock(AF_INET);
	t = xt_find_table_lock(net, AF_INET, get.name);
	if (!IS_ERR_OR_NULL(t)) {
		const struct xt_table_info *private = t->private;
		struct xt_table_info info;
		duprintf("t->private->number = %u\n", private->number);
		ret = compat_table_info(private, &info);
		if (!ret && get.size == info.size) {
			ret = compat_copy_entries_to_user(private->size,
							  t, uptr->entrytable);
		} else if (!ret) {
			duprintf("compat_get_entries: I've got %u not %u!\n",
				 private->size, get.size);
			ret = -EAGAIN;
		}
		xt_compat_flush_offsets(AF_INET);
		module_put(t->me);
		xt_table_unlock(t);
	} else
		ret = t ? PTR_ERR(t) : -ENOENT;

	xt_compat_unlock(AF_INET);
	return ret;
}

static int do_ipt_get_ctl(struct sock *, int, void __user *, int *);

static int
compat_do_ipt_get_ctl(struct sock *sk, int cmd, void __user *user, int *len)
{
	int ret;

	if (!ns_capable(sock_net(sk)->user_ns, CAP_NET_ADMIN))
		return -EPERM;

	switch (cmd) {
	case IPT_SO_GET_INFO:
		ret = get_info(sock_net(sk), user, len, 1);
		break;
	case IPT_SO_GET_ENTRIES:
		ret = compat_get_entries(sock_net(sk), user, len);
		break;
	default:
		ret = do_ipt_get_ctl(sk, cmd, user, len);
	}
	return ret;
}
#endif

static int
do_ipt_set_ctl(struct sock *sk, int cmd, void __user *user, unsigned int len)
{
	int ret;

	if (!ns_capable(sock_net(sk)->user_ns, CAP_NET_ADMIN))
		return -EPERM;

	switch (cmd) {
	case IPT_SO_SET_REPLACE:
		ret = do_replace(sock_net(sk), user, len);
		break;

	case IPT_SO_SET_ADD_COUNTERS:
		ret = do_add_counters(sock_net(sk), user, len, 0);
		break;

	default:
		duprintf("do_ipt_set_ctl:  unknown request %i\n", cmd);
		ret = -EINVAL;
	}

	return ret;
}

static int
do_ipt_get_ctl(struct sock *sk, int cmd, void __user *user, int *len)
{
	int ret;

	if (!ns_capable(sock_net(sk)->user_ns, CAP_NET_ADMIN))
		return -EPERM;

	switch (cmd) {
	case IPT_SO_GET_INFO:
		ret = get_info(sock_net(sk), user, len, 0);
		break;

	case IPT_SO_GET_ENTRIES:
		ret = get_entries(sock_net(sk), user, len);
		break;

	case IPT_SO_GET_REVISION_MATCH:
	case IPT_SO_GET_REVISION_TARGET: {
		struct xt_get_revision rev;
		int target;

		if (*len != sizeof(rev)) {
			ret = -EINVAL;
			break;
		}
		if (copy_from_user(&rev, user, sizeof(rev)) != 0) {
			ret = -EFAULT;
			break;
		}
		rev.name[sizeof(rev.name)-1] = 0;

		if (cmd == IPT_SO_GET_REVISION_TARGET)
			target = 1;
		else
			target = 0;

		try_then_request_module(xt_find_revision(AF_INET, rev.name,
							 rev.revision,
							 target, &ret),
					"ipt_%s", rev.name);
		break;
	}

	default:
		duprintf("do_ipt_get_ctl: unknown request %i\n", cmd);
		ret = -EINVAL;
	}

	return ret;
}

struct xt_table *ipt_register_table(struct net *net,
				    const struct xt_table *table,
				    const struct ipt_replace *repl)
{
	int ret;
	struct xt_table_info *newinfo;
	struct xt_table_info bootstrap = {0};
	void *loc_cpu_entry;
	struct xt_table *new_table;

	newinfo = xt_alloc_table_info(repl->size);
	if (!newinfo) {
		ret = -ENOMEM;
		goto out;
	}

	loc_cpu_entry = newinfo->entries;
	memcpy(loc_cpu_entry, repl->entries, repl->size);

	ret = translate_table(net, newinfo, loc_cpu_entry, repl);
	if (ret != 0)
		goto out_free;

	new_table = xt_register_table(net, table, &bootstrap, newinfo);
	if (IS_ERR(new_table)) {
		ret = PTR_ERR(new_table);
		goto out_free;
	}

	return new_table;

out_free:
	xt_free_table_info(newinfo);
out:
	return ERR_PTR(ret);
}

void ipt_unregister_table(struct net *net, struct xt_table *table)
{
	struct xt_table_info *private;
	void *loc_cpu_entry;
	struct module *table_owner = table->me;
	struct ipt_entry *iter;

	private = xt_unregister_table(table);

	/* Decrease module usage counts and free resources */
	loc_cpu_entry = private->entries;
	xt_entry_foreach(iter, loc_cpu_entry, private->size)
		cleanup_entry(iter, net);
	if (private->number > private->initial_entries)
		module_put(table_owner);
	xt_free_table_info(private);
}

/* Returns 1 if the type and code is matched by the range, 0 otherwise */
static inline bool
icmp_type_code_match(u_int8_t test_type, u_int8_t min_code, u_int8_t max_code,
		     u_int8_t type, u_int8_t code,
		     bool invert)
{
	return ((test_type == 0xFF) ||
		(type == test_type && code >= min_code && code <= max_code))
		^ invert;
}

static bool
icmp_match(const struct sk_buff *skb, struct xt_action_param *par)
{
	const struct icmphdr *ic;
	struct icmphdr _icmph;
	const struct ipt_icmp *icmpinfo = par->matchinfo;

	/* Must not be a fragment. */
	if (par->fragoff != 0)
		return false;

	ic = skb_header_pointer(skb, par->thoff, sizeof(_icmph), &_icmph);
	if (ic == NULL) {
		/* We've been asked to examine this packet, and we
		 * can't.  Hence, no choice but to drop.
		 */
		duprintf("Dropping evil ICMP tinygram.\n");
		par->hotdrop = true;
		return false;
	}

	return icmp_type_code_match(icmpinfo->type,
				    icmpinfo->code[0],
				    icmpinfo->code[1],
				    ic->type, ic->code,
				    !!(icmpinfo->invflags&IPT_ICMP_INV));
}

static int icmp_checkentry(const struct xt_mtchk_param *par)
{
	const struct ipt_icmp *icmpinfo = par->matchinfo;

	/* Must specify no unknown invflags */
	return (icmpinfo->invflags & ~IPT_ICMP_INV) ? -EINVAL : 0;
}

static struct xt_target ipt_builtin_tg[] __read_mostly = {
	{
		.name             = XT_STANDARD_TARGET,
		.targetsize       = sizeof(int),
		.family           = NFPROTO_IPV4,
#ifdef CONFIG_COMPAT
		.compatsize       = sizeof(compat_int_t),
		.compat_from_user = compat_standard_from_user,
		.compat_to_user   = compat_standard_to_user,
#endif
	},
	{
		.name             = XT_ERROR_TARGET,
		.target           = ipt_error,
		.targetsize       = XT_FUNCTION_MAXNAMELEN,
		.family           = NFPROTO_IPV4,
	},
};

static struct nf_sockopt_ops ipt_sockopts = {
	.pf		= PF_INET,
	.set_optmin	= IPT_BASE_CTL,
	.set_optmax	= IPT_SO_SET_MAX+1,
	.set		= do_ipt_set_ctl,
#ifdef CONFIG_COMPAT
	.compat_set	= compat_do_ipt_set_ctl,
#endif
	.get_optmin	= IPT_BASE_CTL,
	.get_optmax	= IPT_SO_GET_MAX+1,
	.get		= do_ipt_get_ctl,
#ifdef CONFIG_COMPAT
	.compat_get	= compat_do_ipt_get_ctl,
#endif
	.owner		= THIS_MODULE,
};

static struct xt_match ipt_builtin_mt[] __read_mostly = {
	{
		.name       = "icmp",
		.match      = icmp_match,
		.matchsize  = sizeof(struct ipt_icmp),
		.checkentry = icmp_checkentry,
		.proto      = IPPROTO_ICMP,
		.family     = NFPROTO_IPV4,
	},
};

static int __net_init ip_tables_net_init(struct net *net)
{
	return xt_proto_init(net, NFPROTO_IPV4);
}

static void __net_exit ip_tables_net_exit(struct net *net)
{
	xt_proto_fini(net, NFPROTO_IPV4);
}

static struct pernet_operations ip_tables_net_ops = {
	.init = ip_tables_net_init,
	.exit = ip_tables_net_exit,
};

static int __init ip_tables_init(void)
{
	int ret;

	ret = register_pernet_subsys(&ip_tables_net_ops);
	if (ret < 0)
		goto err1;

	/* No one else will be downing sem now, so we won't sleep */
	ret = xt_register_targets(ipt_builtin_tg, ARRAY_SIZE(ipt_builtin_tg));
	if (ret < 0)
		goto err2;
	ret = xt_register_matches(ipt_builtin_mt, ARRAY_SIZE(ipt_builtin_mt));
	if (ret < 0)
		goto err4;

	/* Register setsockopt */
	ret = nf_register_sockopt(&ipt_sockopts);
	if (ret < 0)
		goto err5;

	pr_info("(C) 2000-2006 Netfilter Core Team\n");
	return 0;

err5:
	xt_unregister_matches(ipt_builtin_mt, ARRAY_SIZE(ipt_builtin_mt));
err4:
	xt_unregister_targets(ipt_builtin_tg, ARRAY_SIZE(ipt_builtin_tg));
err2:
	unregister_pernet_subsys(&ip_tables_net_ops);
err1:
	return ret;
}

static void __exit ip_tables_fini(void)
{
	nf_unregister_sockopt(&ipt_sockopts);

	xt_unregister_matches(ipt_builtin_mt, ARRAY_SIZE(ipt_builtin_mt));
	xt_unregister_targets(ipt_builtin_tg, ARRAY_SIZE(ipt_builtin_tg));
	unregister_pernet_subsys(&ip_tables_net_ops);
}

EXPORT_SYMBOL(ipt_register_table);
EXPORT_SYMBOL(ipt_unregister_table);
EXPORT_SYMBOL(ipt_do_table);
module_init(ip_tables_init);
module_exit(ip_tables_fini);<|MERGE_RESOLUTION|>--- conflicted
+++ resolved
@@ -588,7 +588,6 @@
 }
 
 static int
-<<<<<<< HEAD
 check_entry(const struct ipt_entry *e)
 {
 	const struct xt_entry_target *t;
@@ -608,8 +607,6 @@
 }
 
 static int
-=======
->>>>>>> 49ae4c73
 check_match(struct xt_entry_match *m, struct xt_mtchk_param *par)
 {
 	const struct ipt_ip *ip = par->entryinfo;
@@ -773,15 +770,7 @@
 		return -EINVAL;
 	}
 
-<<<<<<< HEAD
 	err = check_entry(e);
-=======
-	if (!ip_checkentry(&e->ip))
-		return -EINVAL;
-
-	err = xt_check_entry_offsets(e, e->elems, e->target_offset,
-				     e->next_offset);
->>>>>>> 49ae4c73
 	if (err)
 		return err;
 
@@ -1494,16 +1483,8 @@
 		return -EINVAL;
 	}
 
-<<<<<<< HEAD
 	/* For purposes of check_entry casting the compat entry is fine */
 	ret = check_entry((struct ipt_entry *)e);
-=======
-	if (!ip_checkentry(&e->ip))
-		return -EINVAL;
-
-	ret = xt_compat_check_entry_offsets(e, e->elems,
-					    e->target_offset, e->next_offset);
->>>>>>> 49ae4c73
 	if (ret)
 		return ret;
 
