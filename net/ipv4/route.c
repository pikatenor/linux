/*
 * INET		An implementation of the TCP/IP protocol suite for the LINUX
 *		operating system.  INET is implemented using the  BSD Socket
 *		interface as the means of communication with the user level.
 *
 *		ROUTE - implementation of the IP router.
 *
 * Authors:	Ross Biro
 *		Fred N. van Kempen, <waltje@uWalt.NL.Mugnet.ORG>
 *		Alan Cox, <gw4pts@gw4pts.ampr.org>
 *		Linus Torvalds, <Linus.Torvalds@helsinki.fi>
 *		Alexey Kuznetsov, <kuznet@ms2.inr.ac.ru>
 *
 * Fixes:
 *		Alan Cox	:	Verify area fixes.
 *		Alan Cox	:	cli() protects routing changes
 *		Rui Oliveira	:	ICMP routing table updates
 *		(rco@di.uminho.pt)	Routing table insertion and update
 *		Linus Torvalds	:	Rewrote bits to be sensible
 *		Alan Cox	:	Added BSD route gw semantics
 *		Alan Cox	:	Super /proc >4K
 *		Alan Cox	:	MTU in route table
 *		Alan Cox	: 	MSS actually. Also added the window
 *					clamper.
 *		Sam Lantinga	:	Fixed route matching in rt_del()
 *		Alan Cox	:	Routing cache support.
 *		Alan Cox	:	Removed compatibility cruft.
 *		Alan Cox	:	RTF_REJECT support.
 *		Alan Cox	:	TCP irtt support.
 *		Jonathan Naylor	:	Added Metric support.
 *	Miquel van Smoorenburg	:	BSD API fixes.
 *	Miquel van Smoorenburg	:	Metrics.
 *		Alan Cox	:	Use __u32 properly
 *		Alan Cox	:	Aligned routing errors more closely with BSD
 *					our system is still very different.
 *		Alan Cox	:	Faster /proc handling
 *	Alexey Kuznetsov	:	Massive rework to support tree based routing,
 *					routing caches and better behaviour.
 *
 *		Olaf Erb	:	irtt wasn't being copied right.
 *		Bjorn Ekwall	:	Kerneld route support.
 *		Alan Cox	:	Multicast fixed (I hope)
 * 		Pavel Krauz	:	Limited broadcast fixed
 *		Mike McLagan	:	Routing by source
 *	Alexey Kuznetsov	:	End of old history. Split to fib.c and
 *					route.c and rewritten from scratch.
 *		Andi Kleen	:	Load-limit warning messages.
 *	Vitaly E. Lavrov	:	Transparent proxy revived after year coma.
 *	Vitaly E. Lavrov	:	Race condition in ip_route_input_slow.
 *	Tobias Ringstrom	:	Uninitialized res.type in ip_route_output_slow.
 *	Vladimir V. Ivanov	:	IP rule info (flowid) is really useful.
 *		Marc Boucher	:	routing by fwmark
 *	Robert Olsson		:	Added rt_cache statistics
 *	Arnaldo C. Melo		:	Convert proc stuff to seq_file
 *	Eric Dumazet		:	hashed spinlocks and rt_check_expire() fixes.
 * 	Ilia Sotnikov		:	Ignore TOS on PMTUD and Redirect
 * 	Ilia Sotnikov		:	Removed TOS from hash calculations
 *
 *		This program is free software; you can redistribute it and/or
 *		modify it under the terms of the GNU General Public License
 *		as published by the Free Software Foundation; either version
 *		2 of the License, or (at your option) any later version.
 */

#define pr_fmt(fmt) "IPv4: " fmt

#include <linux/module.h>
#include <linux/uaccess.h>
#include <linux/bitops.h>
#include <linux/types.h>
#include <linux/kernel.h>
#include <linux/mm.h>
#include <linux/string.h>
#include <linux/socket.h>
#include <linux/sockios.h>
#include <linux/errno.h>
#include <linux/in.h>
#include <linux/inet.h>
#include <linux/netdevice.h>
#include <linux/proc_fs.h>
#include <linux/init.h>
#include <linux/skbuff.h>
#include <linux/inetdevice.h>
#include <linux/igmp.h>
#include <linux/pkt_sched.h>
#include <linux/mroute.h>
#include <linux/netfilter_ipv4.h>
#include <linux/random.h>
#include <linux/rcupdate.h>
#include <linux/times.h>
#include <linux/slab.h>
#include <linux/jhash.h>
#include <net/dst.h>
#include <net/dst_metadata.h>
#include <net/net_namespace.h>
#include <net/protocol.h>
#include <net/ip.h>
#include <net/route.h>
#include <net/inetpeer.h>
#include <net/sock.h>
#include <net/ip_fib.h>
#include <net/arp.h>
#include <net/tcp.h>
#include <net/icmp.h>
#include <net/xfrm.h>
#include <net/lwtunnel.h>
#include <net/netevent.h>
#include <net/rtnetlink.h>
#ifdef CONFIG_SYSCTL
#include <linux/sysctl.h>
#include <linux/kmemleak.h>
#endif
#include <net/secure_seq.h>
#include <net/ip_tunnels.h>
#include <net/l3mdev.h>

#include "fib_lookup.h"

#define RT_FL_TOS(oldflp4) \
	((oldflp4)->flowi4_tos & (IPTOS_RT_MASK | RTO_ONLINK))

#define RT_GC_TIMEOUT (300*HZ)

static int ip_rt_max_size;
static int ip_rt_redirect_number __read_mostly	= 9;
static int ip_rt_redirect_load __read_mostly	= HZ / 50;
static int ip_rt_redirect_silence __read_mostly	= ((HZ / 50) << (9 + 1));
static int ip_rt_error_cost __read_mostly	= HZ;
static int ip_rt_error_burst __read_mostly	= 5 * HZ;
static int ip_rt_mtu_expires __read_mostly	= 10 * 60 * HZ;
static u32 ip_rt_min_pmtu __read_mostly		= 512 + 20 + 20;
static int ip_rt_min_advmss __read_mostly	= 256;

static int ip_rt_gc_timeout __read_mostly	= RT_GC_TIMEOUT;

static int ip_min_valid_pmtu __read_mostly	= IPV4_MIN_MTU;

/*
 *	Interface to generic destination cache.
 */

static struct dst_entry *ipv4_dst_check(struct dst_entry *dst, u32 cookie);
static unsigned int	 ipv4_default_advmss(const struct dst_entry *dst);
static unsigned int	 ipv4_mtu(const struct dst_entry *dst);
static struct dst_entry *ipv4_negative_advice(struct dst_entry *dst);
static void		 ipv4_link_failure(struct sk_buff *skb);
static void		 ip_rt_update_pmtu(struct dst_entry *dst, struct sock *sk,
					   struct sk_buff *skb, u32 mtu);
static void		 ip_do_redirect(struct dst_entry *dst, struct sock *sk,
					struct sk_buff *skb);
static void		ipv4_dst_destroy(struct dst_entry *dst);

static u32 *ipv4_cow_metrics(struct dst_entry *dst, unsigned long old)
{
	WARN_ON(1);
	return NULL;
}

static struct neighbour *ipv4_neigh_lookup(const struct dst_entry *dst,
					   struct sk_buff *skb,
					   const void *daddr);
static void ipv4_confirm_neigh(const struct dst_entry *dst, const void *daddr);

static struct dst_ops ipv4_dst_ops = {
	.family =		AF_INET,
	.check =		ipv4_dst_check,
	.default_advmss =	ipv4_default_advmss,
	.mtu =			ipv4_mtu,
	.cow_metrics =		ipv4_cow_metrics,
	.destroy =		ipv4_dst_destroy,
	.negative_advice =	ipv4_negative_advice,
	.link_failure =		ipv4_link_failure,
	.update_pmtu =		ip_rt_update_pmtu,
	.redirect =		ip_do_redirect,
	.local_out =		__ip_local_out,
	.neigh_lookup =		ipv4_neigh_lookup,
	.confirm_neigh =	ipv4_confirm_neigh,
};

#define ECN_OR_COST(class)	TC_PRIO_##class

const __u8 ip_tos2prio[16] = {
	TC_PRIO_BESTEFFORT,
	ECN_OR_COST(BESTEFFORT),
	TC_PRIO_BESTEFFORT,
	ECN_OR_COST(BESTEFFORT),
	TC_PRIO_BULK,
	ECN_OR_COST(BULK),
	TC_PRIO_BULK,
	ECN_OR_COST(BULK),
	TC_PRIO_INTERACTIVE,
	ECN_OR_COST(INTERACTIVE),
	TC_PRIO_INTERACTIVE,
	ECN_OR_COST(INTERACTIVE),
	TC_PRIO_INTERACTIVE_BULK,
	ECN_OR_COST(INTERACTIVE_BULK),
	TC_PRIO_INTERACTIVE_BULK,
	ECN_OR_COST(INTERACTIVE_BULK)
};
EXPORT_SYMBOL(ip_tos2prio);

static DEFINE_PER_CPU(struct rt_cache_stat, rt_cache_stat);
#define RT_CACHE_STAT_INC(field) raw_cpu_inc(rt_cache_stat.field)

#ifdef CONFIG_PROC_FS
static void *rt_cache_seq_start(struct seq_file *seq, loff_t *pos)
{
	if (*pos)
		return NULL;
	return SEQ_START_TOKEN;
}

static void *rt_cache_seq_next(struct seq_file *seq, void *v, loff_t *pos)
{
	++*pos;
	return NULL;
}

static void rt_cache_seq_stop(struct seq_file *seq, void *v)
{
}

static int rt_cache_seq_show(struct seq_file *seq, void *v)
{
	if (v == SEQ_START_TOKEN)
		seq_printf(seq, "%-127s\n",
			   "Iface\tDestination\tGateway \tFlags\t\tRefCnt\tUse\t"
			   "Metric\tSource\t\tMTU\tWindow\tIRTT\tTOS\tHHRef\t"
			   "HHUptod\tSpecDst");
	return 0;
}

static const struct seq_operations rt_cache_seq_ops = {
	.start  = rt_cache_seq_start,
	.next   = rt_cache_seq_next,
	.stop   = rt_cache_seq_stop,
	.show   = rt_cache_seq_show,
};

static int rt_cache_seq_open(struct inode *inode, struct file *file)
{
	return seq_open(file, &rt_cache_seq_ops);
}

static const struct file_operations rt_cache_seq_fops = {
	.owner	 = THIS_MODULE,
	.open	 = rt_cache_seq_open,
	.read	 = seq_read,
	.llseek	 = seq_lseek,
	.release = seq_release,
};


static void *rt_cpu_seq_start(struct seq_file *seq, loff_t *pos)
{
	int cpu;

	if (*pos == 0)
		return SEQ_START_TOKEN;

	for (cpu = *pos-1; cpu < nr_cpu_ids; ++cpu) {
		if (!cpu_possible(cpu))
			continue;
		*pos = cpu+1;
		return &per_cpu(rt_cache_stat, cpu);
	}
	return NULL;
}

static void *rt_cpu_seq_next(struct seq_file *seq, void *v, loff_t *pos)
{
	int cpu;

	for (cpu = *pos; cpu < nr_cpu_ids; ++cpu) {
		if (!cpu_possible(cpu))
			continue;
		*pos = cpu+1;
		return &per_cpu(rt_cache_stat, cpu);
	}
	return NULL;

}

static void rt_cpu_seq_stop(struct seq_file *seq, void *v)
{

}

static int rt_cpu_seq_show(struct seq_file *seq, void *v)
{
	struct rt_cache_stat *st = v;

	if (v == SEQ_START_TOKEN) {
		seq_printf(seq, "entries  in_hit in_slow_tot in_slow_mc in_no_route in_brd in_martian_dst in_martian_src  out_hit out_slow_tot out_slow_mc  gc_total gc_ignored gc_goal_miss gc_dst_overflow in_hlist_search out_hlist_search\n");
		return 0;
	}

	seq_printf(seq,"%08x  %08x %08x %08x %08x %08x %08x %08x "
		   " %08x %08x %08x %08x %08x %08x %08x %08x %08x \n",
		   dst_entries_get_slow(&ipv4_dst_ops),
		   0, /* st->in_hit */
		   st->in_slow_tot,
		   st->in_slow_mc,
		   st->in_no_route,
		   st->in_brd,
		   st->in_martian_dst,
		   st->in_martian_src,

		   0, /* st->out_hit */
		   st->out_slow_tot,
		   st->out_slow_mc,

		   0, /* st->gc_total */
		   0, /* st->gc_ignored */
		   0, /* st->gc_goal_miss */
		   0, /* st->gc_dst_overflow */
		   0, /* st->in_hlist_search */
		   0  /* st->out_hlist_search */
		);
	return 0;
}

static const struct seq_operations rt_cpu_seq_ops = {
	.start  = rt_cpu_seq_start,
	.next   = rt_cpu_seq_next,
	.stop   = rt_cpu_seq_stop,
	.show   = rt_cpu_seq_show,
};


static int rt_cpu_seq_open(struct inode *inode, struct file *file)
{
	return seq_open(file, &rt_cpu_seq_ops);
}

static const struct file_operations rt_cpu_seq_fops = {
	.owner	 = THIS_MODULE,
	.open	 = rt_cpu_seq_open,
	.read	 = seq_read,
	.llseek	 = seq_lseek,
	.release = seq_release,
};

#ifdef CONFIG_IP_ROUTE_CLASSID
static int rt_acct_proc_show(struct seq_file *m, void *v)
{
	struct ip_rt_acct *dst, *src;
	unsigned int i, j;

	dst = kcalloc(256, sizeof(struct ip_rt_acct), GFP_KERNEL);
	if (!dst)
		return -ENOMEM;

	for_each_possible_cpu(i) {
		src = (struct ip_rt_acct *)per_cpu_ptr(ip_rt_acct, i);
		for (j = 0; j < 256; j++) {
			dst[j].o_bytes   += src[j].o_bytes;
			dst[j].o_packets += src[j].o_packets;
			dst[j].i_bytes   += src[j].i_bytes;
			dst[j].i_packets += src[j].i_packets;
		}
	}

	seq_write(m, dst, 256 * sizeof(struct ip_rt_acct));
	kfree(dst);
	return 0;
}

static int rt_acct_proc_open(struct inode *inode, struct file *file)
{
	return single_open(file, rt_acct_proc_show, NULL);
}

static const struct file_operations rt_acct_proc_fops = {
	.owner		= THIS_MODULE,
	.open		= rt_acct_proc_open,
	.read		= seq_read,
	.llseek		= seq_lseek,
	.release	= single_release,
};
#endif

static int __net_init ip_rt_do_proc_init(struct net *net)
{
	struct proc_dir_entry *pde;

	pde = proc_create("rt_cache", S_IRUGO, net->proc_net,
			  &rt_cache_seq_fops);
	if (!pde)
		goto err1;

	pde = proc_create("rt_cache", S_IRUGO,
			  net->proc_net_stat, &rt_cpu_seq_fops);
	if (!pde)
		goto err2;

#ifdef CONFIG_IP_ROUTE_CLASSID
	pde = proc_create("rt_acct", 0, net->proc_net, &rt_acct_proc_fops);
	if (!pde)
		goto err3;
#endif
	return 0;

#ifdef CONFIG_IP_ROUTE_CLASSID
err3:
	remove_proc_entry("rt_cache", net->proc_net_stat);
#endif
err2:
	remove_proc_entry("rt_cache", net->proc_net);
err1:
	return -ENOMEM;
}

static void __net_exit ip_rt_do_proc_exit(struct net *net)
{
	remove_proc_entry("rt_cache", net->proc_net_stat);
	remove_proc_entry("rt_cache", net->proc_net);
#ifdef CONFIG_IP_ROUTE_CLASSID
	remove_proc_entry("rt_acct", net->proc_net);
#endif
}

static struct pernet_operations ip_rt_proc_ops __net_initdata =  {
	.init = ip_rt_do_proc_init,
	.exit = ip_rt_do_proc_exit,
};

static int __init ip_rt_proc_init(void)
{
	return register_pernet_subsys(&ip_rt_proc_ops);
}

#else
static inline int ip_rt_proc_init(void)
{
	return 0;
}
#endif /* CONFIG_PROC_FS */

static inline bool rt_is_expired(const struct rtable *rth)
{
	return rth->rt_genid != rt_genid_ipv4(dev_net(rth->dst.dev));
}

void rt_cache_flush(struct net *net)
{
	rt_genid_bump_ipv4(net);
}

static struct neighbour *ipv4_neigh_lookup(const struct dst_entry *dst,
					   struct sk_buff *skb,
					   const void *daddr)
{
	struct net_device *dev = dst->dev;
	const __be32 *pkey = daddr;
	const struct rtable *rt;
	struct neighbour *n;

	rt = (const struct rtable *) dst;
	if (rt->rt_gateway)
		pkey = (const __be32 *) &rt->rt_gateway;
	else if (skb)
		pkey = &ip_hdr(skb)->daddr;

	n = __ipv4_neigh_lookup(dev, *(__force u32 *)pkey);
	if (n)
		return n;
	return neigh_create(&arp_tbl, pkey, dev);
}

static void ipv4_confirm_neigh(const struct dst_entry *dst, const void *daddr)
{
	struct net_device *dev = dst->dev;
	const __be32 *pkey = daddr;
	const struct rtable *rt;

	rt = (const struct rtable *)dst;
	if (rt->rt_gateway)
		pkey = (const __be32 *)&rt->rt_gateway;
	else if (!daddr ||
		 (rt->rt_flags &
		  (RTCF_MULTICAST | RTCF_BROADCAST | RTCF_LOCAL)))
		return;

	__ipv4_confirm_neigh(dev, *(__force u32 *)pkey);
}

#define IP_IDENTS_SZ 2048u

static atomic_t *ip_idents __read_mostly;
static u32 *ip_tstamps __read_mostly;

/* In order to protect privacy, we add a perturbation to identifiers
 * if one generator is seldom used. This makes hard for an attacker
 * to infer how many packets were sent between two points in time.
 */
u32 ip_idents_reserve(u32 hash, int segs)
{
	u32 *p_tstamp = ip_tstamps + hash % IP_IDENTS_SZ;
	atomic_t *p_id = ip_idents + hash % IP_IDENTS_SZ;
	u32 old = ACCESS_ONCE(*p_tstamp);
	u32 now = (u32)jiffies;
	u32 new, delta = 0;

	if (old != now && cmpxchg(p_tstamp, old, now) == old)
		delta = prandom_u32_max(now - old);

	/* Do not use atomic_add_return() as it makes UBSAN unhappy */
	do {
		old = (u32)atomic_read(p_id);
		new = old + delta + segs;
	} while (atomic_cmpxchg(p_id, old, new) != old);

	return new - segs;
}
EXPORT_SYMBOL(ip_idents_reserve);

void __ip_select_ident(struct net *net, struct iphdr *iph, int segs)
{
	static u32 ip_idents_hashrnd __read_mostly;
	u32 hash, id;

	net_get_random_once(&ip_idents_hashrnd, sizeof(ip_idents_hashrnd));

	hash = jhash_3words((__force u32)iph->daddr,
			    (__force u32)iph->saddr,
			    iph->protocol ^ net_hash_mix(net),
			    ip_idents_hashrnd);
	id = ip_idents_reserve(hash, segs);
	iph->id = htons(id);
}
EXPORT_SYMBOL(__ip_select_ident);

static void __build_flow_key(const struct net *net, struct flowi4 *fl4,
			     const struct sock *sk,
			     const struct iphdr *iph,
			     int oif, u8 tos,
			     u8 prot, u32 mark, int flow_flags)
{
	if (sk) {
		const struct inet_sock *inet = inet_sk(sk);

		oif = sk->sk_bound_dev_if;
		mark = sk->sk_mark;
		tos = RT_CONN_FLAGS(sk);
		prot = inet->hdrincl ? IPPROTO_RAW : sk->sk_protocol;
	}
	flowi4_init_output(fl4, oif, mark, tos,
			   RT_SCOPE_UNIVERSE, prot,
			   flow_flags,
			   iph->daddr, iph->saddr, 0, 0,
			   sock_net_uid(net, sk));
}

static void build_skb_flow_key(struct flowi4 *fl4, const struct sk_buff *skb,
			       const struct sock *sk)
{
	const struct net *net = dev_net(skb->dev);
	const struct iphdr *iph = ip_hdr(skb);
	int oif = skb->dev->ifindex;
	u8 tos = RT_TOS(iph->tos);
	u8 prot = iph->protocol;
	u32 mark = skb->mark;

	__build_flow_key(net, fl4, sk, iph, oif, tos, prot, mark, 0);
}

static void build_sk_flow_key(struct flowi4 *fl4, const struct sock *sk)
{
	const struct inet_sock *inet = inet_sk(sk);
	const struct ip_options_rcu *inet_opt;
	__be32 daddr = inet->inet_daddr;

	rcu_read_lock();
	inet_opt = rcu_dereference(inet->inet_opt);
	if (inet_opt && inet_opt->opt.srr)
		daddr = inet_opt->opt.faddr;
	flowi4_init_output(fl4, sk->sk_bound_dev_if, sk->sk_mark,
			   RT_CONN_FLAGS(sk), RT_SCOPE_UNIVERSE,
			   inet->hdrincl ? IPPROTO_RAW : sk->sk_protocol,
			   inet_sk_flowi_flags(sk),
			   daddr, inet->inet_saddr, 0, 0, sk->sk_uid);
	rcu_read_unlock();
}

static void ip_rt_build_flow_key(struct flowi4 *fl4, const struct sock *sk,
				 const struct sk_buff *skb)
{
	if (skb)
		build_skb_flow_key(fl4, skb, sk);
	else
		build_sk_flow_key(fl4, sk);
}

static DEFINE_SPINLOCK(fnhe_lock);

static void fnhe_flush_routes(struct fib_nh_exception *fnhe)
{
	struct rtable *rt;

	rt = rcu_dereference(fnhe->fnhe_rth_input);
	if (rt) {
		RCU_INIT_POINTER(fnhe->fnhe_rth_input, NULL);
		dst_dev_put(&rt->dst);
		dst_release(&rt->dst);
	}
	rt = rcu_dereference(fnhe->fnhe_rth_output);
	if (rt) {
		RCU_INIT_POINTER(fnhe->fnhe_rth_output, NULL);
		dst_dev_put(&rt->dst);
		dst_release(&rt->dst);
	}
}

static struct fib_nh_exception *fnhe_oldest(struct fnhe_hash_bucket *hash)
{
	struct fib_nh_exception *fnhe, *oldest;

	oldest = rcu_dereference(hash->chain);
	for (fnhe = rcu_dereference(oldest->fnhe_next); fnhe;
	     fnhe = rcu_dereference(fnhe->fnhe_next)) {
		if (time_before(fnhe->fnhe_stamp, oldest->fnhe_stamp))
			oldest = fnhe;
	}
	fnhe_flush_routes(oldest);
	return oldest;
}

static inline u32 fnhe_hashfun(__be32 daddr)
{
	static u32 fnhe_hashrnd __read_mostly;
	u32 hval;

	net_get_random_once(&fnhe_hashrnd, sizeof(fnhe_hashrnd));
	hval = jhash_1word((__force u32) daddr, fnhe_hashrnd);
	return hash_32(hval, FNHE_HASH_SHIFT);
}

static void fill_route_from_fnhe(struct rtable *rt, struct fib_nh_exception *fnhe)
{
	rt->rt_pmtu = fnhe->fnhe_pmtu;
	rt->rt_mtu_locked = fnhe->fnhe_mtu_locked;
	rt->dst.expires = fnhe->fnhe_expires;

	if (fnhe->fnhe_gw) {
		rt->rt_flags |= RTCF_REDIRECTED;
		rt->rt_gateway = fnhe->fnhe_gw;
		rt->rt_uses_gateway = 1;
	}
}

static void update_or_create_fnhe(struct fib_nh *nh, __be32 daddr, __be32 gw,
				  u32 pmtu, bool lock, unsigned long expires)
{
	struct fnhe_hash_bucket *hash;
	struct fib_nh_exception *fnhe;
	struct rtable *rt;
	u32 genid, hval;
	unsigned int i;
	int depth;

	genid = fnhe_genid(dev_net(nh->nh_dev));
	hval = fnhe_hashfun(daddr);

	spin_lock_bh(&fnhe_lock);

	hash = rcu_dereference(nh->nh_exceptions);
	if (!hash) {
		hash = kzalloc(FNHE_HASH_SIZE * sizeof(*hash), GFP_ATOMIC);
		if (!hash)
			goto out_unlock;
		rcu_assign_pointer(nh->nh_exceptions, hash);
	}

	hash += hval;

	depth = 0;
	for (fnhe = rcu_dereference(hash->chain); fnhe;
	     fnhe = rcu_dereference(fnhe->fnhe_next)) {
		if (fnhe->fnhe_daddr == daddr)
			break;
		depth++;
	}

	if (fnhe) {
		if (fnhe->fnhe_genid != genid)
			fnhe->fnhe_genid = genid;
		if (gw)
			fnhe->fnhe_gw = gw;
		if (pmtu) {
			fnhe->fnhe_pmtu = pmtu;
			fnhe->fnhe_mtu_locked = lock;
		}
		fnhe->fnhe_expires = max(1UL, expires);
		/* Update all cached dsts too */
		rt = rcu_dereference(fnhe->fnhe_rth_input);
		if (rt)
			fill_route_from_fnhe(rt, fnhe);
		rt = rcu_dereference(fnhe->fnhe_rth_output);
		if (rt)
			fill_route_from_fnhe(rt, fnhe);
	} else {
		if (depth > FNHE_RECLAIM_DEPTH)
			fnhe = fnhe_oldest(hash);
		else {
			fnhe = kzalloc(sizeof(*fnhe), GFP_ATOMIC);
			if (!fnhe)
				goto out_unlock;

			fnhe->fnhe_next = hash->chain;
			rcu_assign_pointer(hash->chain, fnhe);
		}
		fnhe->fnhe_genid = genid;
		fnhe->fnhe_daddr = daddr;
		fnhe->fnhe_gw = gw;
		fnhe->fnhe_pmtu = pmtu;
		fnhe->fnhe_mtu_locked = lock;
		fnhe->fnhe_expires = max(1UL, expires);

		/* Exception created; mark the cached routes for the nexthop
		 * stale, so anyone caching it rechecks if this exception
		 * applies to them.
		 */
		rt = rcu_dereference(nh->nh_rth_input);
		if (rt)
			rt->dst.obsolete = DST_OBSOLETE_KILL;

		for_each_possible_cpu(i) {
			struct rtable __rcu **prt;
			prt = per_cpu_ptr(nh->nh_pcpu_rth_output, i);
			rt = rcu_dereference(*prt);
			if (rt)
				rt->dst.obsolete = DST_OBSOLETE_KILL;
		}
	}

	fnhe->fnhe_stamp = jiffies;

out_unlock:
	spin_unlock_bh(&fnhe_lock);
}

static void __ip_do_redirect(struct rtable *rt, struct sk_buff *skb, struct flowi4 *fl4,
			     bool kill_route)
{
	__be32 new_gw = icmp_hdr(skb)->un.gateway;
	__be32 old_gw = ip_hdr(skb)->saddr;
	struct net_device *dev = skb->dev;
	struct in_device *in_dev;
	struct fib_result res;
	struct neighbour *n;
	struct net *net;

	switch (icmp_hdr(skb)->code & 7) {
	case ICMP_REDIR_NET:
	case ICMP_REDIR_NETTOS:
	case ICMP_REDIR_HOST:
	case ICMP_REDIR_HOSTTOS:
		break;

	default:
		return;
	}

	if (rt->rt_gateway != old_gw)
		return;

	in_dev = __in_dev_get_rcu(dev);
	if (!in_dev)
		return;

	net = dev_net(dev);
	if (new_gw == old_gw || !IN_DEV_RX_REDIRECTS(in_dev) ||
	    ipv4_is_multicast(new_gw) || ipv4_is_lbcast(new_gw) ||
	    ipv4_is_zeronet(new_gw))
		goto reject_redirect;

	if (!IN_DEV_SHARED_MEDIA(in_dev)) {
		if (!inet_addr_onlink(in_dev, new_gw, old_gw))
			goto reject_redirect;
		if (IN_DEV_SEC_REDIRECTS(in_dev) && ip_fib_check_default(new_gw, dev))
			goto reject_redirect;
	} else {
		if (inet_addr_type(net, new_gw) != RTN_UNICAST)
			goto reject_redirect;
	}

	n = __ipv4_neigh_lookup(rt->dst.dev, new_gw);
	if (!n)
		n = neigh_create(&arp_tbl, &new_gw, rt->dst.dev);
	if (!IS_ERR(n)) {
		if (!(n->nud_state & NUD_VALID)) {
			neigh_event_send(n, NULL);
		} else {
			if (fib_lookup(net, fl4, &res, 0) == 0) {
				struct fib_nh *nh = &FIB_RES_NH(res);

				update_or_create_fnhe(nh, fl4->daddr, new_gw,
						0, false,
						jiffies + ip_rt_gc_timeout);
			}
			if (kill_route)
				rt->dst.obsolete = DST_OBSOLETE_KILL;
			call_netevent_notifiers(NETEVENT_NEIGH_UPDATE, n);
		}
		neigh_release(n);
	}
	return;

reject_redirect:
#ifdef CONFIG_IP_ROUTE_VERBOSE
	if (IN_DEV_LOG_MARTIANS(in_dev)) {
		const struct iphdr *iph = (const struct iphdr *) skb->data;
		__be32 daddr = iph->daddr;
		__be32 saddr = iph->saddr;

		net_info_ratelimited("Redirect from %pI4 on %s about %pI4 ignored\n"
				     "  Advised path = %pI4 -> %pI4\n",
				     &old_gw, dev->name, &new_gw,
				     &saddr, &daddr);
	}
#endif
	;
}

static void ip_do_redirect(struct dst_entry *dst, struct sock *sk, struct sk_buff *skb)
{
	struct rtable *rt;
	struct flowi4 fl4;
	const struct iphdr *iph = (const struct iphdr *) skb->data;
	struct net *net = dev_net(skb->dev);
	int oif = skb->dev->ifindex;
	u8 tos = RT_TOS(iph->tos);
	u8 prot = iph->protocol;
	u32 mark = skb->mark;

	rt = (struct rtable *) dst;

	__build_flow_key(net, &fl4, sk, iph, oif, tos, prot, mark, 0);
	__ip_do_redirect(rt, skb, &fl4, true);
}

static struct dst_entry *ipv4_negative_advice(struct dst_entry *dst)
{
	struct rtable *rt = (struct rtable *)dst;
	struct dst_entry *ret = dst;

	if (rt) {
		if (dst->obsolete > 0) {
			ip_rt_put(rt);
			ret = NULL;
		} else if ((rt->rt_flags & RTCF_REDIRECTED) ||
			   rt->dst.expires) {
			ip_rt_put(rt);
			ret = NULL;
		}
	}
	return ret;
}

/*
 * Algorithm:
 *	1. The first ip_rt_redirect_number redirects are sent
 *	   with exponential backoff, then we stop sending them at all,
 *	   assuming that the host ignores our redirects.
 *	2. If we did not see packets requiring redirects
 *	   during ip_rt_redirect_silence, we assume that the host
 *	   forgot redirected route and start to send redirects again.
 *
 * This algorithm is much cheaper and more intelligent than dumb load limiting
 * in icmp.c.
 *
 * NOTE. Do not forget to inhibit load limiting for redirects (redundant)
 * and "frag. need" (breaks PMTU discovery) in icmp.c.
 */

void ip_rt_send_redirect(struct sk_buff *skb)
{
	struct rtable *rt = skb_rtable(skb);
	struct in_device *in_dev;
	struct inet_peer *peer;
	struct net *net;
	int log_martians;
	int vif;

	rcu_read_lock();
	in_dev = __in_dev_get_rcu(rt->dst.dev);
	if (!in_dev || !IN_DEV_TX_REDIRECTS(in_dev)) {
		rcu_read_unlock();
		return;
	}
	log_martians = IN_DEV_LOG_MARTIANS(in_dev);
	vif = l3mdev_master_ifindex_rcu(rt->dst.dev);
	rcu_read_unlock();

	net = dev_net(rt->dst.dev);
	peer = inet_getpeer_v4(net->ipv4.peers, ip_hdr(skb)->saddr, vif, 1);
	if (!peer) {
		icmp_send(skb, ICMP_REDIRECT, ICMP_REDIR_HOST,
			  rt_nexthop(rt, ip_hdr(skb)->daddr));
		return;
	}

	/* No redirected packets during ip_rt_redirect_silence;
	 * reset the algorithm.
	 */
	if (time_after(jiffies, peer->rate_last + ip_rt_redirect_silence)) {
		peer->rate_tokens = 0;
		peer->n_redirects = 0;
	}

	/* Too many ignored redirects; do not send anything
	 * set dst.rate_last to the last seen redirected packet.
	 */
	if (peer->n_redirects >= ip_rt_redirect_number) {
		peer->rate_last = jiffies;
		goto out_put_peer;
	}

	/* Check for load limit; set rate_last to the latest sent
	 * redirect.
	 */
	if (peer->rate_tokens == 0 ||
	    time_after(jiffies,
		       (peer->rate_last +
			(ip_rt_redirect_load << peer->rate_tokens)))) {
		__be32 gw = rt_nexthop(rt, ip_hdr(skb)->daddr);

		icmp_send(skb, ICMP_REDIRECT, ICMP_REDIR_HOST, gw);
		peer->rate_last = jiffies;
		++peer->rate_tokens;
		++peer->n_redirects;
#ifdef CONFIG_IP_ROUTE_VERBOSE
		if (log_martians &&
		    peer->rate_tokens == ip_rt_redirect_number)
			net_warn_ratelimited("host %pI4/if%d ignores redirects for %pI4 to %pI4\n",
					     &ip_hdr(skb)->saddr, inet_iif(skb),
					     &ip_hdr(skb)->daddr, &gw);
#endif
	}
out_put_peer:
	inet_putpeer(peer);
}

static int ip_error(struct sk_buff *skb)
{
	struct in_device *in_dev = __in_dev_get_rcu(skb->dev);
	struct rtable *rt = skb_rtable(skb);
	struct inet_peer *peer;
	unsigned long now;
	struct net *net;
	bool send;
	int code;

	/* IP on this device is disabled. */
	if (!in_dev)
		goto out;

	net = dev_net(rt->dst.dev);
	if (!IN_DEV_FORWARD(in_dev)) {
		switch (rt->dst.error) {
		case EHOSTUNREACH:
			__IP_INC_STATS(net, IPSTATS_MIB_INADDRERRORS);
			break;

		case ENETUNREACH:
			__IP_INC_STATS(net, IPSTATS_MIB_INNOROUTES);
			break;
		}
		goto out;
	}

	switch (rt->dst.error) {
	case EINVAL:
	default:
		goto out;
	case EHOSTUNREACH:
		code = ICMP_HOST_UNREACH;
		break;
	case ENETUNREACH:
		code = ICMP_NET_UNREACH;
		__IP_INC_STATS(net, IPSTATS_MIB_INNOROUTES);
		break;
	case EACCES:
		code = ICMP_PKT_FILTERED;
		break;
	}

	peer = inet_getpeer_v4(net->ipv4.peers, ip_hdr(skb)->saddr,
			       l3mdev_master_ifindex(skb->dev), 1);

	send = true;
	if (peer) {
		now = jiffies;
		peer->rate_tokens += now - peer->rate_last;
		if (peer->rate_tokens > ip_rt_error_burst)
			peer->rate_tokens = ip_rt_error_burst;
		peer->rate_last = now;
		if (peer->rate_tokens >= ip_rt_error_cost)
			peer->rate_tokens -= ip_rt_error_cost;
		else
			send = false;
		inet_putpeer(peer);
	}
	if (send)
		icmp_send(skb, ICMP_DEST_UNREACH, code, 0);

out:	kfree_skb(skb);
	return 0;
}

static void __ip_rt_update_pmtu(struct rtable *rt, struct flowi4 *fl4, u32 mtu)
{
	struct dst_entry *dst = &rt->dst;
	struct fib_result res;
	bool lock = false;

	if (ip_mtu_locked(dst))
		return;

	if (ipv4_mtu(dst) < mtu)
		return;

	if (mtu < ip_rt_min_pmtu) {
		lock = true;
		mtu = ip_rt_min_pmtu;
	}

	if (rt->rt_pmtu == mtu &&
	    time_before(jiffies, dst->expires - ip_rt_mtu_expires / 2))
		return;

	rcu_read_lock();
	if (fib_lookup(dev_net(dst->dev), fl4, &res, 0) == 0) {
		struct fib_nh *nh = &FIB_RES_NH(res);

		update_or_create_fnhe(nh, fl4->daddr, 0, mtu, lock,
				      jiffies + ip_rt_mtu_expires);
	}
	rcu_read_unlock();
}

static void ip_rt_update_pmtu(struct dst_entry *dst, struct sock *sk,
			      struct sk_buff *skb, u32 mtu)
{
	struct rtable *rt = (struct rtable *) dst;
	struct flowi4 fl4;

	ip_rt_build_flow_key(&fl4, sk, skb);
	__ip_rt_update_pmtu(rt, &fl4, mtu);
}

void ipv4_update_pmtu(struct sk_buff *skb, struct net *net, u32 mtu,
		      int oif, u32 mark, u8 protocol, int flow_flags)
{
	const struct iphdr *iph = (const struct iphdr *) skb->data;
	struct flowi4 fl4;
	struct rtable *rt;

	if (!mark)
		mark = IP4_REPLY_MARK(net, skb->mark);

	__build_flow_key(net, &fl4, NULL, iph, oif,
			 RT_TOS(iph->tos), protocol, mark, flow_flags);
	rt = __ip_route_output_key(net, &fl4);
	if (!IS_ERR(rt)) {
		__ip_rt_update_pmtu(rt, &fl4, mtu);
		ip_rt_put(rt);
	}
}
EXPORT_SYMBOL_GPL(ipv4_update_pmtu);

static void __ipv4_sk_update_pmtu(struct sk_buff *skb, struct sock *sk, u32 mtu)
{
	const struct iphdr *iph = (const struct iphdr *) skb->data;
	struct flowi4 fl4;
	struct rtable *rt;

	__build_flow_key(sock_net(sk), &fl4, sk, iph, 0, 0, 0, 0, 0);

	if (!fl4.flowi4_mark)
		fl4.flowi4_mark = IP4_REPLY_MARK(sock_net(sk), skb->mark);

	rt = __ip_route_output_key(sock_net(sk), &fl4);
	if (!IS_ERR(rt)) {
		__ip_rt_update_pmtu(rt, &fl4, mtu);
		ip_rt_put(rt);
	}
}

void ipv4_sk_update_pmtu(struct sk_buff *skb, struct sock *sk, u32 mtu)
{
	const struct iphdr *iph = (const struct iphdr *) skb->data;
	struct flowi4 fl4;
	struct rtable *rt;
	struct dst_entry *odst = NULL;
	bool new = false;
	struct net *net = sock_net(sk);

	bh_lock_sock(sk);

	if (!ip_sk_accept_pmtu(sk))
		goto out;

	odst = sk_dst_get(sk);

	if (sock_owned_by_user(sk) || !odst) {
		__ipv4_sk_update_pmtu(skb, sk, mtu);
		goto out;
	}

	__build_flow_key(net, &fl4, sk, iph, 0, 0, 0, 0, 0);

	rt = (struct rtable *)odst;
	if (odst->obsolete && !odst->ops->check(odst, 0)) {
		rt = ip_route_output_flow(sock_net(sk), &fl4, sk);
		if (IS_ERR(rt))
			goto out;

		new = true;
	}

	__ip_rt_update_pmtu((struct rtable *) rt->dst.path, &fl4, mtu);

	if (!dst_check(&rt->dst, 0)) {
		if (new)
			dst_release(&rt->dst);

		rt = ip_route_output_flow(sock_net(sk), &fl4, sk);
		if (IS_ERR(rt))
			goto out;

		new = true;
	}

	if (new)
		sk_dst_set(sk, &rt->dst);

out:
	bh_unlock_sock(sk);
	dst_release(odst);
}
EXPORT_SYMBOL_GPL(ipv4_sk_update_pmtu);

void ipv4_redirect(struct sk_buff *skb, struct net *net,
		   int oif, u32 mark, u8 protocol, int flow_flags)
{
	const struct iphdr *iph = (const struct iphdr *) skb->data;
	struct flowi4 fl4;
	struct rtable *rt;

	__build_flow_key(net, &fl4, NULL, iph, oif,
			 RT_TOS(iph->tos), protocol, mark, flow_flags);
	rt = __ip_route_output_key(net, &fl4);
	if (!IS_ERR(rt)) {
		__ip_do_redirect(rt, skb, &fl4, false);
		ip_rt_put(rt);
	}
}
EXPORT_SYMBOL_GPL(ipv4_redirect);

void ipv4_sk_redirect(struct sk_buff *skb, struct sock *sk)
{
	const struct iphdr *iph = (const struct iphdr *) skb->data;
	struct flowi4 fl4;
	struct rtable *rt;
	struct net *net = sock_net(sk);

	__build_flow_key(net, &fl4, sk, iph, 0, 0, 0, 0, 0);
	rt = __ip_route_output_key(net, &fl4);
	if (!IS_ERR(rt)) {
		__ip_do_redirect(rt, skb, &fl4, false);
		ip_rt_put(rt);
	}
}
EXPORT_SYMBOL_GPL(ipv4_sk_redirect);

static struct dst_entry *ipv4_dst_check(struct dst_entry *dst, u32 cookie)
{
	struct rtable *rt = (struct rtable *) dst;

	/* All IPV4 dsts are created with ->obsolete set to the value
	 * DST_OBSOLETE_FORCE_CHK which forces validation calls down
	 * into this function always.
	 *
	 * When a PMTU/redirect information update invalidates a route,
	 * this is indicated by setting obsolete to DST_OBSOLETE_KILL or
	 * DST_OBSOLETE_DEAD by dst_free().
	 */
	if (dst->obsolete != DST_OBSOLETE_FORCE_CHK || rt_is_expired(rt))
		return NULL;
	return dst;
}

static void ipv4_link_failure(struct sk_buff *skb)
{
	struct rtable *rt;

	icmp_send(skb, ICMP_DEST_UNREACH, ICMP_HOST_UNREACH, 0);

	rt = skb_rtable(skb);
	if (rt)
		dst_set_expires(&rt->dst, 0);
}

static int ip_rt_bug(struct net *net, struct sock *sk, struct sk_buff *skb)
{
	pr_debug("%s: %pI4 -> %pI4, %s\n",
		 __func__, &ip_hdr(skb)->saddr, &ip_hdr(skb)->daddr,
		 skb->dev ? skb->dev->name : "?");
	kfree_skb(skb);
	WARN_ON(1);
	return 0;
}

/*
   We do not cache source address of outgoing interface,
   because it is used only by IP RR, TS and SRR options,
   so that it out of fast path.

   BTW remember: "addr" is allowed to be not aligned
   in IP options!
 */

void ip_rt_get_source(u8 *addr, struct sk_buff *skb, struct rtable *rt)
{
	__be32 src;

	if (rt_is_output_route(rt))
		src = ip_hdr(skb)->saddr;
	else {
		struct fib_result res;
		struct flowi4 fl4;
		struct iphdr *iph;

		iph = ip_hdr(skb);

		memset(&fl4, 0, sizeof(fl4));
		fl4.daddr = iph->daddr;
		fl4.saddr = iph->saddr;
		fl4.flowi4_tos = RT_TOS(iph->tos);
		fl4.flowi4_oif = rt->dst.dev->ifindex;
		fl4.flowi4_iif = skb->dev->ifindex;
		fl4.flowi4_mark = skb->mark;

		rcu_read_lock();
		if (fib_lookup(dev_net(rt->dst.dev), &fl4, &res, 0) == 0)
			src = FIB_RES_PREFSRC(dev_net(rt->dst.dev), res);
		else
			src = inet_select_addr(rt->dst.dev,
					       rt_nexthop(rt, iph->daddr),
					       RT_SCOPE_UNIVERSE);
		rcu_read_unlock();
	}
	memcpy(addr, &src, 4);
}

#ifdef CONFIG_IP_ROUTE_CLASSID
static void set_class_tag(struct rtable *rt, u32 tag)
{
	if (!(rt->dst.tclassid & 0xFFFF))
		rt->dst.tclassid |= tag & 0xFFFF;
	if (!(rt->dst.tclassid & 0xFFFF0000))
		rt->dst.tclassid |= tag & 0xFFFF0000;
}
#endif

static unsigned int ipv4_default_advmss(const struct dst_entry *dst)
{
	unsigned int header_size = sizeof(struct tcphdr) + sizeof(struct iphdr);
	unsigned int advmss = max_t(unsigned int, ipv4_mtu(dst) - header_size,
				    ip_rt_min_advmss);

	return min(advmss, IPV4_MAX_PMTU - header_size);
}

static unsigned int ipv4_mtu(const struct dst_entry *dst)
{
	const struct rtable *rt = (const struct rtable *) dst;
	unsigned int mtu = rt->rt_pmtu;

	if (!mtu || time_after_eq(jiffies, rt->dst.expires))
		mtu = dst_metric_raw(dst, RTAX_MTU);

	if (mtu)
		return mtu;

	mtu = READ_ONCE(dst->dev->mtu);

	if (unlikely(ip_mtu_locked(dst))) {
		if (rt->rt_uses_gateway && mtu > 576)
			mtu = 576;
	}

	mtu = min_t(unsigned int, mtu, IP_MAX_MTU);

	return mtu - lwtunnel_headroom(dst->lwtstate, mtu);
}

static void ip_del_fnhe(struct fib_nh *nh, __be32 daddr)
{
	struct fnhe_hash_bucket *hash;
	struct fib_nh_exception *fnhe, __rcu **fnhe_p;
	u32 hval = fnhe_hashfun(daddr);

	spin_lock_bh(&fnhe_lock);

	hash = rcu_dereference_protected(nh->nh_exceptions,
					 lockdep_is_held(&fnhe_lock));
	hash += hval;

	fnhe_p = &hash->chain;
	fnhe = rcu_dereference_protected(*fnhe_p, lockdep_is_held(&fnhe_lock));
	while (fnhe) {
		if (fnhe->fnhe_daddr == daddr) {
			rcu_assign_pointer(*fnhe_p, rcu_dereference_protected(
				fnhe->fnhe_next, lockdep_is_held(&fnhe_lock)));
<<<<<<< HEAD
=======
			/* set fnhe_daddr to 0 to ensure it won't bind with
			 * new dsts in rt_bind_exception().
			 */
			fnhe->fnhe_daddr = 0;
>>>>>>> 1ec8f1f0
			fnhe_flush_routes(fnhe);
			kfree_rcu(fnhe, rcu);
			break;
		}
		fnhe_p = &fnhe->fnhe_next;
		fnhe = rcu_dereference_protected(fnhe->fnhe_next,
						 lockdep_is_held(&fnhe_lock));
	}

	spin_unlock_bh(&fnhe_lock);
}

static struct fib_nh_exception *find_exception(struct fib_nh *nh, __be32 daddr)
{
	struct fnhe_hash_bucket *hash = rcu_dereference(nh->nh_exceptions);
	struct fib_nh_exception *fnhe;
	u32 hval;

	if (!hash)
		return NULL;

	hval = fnhe_hashfun(daddr);

	for (fnhe = rcu_dereference(hash[hval].chain); fnhe;
	     fnhe = rcu_dereference(fnhe->fnhe_next)) {
		if (fnhe->fnhe_daddr == daddr) {
			if (fnhe->fnhe_expires &&
			    time_after(jiffies, fnhe->fnhe_expires)) {
				ip_del_fnhe(nh, daddr);
				break;
			}
			return fnhe;
		}
	}
	return NULL;
}

static bool rt_bind_exception(struct rtable *rt, struct fib_nh_exception *fnhe,
			      __be32 daddr, const bool do_cache)
{
	bool ret = false;

	spin_lock_bh(&fnhe_lock);

	if (daddr == fnhe->fnhe_daddr) {
		struct rtable __rcu **porig;
		struct rtable *orig;
		int genid = fnhe_genid(dev_net(rt->dst.dev));

		if (rt_is_input_route(rt))
			porig = &fnhe->fnhe_rth_input;
		else
			porig = &fnhe->fnhe_rth_output;
		orig = rcu_dereference(*porig);

		if (fnhe->fnhe_genid != genid) {
			fnhe->fnhe_genid = genid;
			fnhe->fnhe_gw = 0;
			fnhe->fnhe_pmtu = 0;
			fnhe->fnhe_expires = 0;
			fnhe_flush_routes(fnhe);
			orig = NULL;
		}
		fill_route_from_fnhe(rt, fnhe);
		if (!rt->rt_gateway)
			rt->rt_gateway = daddr;

		if (do_cache) {
			dst_hold(&rt->dst);
			rcu_assign_pointer(*porig, rt);
			if (orig) {
				dst_dev_put(&orig->dst);
				dst_release(&orig->dst);
			}
			ret = true;
		}

		fnhe->fnhe_stamp = jiffies;
	}
	spin_unlock_bh(&fnhe_lock);

	return ret;
}

static bool rt_cache_route(struct fib_nh *nh, struct rtable *rt)
{
	struct rtable *orig, *prev, **p;
	bool ret = true;

	if (rt_is_input_route(rt)) {
		p = (struct rtable **)&nh->nh_rth_input;
	} else {
		p = (struct rtable **)raw_cpu_ptr(nh->nh_pcpu_rth_output);
	}
	orig = *p;

	/* hold dst before doing cmpxchg() to avoid race condition
	 * on this dst
	 */
	dst_hold(&rt->dst);
	prev = cmpxchg(p, orig, rt);
	if (prev == orig) {
		if (orig) {
			dst_dev_put(&orig->dst);
			dst_release(&orig->dst);
		}
	} else {
		dst_release(&rt->dst);
		ret = false;
	}

	return ret;
}

struct uncached_list {
	spinlock_t		lock;
	struct list_head	head;
};

static DEFINE_PER_CPU_ALIGNED(struct uncached_list, rt_uncached_list);

static void rt_add_uncached_list(struct rtable *rt)
{
	struct uncached_list *ul = raw_cpu_ptr(&rt_uncached_list);

	rt->rt_uncached_list = ul;

	spin_lock_bh(&ul->lock);
	list_add_tail(&rt->rt_uncached, &ul->head);
	spin_unlock_bh(&ul->lock);
}

static void ipv4_dst_destroy(struct dst_entry *dst)
{
	struct dst_metrics *p = (struct dst_metrics *)DST_METRICS_PTR(dst);
	struct rtable *rt = (struct rtable *) dst;

	if (p != &dst_default_metrics && refcount_dec_and_test(&p->refcnt))
		kfree(p);

	if (!list_empty(&rt->rt_uncached)) {
		struct uncached_list *ul = rt->rt_uncached_list;

		spin_lock_bh(&ul->lock);
		list_del(&rt->rt_uncached);
		spin_unlock_bh(&ul->lock);
	}
}

void rt_flush_dev(struct net_device *dev)
{
	struct net *net = dev_net(dev);
	struct rtable *rt;
	int cpu;

	for_each_possible_cpu(cpu) {
		struct uncached_list *ul = &per_cpu(rt_uncached_list, cpu);

		spin_lock_bh(&ul->lock);
		list_for_each_entry(rt, &ul->head, rt_uncached) {
			if (rt->dst.dev != dev)
				continue;
			rt->dst.dev = net->loopback_dev;
			dev_hold(rt->dst.dev);
			dev_put(dev);
		}
		spin_unlock_bh(&ul->lock);
	}
}

static bool rt_cache_valid(const struct rtable *rt)
{
	return	rt &&
		rt->dst.obsolete == DST_OBSOLETE_FORCE_CHK &&
		!rt_is_expired(rt);
}

static void rt_set_nexthop(struct rtable *rt, __be32 daddr,
			   const struct fib_result *res,
			   struct fib_nh_exception *fnhe,
			   struct fib_info *fi, u16 type, u32 itag,
			   const bool do_cache)
{
	bool cached = false;

	if (fi) {
		struct fib_nh *nh = &FIB_RES_NH(*res);

		if (nh->nh_gw && nh->nh_scope == RT_SCOPE_LINK) {
			rt->rt_gateway = nh->nh_gw;
			rt->rt_uses_gateway = 1;
		}
		dst_init_metrics(&rt->dst, fi->fib_metrics->metrics, true);
		if (fi->fib_metrics != &dst_default_metrics) {
			rt->dst._metrics |= DST_METRICS_REFCOUNTED;
			refcount_inc(&fi->fib_metrics->refcnt);
		}
#ifdef CONFIG_IP_ROUTE_CLASSID
		rt->dst.tclassid = nh->nh_tclassid;
#endif
		rt->dst.lwtstate = lwtstate_get(nh->nh_lwtstate);
		if (unlikely(fnhe))
			cached = rt_bind_exception(rt, fnhe, daddr, do_cache);
		else if (do_cache)
			cached = rt_cache_route(nh, rt);
		if (unlikely(!cached)) {
			/* Routes we intend to cache in nexthop exception or
			 * FIB nexthop have the DST_NOCACHE bit clear.
			 * However, if we are unsuccessful at storing this
			 * route into the cache we really need to set it.
			 */
			if (!rt->rt_gateway)
				rt->rt_gateway = daddr;
			rt_add_uncached_list(rt);
		}
	} else
		rt_add_uncached_list(rt);

#ifdef CONFIG_IP_ROUTE_CLASSID
#ifdef CONFIG_IP_MULTIPLE_TABLES
	set_class_tag(rt, res->tclassid);
#endif
	set_class_tag(rt, itag);
#endif
}

struct rtable *rt_dst_alloc(struct net_device *dev,
			    unsigned int flags, u16 type,
			    bool nopolicy, bool noxfrm, bool will_cache)
{
	struct rtable *rt;

	rt = dst_alloc(&ipv4_dst_ops, dev, 1, DST_OBSOLETE_FORCE_CHK,
		       (will_cache ? 0 : DST_HOST) |
		       (nopolicy ? DST_NOPOLICY : 0) |
		       (noxfrm ? DST_NOXFRM : 0));

	if (rt) {
		rt->rt_genid = rt_genid_ipv4(dev_net(dev));
		rt->rt_flags = flags;
		rt->rt_type = type;
		rt->rt_is_input = 0;
		rt->rt_iif = 0;
		rt->rt_pmtu = 0;
		rt->rt_mtu_locked = 0;
		rt->rt_gateway = 0;
		rt->rt_uses_gateway = 0;
		rt->rt_table_id = 0;
		INIT_LIST_HEAD(&rt->rt_uncached);

		rt->dst.output = ip_output;
		if (flags & RTCF_LOCAL)
			rt->dst.input = ip_local_deliver;
	}

	return rt;
}
EXPORT_SYMBOL(rt_dst_alloc);

/* called in rcu_read_lock() section */
int ip_mc_validate_source(struct sk_buff *skb, __be32 daddr, __be32 saddr,
			  u8 tos, struct net_device *dev,
			  struct in_device *in_dev, u32 *itag)
{
	int err;

	/* Primary sanity checks. */
	if (!in_dev)
		return -EINVAL;

	if (ipv4_is_multicast(saddr) || ipv4_is_lbcast(saddr) ||
	    skb->protocol != htons(ETH_P_IP))
		return -EINVAL;

	if (ipv4_is_loopback(saddr) && !IN_DEV_ROUTE_LOCALNET(in_dev))
		return -EINVAL;

	if (ipv4_is_zeronet(saddr)) {
		if (!ipv4_is_local_multicast(daddr))
			return -EINVAL;
	} else {
		err = fib_validate_source(skb, saddr, 0, tos, 0, dev,
					  in_dev, itag);
		if (err < 0)
			return err;
	}
	return 0;
}

/* called in rcu_read_lock() section */
static int ip_route_input_mc(struct sk_buff *skb, __be32 daddr, __be32 saddr,
			     u8 tos, struct net_device *dev, int our)
{
	struct in_device *in_dev = __in_dev_get_rcu(dev);
	unsigned int flags = RTCF_MULTICAST;
	struct rtable *rth;
	u32 itag = 0;
	int err;

	err = ip_mc_validate_source(skb, daddr, saddr, tos, dev, in_dev, &itag);
	if (err)
		return err;

	if (our)
		flags |= RTCF_LOCAL;

	rth = rt_dst_alloc(dev_net(dev)->loopback_dev, flags, RTN_MULTICAST,
			   IN_DEV_CONF_GET(in_dev, NOPOLICY), false, false);
	if (!rth)
		return -ENOBUFS;

#ifdef CONFIG_IP_ROUTE_CLASSID
	rth->dst.tclassid = itag;
#endif
	rth->dst.output = ip_rt_bug;
	rth->rt_is_input= 1;

#ifdef CONFIG_IP_MROUTE
	if (!ipv4_is_local_multicast(daddr) && IN_DEV_MFORWARD(in_dev))
		rth->dst.input = ip_mr_input;
#endif
	RT_CACHE_STAT_INC(in_slow_mc);

	skb_dst_set(skb, &rth->dst);
	return 0;
}


static void ip_handle_martian_source(struct net_device *dev,
				     struct in_device *in_dev,
				     struct sk_buff *skb,
				     __be32 daddr,
				     __be32 saddr)
{
	RT_CACHE_STAT_INC(in_martian_src);
#ifdef CONFIG_IP_ROUTE_VERBOSE
	if (IN_DEV_LOG_MARTIANS(in_dev) && net_ratelimit()) {
		/*
		 *	RFC1812 recommendation, if source is martian,
		 *	the only hint is MAC header.
		 */
		pr_warn("martian source %pI4 from %pI4, on dev %s\n",
			&daddr, &saddr, dev->name);
		if (dev->hard_header_len && skb_mac_header_was_set(skb)) {
			print_hex_dump(KERN_WARNING, "ll header: ",
				       DUMP_PREFIX_OFFSET, 16, 1,
				       skb_mac_header(skb),
				       dev->hard_header_len, true);
		}
	}
#endif
}

static void set_lwt_redirect(struct rtable *rth)
{
	if (lwtunnel_output_redirect(rth->dst.lwtstate)) {
		rth->dst.lwtstate->orig_output = rth->dst.output;
		rth->dst.output = lwtunnel_output;
	}

	if (lwtunnel_input_redirect(rth->dst.lwtstate)) {
		rth->dst.lwtstate->orig_input = rth->dst.input;
		rth->dst.input = lwtunnel_input;
	}
}

/* called in rcu_read_lock() section */
static int __mkroute_input(struct sk_buff *skb,
			   const struct fib_result *res,
			   struct in_device *in_dev,
			   __be32 daddr, __be32 saddr, u32 tos)
{
	struct fib_nh_exception *fnhe;
	struct rtable *rth;
	int err;
	struct in_device *out_dev;
	bool do_cache;
	u32 itag = 0;

	/* get a working reference to the output device */
	out_dev = __in_dev_get_rcu(FIB_RES_DEV(*res));
	if (!out_dev) {
		net_crit_ratelimited("Bug in ip_route_input_slow(). Please report.\n");
		return -EINVAL;
	}

	err = fib_validate_source(skb, saddr, daddr, tos, FIB_RES_OIF(*res),
				  in_dev->dev, in_dev, &itag);
	if (err < 0) {
		ip_handle_martian_source(in_dev->dev, in_dev, skb, daddr,
					 saddr);

		goto cleanup;
	}

	do_cache = res->fi && !itag;
	if (out_dev == in_dev && err && IN_DEV_TX_REDIRECTS(out_dev) &&
	    skb->protocol == htons(ETH_P_IP) &&
	    (IN_DEV_SHARED_MEDIA(out_dev) ||
	     inet_addr_onlink(out_dev, saddr, FIB_RES_GW(*res))))
		IPCB(skb)->flags |= IPSKB_DOREDIRECT;

	if (skb->protocol != htons(ETH_P_IP)) {
		/* Not IP (i.e. ARP). Do not create route, if it is
		 * invalid for proxy arp. DNAT routes are always valid.
		 *
		 * Proxy arp feature have been extended to allow, ARP
		 * replies back to the same interface, to support
		 * Private VLAN switch technologies. See arp.c.
		 */
		if (out_dev == in_dev &&
		    IN_DEV_PROXY_ARP_PVLAN(in_dev) == 0) {
			err = -EINVAL;
			goto cleanup;
		}
	}

	fnhe = find_exception(&FIB_RES_NH(*res), daddr);
	if (do_cache) {
		if (fnhe)
			rth = rcu_dereference(fnhe->fnhe_rth_input);
		else
			rth = rcu_dereference(FIB_RES_NH(*res).nh_rth_input);
		if (rt_cache_valid(rth)) {
			skb_dst_set_noref(skb, &rth->dst);
			goto out;
		}
	}

	rth = rt_dst_alloc(out_dev->dev, 0, res->type,
			   IN_DEV_CONF_GET(in_dev, NOPOLICY),
			   IN_DEV_CONF_GET(out_dev, NOXFRM), do_cache);
	if (!rth) {
		err = -ENOBUFS;
		goto cleanup;
	}

	rth->rt_is_input = 1;
	if (res->table)
		rth->rt_table_id = res->table->tb_id;
	RT_CACHE_STAT_INC(in_slow_tot);

	rth->dst.input = ip_forward;

	rt_set_nexthop(rth, daddr, res, fnhe, res->fi, res->type, itag,
		       do_cache);
	set_lwt_redirect(rth);
	skb_dst_set(skb, &rth->dst);
out:
	err = 0;
 cleanup:
	return err;
}

#ifdef CONFIG_IP_ROUTE_MULTIPATH
/* To make ICMP packets follow the right flow, the multipath hash is
 * calculated from the inner IP addresses.
 */
static void ip_multipath_l3_keys(const struct sk_buff *skb,
				 struct flow_keys *hash_keys)
{
	const struct iphdr *outer_iph = ip_hdr(skb);
	const struct iphdr *inner_iph;
	const struct icmphdr *icmph;
	struct iphdr _inner_iph;
	struct icmphdr _icmph;

	hash_keys->addrs.v4addrs.src = outer_iph->saddr;
	hash_keys->addrs.v4addrs.dst = outer_iph->daddr;
	if (likely(outer_iph->protocol != IPPROTO_ICMP))
		return;

	if (unlikely((outer_iph->frag_off & htons(IP_OFFSET)) != 0))
		return;

	icmph = skb_header_pointer(skb, outer_iph->ihl * 4, sizeof(_icmph),
				   &_icmph);
	if (!icmph)
		return;

	if (icmph->type != ICMP_DEST_UNREACH &&
	    icmph->type != ICMP_REDIRECT &&
	    icmph->type != ICMP_TIME_EXCEEDED &&
	    icmph->type != ICMP_PARAMETERPROB)
		return;

	inner_iph = skb_header_pointer(skb,
				       outer_iph->ihl * 4 + sizeof(_icmph),
				       sizeof(_inner_iph), &_inner_iph);
	if (!inner_iph)
		return;
	hash_keys->addrs.v4addrs.src = inner_iph->saddr;
	hash_keys->addrs.v4addrs.dst = inner_iph->daddr;
}

/* if skb is set it will be used and fl4 can be NULL */
int fib_multipath_hash(const struct fib_info *fi, const struct flowi4 *fl4,
		       const struct sk_buff *skb)
{
	struct net *net = fi->fib_net;
	struct flow_keys hash_keys;
	u32 mhash;

	switch (net->ipv4.sysctl_fib_multipath_hash_policy) {
	case 0:
		memset(&hash_keys, 0, sizeof(hash_keys));
		hash_keys.control.addr_type = FLOW_DISSECTOR_KEY_IPV4_ADDRS;
		if (skb) {
			ip_multipath_l3_keys(skb, &hash_keys);
		} else {
			hash_keys.addrs.v4addrs.src = fl4->saddr;
			hash_keys.addrs.v4addrs.dst = fl4->daddr;
		}
		break;
	case 1:
		/* skb is currently provided only when forwarding */
		if (skb) {
			unsigned int flag = FLOW_DISSECTOR_F_STOP_AT_ENCAP;
			struct flow_keys keys;

			/* short-circuit if we already have L4 hash present */
			if (skb->l4_hash)
				return skb_get_hash_raw(skb) >> 1;
			memset(&hash_keys, 0, sizeof(hash_keys));
			skb_flow_dissect_flow_keys(skb, &keys, flag);

			hash_keys.control.addr_type = FLOW_DISSECTOR_KEY_IPV4_ADDRS;
			hash_keys.addrs.v4addrs.src = keys.addrs.v4addrs.src;
			hash_keys.addrs.v4addrs.dst = keys.addrs.v4addrs.dst;
			hash_keys.ports.src = keys.ports.src;
			hash_keys.ports.dst = keys.ports.dst;
			hash_keys.basic.ip_proto = keys.basic.ip_proto;
		} else {
			memset(&hash_keys, 0, sizeof(hash_keys));
			hash_keys.control.addr_type = FLOW_DISSECTOR_KEY_IPV4_ADDRS;
			hash_keys.addrs.v4addrs.src = fl4->saddr;
			hash_keys.addrs.v4addrs.dst = fl4->daddr;
			hash_keys.ports.src = fl4->fl4_sport;
			hash_keys.ports.dst = fl4->fl4_dport;
			hash_keys.basic.ip_proto = fl4->flowi4_proto;
		}
		break;
	}
	mhash = flow_hash_from_keys(&hash_keys);

	return mhash >> 1;
}
EXPORT_SYMBOL_GPL(fib_multipath_hash);
#endif /* CONFIG_IP_ROUTE_MULTIPATH */

static int ip_mkroute_input(struct sk_buff *skb,
			    struct fib_result *res,
			    struct in_device *in_dev,
			    __be32 daddr, __be32 saddr, u32 tos)
{
#ifdef CONFIG_IP_ROUTE_MULTIPATH
	if (res->fi && res->fi->fib_nhs > 1) {
		int h = fib_multipath_hash(res->fi, NULL, skb);

		fib_select_multipath(res, h);
	}
#endif

	/* create a routing cache entry */
	return __mkroute_input(skb, res, in_dev, daddr, saddr, tos);
}

/*
 *	NOTE. We drop all the packets that has local source
 *	addresses, because every properly looped back packet
 *	must have correct destination already attached by output routine.
 *
 *	Such approach solves two big problems:
 *	1. Not simplex devices are handled properly.
 *	2. IP spoofing attempts are filtered with 100% of guarantee.
 *	called with rcu_read_lock()
 */

static int ip_route_input_slow(struct sk_buff *skb, __be32 daddr, __be32 saddr,
			       u8 tos, struct net_device *dev,
			       struct fib_result *res)
{
	struct in_device *in_dev = __in_dev_get_rcu(dev);
	struct ip_tunnel_info *tun_info;
	struct flowi4	fl4;
	unsigned int	flags = 0;
	u32		itag = 0;
	struct rtable	*rth;
	int		err = -EINVAL;
	struct net    *net = dev_net(dev);
	bool do_cache;

	/* IP on this device is disabled. */

	if (!in_dev)
		goto out;

	/* Check for the most weird martians, which can be not detected
	   by fib_lookup.
	 */

	tun_info = skb_tunnel_info(skb);
	if (tun_info && !(tun_info->mode & IP_TUNNEL_INFO_TX))
		fl4.flowi4_tun_key.tun_id = tun_info->key.tun_id;
	else
		fl4.flowi4_tun_key.tun_id = 0;
	skb_dst_drop(skb);

	if (ipv4_is_multicast(saddr) || ipv4_is_lbcast(saddr))
		goto martian_source;

	res->fi = NULL;
	res->table = NULL;
	if (ipv4_is_lbcast(daddr) || (saddr == 0 && daddr == 0))
		goto brd_input;

	/* Accept zero addresses only to limited broadcast;
	 * I even do not know to fix it or not. Waiting for complains :-)
	 */
	if (ipv4_is_zeronet(saddr))
		goto martian_source;

	if (ipv4_is_zeronet(daddr))
		goto martian_destination;

	/* Following code try to avoid calling IN_DEV_NET_ROUTE_LOCALNET(),
	 * and call it once if daddr or/and saddr are loopback addresses
	 */
	if (ipv4_is_loopback(daddr)) {
		if (!IN_DEV_NET_ROUTE_LOCALNET(in_dev, net))
			goto martian_destination;
	} else if (ipv4_is_loopback(saddr)) {
		if (!IN_DEV_NET_ROUTE_LOCALNET(in_dev, net))
			goto martian_source;
	}

	/*
	 *	Now we are ready to route packet.
	 */
	fl4.flowi4_oif = 0;
	fl4.flowi4_iif = dev->ifindex;
	fl4.flowi4_mark = skb->mark;
	fl4.flowi4_tos = tos;
	fl4.flowi4_scope = RT_SCOPE_UNIVERSE;
	fl4.flowi4_flags = 0;
	fl4.daddr = daddr;
	fl4.saddr = saddr;
	fl4.flowi4_uid = sock_net_uid(net, NULL);
	err = fib_lookup(net, &fl4, res, 0);
	if (err != 0) {
		if (!IN_DEV_FORWARD(in_dev))
			err = -EHOSTUNREACH;
		goto no_route;
	}

	if (res->type == RTN_BROADCAST)
		goto brd_input;

	if (res->type == RTN_LOCAL) {
		err = fib_validate_source(skb, saddr, daddr, tos,
					  0, dev, in_dev, &itag);
		if (err < 0)
			goto martian_source;
		goto local_input;
	}

	if (!IN_DEV_FORWARD(in_dev)) {
		err = -EHOSTUNREACH;
		goto no_route;
	}
	if (res->type != RTN_UNICAST)
		goto martian_destination;

	err = ip_mkroute_input(skb, res, in_dev, daddr, saddr, tos);
out:	return err;

brd_input:
	if (skb->protocol != htons(ETH_P_IP))
		goto e_inval;

	if (!ipv4_is_zeronet(saddr)) {
		err = fib_validate_source(skb, saddr, 0, tos, 0, dev,
					  in_dev, &itag);
		if (err < 0)
			goto martian_source;
	}
	flags |= RTCF_BROADCAST;
	res->type = RTN_BROADCAST;
	RT_CACHE_STAT_INC(in_brd);

local_input:
	do_cache = false;
	if (res->fi) {
		if (!itag) {
			rth = rcu_dereference(FIB_RES_NH(*res).nh_rth_input);
			if (rt_cache_valid(rth)) {
				skb_dst_set_noref(skb, &rth->dst);
				err = 0;
				goto out;
			}
			do_cache = true;
		}
	}

	rth = rt_dst_alloc(l3mdev_master_dev_rcu(dev) ? : net->loopback_dev,
			   flags | RTCF_LOCAL, res->type,
			   IN_DEV_CONF_GET(in_dev, NOPOLICY), false, do_cache);
	if (!rth)
		goto e_nobufs;

	rth->dst.output= ip_rt_bug;
#ifdef CONFIG_IP_ROUTE_CLASSID
	rth->dst.tclassid = itag;
#endif
	rth->rt_is_input = 1;
	if (res->table)
		rth->rt_table_id = res->table->tb_id;

	RT_CACHE_STAT_INC(in_slow_tot);
	if (res->type == RTN_UNREACHABLE) {
		rth->dst.input= ip_error;
		rth->dst.error= -err;
		rth->rt_flags 	&= ~RTCF_LOCAL;
	}

	if (do_cache) {
		struct fib_nh *nh = &FIB_RES_NH(*res);

		rth->dst.lwtstate = lwtstate_get(nh->nh_lwtstate);
		if (lwtunnel_input_redirect(rth->dst.lwtstate)) {
			WARN_ON(rth->dst.input == lwtunnel_input);
			rth->dst.lwtstate->orig_input = rth->dst.input;
			rth->dst.input = lwtunnel_input;
		}

		if (unlikely(!rt_cache_route(nh, rth)))
			rt_add_uncached_list(rth);
	}
	skb_dst_set(skb, &rth->dst);
	err = 0;
	goto out;

no_route:
	RT_CACHE_STAT_INC(in_no_route);
	res->type = RTN_UNREACHABLE;
	res->fi = NULL;
	res->table = NULL;
	goto local_input;

	/*
	 *	Do not cache martian addresses: they should be logged (RFC1812)
	 */
martian_destination:
	RT_CACHE_STAT_INC(in_martian_dst);
#ifdef CONFIG_IP_ROUTE_VERBOSE
	if (IN_DEV_LOG_MARTIANS(in_dev))
		net_warn_ratelimited("martian destination %pI4 from %pI4, dev %s\n",
				     &daddr, &saddr, dev->name);
#endif

e_inval:
	err = -EINVAL;
	goto out;

e_nobufs:
	err = -ENOBUFS;
	goto out;

martian_source:
	ip_handle_martian_source(dev, in_dev, skb, daddr, saddr);
	goto out;
}

int ip_route_input_noref(struct sk_buff *skb, __be32 daddr, __be32 saddr,
			 u8 tos, struct net_device *dev)
{
	struct fib_result res;
	int err;

	tos &= IPTOS_RT_MASK;
	rcu_read_lock();
	err = ip_route_input_rcu(skb, daddr, saddr, tos, dev, &res);
	rcu_read_unlock();

	return err;
}
EXPORT_SYMBOL(ip_route_input_noref);

/* called with rcu_read_lock held */
int ip_route_input_rcu(struct sk_buff *skb, __be32 daddr, __be32 saddr,
		       u8 tos, struct net_device *dev, struct fib_result *res)
{
	/* Multicast recognition logic is moved from route cache to here.
	   The problem was that too many Ethernet cards have broken/missing
	   hardware multicast filters :-( As result the host on multicasting
	   network acquires a lot of useless route cache entries, sort of
	   SDR messages from all the world. Now we try to get rid of them.
	   Really, provided software IP multicast filter is organized
	   reasonably (at least, hashed), it does not result in a slowdown
	   comparing with route cache reject entries.
	   Note, that multicast routers are not affected, because
	   route cache entry is created eventually.
	 */
	if (ipv4_is_multicast(daddr)) {
		struct in_device *in_dev = __in_dev_get_rcu(dev);
		int our = 0;
		int err = -EINVAL;

		if (!in_dev)
			return err;
		our = ip_check_mc_rcu(in_dev, daddr, saddr,
				      ip_hdr(skb)->protocol);

		/* check l3 master if no match yet */
		if (!our && netif_is_l3_slave(dev)) {
			struct in_device *l3_in_dev;

			l3_in_dev = __in_dev_get_rcu(skb->dev);
			if (l3_in_dev)
				our = ip_check_mc_rcu(l3_in_dev, daddr, saddr,
						      ip_hdr(skb)->protocol);
		}

		if (our
#ifdef CONFIG_IP_MROUTE
			||
		    (!ipv4_is_local_multicast(daddr) &&
		     IN_DEV_MFORWARD(in_dev))
#endif
		   ) {
			err = ip_route_input_mc(skb, daddr, saddr,
						tos, dev, our);
		}
		return err;
	}

	return ip_route_input_slow(skb, daddr, saddr, tos, dev, res);
}

/* called with rcu_read_lock() */
static struct rtable *__mkroute_output(const struct fib_result *res,
				       const struct flowi4 *fl4, int orig_oif,
				       struct net_device *dev_out,
				       unsigned int flags)
{
	struct fib_info *fi = res->fi;
	struct fib_nh_exception *fnhe;
	struct in_device *in_dev;
	u16 type = res->type;
	struct rtable *rth;
	bool do_cache;

	in_dev = __in_dev_get_rcu(dev_out);
	if (!in_dev)
		return ERR_PTR(-EINVAL);

	if (likely(!IN_DEV_ROUTE_LOCALNET(in_dev)))
		if (ipv4_is_loopback(fl4->saddr) &&
		    !(dev_out->flags & IFF_LOOPBACK) &&
		    !netif_is_l3_master(dev_out))
			return ERR_PTR(-EINVAL);

	if (ipv4_is_lbcast(fl4->daddr))
		type = RTN_BROADCAST;
	else if (ipv4_is_multicast(fl4->daddr))
		type = RTN_MULTICAST;
	else if (ipv4_is_zeronet(fl4->daddr))
		return ERR_PTR(-EINVAL);

	if (dev_out->flags & IFF_LOOPBACK)
		flags |= RTCF_LOCAL;

	do_cache = true;
	if (type == RTN_BROADCAST) {
		flags |= RTCF_BROADCAST | RTCF_LOCAL;
		fi = NULL;
	} else if (type == RTN_MULTICAST) {
		flags |= RTCF_MULTICAST | RTCF_LOCAL;
		if (!ip_check_mc_rcu(in_dev, fl4->daddr, fl4->saddr,
				     fl4->flowi4_proto))
			flags &= ~RTCF_LOCAL;
		else
			do_cache = false;
		/* If multicast route do not exist use
		 * default one, but do not gateway in this case.
		 * Yes, it is hack.
		 */
		if (fi && res->prefixlen < 4)
			fi = NULL;
	} else if ((type == RTN_LOCAL) && (orig_oif != 0) &&
		   (orig_oif != dev_out->ifindex)) {
		/* For local routes that require a particular output interface
		 * we do not want to cache the result.  Caching the result
		 * causes incorrect behaviour when there are multiple source
		 * addresses on the interface, the end result being that if the
		 * intended recipient is waiting on that interface for the
		 * packet he won't receive it because it will be delivered on
		 * the loopback interface and the IP_PKTINFO ipi_ifindex will
		 * be set to the loopback interface as well.
		 */
		do_cache = false;
	}

	fnhe = NULL;
	do_cache &= fi != NULL;
	if (fi) {
		struct rtable __rcu **prth;
		struct fib_nh *nh = &FIB_RES_NH(*res);

		fnhe = find_exception(nh, fl4->daddr);
		if (!do_cache)
			goto add;
		if (fnhe) {
			prth = &fnhe->fnhe_rth_output;
		} else {
			if (unlikely(fl4->flowi4_flags &
				     FLOWI_FLAG_KNOWN_NH &&
				     !(nh->nh_gw &&
				       nh->nh_scope == RT_SCOPE_LINK))) {
				do_cache = false;
				goto add;
			}
			prth = raw_cpu_ptr(nh->nh_pcpu_rth_output);
		}
		rth = rcu_dereference(*prth);
		if (rt_cache_valid(rth) && dst_hold_safe(&rth->dst))
			return rth;
	}

add:
	rth = rt_dst_alloc(dev_out, flags, type,
			   IN_DEV_CONF_GET(in_dev, NOPOLICY),
			   IN_DEV_CONF_GET(in_dev, NOXFRM),
			   do_cache);
	if (!rth)
		return ERR_PTR(-ENOBUFS);

	rth->rt_iif = orig_oif;
	if (res->table)
		rth->rt_table_id = res->table->tb_id;

	RT_CACHE_STAT_INC(out_slow_tot);

	if (flags & (RTCF_BROADCAST | RTCF_MULTICAST)) {
		if (flags & RTCF_LOCAL &&
		    !(dev_out->flags & IFF_LOOPBACK)) {
			rth->dst.output = ip_mc_output;
			RT_CACHE_STAT_INC(out_slow_mc);
		}
#ifdef CONFIG_IP_MROUTE
		if (type == RTN_MULTICAST) {
			if (IN_DEV_MFORWARD(in_dev) &&
			    !ipv4_is_local_multicast(fl4->daddr)) {
				rth->dst.input = ip_mr_input;
				rth->dst.output = ip_mc_output;
			}
		}
#endif
	}

	rt_set_nexthop(rth, fl4->daddr, res, fnhe, fi, type, 0, do_cache);
	set_lwt_redirect(rth);

	return rth;
}

/*
 * Major route resolver routine.
 */

struct rtable *ip_route_output_key_hash(struct net *net, struct flowi4 *fl4,
					const struct sk_buff *skb)
{
	__u8 tos = RT_FL_TOS(fl4);
	struct fib_result res = {
		.type		= RTN_UNSPEC,
		.fi		= NULL,
		.table		= NULL,
		.tclassid	= 0,
	};
	struct rtable *rth;

	fl4->flowi4_iif = LOOPBACK_IFINDEX;
	fl4->flowi4_tos = tos & IPTOS_RT_MASK;
	fl4->flowi4_scope = ((tos & RTO_ONLINK) ?
			 RT_SCOPE_LINK : RT_SCOPE_UNIVERSE);

	rcu_read_lock();
	rth = ip_route_output_key_hash_rcu(net, fl4, &res, skb);
	rcu_read_unlock();

	return rth;
}
EXPORT_SYMBOL_GPL(ip_route_output_key_hash);

struct rtable *ip_route_output_key_hash_rcu(struct net *net, struct flowi4 *fl4,
					    struct fib_result *res,
					    const struct sk_buff *skb)
{
	struct net_device *dev_out = NULL;
	int orig_oif = fl4->flowi4_oif;
	unsigned int flags = 0;
	struct rtable *rth;
	int err = -ENETUNREACH;

	if (fl4->saddr) {
		rth = ERR_PTR(-EINVAL);
		if (ipv4_is_multicast(fl4->saddr) ||
		    ipv4_is_lbcast(fl4->saddr) ||
		    ipv4_is_zeronet(fl4->saddr))
			goto out;

		/* I removed check for oif == dev_out->oif here.
		   It was wrong for two reasons:
		   1. ip_dev_find(net, saddr) can return wrong iface, if saddr
		      is assigned to multiple interfaces.
		   2. Moreover, we are allowed to send packets with saddr
		      of another iface. --ANK
		 */

		if (fl4->flowi4_oif == 0 &&
		    (ipv4_is_multicast(fl4->daddr) ||
		     ipv4_is_lbcast(fl4->daddr))) {
			/* It is equivalent to inet_addr_type(saddr) == RTN_LOCAL */
			dev_out = __ip_dev_find(net, fl4->saddr, false);
			if (!dev_out)
				goto out;

			/* Special hack: user can direct multicasts
			   and limited broadcast via necessary interface
			   without fiddling with IP_MULTICAST_IF or IP_PKTINFO.
			   This hack is not just for fun, it allows
			   vic,vat and friends to work.
			   They bind socket to loopback, set ttl to zero
			   and expect that it will work.
			   From the viewpoint of routing cache they are broken,
			   because we are not allowed to build multicast path
			   with loopback source addr (look, routing cache
			   cannot know, that ttl is zero, so that packet
			   will not leave this host and route is valid).
			   Luckily, this hack is good workaround.
			 */

			fl4->flowi4_oif = dev_out->ifindex;
			goto make_route;
		}

		if (!(fl4->flowi4_flags & FLOWI_FLAG_ANYSRC)) {
			/* It is equivalent to inet_addr_type(saddr) == RTN_LOCAL */
			if (!__ip_dev_find(net, fl4->saddr, false))
				goto out;
		}
	}


	if (fl4->flowi4_oif) {
		dev_out = dev_get_by_index_rcu(net, fl4->flowi4_oif);
		rth = ERR_PTR(-ENODEV);
		if (!dev_out)
			goto out;

		/* RACE: Check return value of inet_select_addr instead. */
		if (!(dev_out->flags & IFF_UP) || !__in_dev_get_rcu(dev_out)) {
			rth = ERR_PTR(-ENETUNREACH);
			goto out;
		}
		if (ipv4_is_local_multicast(fl4->daddr) ||
		    ipv4_is_lbcast(fl4->daddr) ||
		    fl4->flowi4_proto == IPPROTO_IGMP) {
			if (!fl4->saddr)
				fl4->saddr = inet_select_addr(dev_out, 0,
							      RT_SCOPE_LINK);
			goto make_route;
		}
		if (!fl4->saddr) {
			if (ipv4_is_multicast(fl4->daddr))
				fl4->saddr = inet_select_addr(dev_out, 0,
							      fl4->flowi4_scope);
			else if (!fl4->daddr)
				fl4->saddr = inet_select_addr(dev_out, 0,
							      RT_SCOPE_HOST);
		}
	}

	if (!fl4->daddr) {
		fl4->daddr = fl4->saddr;
		if (!fl4->daddr)
			fl4->daddr = fl4->saddr = htonl(INADDR_LOOPBACK);
		dev_out = net->loopback_dev;
		fl4->flowi4_oif = LOOPBACK_IFINDEX;
		res->type = RTN_LOCAL;
		flags |= RTCF_LOCAL;
		goto make_route;
	}

	err = fib_lookup(net, fl4, res, 0);
	if (err) {
		res->fi = NULL;
		res->table = NULL;
		if (fl4->flowi4_oif &&
		    (ipv4_is_multicast(fl4->daddr) ||
		    !netif_index_is_l3_master(net, fl4->flowi4_oif))) {
			/* Apparently, routing tables are wrong. Assume,
			   that the destination is on link.

			   WHY? DW.
			   Because we are allowed to send to iface
			   even if it has NO routes and NO assigned
			   addresses. When oif is specified, routing
			   tables are looked up with only one purpose:
			   to catch if destination is gatewayed, rather than
			   direct. Moreover, if MSG_DONTROUTE is set,
			   we send packet, ignoring both routing tables
			   and ifaddr state. --ANK


			   We could make it even if oif is unknown,
			   likely IPv6, but we do not.
			 */

			if (fl4->saddr == 0)
				fl4->saddr = inet_select_addr(dev_out, 0,
							      RT_SCOPE_LINK);
			res->type = RTN_UNICAST;
			goto make_route;
		}
		rth = ERR_PTR(err);
		goto out;
	}

	if (res->type == RTN_LOCAL) {
		if (!fl4->saddr) {
			if (res->fi->fib_prefsrc)
				fl4->saddr = res->fi->fib_prefsrc;
			else
				fl4->saddr = fl4->daddr;
		}

		/* L3 master device is the loopback for that domain */
		dev_out = l3mdev_master_dev_rcu(FIB_RES_DEV(*res)) ? :
			net->loopback_dev;

		/* make sure orig_oif points to fib result device even
		 * though packet rx/tx happens over loopback or l3mdev
		 */
		orig_oif = FIB_RES_OIF(*res);

		fl4->flowi4_oif = dev_out->ifindex;
		flags |= RTCF_LOCAL;
		goto make_route;
	}

	fib_select_path(net, res, fl4, skb);

	dev_out = FIB_RES_DEV(*res);
	fl4->flowi4_oif = dev_out->ifindex;


make_route:
	rth = __mkroute_output(res, fl4, orig_oif, dev_out, flags);

out:
	return rth;
}

static struct dst_entry *ipv4_blackhole_dst_check(struct dst_entry *dst, u32 cookie)
{
	return NULL;
}

static unsigned int ipv4_blackhole_mtu(const struct dst_entry *dst)
{
	unsigned int mtu = dst_metric_raw(dst, RTAX_MTU);

	return mtu ? : dst->dev->mtu;
}

static void ipv4_rt_blackhole_update_pmtu(struct dst_entry *dst, struct sock *sk,
					  struct sk_buff *skb, u32 mtu)
{
}

static void ipv4_rt_blackhole_redirect(struct dst_entry *dst, struct sock *sk,
				       struct sk_buff *skb)
{
}

static u32 *ipv4_rt_blackhole_cow_metrics(struct dst_entry *dst,
					  unsigned long old)
{
	return NULL;
}

static struct dst_ops ipv4_dst_blackhole_ops = {
	.family			=	AF_INET,
	.check			=	ipv4_blackhole_dst_check,
	.mtu			=	ipv4_blackhole_mtu,
	.default_advmss		=	ipv4_default_advmss,
	.update_pmtu		=	ipv4_rt_blackhole_update_pmtu,
	.redirect		=	ipv4_rt_blackhole_redirect,
	.cow_metrics		=	ipv4_rt_blackhole_cow_metrics,
	.neigh_lookup		=	ipv4_neigh_lookup,
};

struct dst_entry *ipv4_blackhole_route(struct net *net, struct dst_entry *dst_orig)
{
	struct rtable *ort = (struct rtable *) dst_orig;
	struct rtable *rt;

	rt = dst_alloc(&ipv4_dst_blackhole_ops, NULL, 1, DST_OBSOLETE_DEAD, 0);
	if (rt) {
		struct dst_entry *new = &rt->dst;

		new->__use = 1;
		new->input = dst_discard;
		new->output = dst_discard_out;

		new->dev = net->loopback_dev;
		if (new->dev)
			dev_hold(new->dev);

		rt->rt_is_input = ort->rt_is_input;
		rt->rt_iif = ort->rt_iif;
		rt->rt_pmtu = ort->rt_pmtu;
		rt->rt_mtu_locked = ort->rt_mtu_locked;

		rt->rt_genid = rt_genid_ipv4(net);
		rt->rt_flags = ort->rt_flags;
		rt->rt_type = ort->rt_type;
		rt->rt_gateway = ort->rt_gateway;
		rt->rt_uses_gateway = ort->rt_uses_gateway;

		INIT_LIST_HEAD(&rt->rt_uncached);
	}

	dst_release(dst_orig);

	return rt ? &rt->dst : ERR_PTR(-ENOMEM);
}

struct rtable *ip_route_output_flow(struct net *net, struct flowi4 *flp4,
				    const struct sock *sk)
{
	struct rtable *rt = __ip_route_output_key(net, flp4);

	if (IS_ERR(rt))
		return rt;

	if (flp4->flowi4_proto)
		rt = (struct rtable *)xfrm_lookup_route(net, &rt->dst,
							flowi4_to_flowi(flp4),
							sk, 0);

	return rt;
}
EXPORT_SYMBOL_GPL(ip_route_output_flow);

/* called with rcu_read_lock held */
static int rt_fill_info(struct net *net,  __be32 dst, __be32 src, u32 table_id,
			struct flowi4 *fl4, struct sk_buff *skb, u32 portid,
			u32 seq)
{
	struct rtable *rt = skb_rtable(skb);
	struct rtmsg *r;
	struct nlmsghdr *nlh;
	unsigned long expires = 0;
	u32 error;
	u32 metrics[RTAX_MAX];

	nlh = nlmsg_put(skb, portid, seq, RTM_NEWROUTE, sizeof(*r), 0);
	if (!nlh)
		return -EMSGSIZE;

	r = nlmsg_data(nlh);
	r->rtm_family	 = AF_INET;
	r->rtm_dst_len	= 32;
	r->rtm_src_len	= 0;
	r->rtm_tos	= fl4->flowi4_tos;
	r->rtm_table	= table_id < 256 ? table_id : RT_TABLE_COMPAT;
	if (nla_put_u32(skb, RTA_TABLE, table_id))
		goto nla_put_failure;
	r->rtm_type	= rt->rt_type;
	r->rtm_scope	= RT_SCOPE_UNIVERSE;
	r->rtm_protocol = RTPROT_UNSPEC;
	r->rtm_flags	= (rt->rt_flags & ~0xFFFF) | RTM_F_CLONED;
	if (rt->rt_flags & RTCF_NOTIFY)
		r->rtm_flags |= RTM_F_NOTIFY;
	if (IPCB(skb)->flags & IPSKB_DOREDIRECT)
		r->rtm_flags |= RTCF_DOREDIRECT;

	if (nla_put_in_addr(skb, RTA_DST, dst))
		goto nla_put_failure;
	if (src) {
		r->rtm_src_len = 32;
		if (nla_put_in_addr(skb, RTA_SRC, src))
			goto nla_put_failure;
	}
	if (rt->dst.dev &&
	    nla_put_u32(skb, RTA_OIF, rt->dst.dev->ifindex))
		goto nla_put_failure;
#ifdef CONFIG_IP_ROUTE_CLASSID
	if (rt->dst.tclassid &&
	    nla_put_u32(skb, RTA_FLOW, rt->dst.tclassid))
		goto nla_put_failure;
#endif
	if (!rt_is_input_route(rt) &&
	    fl4->saddr != src) {
		if (nla_put_in_addr(skb, RTA_PREFSRC, fl4->saddr))
			goto nla_put_failure;
	}
	if (rt->rt_uses_gateway &&
	    nla_put_in_addr(skb, RTA_GATEWAY, rt->rt_gateway))
		goto nla_put_failure;

	expires = rt->dst.expires;
	if (expires) {
		unsigned long now = jiffies;

		if (time_before(now, expires))
			expires -= now;
		else
			expires = 0;
	}

	memcpy(metrics, dst_metrics_ptr(&rt->dst), sizeof(metrics));
	if (rt->rt_pmtu && expires)
		metrics[RTAX_MTU - 1] = rt->rt_pmtu;
	if (rt->rt_mtu_locked && expires)
		metrics[RTAX_LOCK - 1] |= BIT(RTAX_MTU);
	if (rtnetlink_put_metrics(skb, metrics) < 0)
		goto nla_put_failure;

	if (fl4->flowi4_mark &&
	    nla_put_u32(skb, RTA_MARK, fl4->flowi4_mark))
		goto nla_put_failure;

	if (!uid_eq(fl4->flowi4_uid, INVALID_UID) &&
	    nla_put_u32(skb, RTA_UID,
			from_kuid_munged(current_user_ns(), fl4->flowi4_uid)))
		goto nla_put_failure;

	error = rt->dst.error;

	if (rt_is_input_route(rt)) {
#ifdef CONFIG_IP_MROUTE
		if (ipv4_is_multicast(dst) && !ipv4_is_local_multicast(dst) &&
		    IPV4_DEVCONF_ALL(net, MC_FORWARDING)) {
			int err = ipmr_get_route(net, skb,
						 fl4->saddr, fl4->daddr,
						 r, portid);

			if (err <= 0) {
				if (err == 0)
					return 0;
				goto nla_put_failure;
			}
		} else
#endif
			if (nla_put_u32(skb, RTA_IIF, skb->dev->ifindex))
				goto nla_put_failure;
	}

	if (rtnl_put_cacheinfo(skb, &rt->dst, 0, expires, error) < 0)
		goto nla_put_failure;

	nlmsg_end(skb, nlh);
	return 0;

nla_put_failure:
	nlmsg_cancel(skb, nlh);
	return -EMSGSIZE;
}

static int inet_rtm_getroute(struct sk_buff *in_skb, struct nlmsghdr *nlh,
			     struct netlink_ext_ack *extack)
{
	struct net *net = sock_net(in_skb->sk);
	struct rtmsg *rtm;
	struct nlattr *tb[RTA_MAX+1];
	struct fib_result res = {};
	struct rtable *rt = NULL;
	struct flowi4 fl4;
	__be32 dst = 0;
	__be32 src = 0;
	u32 iif;
	int err;
	int mark;
	struct sk_buff *skb;
	u32 table_id = RT_TABLE_MAIN;
	kuid_t uid;

	err = nlmsg_parse(nlh, sizeof(*rtm), tb, RTA_MAX, rtm_ipv4_policy,
			  extack);
	if (err < 0)
		goto errout;

	rtm = nlmsg_data(nlh);

	skb = alloc_skb(NLMSG_GOODSIZE, GFP_KERNEL);
	if (!skb) {
		err = -ENOBUFS;
		goto errout;
	}

	/* Reserve room for dummy headers, this skb can pass
	   through good chunk of routing engine.
	 */
	skb_reset_mac_header(skb);
	skb_reset_network_header(skb);

	src = tb[RTA_SRC] ? nla_get_in_addr(tb[RTA_SRC]) : 0;
	dst = tb[RTA_DST] ? nla_get_in_addr(tb[RTA_DST]) : 0;
	iif = tb[RTA_IIF] ? nla_get_u32(tb[RTA_IIF]) : 0;
	mark = tb[RTA_MARK] ? nla_get_u32(tb[RTA_MARK]) : 0;
	if (tb[RTA_UID])
		uid = make_kuid(current_user_ns(), nla_get_u32(tb[RTA_UID]));
	else
		uid = (iif ? INVALID_UID : current_uid());

	/* Bugfix: need to give ip_route_input enough of an IP header to
	 * not gag.
	 */
	ip_hdr(skb)->protocol = IPPROTO_UDP;
	ip_hdr(skb)->saddr = src;
	ip_hdr(skb)->daddr = dst;

	skb_reserve(skb, MAX_HEADER + sizeof(struct iphdr));

	memset(&fl4, 0, sizeof(fl4));
	fl4.daddr = dst;
	fl4.saddr = src;
	fl4.flowi4_tos = rtm->rtm_tos;
	fl4.flowi4_oif = tb[RTA_OIF] ? nla_get_u32(tb[RTA_OIF]) : 0;
	fl4.flowi4_mark = mark;
	fl4.flowi4_uid = uid;

	rcu_read_lock();

	if (iif) {
		struct net_device *dev;

		dev = dev_get_by_index_rcu(net, iif);
		if (!dev) {
			err = -ENODEV;
			goto errout_free;
		}

		skb->protocol	= htons(ETH_P_IP);
		skb->dev	= dev;
		skb->mark	= mark;
		err = ip_route_input_rcu(skb, dst, src, rtm->rtm_tos,
					 dev, &res);

		rt = skb_rtable(skb);
		if (err == 0 && rt->dst.error)
			err = -rt->dst.error;
	} else {
		fl4.flowi4_iif = LOOPBACK_IFINDEX;
		rt = ip_route_output_key_hash_rcu(net, &fl4, &res, skb);
		err = 0;
		if (IS_ERR(rt))
			err = PTR_ERR(rt);
		else
			skb_dst_set(skb, &rt->dst);
	}

	if (err)
		goto errout_free;

	if (rtm->rtm_flags & RTM_F_NOTIFY)
		rt->rt_flags |= RTCF_NOTIFY;

	if (rtm->rtm_flags & RTM_F_LOOKUP_TABLE)
		table_id = rt->rt_table_id;

	if (rtm->rtm_flags & RTM_F_FIB_MATCH) {
		if (!res.fi) {
			err = fib_props[res.type].error;
			if (!err)
				err = -EHOSTUNREACH;
			goto errout_free;
		}
		err = fib_dump_info(skb, NETLINK_CB(in_skb).portid,
				    nlh->nlmsg_seq, RTM_NEWROUTE, table_id,
				    rt->rt_type, res.prefix, res.prefixlen,
				    fl4.flowi4_tos, res.fi, 0);
	} else {
		err = rt_fill_info(net, dst, src, table_id, &fl4, skb,
				   NETLINK_CB(in_skb).portid, nlh->nlmsg_seq);
	}
	if (err < 0)
		goto errout_free;

	rcu_read_unlock();

	err = rtnl_unicast(skb, net, NETLINK_CB(in_skb).portid);
errout:
	return err;

errout_free:
	rcu_read_unlock();
	kfree_skb(skb);
	goto errout;
}

void ip_rt_multicast_event(struct in_device *in_dev)
{
	rt_cache_flush(dev_net(in_dev->dev));
}

#ifdef CONFIG_SYSCTL
static int ip_rt_gc_interval __read_mostly  = 60 * HZ;
static int ip_rt_gc_min_interval __read_mostly	= HZ / 2;
static int ip_rt_gc_elasticity __read_mostly	= 8;

static int ipv4_sysctl_rtcache_flush(struct ctl_table *__ctl, int write,
					void __user *buffer,
					size_t *lenp, loff_t *ppos)
{
	struct net *net = (struct net *)__ctl->extra1;

	if (write) {
		rt_cache_flush(net);
		fnhe_genid_bump(net);
		return 0;
	}

	return -EINVAL;
}

static struct ctl_table ipv4_route_table[] = {
	{
		.procname	= "gc_thresh",
		.data		= &ipv4_dst_ops.gc_thresh,
		.maxlen		= sizeof(int),
		.mode		= 0644,
		.proc_handler	= proc_dointvec,
	},
	{
		.procname	= "max_size",
		.data		= &ip_rt_max_size,
		.maxlen		= sizeof(int),
		.mode		= 0644,
		.proc_handler	= proc_dointvec,
	},
	{
		/*  Deprecated. Use gc_min_interval_ms */

		.procname	= "gc_min_interval",
		.data		= &ip_rt_gc_min_interval,
		.maxlen		= sizeof(int),
		.mode		= 0644,
		.proc_handler	= proc_dointvec_jiffies,
	},
	{
		.procname	= "gc_min_interval_ms",
		.data		= &ip_rt_gc_min_interval,
		.maxlen		= sizeof(int),
		.mode		= 0644,
		.proc_handler	= proc_dointvec_ms_jiffies,
	},
	{
		.procname	= "gc_timeout",
		.data		= &ip_rt_gc_timeout,
		.maxlen		= sizeof(int),
		.mode		= 0644,
		.proc_handler	= proc_dointvec_jiffies,
	},
	{
		.procname	= "gc_interval",
		.data		= &ip_rt_gc_interval,
		.maxlen		= sizeof(int),
		.mode		= 0644,
		.proc_handler	= proc_dointvec_jiffies,
	},
	{
		.procname	= "redirect_load",
		.data		= &ip_rt_redirect_load,
		.maxlen		= sizeof(int),
		.mode		= 0644,
		.proc_handler	= proc_dointvec,
	},
	{
		.procname	= "redirect_number",
		.data		= &ip_rt_redirect_number,
		.maxlen		= sizeof(int),
		.mode		= 0644,
		.proc_handler	= proc_dointvec,
	},
	{
		.procname	= "redirect_silence",
		.data		= &ip_rt_redirect_silence,
		.maxlen		= sizeof(int),
		.mode		= 0644,
		.proc_handler	= proc_dointvec,
	},
	{
		.procname	= "error_cost",
		.data		= &ip_rt_error_cost,
		.maxlen		= sizeof(int),
		.mode		= 0644,
		.proc_handler	= proc_dointvec,
	},
	{
		.procname	= "error_burst",
		.data		= &ip_rt_error_burst,
		.maxlen		= sizeof(int),
		.mode		= 0644,
		.proc_handler	= proc_dointvec,
	},
	{
		.procname	= "gc_elasticity",
		.data		= &ip_rt_gc_elasticity,
		.maxlen		= sizeof(int),
		.mode		= 0644,
		.proc_handler	= proc_dointvec,
	},
	{
		.procname	= "mtu_expires",
		.data		= &ip_rt_mtu_expires,
		.maxlen		= sizeof(int),
		.mode		= 0644,
		.proc_handler	= proc_dointvec_jiffies,
	},
	{
		.procname	= "min_pmtu",
		.data		= &ip_rt_min_pmtu,
		.maxlen		= sizeof(int),
		.mode		= 0644,
		.proc_handler	= proc_dointvec_minmax,
		.extra1		= &ip_min_valid_pmtu,
	},
	{
		.procname	= "min_adv_mss",
		.data		= &ip_rt_min_advmss,
		.maxlen		= sizeof(int),
		.mode		= 0644,
		.proc_handler	= proc_dointvec,
	},
	{ }
};

static struct ctl_table ipv4_route_flush_table[] = {
	{
		.procname	= "flush",
		.maxlen		= sizeof(int),
		.mode		= 0200,
		.proc_handler	= ipv4_sysctl_rtcache_flush,
	},
	{ },
};

static __net_init int sysctl_route_net_init(struct net *net)
{
	struct ctl_table *tbl;

	tbl = ipv4_route_flush_table;
	if (!net_eq(net, &init_net)) {
		tbl = kmemdup(tbl, sizeof(ipv4_route_flush_table), GFP_KERNEL);
		if (!tbl)
			goto err_dup;

		/* Don't export sysctls to unprivileged users */
		if (net->user_ns != &init_user_ns)
			tbl[0].procname = NULL;
	}
	tbl[0].extra1 = net;

	net->ipv4.route_hdr = register_net_sysctl(net, "net/ipv4/route", tbl);
	if (!net->ipv4.route_hdr)
		goto err_reg;
	return 0;

err_reg:
	if (tbl != ipv4_route_flush_table)
		kfree(tbl);
err_dup:
	return -ENOMEM;
}

static __net_exit void sysctl_route_net_exit(struct net *net)
{
	struct ctl_table *tbl;

	tbl = net->ipv4.route_hdr->ctl_table_arg;
	unregister_net_sysctl_table(net->ipv4.route_hdr);
	BUG_ON(tbl == ipv4_route_flush_table);
	kfree(tbl);
}

static __net_initdata struct pernet_operations sysctl_route_ops = {
	.init = sysctl_route_net_init,
	.exit = sysctl_route_net_exit,
};
#endif

static __net_init int rt_genid_init(struct net *net)
{
	atomic_set(&net->ipv4.rt_genid, 0);
	atomic_set(&net->fnhe_genid, 0);
	atomic_set(&net->ipv4.dev_addr_genid, get_random_int());
	return 0;
}

static __net_initdata struct pernet_operations rt_genid_ops = {
	.init = rt_genid_init,
};

static int __net_init ipv4_inetpeer_init(struct net *net)
{
	struct inet_peer_base *bp = kmalloc(sizeof(*bp), GFP_KERNEL);

	if (!bp)
		return -ENOMEM;
	inet_peer_base_init(bp);
	net->ipv4.peers = bp;
	return 0;
}

static void __net_exit ipv4_inetpeer_exit(struct net *net)
{
	struct inet_peer_base *bp = net->ipv4.peers;

	net->ipv4.peers = NULL;
	inetpeer_invalidate_tree(bp);
	kfree(bp);
}

static __net_initdata struct pernet_operations ipv4_inetpeer_ops = {
	.init	=	ipv4_inetpeer_init,
	.exit	=	ipv4_inetpeer_exit,
};

#ifdef CONFIG_IP_ROUTE_CLASSID
struct ip_rt_acct __percpu *ip_rt_acct __read_mostly;
#endif /* CONFIG_IP_ROUTE_CLASSID */

int __init ip_rt_init(void)
{
	int rc = 0;
	int cpu;

	ip_idents = kmalloc(IP_IDENTS_SZ * sizeof(*ip_idents), GFP_KERNEL);
	if (!ip_idents)
		panic("IP: failed to allocate ip_idents\n");

	prandom_bytes(ip_idents, IP_IDENTS_SZ * sizeof(*ip_idents));

	ip_tstamps = kcalloc(IP_IDENTS_SZ, sizeof(*ip_tstamps), GFP_KERNEL);
	if (!ip_tstamps)
		panic("IP: failed to allocate ip_tstamps\n");

	for_each_possible_cpu(cpu) {
		struct uncached_list *ul = &per_cpu(rt_uncached_list, cpu);

		INIT_LIST_HEAD(&ul->head);
		spin_lock_init(&ul->lock);
	}
#ifdef CONFIG_IP_ROUTE_CLASSID
	ip_rt_acct = __alloc_percpu(256 * sizeof(struct ip_rt_acct), __alignof__(struct ip_rt_acct));
	if (!ip_rt_acct)
		panic("IP: failed to allocate ip_rt_acct\n");
#endif

	ipv4_dst_ops.kmem_cachep =
		kmem_cache_create("ip_dst_cache", sizeof(struct rtable), 0,
				  SLAB_HWCACHE_ALIGN|SLAB_PANIC, NULL);

	ipv4_dst_blackhole_ops.kmem_cachep = ipv4_dst_ops.kmem_cachep;

	if (dst_entries_init(&ipv4_dst_ops) < 0)
		panic("IP: failed to allocate ipv4_dst_ops counter\n");

	if (dst_entries_init(&ipv4_dst_blackhole_ops) < 0)
		panic("IP: failed to allocate ipv4_dst_blackhole_ops counter\n");

	ipv4_dst_ops.gc_thresh = ~0;
	ip_rt_max_size = INT_MAX;

	devinet_init();
	ip_fib_init();

	if (ip_rt_proc_init())
		pr_err("Unable to create route proc files\n");
#ifdef CONFIG_XFRM
	xfrm_init();
	xfrm4_init();
#endif
	rtnl_register(PF_INET, RTM_GETROUTE, inet_rtm_getroute, NULL,
		      RTNL_FLAG_DOIT_UNLOCKED);

#ifdef CONFIG_SYSCTL
	register_pernet_subsys(&sysctl_route_ops);
#endif
	register_pernet_subsys(&rt_genid_ops);
	register_pernet_subsys(&ipv4_inetpeer_ops);
	return rc;
}

#ifdef CONFIG_SYSCTL
/*
 * We really need to sanitize the damn ipv4 init order, then all
 * this nonsense will go away.
 */
void __init ip_static_sysctl_init(void)
{
	register_net_sysctl(&init_net, "net/ipv4/route", ipv4_route_table);
}
#endif<|MERGE_RESOLUTION|>--- conflicted
+++ resolved
@@ -1315,13 +1315,10 @@
 		if (fnhe->fnhe_daddr == daddr) {
 			rcu_assign_pointer(*fnhe_p, rcu_dereference_protected(
 				fnhe->fnhe_next, lockdep_is_held(&fnhe_lock)));
-<<<<<<< HEAD
-=======
 			/* set fnhe_daddr to 0 to ensure it won't bind with
 			 * new dsts in rt_bind_exception().
 			 */
 			fnhe->fnhe_daddr = 0;
->>>>>>> 1ec8f1f0
 			fnhe_flush_routes(fnhe);
 			kfree_rcu(fnhe, rcu);
 			break;
