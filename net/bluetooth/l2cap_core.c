--- conflicted
+++ resolved
@@ -3572,14 +3572,9 @@
 				    efs.stype != chan->local_stype)
 					return -ECONNREFUSED;
 
-<<<<<<< HEAD
-			l2cap_add_conf_opt(&ptr, L2CAP_CONF_EFS, sizeof(efs),
-					   (unsigned long) &efs, endptr - ptr);
-=======
 				l2cap_add_conf_opt(&ptr, L2CAP_CONF_EFS, sizeof(efs),
 						   (unsigned long) &efs, endptr - ptr);
 			}
->>>>>>> 0c50cd92
 			break;
 
 		case L2CAP_CONF_FCS:
