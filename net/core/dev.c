--- conflicted
+++ resolved
@@ -4401,18 +4401,10 @@
 		break;
 
 	case GRO_MERGED_FREE:
-<<<<<<< HEAD
-		if (NAPI_GRO_CB(skb)->free == NAPI_GRO_FREE_STOLEN_HEAD) {
-			skb_dst_drop(skb);
-			kmem_cache_free(skbuff_head_cache, skb);
-		} else {
-=======
 		if (NAPI_GRO_CB(skb)->free == NAPI_GRO_FREE_STOLEN_HEAD)
 			napi_skb_free_stolen_head(skb);
 		else
->>>>>>> 83fbd12c
 			__kfree_skb(skb);
-		}
 		break;
 
 	case GRO_HELD:
