--- conflicted
+++ resolved
@@ -511,15 +511,10 @@
 			1<<(prandom_u32() % 8);
 	}
 
-<<<<<<< HEAD
-	if (unlikely(sch->q.qlen >= sch->limit))
-		return qdisc_drop_all(skb, sch, to_free);
-=======
 	if (unlikely(sch->q.qlen >= sch->limit)) {
 		qdisc_drop_all(skb, sch, to_free);
 		return rc_drop;
 	}
->>>>>>> 1ec8f1f0
 
 	qdisc_qstats_backlog_inc(sch, skb);
 
