/*
 * NETLINK      Kernel-user communication protocol.
 *
 * 		Authors:	Alan Cox <alan@lxorguk.ukuu.org.uk>
 * 				Alexey Kuznetsov <kuznet@ms2.inr.ac.ru>
 * 				Patrick McHardy <kaber@trash.net>
 *
 *		This program is free software; you can redistribute it and/or
 *		modify it under the terms of the GNU General Public License
 *		as published by the Free Software Foundation; either version
 *		2 of the License, or (at your option) any later version.
 *
 * Tue Jun 26 14:36:48 MEST 2001 Herbert "herp" Rosmanith
 *                               added netlink_proto_exit
 * Tue Jan 22 18:32:44 BRST 2002 Arnaldo C. de Melo <acme@conectiva.com.br>
 * 				 use nlk_sk, as sk->protinfo is on a diet 8)
 * Fri Jul 22 19:51:12 MEST 2005 Harald Welte <laforge@gnumonks.org>
 * 				 - inc module use count of module that owns
 * 				   the kernel socket in case userspace opens
 * 				   socket of same protocol
 * 				 - remove all module support, since netlink is
 * 				   mandatory if CONFIG_NET=y these days
 */

#include <linux/module.h>

#include <linux/capability.h>
#include <linux/kernel.h>
#include <linux/init.h>
#include <linux/signal.h>
#include <linux/sched.h>
#include <linux/errno.h>
#include <linux/string.h>
#include <linux/stat.h>
#include <linux/socket.h>
#include <linux/un.h>
#include <linux/fcntl.h>
#include <linux/termios.h>
#include <linux/sockios.h>
#include <linux/net.h>
#include <linux/fs.h>
#include <linux/slab.h>
#include <asm/uaccess.h>
#include <linux/skbuff.h>
#include <linux/netdevice.h>
#include <linux/rtnetlink.h>
#include <linux/proc_fs.h>
#include <linux/seq_file.h>
#include <linux/notifier.h>
#include <linux/security.h>
#include <linux/jhash.h>
#include <linux/jiffies.h>
#include <linux/random.h>
#include <linux/bitops.h>
#include <linux/mm.h>
#include <linux/types.h>
#include <linux/audit.h>
#include <linux/mutex.h>
#include <linux/vmalloc.h>
#include <linux/if_arp.h>
#include <linux/rhashtable.h>
#include <asm/cacheflush.h>
#include <linux/hash.h>
#include <linux/genetlink.h>

#include <net/net_namespace.h>
#include <net/sock.h>
#include <net/scm.h>
#include <net/netlink.h>

#include "af_netlink.h"

struct listeners {
	struct rcu_head		rcu;
	unsigned long		masks[0];
};

/* state bits */
#define NETLINK_S_CONGESTED		0x0

/* flags */
#define NETLINK_F_KERNEL_SOCKET		0x1
#define NETLINK_F_RECV_PKTINFO		0x2
#define NETLINK_F_BROADCAST_SEND_ERROR	0x4
#define NETLINK_F_RECV_NO_ENOBUFS	0x8
#define NETLINK_F_LISTEN_ALL_NSID	0x10
#define NETLINK_F_CAP_ACK		0x20

static inline int netlink_is_kernel(struct sock *sk)
{
	return nlk_sk(sk)->flags & NETLINK_F_KERNEL_SOCKET;
}

struct netlink_table *nl_table __read_mostly;
EXPORT_SYMBOL_GPL(nl_table);

static DECLARE_WAIT_QUEUE_HEAD(nl_table_wait);

static int netlink_dump(struct sock *sk);
static void netlink_skb_destructor(struct sk_buff *skb);

/* nl_table locking explained:
 * Lookup and traversal are protected with an RCU read-side lock. Insertion
 * and removal are protected with per bucket lock while using RCU list
 * modification primitives and may run in parallel to RCU protected lookups.
 * Destruction of the Netlink socket may only occur *after* nl_table_lock has
 * been acquired * either during or after the socket has been removed from
 * the list and after an RCU grace period.
 */
DEFINE_RWLOCK(nl_table_lock);
EXPORT_SYMBOL_GPL(nl_table_lock);
static atomic_t nl_table_users = ATOMIC_INIT(0);

#define nl_deref_protected(X) rcu_dereference_protected(X, lockdep_is_held(&nl_table_lock));

static ATOMIC_NOTIFIER_HEAD(netlink_chain);

static DEFINE_SPINLOCK(netlink_tap_lock);
static struct list_head netlink_tap_all __read_mostly;

static const struct rhashtable_params netlink_rhashtable_params;

static inline u32 netlink_group_mask(u32 group)
{
	return group ? 1 << (group - 1) : 0;
}

static struct sk_buff *netlink_to_full_skb(const struct sk_buff *skb,
					   gfp_t gfp_mask)
{
	unsigned int len = skb_end_offset(skb);
	struct sk_buff *new;

	new = alloc_skb(len, gfp_mask);
	if (new == NULL)
		return NULL;

	NETLINK_CB(new).portid = NETLINK_CB(skb).portid;
	NETLINK_CB(new).dst_group = NETLINK_CB(skb).dst_group;
	NETLINK_CB(new).creds = NETLINK_CB(skb).creds;

	memcpy(skb_put(new, len), skb->data, len);
	return new;
}

int netlink_add_tap(struct netlink_tap *nt)
{
	if (unlikely(nt->dev->type != ARPHRD_NETLINK))
		return -EINVAL;

	spin_lock(&netlink_tap_lock);
	list_add_rcu(&nt->list, &netlink_tap_all);
	spin_unlock(&netlink_tap_lock);

	__module_get(nt->module);

	return 0;
}
EXPORT_SYMBOL_GPL(netlink_add_tap);

static int __netlink_remove_tap(struct netlink_tap *nt)
{
	bool found = false;
	struct netlink_tap *tmp;

	spin_lock(&netlink_tap_lock);

	list_for_each_entry(tmp, &netlink_tap_all, list) {
		if (nt == tmp) {
			list_del_rcu(&nt->list);
			found = true;
			goto out;
		}
	}

	pr_warn("__netlink_remove_tap: %p not found\n", nt);
out:
	spin_unlock(&netlink_tap_lock);

	if (found)
		module_put(nt->module);

	return found ? 0 : -ENODEV;
}

int netlink_remove_tap(struct netlink_tap *nt)
{
	int ret;

	ret = __netlink_remove_tap(nt);
	synchronize_net();

	return ret;
}
EXPORT_SYMBOL_GPL(netlink_remove_tap);

static bool netlink_filter_tap(const struct sk_buff *skb)
{
	struct sock *sk = skb->sk;

	/* We take the more conservative approach and
	 * whitelist socket protocols that may pass.
	 */
	switch (sk->sk_protocol) {
	case NETLINK_ROUTE:
	case NETLINK_USERSOCK:
	case NETLINK_SOCK_DIAG:
	case NETLINK_NFLOG:
	case NETLINK_XFRM:
	case NETLINK_FIB_LOOKUP:
	case NETLINK_NETFILTER:
	case NETLINK_GENERIC:
		return true;
	}

	return false;
}

static int __netlink_deliver_tap_skb(struct sk_buff *skb,
				     struct net_device *dev)
{
	struct sk_buff *nskb;
	struct sock *sk = skb->sk;
	int ret = -ENOMEM;

	dev_hold(dev);

	if (is_vmalloc_addr(skb->head))
		nskb = netlink_to_full_skb(skb, GFP_ATOMIC);
	else
		nskb = skb_clone(skb, GFP_ATOMIC);
	if (nskb) {
		nskb->dev = dev;
		nskb->protocol = htons((u16) sk->sk_protocol);
		nskb->pkt_type = netlink_is_kernel(sk) ?
				 PACKET_KERNEL : PACKET_USER;
		skb_reset_network_header(nskb);
		ret = dev_queue_xmit(nskb);
		if (unlikely(ret > 0))
			ret = net_xmit_errno(ret);
	}

	dev_put(dev);
	return ret;
}

static void __netlink_deliver_tap(struct sk_buff *skb)
{
	int ret;
	struct netlink_tap *tmp;

	if (!netlink_filter_tap(skb))
		return;

	list_for_each_entry_rcu(tmp, &netlink_tap_all, list) {
		ret = __netlink_deliver_tap_skb(skb, tmp->dev);
		if (unlikely(ret))
			break;
	}
}

static void netlink_deliver_tap(struct sk_buff *skb)
{
	rcu_read_lock();

	if (unlikely(!list_empty(&netlink_tap_all)))
		__netlink_deliver_tap(skb);

	rcu_read_unlock();
}

static void netlink_deliver_tap_kernel(struct sock *dst, struct sock *src,
				       struct sk_buff *skb)
{
	if (!(netlink_is_kernel(dst) && netlink_is_kernel(src)))
		netlink_deliver_tap(skb);
}

static void netlink_overrun(struct sock *sk)
{
	struct netlink_sock *nlk = nlk_sk(sk);

	if (!(nlk->flags & NETLINK_F_RECV_NO_ENOBUFS)) {
		if (!test_and_set_bit(NETLINK_S_CONGESTED,
				      &nlk_sk(sk)->state)) {
			sk->sk_err = ENOBUFS;
			sk->sk_error_report(sk);
		}
	}
	atomic_inc(&sk->sk_drops);
}

static void netlink_rcv_wake(struct sock *sk)
{
	struct netlink_sock *nlk = nlk_sk(sk);

	if (skb_queue_empty(&sk->sk_receive_queue))
		clear_bit(NETLINK_S_CONGESTED, &nlk->state);
	if (!test_bit(NETLINK_S_CONGESTED, &nlk->state))
		wake_up_interruptible(&nlk->wait);
}

static void netlink_skb_destructor(struct sk_buff *skb)
{
	if (is_vmalloc_addr(skb->head)) {
		if (!skb->cloned ||
		    !atomic_dec_return(&(skb_shinfo(skb)->dataref)))
			vfree(skb->head);

		skb->head = NULL;
	}
	if (skb->sk != NULL)
		sock_rfree(skb);
}

static void netlink_skb_set_owner_r(struct sk_buff *skb, struct sock *sk)
{
	WARN_ON(skb->sk != NULL);
	skb->sk = sk;
	skb->destructor = netlink_skb_destructor;
	atomic_add(skb->truesize, &sk->sk_rmem_alloc);
	sk_mem_charge(sk, skb->truesize);
}

static void netlink_sock_destruct(struct sock *sk)
{
	struct netlink_sock *nlk = nlk_sk(sk);

	if (nlk->cb_running) {
		if (nlk->cb.done)
			nlk->cb.done(&nlk->cb);
		module_put(nlk->cb.module);
		kfree_skb(nlk->cb.skb);
	}

	skb_queue_purge(&sk->sk_receive_queue);

	if (!sock_flag(sk, SOCK_DEAD)) {
		printk(KERN_ERR "Freeing alive netlink socket %p\n", sk);
		return;
	}

	WARN_ON(atomic_read(&sk->sk_rmem_alloc));
	WARN_ON(atomic_read(&sk->sk_wmem_alloc));
	WARN_ON(nlk_sk(sk)->groups);
}

static void netlink_sock_destruct_work(struct work_struct *work)
{
	struct netlink_sock *nlk = container_of(work, struct netlink_sock,
						work);

	sk_free(&nlk->sk);
}

/* This lock without WQ_FLAG_EXCLUSIVE is good on UP and it is _very_ bad on
 * SMP. Look, when several writers sleep and reader wakes them up, all but one
 * immediately hit write lock and grab all the cpus. Exclusive sleep solves
 * this, _but_ remember, it adds useless work on UP machines.
 */

void netlink_table_grab(void)
	__acquires(nl_table_lock)
{
	might_sleep();

	write_lock_irq(&nl_table_lock);

	if (atomic_read(&nl_table_users)) {
		DECLARE_WAITQUEUE(wait, current);

		add_wait_queue_exclusive(&nl_table_wait, &wait);
		for (;;) {
			set_current_state(TASK_UNINTERRUPTIBLE);
			if (atomic_read(&nl_table_users) == 0)
				break;
			write_unlock_irq(&nl_table_lock);
			schedule();
			write_lock_irq(&nl_table_lock);
		}

		__set_current_state(TASK_RUNNING);
		remove_wait_queue(&nl_table_wait, &wait);
	}
}

void netlink_table_ungrab(void)
	__releases(nl_table_lock)
{
	write_unlock_irq(&nl_table_lock);
	wake_up(&nl_table_wait);
}

static inline void
netlink_lock_table(void)
{
	/* read_lock() synchronizes us to netlink_table_grab */

	read_lock(&nl_table_lock);
	atomic_inc(&nl_table_users);
	read_unlock(&nl_table_lock);
}

static inline void
netlink_unlock_table(void)
{
	if (atomic_dec_and_test(&nl_table_users))
		wake_up(&nl_table_wait);
}

struct netlink_compare_arg
{
	possible_net_t pnet;
	u32 portid;
};

/* Doing sizeof directly may yield 4 extra bytes on 64-bit. */
#define netlink_compare_arg_len \
	(offsetof(struct netlink_compare_arg, portid) + sizeof(u32))

static inline int netlink_compare(struct rhashtable_compare_arg *arg,
				  const void *ptr)
{
	const struct netlink_compare_arg *x = arg->key;
	const struct netlink_sock *nlk = ptr;

	return nlk->portid != x->portid ||
	       !net_eq(sock_net(&nlk->sk), read_pnet(&x->pnet));
}

static void netlink_compare_arg_init(struct netlink_compare_arg *arg,
				     struct net *net, u32 portid)
{
	memset(arg, 0, sizeof(*arg));
	write_pnet(&arg->pnet, net);
	arg->portid = portid;
}

static struct sock *__netlink_lookup(struct netlink_table *table, u32 portid,
				     struct net *net)
{
	struct netlink_compare_arg arg;

	netlink_compare_arg_init(&arg, net, portid);
	return rhashtable_lookup_fast(&table->hash, &arg,
				      netlink_rhashtable_params);
}

static int __netlink_insert(struct netlink_table *table, struct sock *sk)
{
	struct netlink_compare_arg arg;

	netlink_compare_arg_init(&arg, sock_net(sk), nlk_sk(sk)->portid);
	return rhashtable_lookup_insert_key(&table->hash, &arg,
					    &nlk_sk(sk)->node,
					    netlink_rhashtable_params);
}

static struct sock *netlink_lookup(struct net *net, int protocol, u32 portid)
{
	struct netlink_table *table = &nl_table[protocol];
	struct sock *sk;

	rcu_read_lock();
	sk = __netlink_lookup(table, portid, net);
	if (sk)
		sock_hold(sk);
	rcu_read_unlock();

	return sk;
}

static const struct proto_ops netlink_ops;

static void
netlink_update_listeners(struct sock *sk)
{
	struct netlink_table *tbl = &nl_table[sk->sk_protocol];
	unsigned long mask;
	unsigned int i;
	struct listeners *listeners;

	listeners = nl_deref_protected(tbl->listeners);
	if (!listeners)
		return;

	for (i = 0; i < NLGRPLONGS(tbl->groups); i++) {
		mask = 0;
		sk_for_each_bound(sk, &tbl->mc_list) {
			if (i < NLGRPLONGS(nlk_sk(sk)->ngroups))
				mask |= nlk_sk(sk)->groups[i];
		}
		listeners->masks[i] = mask;
	}
	/* this function is only called with the netlink table "grabbed", which
	 * makes sure updates are visible before bind or setsockopt return. */
}

static int netlink_insert(struct sock *sk, u32 portid)
{
	struct netlink_table *table = &nl_table[sk->sk_protocol];
	int err;

	lock_sock(sk);

	err = nlk_sk(sk)->portid == portid ? 0 : -EBUSY;
	if (nlk_sk(sk)->bound)
		goto err;

	err = -ENOMEM;
	if (BITS_PER_LONG > 32 &&
	    unlikely(atomic_read(&table->hash.nelems) >= UINT_MAX))
		goto err;

	nlk_sk(sk)->portid = portid;
	sock_hold(sk);

	err = __netlink_insert(table, sk);
	if (err) {
		/* In case the hashtable backend returns with -EBUSY
		 * from here, it must not escape to the caller.
		 */
		if (unlikely(err == -EBUSY))
			err = -EOVERFLOW;
		if (err == -EEXIST)
			err = -EADDRINUSE;
		sock_put(sk);
		goto err;
	}

	/* We need to ensure that the socket is hashed and visible. */
	smp_wmb();
	nlk_sk(sk)->bound = portid;

err:
	release_sock(sk);
	return err;
}

static void netlink_remove(struct sock *sk)
{
	struct netlink_table *table;

	table = &nl_table[sk->sk_protocol];
	if (!rhashtable_remove_fast(&table->hash, &nlk_sk(sk)->node,
				    netlink_rhashtable_params)) {
		WARN_ON(atomic_read(&sk->sk_refcnt) == 1);
		__sock_put(sk);
	}

	netlink_table_grab();
	if (nlk_sk(sk)->subscriptions) {
		__sk_del_bind_node(sk);
		netlink_update_listeners(sk);
	}
	if (sk->sk_protocol == NETLINK_GENERIC)
		atomic_inc(&genl_sk_destructing_cnt);
	netlink_table_ungrab();
}

static struct proto netlink_proto = {
	.name	  = "NETLINK",
	.owner	  = THIS_MODULE,
	.obj_size = sizeof(struct netlink_sock),
};

static int __netlink_create(struct net *net, struct socket *sock,
			    struct mutex *cb_mutex, int protocol,
			    int kern)
{
	struct sock *sk;
	struct netlink_sock *nlk;

	sock->ops = &netlink_ops;

	sk = sk_alloc(net, PF_NETLINK, GFP_KERNEL, &netlink_proto, kern);
	if (!sk)
		return -ENOMEM;

	sock_init_data(sock, sk);

	nlk = nlk_sk(sk);
	if (cb_mutex) {
		nlk->cb_mutex = cb_mutex;
	} else {
		nlk->cb_mutex = &nlk->cb_def_mutex;
		mutex_init(nlk->cb_mutex);
	}
	init_waitqueue_head(&nlk->wait);

	sk->sk_destruct = netlink_sock_destruct;
	sk->sk_protocol = protocol;
	return 0;
}

static int netlink_create(struct net *net, struct socket *sock, int protocol,
			  int kern)
{
	struct module *module = NULL;
	struct mutex *cb_mutex;
	struct netlink_sock *nlk;
	int (*bind)(struct net *net, int group);
	void (*unbind)(struct net *net, int group);
	int err = 0;

	sock->state = SS_UNCONNECTED;

	if (sock->type != SOCK_RAW && sock->type != SOCK_DGRAM)
		return -ESOCKTNOSUPPORT;

	if (protocol < 0 || protocol >= MAX_LINKS)
		return -EPROTONOSUPPORT;

	netlink_lock_table();
#ifdef CONFIG_MODULES
	if (!nl_table[protocol].registered) {
		netlink_unlock_table();
		request_module("net-pf-%d-proto-%d", PF_NETLINK, protocol);
		netlink_lock_table();
	}
#endif
	if (nl_table[protocol].registered &&
	    try_module_get(nl_table[protocol].module))
		module = nl_table[protocol].module;
	else
		err = -EPROTONOSUPPORT;
	cb_mutex = nl_table[protocol].cb_mutex;
	bind = nl_table[protocol].bind;
	unbind = nl_table[protocol].unbind;
	netlink_unlock_table();

	if (err < 0)
		goto out;

	err = __netlink_create(net, sock, cb_mutex, protocol, kern);
	if (err < 0)
		goto out_module;

	local_bh_disable();
	sock_prot_inuse_add(net, &netlink_proto, 1);
	local_bh_enable();

	nlk = nlk_sk(sock->sk);
	nlk->module = module;
	nlk->netlink_bind = bind;
	nlk->netlink_unbind = unbind;
out:
	return err;

out_module:
	module_put(module);
	goto out;
}

static void deferred_put_nlk_sk(struct rcu_head *head)
{
	struct netlink_sock *nlk = container_of(head, struct netlink_sock, rcu);
	struct sock *sk = &nlk->sk;
<<<<<<< HEAD

	if (!atomic_dec_and_test(&sk->sk_refcnt))
		return;

	if (nlk->cb_running && nlk->cb.done) {
		INIT_WORK(&nlk->work, netlink_sock_destruct_work);
		schedule_work(&nlk->work);
		return;
	}

=======

	if (!atomic_dec_and_test(&sk->sk_refcnt))
		return;

	if (nlk->cb_running && nlk->cb.done) {
		INIT_WORK(&nlk->work, netlink_sock_destruct_work);
		schedule_work(&nlk->work);
		return;
	}

>>>>>>> 83fbd12c
	sk_free(sk);
}

static int netlink_release(struct socket *sock)
{
	struct sock *sk = sock->sk;
	struct netlink_sock *nlk;

	if (!sk)
		return 0;

	netlink_remove(sk);
	sock_orphan(sk);
	nlk = nlk_sk(sk);

	/*
	 * OK. Socket is unlinked, any packets that arrive now
	 * will be purged.
	 */

	/* must not acquire netlink_table_lock in any way again before unbind
	 * and notifying genetlink is done as otherwise it might deadlock
	 */
	if (nlk->netlink_unbind) {
		int i;

		for (i = 0; i < nlk->ngroups; i++)
			if (test_bit(i, nlk->groups))
				nlk->netlink_unbind(sock_net(sk), i + 1);
	}
	if (sk->sk_protocol == NETLINK_GENERIC &&
	    atomic_dec_return(&genl_sk_destructing_cnt) == 0)
		wake_up(&genl_sk_destructing_waitq);

	sock->sk = NULL;
	wake_up_interruptible_all(&nlk->wait);

	skb_queue_purge(&sk->sk_write_queue);

	if (nlk->portid && nlk->bound) {
		struct netlink_notify n = {
						.net = sock_net(sk),
						.protocol = sk->sk_protocol,
						.portid = nlk->portid,
					  };
		atomic_notifier_call_chain(&netlink_chain,
				NETLINK_URELEASE, &n);
	}

	module_put(nlk->module);

	if (netlink_is_kernel(sk)) {
		netlink_table_grab();
		BUG_ON(nl_table[sk->sk_protocol].registered == 0);
		if (--nl_table[sk->sk_protocol].registered == 0) {
			struct listeners *old;

			old = nl_deref_protected(nl_table[sk->sk_protocol].listeners);
			RCU_INIT_POINTER(nl_table[sk->sk_protocol].listeners, NULL);
			kfree_rcu(old, rcu);
			nl_table[sk->sk_protocol].module = NULL;
			nl_table[sk->sk_protocol].bind = NULL;
			nl_table[sk->sk_protocol].unbind = NULL;
			nl_table[sk->sk_protocol].flags = 0;
			nl_table[sk->sk_protocol].registered = 0;
		}
		netlink_table_ungrab();
	}

	kfree(nlk->groups);
	nlk->groups = NULL;

	local_bh_disable();
	sock_prot_inuse_add(sock_net(sk), &netlink_proto, -1);
	local_bh_enable();
	call_rcu(&nlk->rcu, deferred_put_nlk_sk);
	return 0;
}

static int netlink_autobind(struct socket *sock)
{
	struct sock *sk = sock->sk;
	struct net *net = sock_net(sk);
	struct netlink_table *table = &nl_table[sk->sk_protocol];
	s32 portid = task_tgid_vnr(current);
	int err;
	s32 rover = -4096;
	bool ok;

retry:
	cond_resched();
	rcu_read_lock();
	ok = !__netlink_lookup(table, portid, net);
	rcu_read_unlock();
	if (!ok) {
		/* Bind collision, search negative portid values. */
		if (rover == -4096)
			/* rover will be in range [S32_MIN, -4097] */
			rover = S32_MIN + prandom_u32_max(-4096 - S32_MIN);
		else if (rover >= -4096)
			rover = -4097;
		portid = rover--;
		goto retry;
	}

	err = netlink_insert(sk, portid);
	if (err == -EADDRINUSE)
		goto retry;

	/* If 2 threads race to autobind, that is fine.  */
	if (err == -EBUSY)
		err = 0;

	return err;
}

/**
 * __netlink_ns_capable - General netlink message capability test
 * @nsp: NETLINK_CB of the socket buffer holding a netlink command from userspace.
 * @user_ns: The user namespace of the capability to use
 * @cap: The capability to use
 *
 * Test to see if the opener of the socket we received the message
 * from had when the netlink socket was created and the sender of the
 * message has has the capability @cap in the user namespace @user_ns.
 */
bool __netlink_ns_capable(const struct netlink_skb_parms *nsp,
			struct user_namespace *user_ns, int cap)
{
	return ((nsp->flags & NETLINK_SKB_DST) ||
		file_ns_capable(nsp->sk->sk_socket->file, user_ns, cap)) &&
		ns_capable(user_ns, cap);
}
EXPORT_SYMBOL(__netlink_ns_capable);

/**
 * netlink_ns_capable - General netlink message capability test
 * @skb: socket buffer holding a netlink command from userspace
 * @user_ns: The user namespace of the capability to use
 * @cap: The capability to use
 *
 * Test to see if the opener of the socket we received the message
 * from had when the netlink socket was created and the sender of the
 * message has has the capability @cap in the user namespace @user_ns.
 */
bool netlink_ns_capable(const struct sk_buff *skb,
			struct user_namespace *user_ns, int cap)
{
	return __netlink_ns_capable(&NETLINK_CB(skb), user_ns, cap);
}
EXPORT_SYMBOL(netlink_ns_capable);

/**
 * netlink_capable - Netlink global message capability test
 * @skb: socket buffer holding a netlink command from userspace
 * @cap: The capability to use
 *
 * Test to see if the opener of the socket we received the message
 * from had when the netlink socket was created and the sender of the
 * message has has the capability @cap in all user namespaces.
 */
bool netlink_capable(const struct sk_buff *skb, int cap)
{
	return netlink_ns_capable(skb, &init_user_ns, cap);
}
EXPORT_SYMBOL(netlink_capable);

/**
 * netlink_net_capable - Netlink network namespace message capability test
 * @skb: socket buffer holding a netlink command from userspace
 * @cap: The capability to use
 *
 * Test to see if the opener of the socket we received the message
 * from had when the netlink socket was created and the sender of the
 * message has has the capability @cap over the network namespace of
 * the socket we received the message from.
 */
bool netlink_net_capable(const struct sk_buff *skb, int cap)
{
	return netlink_ns_capable(skb, sock_net(skb->sk)->user_ns, cap);
}
EXPORT_SYMBOL(netlink_net_capable);

static inline int netlink_allowed(const struct socket *sock, unsigned int flag)
{
	return (nl_table[sock->sk->sk_protocol].flags & flag) ||
		ns_capable(sock_net(sock->sk)->user_ns, CAP_NET_ADMIN);
}

static void
netlink_update_subscriptions(struct sock *sk, unsigned int subscriptions)
{
	struct netlink_sock *nlk = nlk_sk(sk);

	if (nlk->subscriptions && !subscriptions)
		__sk_del_bind_node(sk);
	else if (!nlk->subscriptions && subscriptions)
		sk_add_bind_node(sk, &nl_table[sk->sk_protocol].mc_list);
	nlk->subscriptions = subscriptions;
}

static int netlink_realloc_groups(struct sock *sk)
{
	struct netlink_sock *nlk = nlk_sk(sk);
	unsigned int groups;
	unsigned long *new_groups;
	int err = 0;

	netlink_table_grab();

	groups = nl_table[sk->sk_protocol].groups;
	if (!nl_table[sk->sk_protocol].registered) {
		err = -ENOENT;
		goto out_unlock;
	}

	if (nlk->ngroups >= groups)
		goto out_unlock;

	new_groups = krealloc(nlk->groups, NLGRPSZ(groups), GFP_ATOMIC);
	if (new_groups == NULL) {
		err = -ENOMEM;
		goto out_unlock;
	}
	memset((char *)new_groups + NLGRPSZ(nlk->ngroups), 0,
	       NLGRPSZ(groups) - NLGRPSZ(nlk->ngroups));

	nlk->groups = new_groups;
	nlk->ngroups = groups;
 out_unlock:
	netlink_table_ungrab();
	return err;
}

static void netlink_undo_bind(int group, long unsigned int groups,
			      struct sock *sk)
{
	struct netlink_sock *nlk = nlk_sk(sk);
	int undo;

	if (!nlk->netlink_unbind)
		return;

	for (undo = 0; undo < group; undo++)
		if (test_bit(undo, &groups))
			nlk->netlink_unbind(sock_net(sk), undo + 1);
}

static int netlink_bind(struct socket *sock, struct sockaddr *addr,
			int addr_len)
{
	struct sock *sk = sock->sk;
	struct net *net = sock_net(sk);
	struct netlink_sock *nlk = nlk_sk(sk);
	struct sockaddr_nl *nladdr = (struct sockaddr_nl *)addr;
	int err;
	long unsigned int groups = nladdr->nl_groups;
	bool bound;

	if (addr_len < sizeof(struct sockaddr_nl))
		return -EINVAL;

	if (nladdr->nl_family != AF_NETLINK)
		return -EINVAL;

	/* Only superuser is allowed to listen multicasts */
	if (groups) {
		if (!netlink_allowed(sock, NL_CFG_F_NONROOT_RECV))
			return -EPERM;
		err = netlink_realloc_groups(sk);
		if (err)
			return err;
	}

	bound = nlk->bound;
	if (bound) {
		/* Ensure nlk->portid is up-to-date. */
		smp_rmb();

		if (nladdr->nl_pid != nlk->portid)
			return -EINVAL;
	}

	if (nlk->netlink_bind && groups) {
		int group;

		for (group = 0; group < nlk->ngroups; group++) {
			if (!test_bit(group, &groups))
				continue;
			err = nlk->netlink_bind(net, group + 1);
			if (!err)
				continue;
			netlink_undo_bind(group, groups, sk);
			return err;
		}
	}

	/* No need for barriers here as we return to user-space without
	 * using any of the bound attributes.
	 */
	if (!bound) {
		err = nladdr->nl_pid ?
			netlink_insert(sk, nladdr->nl_pid) :
			netlink_autobind(sock);
		if (err) {
			netlink_undo_bind(nlk->ngroups, groups, sk);
			return err;
		}
	}

	if (!groups && (nlk->groups == NULL || !(u32)nlk->groups[0]))
		return 0;

	netlink_table_grab();
	netlink_update_subscriptions(sk, nlk->subscriptions +
					 hweight32(groups) -
					 hweight32(nlk->groups[0]));
	nlk->groups[0] = (nlk->groups[0] & ~0xffffffffUL) | groups;
	netlink_update_listeners(sk);
	netlink_table_ungrab();

	return 0;
}

static int netlink_connect(struct socket *sock, struct sockaddr *addr,
			   int alen, int flags)
{
	int err = 0;
	struct sock *sk = sock->sk;
	struct netlink_sock *nlk = nlk_sk(sk);
	struct sockaddr_nl *nladdr = (struct sockaddr_nl *)addr;

	if (alen < sizeof(addr->sa_family))
		return -EINVAL;

	if (addr->sa_family == AF_UNSPEC) {
		sk->sk_state	= NETLINK_UNCONNECTED;
		nlk->dst_portid	= 0;
		nlk->dst_group  = 0;
		return 0;
	}
	if (addr->sa_family != AF_NETLINK)
		return -EINVAL;

	if ((nladdr->nl_groups || nladdr->nl_pid) &&
	    !netlink_allowed(sock, NL_CFG_F_NONROOT_SEND))
		return -EPERM;

	/* No need for barriers here as we return to user-space without
	 * using any of the bound attributes.
	 */
	if (!nlk->bound)
		err = netlink_autobind(sock);

	if (err == 0) {
		sk->sk_state	= NETLINK_CONNECTED;
		nlk->dst_portid = nladdr->nl_pid;
		nlk->dst_group  = ffs(nladdr->nl_groups);
	}

	return err;
}

static int netlink_getname(struct socket *sock, struct sockaddr *addr,
			   int *addr_len, int peer)
{
	struct sock *sk = sock->sk;
	struct netlink_sock *nlk = nlk_sk(sk);
	DECLARE_SOCKADDR(struct sockaddr_nl *, nladdr, addr);

	nladdr->nl_family = AF_NETLINK;
	nladdr->nl_pad = 0;
	*addr_len = sizeof(*nladdr);

	if (peer) {
		nladdr->nl_pid = nlk->dst_portid;
		nladdr->nl_groups = netlink_group_mask(nlk->dst_group);
	} else {
		nladdr->nl_pid = nlk->portid;
		nladdr->nl_groups = nlk->groups ? nlk->groups[0] : 0;
	}
	return 0;
}

static struct sock *netlink_getsockbyportid(struct sock *ssk, u32 portid)
{
	struct sock *sock;
	struct netlink_sock *nlk;

	sock = netlink_lookup(sock_net(ssk), ssk->sk_protocol, portid);
	if (!sock)
		return ERR_PTR(-ECONNREFUSED);

	/* Don't bother queuing skb if kernel socket has no input function */
	nlk = nlk_sk(sock);
	if (sock->sk_state == NETLINK_CONNECTED &&
	    nlk->dst_portid != nlk_sk(ssk)->portid) {
		sock_put(sock);
		return ERR_PTR(-ECONNREFUSED);
	}
	return sock;
}

struct sock *netlink_getsockbyfilp(struct file *filp)
{
	struct inode *inode = file_inode(filp);
	struct sock *sock;

	if (!S_ISSOCK(inode->i_mode))
		return ERR_PTR(-ENOTSOCK);

	sock = SOCKET_I(inode)->sk;
	if (sock->sk_family != AF_NETLINK)
		return ERR_PTR(-EINVAL);

	sock_hold(sock);
	return sock;
}

static struct sk_buff *netlink_alloc_large_skb(unsigned int size,
					       int broadcast)
{
	struct sk_buff *skb;
	void *data;

	if (size <= NLMSG_GOODSIZE || broadcast)
		return alloc_skb(size, GFP_KERNEL);

	size = SKB_DATA_ALIGN(size) +
	       SKB_DATA_ALIGN(sizeof(struct skb_shared_info));

	data = vmalloc(size);
	if (data == NULL)
		return NULL;

	skb = __build_skb(data, size);
	if (skb == NULL)
		vfree(data);
	else
		skb->destructor = netlink_skb_destructor;

	return skb;
}

/*
 * Attach a skb to a netlink socket.
 * The caller must hold a reference to the destination socket. On error, the
 * reference is dropped. The skb is not send to the destination, just all
 * all error checks are performed and memory in the queue is reserved.
 * Return values:
 * < 0: error. skb freed, reference to sock dropped.
 * 0: continue
 * 1: repeat lookup - reference dropped while waiting for socket memory.
 */
int netlink_attachskb(struct sock *sk, struct sk_buff *skb,
		      long *timeo, struct sock *ssk)
{
	struct netlink_sock *nlk;

	nlk = nlk_sk(sk);

	if ((atomic_read(&sk->sk_rmem_alloc) > sk->sk_rcvbuf ||
	     test_bit(NETLINK_S_CONGESTED, &nlk->state))) {
		DECLARE_WAITQUEUE(wait, current);
		if (!*timeo) {
			if (!ssk || netlink_is_kernel(ssk))
				netlink_overrun(sk);
			sock_put(sk);
			kfree_skb(skb);
			return -EAGAIN;
		}

		__set_current_state(TASK_INTERRUPTIBLE);
		add_wait_queue(&nlk->wait, &wait);

		if ((atomic_read(&sk->sk_rmem_alloc) > sk->sk_rcvbuf ||
		     test_bit(NETLINK_S_CONGESTED, &nlk->state)) &&
		    !sock_flag(sk, SOCK_DEAD))
			*timeo = schedule_timeout(*timeo);

		__set_current_state(TASK_RUNNING);
		remove_wait_queue(&nlk->wait, &wait);
		sock_put(sk);

		if (signal_pending(current)) {
			kfree_skb(skb);
			return sock_intr_errno(*timeo);
		}
		return 1;
	}
	netlink_skb_set_owner_r(skb, sk);
	return 0;
}

static int __netlink_sendskb(struct sock *sk, struct sk_buff *skb)
{
	int len = skb->len;

	netlink_deliver_tap(skb);

	skb_queue_tail(&sk->sk_receive_queue, skb);
	sk->sk_data_ready(sk);
	return len;
}

int netlink_sendskb(struct sock *sk, struct sk_buff *skb)
{
	int len = __netlink_sendskb(sk, skb);

	sock_put(sk);
	return len;
}

void netlink_detachskb(struct sock *sk, struct sk_buff *skb)
{
	kfree_skb(skb);
	sock_put(sk);
}

static struct sk_buff *netlink_trim(struct sk_buff *skb, gfp_t allocation)
{
	int delta;

	WARN_ON(skb->sk != NULL);
	delta = skb->end - skb->tail;
	if (is_vmalloc_addr(skb->head) || delta * 2 < skb->truesize)
		return skb;

	if (skb_shared(skb)) {
		struct sk_buff *nskb = skb_clone(skb, allocation);
		if (!nskb)
			return skb;
		consume_skb(skb);
		skb = nskb;
	}

	if (!pskb_expand_head(skb, 0, -delta, allocation))
		skb->truesize -= delta;

	return skb;
}

static int netlink_unicast_kernel(struct sock *sk, struct sk_buff *skb,
				  struct sock *ssk)
{
	int ret;
	struct netlink_sock *nlk = nlk_sk(sk);

	ret = -ECONNREFUSED;
	if (nlk->netlink_rcv != NULL) {
		ret = skb->len;
		netlink_skb_set_owner_r(skb, sk);
		NETLINK_CB(skb).sk = ssk;
		netlink_deliver_tap_kernel(sk, ssk, skb);
		nlk->netlink_rcv(skb);
		consume_skb(skb);
	} else {
		kfree_skb(skb);
	}
	sock_put(sk);
	return ret;
}

int netlink_unicast(struct sock *ssk, struct sk_buff *skb,
		    u32 portid, int nonblock)
{
	struct sock *sk;
	int err;
	long timeo;

	skb = netlink_trim(skb, gfp_any());

	timeo = sock_sndtimeo(ssk, nonblock);
retry:
	sk = netlink_getsockbyportid(ssk, portid);
	if (IS_ERR(sk)) {
		kfree_skb(skb);
		return PTR_ERR(sk);
	}
	if (netlink_is_kernel(sk))
		return netlink_unicast_kernel(sk, skb, ssk);

	if (sk_filter(sk, skb)) {
		err = skb->len;
		kfree_skb(skb);
		sock_put(sk);
		return err;
	}

	err = netlink_attachskb(sk, skb, &timeo, ssk);
	if (err == 1)
		goto retry;
	if (err)
		return err;

	return netlink_sendskb(sk, skb);
}
EXPORT_SYMBOL(netlink_unicast);

struct sk_buff *__netlink_alloc_skb(struct sock *ssk, unsigned int size,
				    unsigned int ldiff, u32 dst_portid,
				    gfp_t gfp_mask)
{
	return alloc_skb(size, gfp_mask);
}
EXPORT_SYMBOL_GPL(__netlink_alloc_skb);

int netlink_has_listeners(struct sock *sk, unsigned int group)
{
	int res = 0;
	struct listeners *listeners;

	BUG_ON(!netlink_is_kernel(sk));

	rcu_read_lock();
	listeners = rcu_dereference(nl_table[sk->sk_protocol].listeners);

	if (listeners && group - 1 < nl_table[sk->sk_protocol].groups)
		res = test_bit(group - 1, listeners->masks);

	rcu_read_unlock();

	return res;
}
EXPORT_SYMBOL_GPL(netlink_has_listeners);

static int netlink_broadcast_deliver(struct sock *sk, struct sk_buff *skb)
{
	struct netlink_sock *nlk = nlk_sk(sk);

	if (atomic_read(&sk->sk_rmem_alloc) <= sk->sk_rcvbuf &&
	    !test_bit(NETLINK_S_CONGESTED, &nlk->state)) {
		netlink_skb_set_owner_r(skb, sk);
		__netlink_sendskb(sk, skb);
		return atomic_read(&sk->sk_rmem_alloc) > (sk->sk_rcvbuf >> 1);
	}
	return -1;
}

struct netlink_broadcast_data {
	struct sock *exclude_sk;
	struct net *net;
	u32 portid;
	u32 group;
	int failure;
	int delivery_failure;
	int congested;
	int delivered;
	gfp_t allocation;
	struct sk_buff *skb, *skb2;
	int (*tx_filter)(struct sock *dsk, struct sk_buff *skb, void *data);
	void *tx_data;
};

static void do_one_broadcast(struct sock *sk,
				    struct netlink_broadcast_data *p)
{
	struct netlink_sock *nlk = nlk_sk(sk);
	int val;

	if (p->exclude_sk == sk)
		return;

	if (nlk->portid == p->portid || p->group - 1 >= nlk->ngroups ||
	    !test_bit(p->group - 1, nlk->groups))
		return;

	if (!net_eq(sock_net(sk), p->net)) {
		if (!(nlk->flags & NETLINK_F_LISTEN_ALL_NSID))
			return;

		if (!peernet_has_id(sock_net(sk), p->net))
			return;

		if (!file_ns_capable(sk->sk_socket->file, p->net->user_ns,
				     CAP_NET_BROADCAST))
			return;
	}

	if (p->failure) {
		netlink_overrun(sk);
		return;
	}

	sock_hold(sk);
	if (p->skb2 == NULL) {
		if (skb_shared(p->skb)) {
			p->skb2 = skb_clone(p->skb, p->allocation);
		} else {
			p->skb2 = skb_get(p->skb);
			/*
			 * skb ownership may have been set when
			 * delivered to a previous socket.
			 */
			skb_orphan(p->skb2);
		}
	}
	if (p->skb2 == NULL) {
		netlink_overrun(sk);
		/* Clone failed. Notify ALL listeners. */
		p->failure = 1;
		if (nlk->flags & NETLINK_F_BROADCAST_SEND_ERROR)
			p->delivery_failure = 1;
		goto out;
	}
	if (p->tx_filter && p->tx_filter(sk, p->skb2, p->tx_data)) {
		kfree_skb(p->skb2);
		p->skb2 = NULL;
		goto out;
	}
	if (sk_filter(sk, p->skb2)) {
		kfree_skb(p->skb2);
		p->skb2 = NULL;
		goto out;
	}
	NETLINK_CB(p->skb2).nsid = peernet2id(sock_net(sk), p->net);
	NETLINK_CB(p->skb2).nsid_is_set = true;
	val = netlink_broadcast_deliver(sk, p->skb2);
	if (val < 0) {
		netlink_overrun(sk);
		if (nlk->flags & NETLINK_F_BROADCAST_SEND_ERROR)
			p->delivery_failure = 1;
	} else {
		p->congested |= val;
		p->delivered = 1;
		p->skb2 = NULL;
	}
out:
	sock_put(sk);
}

int netlink_broadcast_filtered(struct sock *ssk, struct sk_buff *skb, u32 portid,
	u32 group, gfp_t allocation,
	int (*filter)(struct sock *dsk, struct sk_buff *skb, void *data),
	void *filter_data)
{
	struct net *net = sock_net(ssk);
	struct netlink_broadcast_data info;
	struct sock *sk;

	skb = netlink_trim(skb, allocation);

	info.exclude_sk = ssk;
	info.net = net;
	info.portid = portid;
	info.group = group;
	info.failure = 0;
	info.delivery_failure = 0;
	info.congested = 0;
	info.delivered = 0;
	info.allocation = allocation;
	info.skb = skb;
	info.skb2 = NULL;
	info.tx_filter = filter;
	info.tx_data = filter_data;

	/* While we sleep in clone, do not allow to change socket list */

	netlink_lock_table();

	sk_for_each_bound(sk, &nl_table[ssk->sk_protocol].mc_list)
		do_one_broadcast(sk, &info);

	consume_skb(skb);

	netlink_unlock_table();

	if (info.delivery_failure) {
		kfree_skb(info.skb2);
		return -ENOBUFS;
	}
	consume_skb(info.skb2);

	if (info.delivered) {
		if (info.congested && gfpflags_allow_blocking(allocation))
			yield();
		return 0;
	}
	return -ESRCH;
}
EXPORT_SYMBOL(netlink_broadcast_filtered);

int netlink_broadcast(struct sock *ssk, struct sk_buff *skb, u32 portid,
		      u32 group, gfp_t allocation)
{
	return netlink_broadcast_filtered(ssk, skb, portid, group, allocation,
		NULL, NULL);
}
EXPORT_SYMBOL(netlink_broadcast);

struct netlink_set_err_data {
	struct sock *exclude_sk;
	u32 portid;
	u32 group;
	int code;
};

static int do_one_set_err(struct sock *sk, struct netlink_set_err_data *p)
{
	struct netlink_sock *nlk = nlk_sk(sk);
	int ret = 0;

	if (sk == p->exclude_sk)
		goto out;

	if (!net_eq(sock_net(sk), sock_net(p->exclude_sk)))
		goto out;

	if (nlk->portid == p->portid || p->group - 1 >= nlk->ngroups ||
	    !test_bit(p->group - 1, nlk->groups))
		goto out;

	if (p->code == ENOBUFS && nlk->flags & NETLINK_F_RECV_NO_ENOBUFS) {
		ret = 1;
		goto out;
	}

	sk->sk_err = p->code;
	sk->sk_error_report(sk);
out:
	return ret;
}

/**
 * netlink_set_err - report error to broadcast listeners
 * @ssk: the kernel netlink socket, as returned by netlink_kernel_create()
 * @portid: the PORTID of a process that we want to skip (if any)
 * @group: the broadcast group that will notice the error
 * @code: error code, must be negative (as usual in kernelspace)
 *
 * This function returns the number of broadcast listeners that have set the
 * NETLINK_NO_ENOBUFS socket option.
 */
int netlink_set_err(struct sock *ssk, u32 portid, u32 group, int code)
{
	struct netlink_set_err_data info;
	struct sock *sk;
	int ret = 0;

	info.exclude_sk = ssk;
	info.portid = portid;
	info.group = group;
	/* sk->sk_err wants a positive error value */
	info.code = -code;

	read_lock(&nl_table_lock);

	sk_for_each_bound(sk, &nl_table[ssk->sk_protocol].mc_list)
		ret += do_one_set_err(sk, &info);

	read_unlock(&nl_table_lock);
	return ret;
}
EXPORT_SYMBOL(netlink_set_err);

/* must be called with netlink table grabbed */
static void netlink_update_socket_mc(struct netlink_sock *nlk,
				     unsigned int group,
				     int is_new)
{
	int old, new = !!is_new, subscriptions;

	old = test_bit(group - 1, nlk->groups);
	subscriptions = nlk->subscriptions - old + new;
	if (new)
		__set_bit(group - 1, nlk->groups);
	else
		__clear_bit(group - 1, nlk->groups);
	netlink_update_subscriptions(&nlk->sk, subscriptions);
	netlink_update_listeners(&nlk->sk);
}

static int netlink_setsockopt(struct socket *sock, int level, int optname,
			      char __user *optval, unsigned int optlen)
{
	struct sock *sk = sock->sk;
	struct netlink_sock *nlk = nlk_sk(sk);
	unsigned int val = 0;
	int err;

	if (level != SOL_NETLINK)
		return -ENOPROTOOPT;

	if (optlen >= sizeof(int) &&
	    get_user(val, (unsigned int __user *)optval))
		return -EFAULT;

	switch (optname) {
	case NETLINK_PKTINFO:
		if (val)
			nlk->flags |= NETLINK_F_RECV_PKTINFO;
		else
			nlk->flags &= ~NETLINK_F_RECV_PKTINFO;
		err = 0;
		break;
	case NETLINK_ADD_MEMBERSHIP:
	case NETLINK_DROP_MEMBERSHIP: {
		if (!netlink_allowed(sock, NL_CFG_F_NONROOT_RECV))
			return -EPERM;
		err = netlink_realloc_groups(sk);
		if (err)
			return err;
		if (!val || val - 1 >= nlk->ngroups)
			return -EINVAL;
		if (optname == NETLINK_ADD_MEMBERSHIP && nlk->netlink_bind) {
			err = nlk->netlink_bind(sock_net(sk), val);
			if (err)
				return err;
		}
		netlink_table_grab();
		netlink_update_socket_mc(nlk, val,
					 optname == NETLINK_ADD_MEMBERSHIP);
		netlink_table_ungrab();
		if (optname == NETLINK_DROP_MEMBERSHIP && nlk->netlink_unbind)
			nlk->netlink_unbind(sock_net(sk), val);

		err = 0;
		break;
	}
	case NETLINK_BROADCAST_ERROR:
		if (val)
			nlk->flags |= NETLINK_F_BROADCAST_SEND_ERROR;
		else
			nlk->flags &= ~NETLINK_F_BROADCAST_SEND_ERROR;
		err = 0;
		break;
	case NETLINK_NO_ENOBUFS:
		if (val) {
			nlk->flags |= NETLINK_F_RECV_NO_ENOBUFS;
			clear_bit(NETLINK_S_CONGESTED, &nlk->state);
			wake_up_interruptible(&nlk->wait);
		} else {
			nlk->flags &= ~NETLINK_F_RECV_NO_ENOBUFS;
		}
		err = 0;
		break;
	case NETLINK_LISTEN_ALL_NSID:
		if (!ns_capable(sock_net(sk)->user_ns, CAP_NET_BROADCAST))
			return -EPERM;

		if (val)
			nlk->flags |= NETLINK_F_LISTEN_ALL_NSID;
		else
			nlk->flags &= ~NETLINK_F_LISTEN_ALL_NSID;
		err = 0;
		break;
	case NETLINK_CAP_ACK:
		if (val)
			nlk->flags |= NETLINK_F_CAP_ACK;
		else
			nlk->flags &= ~NETLINK_F_CAP_ACK;
		err = 0;
		break;
	default:
		err = -ENOPROTOOPT;
	}
	return err;
}

static int netlink_getsockopt(struct socket *sock, int level, int optname,
			      char __user *optval, int __user *optlen)
{
	struct sock *sk = sock->sk;
	struct netlink_sock *nlk = nlk_sk(sk);
	int len, val, err;

	if (level != SOL_NETLINK)
		return -ENOPROTOOPT;

	if (get_user(len, optlen))
		return -EFAULT;
	if (len < 0)
		return -EINVAL;

	switch (optname) {
	case NETLINK_PKTINFO:
		if (len < sizeof(int))
			return -EINVAL;
		len = sizeof(int);
		val = nlk->flags & NETLINK_F_RECV_PKTINFO ? 1 : 0;
		if (put_user(len, optlen) ||
		    put_user(val, optval))
			return -EFAULT;
		err = 0;
		break;
	case NETLINK_BROADCAST_ERROR:
		if (len < sizeof(int))
			return -EINVAL;
		len = sizeof(int);
		val = nlk->flags & NETLINK_F_BROADCAST_SEND_ERROR ? 1 : 0;
		if (put_user(len, optlen) ||
		    put_user(val, optval))
			return -EFAULT;
		err = 0;
		break;
	case NETLINK_NO_ENOBUFS:
		if (len < sizeof(int))
			return -EINVAL;
		len = sizeof(int);
		val = nlk->flags & NETLINK_F_RECV_NO_ENOBUFS ? 1 : 0;
		if (put_user(len, optlen) ||
		    put_user(val, optval))
			return -EFAULT;
		err = 0;
		break;
	case NETLINK_LIST_MEMBERSHIPS: {
		int pos, idx, shift;

		err = 0;
		netlink_lock_table();
		for (pos = 0; pos * 8 < nlk->ngroups; pos += sizeof(u32)) {
			if (len - pos < sizeof(u32))
				break;

			idx = pos / sizeof(unsigned long);
			shift = (pos % sizeof(unsigned long)) * 8;
			if (put_user((u32)(nlk->groups[idx] >> shift),
				     (u32 __user *)(optval + pos))) {
				err = -EFAULT;
				break;
			}
		}
		if (put_user(ALIGN(nlk->ngroups / 8, sizeof(u32)), optlen))
			err = -EFAULT;
		netlink_unlock_table();
		break;
	}
	case NETLINK_CAP_ACK:
		if (len < sizeof(int))
			return -EINVAL;
		len = sizeof(int);
		val = nlk->flags & NETLINK_F_CAP_ACK ? 1 : 0;
		if (put_user(len, optlen) ||
		    put_user(val, optval))
			return -EFAULT;
		err = 0;
		break;
	default:
		err = -ENOPROTOOPT;
	}
	return err;
}

static void netlink_cmsg_recv_pktinfo(struct msghdr *msg, struct sk_buff *skb)
{
	struct nl_pktinfo info;

	info.group = NETLINK_CB(skb).dst_group;
	put_cmsg(msg, SOL_NETLINK, NETLINK_PKTINFO, sizeof(info), &info);
}

static void netlink_cmsg_listen_all_nsid(struct sock *sk, struct msghdr *msg,
					 struct sk_buff *skb)
{
	if (!NETLINK_CB(skb).nsid_is_set)
		return;

	put_cmsg(msg, SOL_NETLINK, NETLINK_LISTEN_ALL_NSID, sizeof(int),
		 &NETLINK_CB(skb).nsid);
}

static int netlink_sendmsg(struct socket *sock, struct msghdr *msg, size_t len)
{
	struct sock *sk = sock->sk;
	struct netlink_sock *nlk = nlk_sk(sk);
	DECLARE_SOCKADDR(struct sockaddr_nl *, addr, msg->msg_name);
	u32 dst_portid;
	u32 dst_group;
	struct sk_buff *skb;
	int err;
	struct scm_cookie scm;
	u32 netlink_skb_flags = 0;

	if (msg->msg_flags&MSG_OOB)
		return -EOPNOTSUPP;

	err = scm_send(sock, msg, &scm, true);
	if (err < 0)
		return err;

	if (msg->msg_namelen) {
		err = -EINVAL;
		if (addr->nl_family != AF_NETLINK)
			goto out;
		dst_portid = addr->nl_pid;
		dst_group = ffs(addr->nl_groups);
		err =  -EPERM;
		if ((dst_group || dst_portid) &&
		    !netlink_allowed(sock, NL_CFG_F_NONROOT_SEND))
			goto out;
		netlink_skb_flags |= NETLINK_SKB_DST;
	} else {
		dst_portid = nlk->dst_portid;
		dst_group = nlk->dst_group;
	}

	if (!nlk->bound) {
		err = netlink_autobind(sock);
		if (err)
			goto out;
	} else {
		/* Ensure nlk is hashed and visible. */
		smp_rmb();
	}

	err = -EMSGSIZE;
	if (len > sk->sk_sndbuf - 32)
		goto out;
	err = -ENOBUFS;
	skb = netlink_alloc_large_skb(len, dst_group);
	if (skb == NULL)
		goto out;

	NETLINK_CB(skb).portid	= nlk->portid;
	NETLINK_CB(skb).dst_group = dst_group;
	NETLINK_CB(skb).creds	= scm.creds;
	NETLINK_CB(skb).flags	= netlink_skb_flags;

	err = -EFAULT;
	if (memcpy_from_msg(skb_put(skb, len), msg, len)) {
		kfree_skb(skb);
		goto out;
	}

	err = security_netlink_send(sk, skb);
	if (err) {
		kfree_skb(skb);
		goto out;
	}

	if (dst_group) {
		atomic_inc(&skb->users);
		netlink_broadcast(sk, skb, dst_portid, dst_group, GFP_KERNEL);
	}
	err = netlink_unicast(sk, skb, dst_portid, msg->msg_flags&MSG_DONTWAIT);

out:
	scm_destroy(&scm);
	return err;
}

static int netlink_recvmsg(struct socket *sock, struct msghdr *msg, size_t len,
			   int flags)
{
	struct scm_cookie scm;
	struct sock *sk = sock->sk;
	struct netlink_sock *nlk = nlk_sk(sk);
	int noblock = flags&MSG_DONTWAIT;
	size_t copied;
	struct sk_buff *skb, *data_skb;
	int err, ret;

	if (flags&MSG_OOB)
		return -EOPNOTSUPP;

	copied = 0;

	skb = skb_recv_datagram(sk, flags, noblock, &err);
	if (skb == NULL)
		goto out;

	data_skb = skb;

#ifdef CONFIG_COMPAT_NETLINK_MESSAGES
	if (unlikely(skb_shinfo(skb)->frag_list)) {
		/*
		 * If this skb has a frag_list, then here that means that we
		 * will have to use the frag_list skb's data for compat tasks
		 * and the regular skb's data for normal (non-compat) tasks.
		 *
		 * If we need to send the compat skb, assign it to the
		 * 'data_skb' variable so that it will be used below for data
		 * copying. We keep 'skb' for everything else, including
		 * freeing both later.
		 */
		if (flags & MSG_CMSG_COMPAT)
			data_skb = skb_shinfo(skb)->frag_list;
	}
#endif

	/* Record the max length of recvmsg() calls for future allocations */
	nlk->max_recvmsg_len = max(nlk->max_recvmsg_len, len);
	nlk->max_recvmsg_len = min_t(size_t, nlk->max_recvmsg_len,
				     SKB_WITH_OVERHEAD(32768));

	copied = data_skb->len;
	if (len < copied) {
		msg->msg_flags |= MSG_TRUNC;
		copied = len;
	}

	skb_reset_transport_header(data_skb);
	err = skb_copy_datagram_msg(data_skb, 0, msg, copied);

	if (msg->msg_name) {
		DECLARE_SOCKADDR(struct sockaddr_nl *, addr, msg->msg_name);
		addr->nl_family = AF_NETLINK;
		addr->nl_pad    = 0;
		addr->nl_pid	= NETLINK_CB(skb).portid;
		addr->nl_groups	= netlink_group_mask(NETLINK_CB(skb).dst_group);
		msg->msg_namelen = sizeof(*addr);
	}

	if (nlk->flags & NETLINK_F_RECV_PKTINFO)
		netlink_cmsg_recv_pktinfo(msg, skb);
	if (nlk->flags & NETLINK_F_LISTEN_ALL_NSID)
		netlink_cmsg_listen_all_nsid(sk, msg, skb);

	memset(&scm, 0, sizeof(scm));
	scm.creds = *NETLINK_CREDS(skb);
	if (flags & MSG_TRUNC)
		copied = data_skb->len;

	skb_free_datagram(sk, skb);

	if (nlk->cb_running &&
	    atomic_read(&sk->sk_rmem_alloc) <= sk->sk_rcvbuf / 2) {
		ret = netlink_dump(sk);
		if (ret) {
			sk->sk_err = -ret;
			sk->sk_error_report(sk);
		}
	}

	scm_recv(sock, msg, &scm, flags);
out:
	netlink_rcv_wake(sk);
	return err ? : copied;
}

static void netlink_data_ready(struct sock *sk)
{
	BUG();
}

/*
 *	We export these functions to other modules. They provide a
 *	complete set of kernel non-blocking support for message
 *	queueing.
 */

struct sock *
__netlink_kernel_create(struct net *net, int unit, struct module *module,
			struct netlink_kernel_cfg *cfg)
{
	struct socket *sock;
	struct sock *sk;
	struct netlink_sock *nlk;
	struct listeners *listeners = NULL;
	struct mutex *cb_mutex = cfg ? cfg->cb_mutex : NULL;
	unsigned int groups;

	BUG_ON(!nl_table);

	if (unit < 0 || unit >= MAX_LINKS)
		return NULL;

	if (sock_create_lite(PF_NETLINK, SOCK_DGRAM, unit, &sock))
		return NULL;

	if (__netlink_create(net, sock, cb_mutex, unit, 1) < 0)
		goto out_sock_release_nosk;

	sk = sock->sk;

	if (!cfg || cfg->groups < 32)
		groups = 32;
	else
		groups = cfg->groups;

	listeners = kzalloc(sizeof(*listeners) + NLGRPSZ(groups), GFP_KERNEL);
	if (!listeners)
		goto out_sock_release;

	sk->sk_data_ready = netlink_data_ready;
	if (cfg && cfg->input)
		nlk_sk(sk)->netlink_rcv = cfg->input;

	if (netlink_insert(sk, 0))
		goto out_sock_release;

	nlk = nlk_sk(sk);
	nlk->flags |= NETLINK_F_KERNEL_SOCKET;

	netlink_table_grab();
	if (!nl_table[unit].registered) {
		nl_table[unit].groups = groups;
		rcu_assign_pointer(nl_table[unit].listeners, listeners);
		nl_table[unit].cb_mutex = cb_mutex;
		nl_table[unit].module = module;
		if (cfg) {
			nl_table[unit].bind = cfg->bind;
			nl_table[unit].unbind = cfg->unbind;
			nl_table[unit].flags = cfg->flags;
			if (cfg->compare)
				nl_table[unit].compare = cfg->compare;
		}
		nl_table[unit].registered = 1;
	} else {
		kfree(listeners);
		nl_table[unit].registered++;
	}
	netlink_table_ungrab();
	return sk;

out_sock_release:
	kfree(listeners);
	netlink_kernel_release(sk);
	return NULL;

out_sock_release_nosk:
	sock_release(sock);
	return NULL;
}
EXPORT_SYMBOL(__netlink_kernel_create);

void
netlink_kernel_release(struct sock *sk)
{
	if (sk == NULL || sk->sk_socket == NULL)
		return;

	sock_release(sk->sk_socket);
}
EXPORT_SYMBOL(netlink_kernel_release);

int __netlink_change_ngroups(struct sock *sk, unsigned int groups)
{
	struct listeners *new, *old;
	struct netlink_table *tbl = &nl_table[sk->sk_protocol];

	if (groups < 32)
		groups = 32;

	if (NLGRPSZ(tbl->groups) < NLGRPSZ(groups)) {
		new = kzalloc(sizeof(*new) + NLGRPSZ(groups), GFP_ATOMIC);
		if (!new)
			return -ENOMEM;
		old = nl_deref_protected(tbl->listeners);
		memcpy(new->masks, old->masks, NLGRPSZ(tbl->groups));
		rcu_assign_pointer(tbl->listeners, new);

		kfree_rcu(old, rcu);
	}
	tbl->groups = groups;

	return 0;
}

/**
 * netlink_change_ngroups - change number of multicast groups
 *
 * This changes the number of multicast groups that are available
 * on a certain netlink family. Note that it is not possible to
 * change the number of groups to below 32. Also note that it does
 * not implicitly call netlink_clear_multicast_users() when the
 * number of groups is reduced.
 *
 * @sk: The kernel netlink socket, as returned by netlink_kernel_create().
 * @groups: The new number of groups.
 */
int netlink_change_ngroups(struct sock *sk, unsigned int groups)
{
	int err;

	netlink_table_grab();
	err = __netlink_change_ngroups(sk, groups);
	netlink_table_ungrab();

	return err;
}

void __netlink_clear_multicast_users(struct sock *ksk, unsigned int group)
{
	struct sock *sk;
	struct netlink_table *tbl = &nl_table[ksk->sk_protocol];

	sk_for_each_bound(sk, &tbl->mc_list)
		netlink_update_socket_mc(nlk_sk(sk), group, 0);
}

struct nlmsghdr *
__nlmsg_put(struct sk_buff *skb, u32 portid, u32 seq, int type, int len, int flags)
{
	struct nlmsghdr *nlh;
	int size = nlmsg_msg_size(len);

	nlh = (struct nlmsghdr *)skb_put(skb, NLMSG_ALIGN(size));
	nlh->nlmsg_type = type;
	nlh->nlmsg_len = size;
	nlh->nlmsg_flags = flags;
	nlh->nlmsg_pid = portid;
	nlh->nlmsg_seq = seq;
	if (!__builtin_constant_p(size) || NLMSG_ALIGN(size) - size != 0)
		memset(nlmsg_data(nlh) + len, 0, NLMSG_ALIGN(size) - size);
	return nlh;
}
EXPORT_SYMBOL(__nlmsg_put);

/*
 * It looks a bit ugly.
 * It would be better to create kernel thread.
 */

static int netlink_dump(struct sock *sk)
{
	struct netlink_sock *nlk = nlk_sk(sk);
	struct netlink_callback *cb;
	struct sk_buff *skb = NULL;
	struct nlmsghdr *nlh;
	struct module *module;
	int len, err = -ENOBUFS;
	int alloc_min_size;
	int alloc_size;

	mutex_lock(nlk->cb_mutex);
	if (!nlk->cb_running) {
		err = -EINVAL;
		goto errout_skb;
	}

	if (atomic_read(&sk->sk_rmem_alloc) >= sk->sk_rcvbuf)
		goto errout_skb;

	/* NLMSG_GOODSIZE is small to avoid high order allocations being
	 * required, but it makes sense to _attempt_ a 16K bytes allocation
	 * to reduce number of system calls on dump operations, if user
	 * ever provided a big enough buffer.
	 */
	cb = &nlk->cb;
	alloc_min_size = max_t(int, cb->min_dump_alloc, NLMSG_GOODSIZE);

	if (alloc_min_size < nlk->max_recvmsg_len) {
		alloc_size = nlk->max_recvmsg_len;
		skb = netlink_alloc_skb(sk, alloc_size, nlk->portid,
					(GFP_KERNEL & ~__GFP_DIRECT_RECLAIM) |
					__GFP_NOWARN | __GFP_NORETRY);
	}
	if (!skb) {
		alloc_size = alloc_min_size;
		skb = netlink_alloc_skb(sk, alloc_size, nlk->portid,
					(GFP_KERNEL & ~__GFP_DIRECT_RECLAIM));
	}
	if (!skb)
		goto errout_skb;

	/* Trim skb to allocated size. User is expected to provide buffer as
	 * large as max(min_dump_alloc, 16KiB (mac_recvmsg_len capped at
	 * netlink_recvmsg())). dump will pack as many smaller messages as
	 * could fit within the allocated skb. skb is typically allocated
	 * with larger space than required (could be as much as near 2x the
	 * requested size with align to next power of 2 approach). Allowing
	 * dump to use the excess space makes it difficult for a user to have a
	 * reasonable static buffer based on the expected largest dump of a
	 * single netdev. The outcome is MSG_TRUNC error.
	 */
	skb_reserve(skb, skb_tailroom(skb) - alloc_size);
	netlink_skb_set_owner_r(skb, sk);

	len = cb->dump(skb, cb);

	if (len > 0) {
		mutex_unlock(nlk->cb_mutex);

		if (sk_filter(sk, skb))
			kfree_skb(skb);
		else
			__netlink_sendskb(sk, skb);
		return 0;
	}

	nlh = nlmsg_put_answer(skb, cb, NLMSG_DONE, sizeof(len), NLM_F_MULTI);
	if (!nlh)
		goto errout_skb;

	nl_dump_check_consistent(cb, nlh);

	memcpy(nlmsg_data(nlh), &len, sizeof(len));

	if (sk_filter(sk, skb))
		kfree_skb(skb);
	else
		__netlink_sendskb(sk, skb);

	if (cb->done)
		cb->done(cb);

	nlk->cb_running = false;
	module = cb->module;
	skb = cb->skb;
	mutex_unlock(nlk->cb_mutex);
	module_put(module);
	consume_skb(skb);
	return 0;

errout_skb:
	mutex_unlock(nlk->cb_mutex);
	kfree_skb(skb);
	return err;
}

int __netlink_dump_start(struct sock *ssk, struct sk_buff *skb,
			 const struct nlmsghdr *nlh,
			 struct netlink_dump_control *control)
{
	struct netlink_callback *cb;
	struct sock *sk;
	struct netlink_sock *nlk;
	int ret;

	atomic_inc(&skb->users);

	sk = netlink_lookup(sock_net(ssk), ssk->sk_protocol, NETLINK_CB(skb).portid);
	if (sk == NULL) {
		ret = -ECONNREFUSED;
		goto error_free;
	}

	nlk = nlk_sk(sk);
	mutex_lock(nlk->cb_mutex);
	/* A dump is in progress... */
	if (nlk->cb_running) {
		ret = -EBUSY;
		goto error_unlock;
	}
	/* add reference of module which cb->dump belongs to */
	if (!try_module_get(control->module)) {
		ret = -EPROTONOSUPPORT;
		goto error_unlock;
	}

	cb = &nlk->cb;
	memset(cb, 0, sizeof(*cb));
	cb->dump = control->dump;
	cb->done = control->done;
	cb->nlh = nlh;
	cb->data = control->data;
	cb->module = control->module;
	cb->min_dump_alloc = control->min_dump_alloc;
	cb->skb = skb;

	nlk->cb_running = true;

	mutex_unlock(nlk->cb_mutex);

	ret = netlink_dump(sk);
	sock_put(sk);

	if (ret)
		return ret;

	/* We successfully started a dump, by returning -EINTR we
	 * signal not to send ACK even if it was requested.
	 */
	return -EINTR;

error_unlock:
	sock_put(sk);
	mutex_unlock(nlk->cb_mutex);
error_free:
	kfree_skb(skb);
	return ret;
}
EXPORT_SYMBOL(__netlink_dump_start);

void netlink_ack(struct sk_buff *in_skb, struct nlmsghdr *nlh, int err)
{
	struct sk_buff *skb;
	struct nlmsghdr *rep;
	struct nlmsgerr *errmsg;
	size_t payload = sizeof(*errmsg);
	struct netlink_sock *nlk = nlk_sk(NETLINK_CB(in_skb).sk);

	/* Error messages get the original request appened, unless the user
	 * requests to cap the error message.
	 */
	if (!(nlk->flags & NETLINK_F_CAP_ACK) && err)
		payload += nlmsg_len(nlh);

	skb = netlink_alloc_skb(in_skb->sk, nlmsg_total_size(payload),
				NETLINK_CB(in_skb).portid, GFP_KERNEL);
	if (!skb) {
		struct sock *sk;

		sk = netlink_lookup(sock_net(in_skb->sk),
				    in_skb->sk->sk_protocol,
				    NETLINK_CB(in_skb).portid);
		if (sk) {
			sk->sk_err = ENOBUFS;
			sk->sk_error_report(sk);
			sock_put(sk);
		}
		return;
	}

	rep = __nlmsg_put(skb, NETLINK_CB(in_skb).portid, nlh->nlmsg_seq,
			  NLMSG_ERROR, payload, 0);
	errmsg = nlmsg_data(rep);
	errmsg->error = err;
	memcpy(&errmsg->msg, nlh, payload > sizeof(*errmsg) ? nlh->nlmsg_len : sizeof(*nlh));
	netlink_unicast(in_skb->sk, skb, NETLINK_CB(in_skb).portid, MSG_DONTWAIT);
}
EXPORT_SYMBOL(netlink_ack);

int netlink_rcv_skb(struct sk_buff *skb, int (*cb)(struct sk_buff *,
						     struct nlmsghdr *))
{
	struct nlmsghdr *nlh;
	int err;

	while (skb->len >= nlmsg_total_size(0)) {
		int msglen;

		nlh = nlmsg_hdr(skb);
		err = 0;

		if (nlh->nlmsg_len < NLMSG_HDRLEN || skb->len < nlh->nlmsg_len)
			return 0;

		/* Only requests are handled by the kernel */
		if (!(nlh->nlmsg_flags & NLM_F_REQUEST))
			goto ack;

		/* Skip control messages */
		if (nlh->nlmsg_type < NLMSG_MIN_TYPE)
			goto ack;

		err = cb(skb, nlh);
		if (err == -EINTR)
			goto skip;

ack:
		if (nlh->nlmsg_flags & NLM_F_ACK || err)
			netlink_ack(skb, nlh, err);

skip:
		msglen = NLMSG_ALIGN(nlh->nlmsg_len);
		if (msglen > skb->len)
			msglen = skb->len;
		skb_pull(skb, msglen);
	}

	return 0;
}
EXPORT_SYMBOL(netlink_rcv_skb);

/**
 * nlmsg_notify - send a notification netlink message
 * @sk: netlink socket to use
 * @skb: notification message
 * @portid: destination netlink portid for reports or 0
 * @group: destination multicast group or 0
 * @report: 1 to report back, 0 to disable
 * @flags: allocation flags
 */
int nlmsg_notify(struct sock *sk, struct sk_buff *skb, u32 portid,
		 unsigned int group, int report, gfp_t flags)
{
	int err = 0;

	if (group) {
		int exclude_portid = 0;

		if (report) {
			atomic_inc(&skb->users);
			exclude_portid = portid;
		}

		/* errors reported via destination sk->sk_err, but propagate
		 * delivery errors if NETLINK_BROADCAST_ERROR flag is set */
		err = nlmsg_multicast(sk, skb, exclude_portid, group, flags);
	}

	if (report) {
		int err2;

		err2 = nlmsg_unicast(sk, skb, portid);
		if (!err || err == -ESRCH)
			err = err2;
	}

	return err;
}
EXPORT_SYMBOL(nlmsg_notify);

#ifdef CONFIG_PROC_FS
struct nl_seq_iter {
	struct seq_net_private p;
	struct rhashtable_iter hti;
	int link;
};

static int netlink_walk_start(struct nl_seq_iter *iter)
{
	int err;

	err = rhashtable_walk_init(&nl_table[iter->link].hash, &iter->hti);
	if (err) {
		iter->link = MAX_LINKS;
		return err;
	}

	err = rhashtable_walk_start(&iter->hti);
	return err == -EAGAIN ? 0 : err;
}

static void netlink_walk_stop(struct nl_seq_iter *iter)
{
	rhashtable_walk_stop(&iter->hti);
	rhashtable_walk_exit(&iter->hti);
}

static void *__netlink_seq_next(struct seq_file *seq)
{
	struct nl_seq_iter *iter = seq->private;
	struct netlink_sock *nlk;

	do {
		for (;;) {
			int err;

			nlk = rhashtable_walk_next(&iter->hti);

			if (IS_ERR(nlk)) {
				if (PTR_ERR(nlk) == -EAGAIN)
					continue;

				return nlk;
			}

			if (nlk)
				break;

			netlink_walk_stop(iter);
			if (++iter->link >= MAX_LINKS)
				return NULL;

			err = netlink_walk_start(iter);
			if (err)
				return ERR_PTR(err);
		}
	} while (sock_net(&nlk->sk) != seq_file_net(seq));

	return nlk;
}

static void *netlink_seq_start(struct seq_file *seq, loff_t *posp)
{
	struct nl_seq_iter *iter = seq->private;
	void *obj = SEQ_START_TOKEN;
	loff_t pos;
	int err;

	iter->link = 0;

	err = netlink_walk_start(iter);
	if (err)
		return ERR_PTR(err);

	for (pos = *posp; pos && obj && !IS_ERR(obj); pos--)
		obj = __netlink_seq_next(seq);

	return obj;
}

static void *netlink_seq_next(struct seq_file *seq, void *v, loff_t *pos)
{
	++*pos;
	return __netlink_seq_next(seq);
}

static void netlink_seq_stop(struct seq_file *seq, void *v)
{
	struct nl_seq_iter *iter = seq->private;

	if (iter->link >= MAX_LINKS)
		return;

	netlink_walk_stop(iter);
}


static int netlink_seq_show(struct seq_file *seq, void *v)
{
	if (v == SEQ_START_TOKEN) {
		seq_puts(seq,
			 "sk       Eth Pid    Groups   "
			 "Rmem     Wmem     Dump     Locks     Drops     Inode\n");
	} else {
		struct sock *s = v;
		struct netlink_sock *nlk = nlk_sk(s);

		seq_printf(seq, "%pK %-3d %-6u %08x %-8d %-8d %d %-8d %-8d %-8lu\n",
			   s,
			   s->sk_protocol,
			   nlk->portid,
			   nlk->groups ? (u32)nlk->groups[0] : 0,
			   sk_rmem_alloc_get(s),
			   sk_wmem_alloc_get(s),
			   nlk->cb_running,
			   atomic_read(&s->sk_refcnt),
			   atomic_read(&s->sk_drops),
			   sock_i_ino(s)
			);

	}
	return 0;
}

static const struct seq_operations netlink_seq_ops = {
	.start  = netlink_seq_start,
	.next   = netlink_seq_next,
	.stop   = netlink_seq_stop,
	.show   = netlink_seq_show,
};


static int netlink_seq_open(struct inode *inode, struct file *file)
{
	return seq_open_net(inode, file, &netlink_seq_ops,
				sizeof(struct nl_seq_iter));
}

static const struct file_operations netlink_seq_fops = {
	.owner		= THIS_MODULE,
	.open		= netlink_seq_open,
	.read		= seq_read,
	.llseek		= seq_lseek,
	.release	= seq_release_net,
};

#endif

int netlink_register_notifier(struct notifier_block *nb)
{
	return atomic_notifier_chain_register(&netlink_chain, nb);
}
EXPORT_SYMBOL(netlink_register_notifier);

int netlink_unregister_notifier(struct notifier_block *nb)
{
	return atomic_notifier_chain_unregister(&netlink_chain, nb);
}
EXPORT_SYMBOL(netlink_unregister_notifier);

static const struct proto_ops netlink_ops = {
	.family =	PF_NETLINK,
	.owner =	THIS_MODULE,
	.release =	netlink_release,
	.bind =		netlink_bind,
	.connect =	netlink_connect,
	.socketpair =	sock_no_socketpair,
	.accept =	sock_no_accept,
	.getname =	netlink_getname,
	.poll =		datagram_poll,
	.ioctl =	sock_no_ioctl,
	.listen =	sock_no_listen,
	.shutdown =	sock_no_shutdown,
	.setsockopt =	netlink_setsockopt,
	.getsockopt =	netlink_getsockopt,
	.sendmsg =	netlink_sendmsg,
	.recvmsg =	netlink_recvmsg,
	.mmap =		sock_no_mmap,
	.sendpage =	sock_no_sendpage,
};

static const struct net_proto_family netlink_family_ops = {
	.family = PF_NETLINK,
	.create = netlink_create,
	.owner	= THIS_MODULE,	/* for consistency 8) */
};

static int __net_init netlink_net_init(struct net *net)
{
#ifdef CONFIG_PROC_FS
	if (!proc_create("netlink", 0, net->proc_net, &netlink_seq_fops))
		return -ENOMEM;
#endif
	return 0;
}

static void __net_exit netlink_net_exit(struct net *net)
{
#ifdef CONFIG_PROC_FS
	remove_proc_entry("netlink", net->proc_net);
#endif
}

static void __init netlink_add_usersock_entry(void)
{
	struct listeners *listeners;
	int groups = 32;

	listeners = kzalloc(sizeof(*listeners) + NLGRPSZ(groups), GFP_KERNEL);
	if (!listeners)
		panic("netlink_add_usersock_entry: Cannot allocate listeners\n");

	netlink_table_grab();

	nl_table[NETLINK_USERSOCK].groups = groups;
	rcu_assign_pointer(nl_table[NETLINK_USERSOCK].listeners, listeners);
	nl_table[NETLINK_USERSOCK].module = THIS_MODULE;
	nl_table[NETLINK_USERSOCK].registered = 1;
	nl_table[NETLINK_USERSOCK].flags = NL_CFG_F_NONROOT_SEND;

	netlink_table_ungrab();
}

static struct pernet_operations __net_initdata netlink_net_ops = {
	.init = netlink_net_init,
	.exit = netlink_net_exit,
};

static inline u32 netlink_hash(const void *data, u32 len, u32 seed)
{
	const struct netlink_sock *nlk = data;
	struct netlink_compare_arg arg;

	netlink_compare_arg_init(&arg, sock_net(&nlk->sk), nlk->portid);
	return jhash2((u32 *)&arg, netlink_compare_arg_len / sizeof(u32), seed);
}

static const struct rhashtable_params netlink_rhashtable_params = {
	.head_offset = offsetof(struct netlink_sock, node),
	.key_len = netlink_compare_arg_len,
	.obj_hashfn = netlink_hash,
	.obj_cmpfn = netlink_compare,
	.automatic_shrinking = true,
};

static int __init netlink_proto_init(void)
{
	int i;
	int err = proto_register(&netlink_proto, 0);

	if (err != 0)
		goto out;

	BUILD_BUG_ON(sizeof(struct netlink_skb_parms) > FIELD_SIZEOF(struct sk_buff, cb));

	nl_table = kcalloc(MAX_LINKS, sizeof(*nl_table), GFP_KERNEL);
	if (!nl_table)
		goto panic;

	for (i = 0; i < MAX_LINKS; i++) {
		if (rhashtable_init(&nl_table[i].hash,
				    &netlink_rhashtable_params) < 0) {
			while (--i > 0)
				rhashtable_destroy(&nl_table[i].hash);
			kfree(nl_table);
			goto panic;
		}
	}

	INIT_LIST_HEAD(&netlink_tap_all);

	netlink_add_usersock_entry();

	sock_register(&netlink_family_ops);
	register_pernet_subsys(&netlink_net_ops);
	/* The netlink device handler may be needed early. */
	rtnetlink_init();
out:
	return err;
panic:
	panic("netlink_init: Cannot allocate nl_table\n");
}

core_initcall(netlink_proto_init);<|MERGE_RESOLUTION|>--- conflicted
+++ resolved
@@ -656,7 +656,6 @@
 {
 	struct netlink_sock *nlk = container_of(head, struct netlink_sock, rcu);
 	struct sock *sk = &nlk->sk;
-<<<<<<< HEAD
 
 	if (!atomic_dec_and_test(&sk->sk_refcnt))
 		return;
@@ -667,18 +666,6 @@
 		return;
 	}
 
-=======
-
-	if (!atomic_dec_and_test(&sk->sk_refcnt))
-		return;
-
-	if (nlk->cb_running && nlk->cb.done) {
-		INIT_WORK(&nlk->work, netlink_sock_destruct_work);
-		schedule_work(&nlk->work);
-		return;
-	}
-
->>>>>>> 83fbd12c
 	sk_free(sk);
 }
 
@@ -2120,7 +2107,7 @@
 	if (!skb) {
 		alloc_size = alloc_min_size;
 		skb = netlink_alloc_skb(sk, alloc_size, nlk->portid,
-					(GFP_KERNEL & ~__GFP_DIRECT_RECLAIM));
+					GFP_KERNEL);
 	}
 	if (!skb)
 		goto errout_skb;
