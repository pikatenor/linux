/*
 * Copyright (c) 2016-2017, Mellanox Technologies. All rights reserved.
 * Copyright (c) 2016-2017, Dave Watson <davejwatson@fb.com>. All rights reserved.
 *
 * This software is available to you under a choice of one of two
 * licenses.  You may choose to be licensed under the terms of the GNU
 * General Public License (GPL) Version 2, available from the file
 * COPYING in the main directory of this source tree, or the
 * OpenIB.org BSD license below:
 *
 *     Redistribution and use in source and binary forms, with or
 *     without modification, are permitted provided that the following
 *     conditions are met:
 *
 *      - Redistributions of source code must retain the above
 *        copyright notice, this list of conditions and the following
 *        disclaimer.
 *
 *      - Redistributions in binary form must reproduce the above
 *        copyright notice, this list of conditions and the following
 *        disclaimer in the documentation and/or other materials
 *        provided with the distribution.
 *
 * THE SOFTWARE IS PROVIDED "AS IS", WITHOUT WARRANTY OF ANY KIND,
 * EXPRESS OR IMPLIED, INCLUDING BUT NOT LIMITED TO THE WARRANTIES OF
 * MERCHANTABILITY, FITNESS FOR A PARTICULAR PURPOSE AND
 * NONINFRINGEMENT. IN NO EVENT SHALL THE AUTHORS OR COPYRIGHT HOLDERS
 * BE LIABLE FOR ANY CLAIM, DAMAGES OR OTHER LIABILITY, WHETHER IN AN
 * ACTION OF CONTRACT, TORT OR OTHERWISE, ARISING FROM, OUT OF OR IN
 * CONNECTION WITH THE SOFTWARE OR THE USE OR OTHER DEALINGS IN THE
 * SOFTWARE.
 */

#include <linux/module.h>

#include <net/tcp.h>
#include <net/inet_common.h>
#include <linux/highmem.h>
#include <linux/netdevice.h>
#include <linux/sched/signal.h>

#include <net/tls.h>

MODULE_AUTHOR("Mellanox Technologies");
MODULE_DESCRIPTION("Transport Layer Security Support");
MODULE_LICENSE("Dual BSD/GPL");
MODULE_ALIAS_TCP_ULP("tls");

enum {
	TLSV4,
	TLSV6,
	TLS_NUM_PROTS,
};

enum {
	TLS_BASE_TX,
	TLS_SW_TX,
	TLS_NUM_CONFIG,
};

static struct proto *saved_tcpv6_prot;
static DEFINE_MUTEX(tcpv6_prot_mutex);
static struct proto tls_prots[TLS_NUM_PROTS][TLS_NUM_CONFIG];

static inline void update_sk_prot(struct sock *sk, struct tls_context *ctx)
{
	int ip_ver = sk->sk_family == AF_INET6 ? TLSV6 : TLSV4;

	sk->sk_prot = &tls_prots[ip_ver][ctx->tx_conf];
}

int wait_on_pending_writer(struct sock *sk, long *timeo)
{
	int rc = 0;
	DEFINE_WAIT_FUNC(wait, woken_wake_function);

	add_wait_queue(sk_sleep(sk), &wait);
	while (1) {
		if (!*timeo) {
			rc = -EAGAIN;
			break;
		}

		if (signal_pending(current)) {
			rc = sock_intr_errno(*timeo);
			break;
		}

		if (sk_wait_event(sk, timeo, !sk->sk_write_pending, &wait))
			break;
	}
	remove_wait_queue(sk_sleep(sk), &wait);
	return rc;
}

int tls_push_sg(struct sock *sk,
		struct tls_context *ctx,
		struct scatterlist *sg,
		u16 first_offset,
		int flags)
{
	int sendpage_flags = flags | MSG_SENDPAGE_NOTLAST;
	int ret = 0;
	struct page *p;
	size_t size;
	int offset = first_offset;

	size = sg->length - offset;
	offset += sg->offset;

	ctx->in_tcp_sendpages = true;
	while (1) {
		if (sg_is_last(sg))
			sendpage_flags = flags;

		/* is sending application-limited? */
		tcp_rate_check_app_limited(sk);
		p = sg_page(sg);
retry:
		ret = do_tcp_sendpages(sk, p, offset, size, sendpage_flags);

		if (ret != size) {
			if (ret > 0) {
				offset += ret;
				size -= ret;
				goto retry;
			}

			offset -= sg->offset;
			ctx->partially_sent_offset = offset;
			ctx->partially_sent_record = (void *)sg;
			ctx->in_tcp_sendpages = false;
			return ret;
		}

		put_page(p);
		sk_mem_uncharge(sk, sg->length);
		sg = sg_next(sg);
		if (!sg)
			break;

		offset = sg->offset;
		size = sg->length;
	}

	clear_bit(TLS_PENDING_CLOSED_RECORD, &ctx->flags);
	ctx->in_tcp_sendpages = false;
	ctx->sk_write_space(sk);

	return 0;
}

static int tls_handle_open_record(struct sock *sk, int flags)
{
	struct tls_context *ctx = tls_get_ctx(sk);

	if (tls_is_pending_open_record(ctx))
		return ctx->push_pending_record(sk, flags);

	return 0;
}

int tls_proccess_cmsg(struct sock *sk, struct msghdr *msg,
		      unsigned char *record_type)
{
	struct cmsghdr *cmsg;
	int rc = -EINVAL;

	for_each_cmsghdr(cmsg, msg) {
		if (!CMSG_OK(msg, cmsg))
			return -EINVAL;
		if (cmsg->cmsg_level != SOL_TLS)
			continue;

		switch (cmsg->cmsg_type) {
		case TLS_SET_RECORD_TYPE:
			if (cmsg->cmsg_len < CMSG_LEN(sizeof(*record_type)))
				return -EINVAL;

			if (msg->msg_flags & MSG_MORE)
				return -EINVAL;

			rc = tls_handle_open_record(sk, msg->msg_flags);
			if (rc)
				return rc;

			*record_type = *(unsigned char *)CMSG_DATA(cmsg);
			rc = 0;
			break;
		default:
			return -EINVAL;
		}
	}

	return rc;
}

int tls_push_pending_closed_record(struct sock *sk, struct tls_context *ctx,
				   int flags, long *timeo)
{
	struct scatterlist *sg;
	u16 offset;

	if (!tls_is_partially_sent_record(ctx))
		return ctx->push_pending_record(sk, flags);

	sg = ctx->partially_sent_record;
	offset = ctx->partially_sent_offset;

	ctx->partially_sent_record = NULL;
	return tls_push_sg(sk, ctx, sg, offset, flags);
}

static void tls_write_space(struct sock *sk)
{
	struct tls_context *ctx = tls_get_ctx(sk);

<<<<<<< HEAD
	/* We are already sending pages, ignore notification */
	if (ctx->in_tcp_sendpages)
		return;
=======
	/* If in_tcp_sendpages call lower protocol write space handler
	 * to ensure we wake up any waiting operations there. For example
	 * if do_tcp_sendpages where to call sk_wait_event.
	 */
	if (ctx->in_tcp_sendpages) {
		ctx->sk_write_space(sk);
		return;
	}
>>>>>>> 1ec8f1f0

	if (!sk->sk_write_pending && tls_is_pending_closed_record(ctx)) {
		gfp_t sk_allocation = sk->sk_allocation;
		int rc;
		long timeo = 0;

		sk->sk_allocation = GFP_ATOMIC;
		rc = tls_push_pending_closed_record(sk, ctx,
						    MSG_DONTWAIT |
						    MSG_NOSIGNAL,
						    &timeo);
		sk->sk_allocation = sk_allocation;

		if (rc < 0)
			return;
	}

	ctx->sk_write_space(sk);
}

static void tls_ctx_free(struct tls_context *ctx)
{
	if (!ctx)
		return;

	memzero_explicit(&ctx->crypto_send, sizeof(ctx->crypto_send));
	kfree(ctx);
}

static void tls_sk_proto_close(struct sock *sk, long timeout)
{
	struct tls_context *ctx = tls_get_ctx(sk);
	long timeo = sock_sndtimeo(sk, 0);
	void (*sk_proto_close)(struct sock *sk, long timeout);

	lock_sock(sk);
	sk_proto_close = ctx->sk_proto_close;

	if (ctx->tx_conf == TLS_BASE_TX) {
		tls_ctx_free(ctx);
		goto skip_tx_cleanup;
	}

	if (!tls_complete_pending_work(sk, ctx, 0, &timeo))
		tls_handle_open_record(sk, 0);

	if (ctx->partially_sent_record) {
		struct scatterlist *sg = ctx->partially_sent_record;

		while (1) {
			put_page(sg_page(sg));
			sk_mem_uncharge(sk, sg->length);

			if (sg_is_last(sg))
				break;
			sg++;
		}
	}

	kfree(ctx->rec_seq);
	kfree(ctx->iv);

	if (ctx->tx_conf == TLS_SW_TX) {
		tls_sw_free_tx_resources(sk);
		tls_ctx_free(ctx);
	}

skip_tx_cleanup:
	release_sock(sk);
	sk_proto_close(sk, timeout);
}

static int do_tls_getsockopt_tx(struct sock *sk, char __user *optval,
				int __user *optlen)
{
	int rc = 0;
	struct tls_context *ctx = tls_get_ctx(sk);
	struct tls_crypto_info *crypto_info;
	int len;

	if (get_user(len, optlen))
		return -EFAULT;

	if (!optval || (len < sizeof(*crypto_info))) {
		rc = -EINVAL;
		goto out;
	}

	if (!ctx) {
		rc = -EBUSY;
		goto out;
	}

	/* get user crypto info */
	crypto_info = &ctx->crypto_send.info;

	if (!TLS_CRYPTO_INFO_READY(crypto_info)) {
		rc = -EBUSY;
		goto out;
	}

	if (len == sizeof(*crypto_info)) {
		if (copy_to_user(optval, crypto_info, sizeof(*crypto_info)))
			rc = -EFAULT;
		goto out;
	}

	switch (crypto_info->cipher_type) {
	case TLS_CIPHER_AES_GCM_128: {
		struct tls12_crypto_info_aes_gcm_128 *
		  crypto_info_aes_gcm_128 =
		  container_of(crypto_info,
			       struct tls12_crypto_info_aes_gcm_128,
			       info);

		if (len != sizeof(*crypto_info_aes_gcm_128)) {
			rc = -EINVAL;
			goto out;
		}
		lock_sock(sk);
		memcpy(crypto_info_aes_gcm_128->iv,
		       ctx->iv + TLS_CIPHER_AES_GCM_128_SALT_SIZE,
		       TLS_CIPHER_AES_GCM_128_IV_SIZE);
		release_sock(sk);
		if (copy_to_user(optval,
				 crypto_info_aes_gcm_128,
				 sizeof(*crypto_info_aes_gcm_128)))
			rc = -EFAULT;
		break;
	}
	default:
		rc = -EINVAL;
	}

out:
	return rc;
}

static int do_tls_getsockopt(struct sock *sk, int optname,
			     char __user *optval, int __user *optlen)
{
	int rc = 0;

	switch (optname) {
	case TLS_TX:
		rc = do_tls_getsockopt_tx(sk, optval, optlen);
		break;
	default:
		rc = -ENOPROTOOPT;
		break;
	}
	return rc;
}

static int tls_getsockopt(struct sock *sk, int level, int optname,
			  char __user *optval, int __user *optlen)
{
	struct tls_context *ctx = tls_get_ctx(sk);

	if (level != SOL_TLS)
		return ctx->getsockopt(sk, level, optname, optval, optlen);

	return do_tls_getsockopt(sk, optname, optval, optlen);
}

static int do_tls_setsockopt_tx(struct sock *sk, char __user *optval,
				unsigned int optlen)
{
	struct tls_crypto_info *crypto_info;
	struct tls_context *ctx = tls_get_ctx(sk);
	int rc = 0;
	int tx_conf;

	if (!optval || (optlen < sizeof(*crypto_info))) {
		rc = -EINVAL;
		goto out;
	}

	crypto_info = &ctx->crypto_send.info;
	/* Currently we don't support set crypto info more than one time */
	if (TLS_CRYPTO_INFO_READY(crypto_info)) {
		rc = -EBUSY;
		goto out;
	}

	rc = copy_from_user(crypto_info, optval, sizeof(*crypto_info));
	if (rc) {
		rc = -EFAULT;
		goto out;
	}

	/* check version */
	if (crypto_info->version != TLS_1_2_VERSION) {
		rc = -ENOTSUPP;
		goto err_crypto_info;
	}

<<<<<<< HEAD
	/* get user crypto info */
	crypto_info = &ctx->crypto_send;

	/* Currently we don't support set crypto info more than one time */
	if (TLS_CRYPTO_INFO_READY(crypto_info)) {
		rc = -EBUSY;
		goto out;
	}

	switch (tmp_crypto_info.cipher_type) {
=======
	switch (crypto_info->cipher_type) {
>>>>>>> 1ec8f1f0
	case TLS_CIPHER_AES_GCM_128: {
		if (optlen != sizeof(struct tls12_crypto_info_aes_gcm_128)) {
			rc = -EINVAL;
			goto err_crypto_info;
		}
		rc = copy_from_user(crypto_info + 1, optval + sizeof(*crypto_info),
				    optlen - sizeof(*crypto_info));
		if (rc) {
			rc = -EFAULT;
			goto err_crypto_info;
		}
		break;
	}
	default:
		rc = -EINVAL;
		goto err_crypto_info;
	}

	/* currently SW is default, we will have ethtool in future */
	rc = tls_set_sw_offload(sk, ctx);
	tx_conf = TLS_SW_TX;
	if (rc)
		goto err_crypto_info;

	ctx->tx_conf = tx_conf;
	update_sk_prot(sk, ctx);
	ctx->sk_write_space = sk->sk_write_space;
	sk->sk_write_space = tls_write_space;
	goto out;

err_crypto_info:
	memzero_explicit(crypto_info, sizeof(union tls_crypto_context));
out:
	return rc;
}

static int do_tls_setsockopt(struct sock *sk, int optname,
			     char __user *optval, unsigned int optlen)
{
	int rc = 0;

	switch (optname) {
	case TLS_TX:
		lock_sock(sk);
		rc = do_tls_setsockopt_tx(sk, optval, optlen);
		release_sock(sk);
		break;
	default:
		rc = -ENOPROTOOPT;
		break;
	}
	return rc;
}

static int tls_setsockopt(struct sock *sk, int level, int optname,
			  char __user *optval, unsigned int optlen)
{
	struct tls_context *ctx = tls_get_ctx(sk);

	if (level != SOL_TLS)
		return ctx->setsockopt(sk, level, optname, optval, optlen);

	return do_tls_setsockopt(sk, optname, optval, optlen);
}

static void build_protos(struct proto *prot, struct proto *base)
{
	prot[TLS_BASE_TX] = *base;
	prot[TLS_BASE_TX].setsockopt	= tls_setsockopt;
	prot[TLS_BASE_TX].getsockopt	= tls_getsockopt;
	prot[TLS_BASE_TX].close		= tls_sk_proto_close;

	prot[TLS_SW_TX] = prot[TLS_BASE_TX];
	prot[TLS_SW_TX].sendmsg		= tls_sw_sendmsg;
	prot[TLS_SW_TX].sendpage	= tls_sw_sendpage;
}

static int tls_init(struct sock *sk)
{
	int ip_ver = sk->sk_family == AF_INET6 ? TLSV6 : TLSV4;
	struct inet_connection_sock *icsk = inet_csk(sk);
	struct tls_context *ctx;
	int rc = 0;

	/* The TLS ulp is currently supported only for TCP sockets
	 * in ESTABLISHED state.
	 * Supporting sockets in LISTEN state will require us
	 * to modify the accept implementation to clone rather then
	 * share the ulp context.
	 */
	if (sk->sk_state != TCP_ESTABLISHED)
		return -ENOTSUPP;

	/* allocate tls context */
	ctx = kzalloc(sizeof(*ctx), GFP_KERNEL);
	if (!ctx) {
		rc = -ENOMEM;
		goto out;
	}
	icsk->icsk_ulp_data = ctx;
	ctx->setsockopt = sk->sk_prot->setsockopt;
	ctx->getsockopt = sk->sk_prot->getsockopt;
	ctx->sk_proto_close = sk->sk_prot->close;

	/* Build IPv6 TLS whenever the address of tcpv6_prot changes */
	if (ip_ver == TLSV6 &&
	    unlikely(sk->sk_prot != smp_load_acquire(&saved_tcpv6_prot))) {
		mutex_lock(&tcpv6_prot_mutex);
		if (likely(sk->sk_prot != saved_tcpv6_prot)) {
			build_protos(tls_prots[TLSV6], sk->sk_prot);
			smp_store_release(&saved_tcpv6_prot, sk->sk_prot);
		}
		mutex_unlock(&tcpv6_prot_mutex);
	}

	ctx->tx_conf = TLS_BASE_TX;
	update_sk_prot(sk, ctx);
out:
	return rc;
}

static struct tcp_ulp_ops tcp_tls_ulp_ops __read_mostly = {
	.name			= "tls",
	.owner			= THIS_MODULE,
	.init			= tls_init,
};

static int __init tls_register(void)
{
	build_protos(tls_prots[TLSV4], &tcp_prot);

	tcp_register_ulp(&tcp_tls_ulp_ops);

	return 0;
}

static void __exit tls_unregister(void)
{
	tcp_unregister_ulp(&tcp_tls_ulp_ops);
}

module_init(tls_register);
module_exit(tls_unregister);<|MERGE_RESOLUTION|>--- conflicted
+++ resolved
@@ -215,11 +215,6 @@
 {
 	struct tls_context *ctx = tls_get_ctx(sk);
 
-<<<<<<< HEAD
-	/* We are already sending pages, ignore notification */
-	if (ctx->in_tcp_sendpages)
-		return;
-=======
 	/* If in_tcp_sendpages call lower protocol write space handler
 	 * to ensure we wake up any waiting operations there. For example
 	 * if do_tcp_sendpages where to call sk_wait_event.
@@ -228,7 +223,6 @@
 		ctx->sk_write_space(sk);
 		return;
 	}
->>>>>>> 1ec8f1f0
 
 	if (!sk->sk_write_pending && tls_is_pending_closed_record(ctx)) {
 		gfp_t sk_allocation = sk->sk_allocation;
@@ -426,20 +420,7 @@
 		goto err_crypto_info;
 	}
 
-<<<<<<< HEAD
-	/* get user crypto info */
-	crypto_info = &ctx->crypto_send;
-
-	/* Currently we don't support set crypto info more than one time */
-	if (TLS_CRYPTO_INFO_READY(crypto_info)) {
-		rc = -EBUSY;
-		goto out;
-	}
-
-	switch (tmp_crypto_info.cipher_type) {
-=======
 	switch (crypto_info->cipher_type) {
->>>>>>> 1ec8f1f0
 	case TLS_CIPHER_AES_GCM_128: {
 		if (optlen != sizeof(struct tls12_crypto_info_aes_gcm_128)) {
 			rc = -EINVAL;
