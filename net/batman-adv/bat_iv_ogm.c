/* Copyright (C) 2007-2017  B.A.T.M.A.N. contributors:
 *
 * Marek Lindner, Simon Wunderlich
 *
 * This program is free software; you can redistribute it and/or
 * modify it under the terms of version 2 of the GNU General Public
 * License as published by the Free Software Foundation.
 *
 * This program is distributed in the hope that it will be useful, but
 * WITHOUT ANY WARRANTY; without even the implied warranty of
 * MERCHANTABILITY or FITNESS FOR A PARTICULAR PURPOSE. See the GNU
 * General Public License for more details.
 *
 * You should have received a copy of the GNU General Public License
 * along with this program; if not, see <http://www.gnu.org/licenses/>.
 */

#include "bat_iv_ogm.h"
#include "main.h"

#include <linux/atomic.h>
#include <linux/bitmap.h>
#include <linux/bitops.h>
#include <linux/bug.h>
#include <linux/byteorder/generic.h>
#include <linux/cache.h>
#include <linux/errno.h>
#include <linux/etherdevice.h>
#include <linux/fs.h>
#include <linux/if_ether.h>
#include <linux/init.h>
#include <linux/jiffies.h>
#include <linux/kernel.h>
#include <linux/kref.h>
#include <linux/list.h>
#include <linux/lockdep.h>
#include <linux/netdevice.h>
#include <linux/netlink.h>
#include <linux/pkt_sched.h>
#include <linux/printk.h>
#include <linux/random.h>
#include <linux/rculist.h>
#include <linux/rcupdate.h>
#include <linux/seq_file.h>
#include <linux/skbuff.h>
#include <linux/slab.h>
#include <linux/spinlock.h>
#include <linux/stddef.h>
#include <linux/string.h>
#include <linux/types.h>
#include <linux/workqueue.h>
#include <net/genetlink.h>
#include <net/netlink.h>
#include <uapi/linux/batman_adv.h>

#include "bat_algo.h"
#include "bitarray.h"
#include "gateway_client.h"
#include "hard-interface.h"
#include "hash.h"
#include "log.h"
#include "netlink.h"
#include "network-coding.h"
#include "originator.h"
#include "packet.h"
#include "routing.h"
#include "send.h"
#include "translation-table.h"
#include "tvlv.h"

static void batadv_iv_send_outstanding_bat_ogm_packet(struct work_struct *work);

/**
 * enum batadv_dup_status - duplicate status
 * @BATADV_NO_DUP: the packet is no duplicate
 * @BATADV_ORIG_DUP: OGM is a duplicate in the originator (but not for the
 *  neighbor)
 * @BATADV_NEIGH_DUP: OGM is a duplicate for the neighbor
 * @BATADV_PROTECTED: originator is currently protected (after reboot)
 */
enum batadv_dup_status {
	BATADV_NO_DUP = 0,
	BATADV_ORIG_DUP,
	BATADV_NEIGH_DUP,
	BATADV_PROTECTED,
};

/**
 * batadv_ring_buffer_set - update the ring buffer with the given value
 * @lq_recv: pointer to the ring buffer
 * @lq_index: index to store the value at
 * @value: value to store in the ring buffer
 */
static void batadv_ring_buffer_set(u8 lq_recv[], u8 *lq_index, u8 value)
{
	lq_recv[*lq_index] = value;
	*lq_index = (*lq_index + 1) % BATADV_TQ_GLOBAL_WINDOW_SIZE;
}

/**
 * batadv_ring_buffer_avg - compute the average of all non-zero values stored
 * in the given ring buffer
 * @lq_recv: pointer to the ring buffer
 *
 * Return: computed average value.
 */
static u8 batadv_ring_buffer_avg(const u8 lq_recv[])
{
	const u8 *ptr;
	u16 count = 0;
	u16 i = 0;
	u16 sum = 0;

	ptr = lq_recv;

	while (i < BATADV_TQ_GLOBAL_WINDOW_SIZE) {
		if (*ptr != 0) {
			count++;
			sum += *ptr;
		}

		i++;
		ptr++;
	}

	if (count == 0)
		return 0;

	return (u8)(sum / count);
}

/**
 * batadv_iv_ogm_orig_free - free the private resources allocated for this
 *  orig_node
 * @orig_node: the orig_node for which the resources have to be free'd
 */
static void batadv_iv_ogm_orig_free(struct batadv_orig_node *orig_node)
{
	kfree(orig_node->bat_iv.bcast_own);
	kfree(orig_node->bat_iv.bcast_own_sum);
}

/**
 * batadv_iv_ogm_orig_add_if - change the private structures of the orig_node to
 *  include the new hard-interface
 * @orig_node: the orig_node that has to be changed
 * @max_if_num: the current amount of interfaces
 *
 * Return: 0 on success, a negative error code otherwise.
 */
static int batadv_iv_ogm_orig_add_if(struct batadv_orig_node *orig_node,
				     int max_if_num)
{
	void *data_ptr;
	size_t old_size;
	int ret = -ENOMEM;

	spin_lock_bh(&orig_node->bat_iv.ogm_cnt_lock);

	old_size = (max_if_num - 1) * sizeof(unsigned long) * BATADV_NUM_WORDS;
	data_ptr = kmalloc_array(max_if_num,
				 BATADV_NUM_WORDS * sizeof(unsigned long),
				 GFP_ATOMIC);
	if (!data_ptr)
		goto unlock;

	memcpy(data_ptr, orig_node->bat_iv.bcast_own, old_size);
	kfree(orig_node->bat_iv.bcast_own);
	orig_node->bat_iv.bcast_own = data_ptr;

	data_ptr = kmalloc_array(max_if_num, sizeof(u8), GFP_ATOMIC);
	if (!data_ptr)
		goto unlock;

	memcpy(data_ptr, orig_node->bat_iv.bcast_own_sum,
	       (max_if_num - 1) * sizeof(u8));
	kfree(orig_node->bat_iv.bcast_own_sum);
	orig_node->bat_iv.bcast_own_sum = data_ptr;

	ret = 0;

unlock:
	spin_unlock_bh(&orig_node->bat_iv.ogm_cnt_lock);

	return ret;
}

/**
 * batadv_iv_ogm_drop_bcast_own_entry - drop section of bcast_own
 * @orig_node: the orig_node that has to be changed
 * @max_if_num: the current amount of interfaces
 * @del_if_num: the index of the interface being removed
 */
static void
batadv_iv_ogm_drop_bcast_own_entry(struct batadv_orig_node *orig_node,
				   int max_if_num, int del_if_num)
{
	size_t chunk_size;
	size_t if_offset;
	void *data_ptr;

	lockdep_assert_held(&orig_node->bat_iv.ogm_cnt_lock);

	chunk_size = sizeof(unsigned long) * BATADV_NUM_WORDS;
	data_ptr = kmalloc_array(max_if_num, chunk_size, GFP_ATOMIC);
	if (!data_ptr)
		/* use old buffer when new one could not be allocated */
		data_ptr = orig_node->bat_iv.bcast_own;

	/* copy first part */
	memmove(data_ptr, orig_node->bat_iv.bcast_own, del_if_num * chunk_size);

	/* copy second part */
	if_offset = (del_if_num + 1) * chunk_size;
	memmove((char *)data_ptr + del_if_num * chunk_size,
		(uint8_t *)orig_node->bat_iv.bcast_own + if_offset,
		(max_if_num - del_if_num) * chunk_size);

	/* bcast_own was shrunk down in new buffer; free old one */
	if (orig_node->bat_iv.bcast_own != data_ptr) {
		kfree(orig_node->bat_iv.bcast_own);
		orig_node->bat_iv.bcast_own = data_ptr;
	}
}

/**
 * batadv_iv_ogm_drop_bcast_own_sum_entry - drop section of bcast_own_sum
 * @orig_node: the orig_node that has to be changed
 * @max_if_num: the current amount of interfaces
 * @del_if_num: the index of the interface being removed
 */
static void
batadv_iv_ogm_drop_bcast_own_sum_entry(struct batadv_orig_node *orig_node,
				       int max_if_num, int del_if_num)
{
	size_t if_offset;
	void *data_ptr;

	lockdep_assert_held(&orig_node->bat_iv.ogm_cnt_lock);

	data_ptr = kmalloc_array(max_if_num, sizeof(u8), GFP_ATOMIC);
	if (!data_ptr)
		/* use old buffer when new one could not be allocated */
		data_ptr = orig_node->bat_iv.bcast_own_sum;

	memmove(data_ptr, orig_node->bat_iv.bcast_own_sum,
		del_if_num * sizeof(u8));

	if_offset = (del_if_num + 1) * sizeof(u8);
	memmove((char *)data_ptr + del_if_num * sizeof(u8),
		orig_node->bat_iv.bcast_own_sum + if_offset,
		(max_if_num - del_if_num) * sizeof(u8));

	/* bcast_own_sum was shrunk down in new buffer; free old one */
	if (orig_node->bat_iv.bcast_own_sum != data_ptr) {
		kfree(orig_node->bat_iv.bcast_own_sum);
		orig_node->bat_iv.bcast_own_sum = data_ptr;
	}
}

/**
 * batadv_iv_ogm_orig_del_if - change the private structures of the orig_node to
 *  exclude the removed interface
 * @orig_node: the orig_node that has to be changed
 * @max_if_num: the current amount of interfaces
 * @del_if_num: the index of the interface being removed
 *
 * Return: 0 on success, a negative error code otherwise.
 */
static int batadv_iv_ogm_orig_del_if(struct batadv_orig_node *orig_node,
				     int max_if_num, int del_if_num)
{
	spin_lock_bh(&orig_node->bat_iv.ogm_cnt_lock);

	if (max_if_num == 0) {
		kfree(orig_node->bat_iv.bcast_own);
		kfree(orig_node->bat_iv.bcast_own_sum);
		orig_node->bat_iv.bcast_own = NULL;
		orig_node->bat_iv.bcast_own_sum = NULL;
	} else {
		batadv_iv_ogm_drop_bcast_own_entry(orig_node, max_if_num,
						   del_if_num);
		batadv_iv_ogm_drop_bcast_own_sum_entry(orig_node, max_if_num,
						       del_if_num);
	}

	spin_unlock_bh(&orig_node->bat_iv.ogm_cnt_lock);

	return 0;
}

/**
 * batadv_iv_ogm_orig_get - retrieve or create (if does not exist) an originator
 * @bat_priv: the bat priv with all the soft interface information
 * @addr: mac address of the originator
 *
 * Return: the originator object corresponding to the passed mac address or NULL
 * on failure.
 * If the object does not exists it is created an initialised.
 */
static struct batadv_orig_node *
batadv_iv_ogm_orig_get(struct batadv_priv *bat_priv, const u8 *addr)
{
	struct batadv_orig_node *orig_node;
	int size, hash_added;

	orig_node = batadv_orig_hash_find(bat_priv, addr);
	if (orig_node)
		return orig_node;

	orig_node = batadv_orig_node_new(bat_priv, addr);
	if (!orig_node)
		return NULL;

	spin_lock_init(&orig_node->bat_iv.ogm_cnt_lock);

	size = bat_priv->num_ifaces * sizeof(unsigned long) * BATADV_NUM_WORDS;
	orig_node->bat_iv.bcast_own = kzalloc(size, GFP_ATOMIC);
	if (!orig_node->bat_iv.bcast_own)
		goto free_orig_node;

	size = bat_priv->num_ifaces * sizeof(u8);
	orig_node->bat_iv.bcast_own_sum = kzalloc(size, GFP_ATOMIC);
	if (!orig_node->bat_iv.bcast_own_sum)
		goto free_orig_node;

	kref_get(&orig_node->refcount);
	hash_added = batadv_hash_add(bat_priv->orig_hash, batadv_compare_orig,
				     batadv_choose_orig, orig_node,
				     &orig_node->hash_entry);
	if (hash_added != 0)
		goto free_orig_node_hash;

	return orig_node;

free_orig_node_hash:
	batadv_orig_node_put(orig_node);
free_orig_node:
	batadv_orig_node_put(orig_node);

	return NULL;
}

static struct batadv_neigh_node *
batadv_iv_ogm_neigh_new(struct batadv_hard_iface *hard_iface,
			const u8 *neigh_addr,
			struct batadv_orig_node *orig_node,
			struct batadv_orig_node *orig_neigh)
{
	struct batadv_neigh_node *neigh_node;

	neigh_node = batadv_neigh_node_get_or_create(orig_node,
						     hard_iface, neigh_addr);
	if (!neigh_node)
		goto out;

	neigh_node->orig_node = orig_neigh;

out:
	return neigh_node;
}

static int batadv_iv_ogm_iface_enable(struct batadv_hard_iface *hard_iface)
{
	struct batadv_ogm_packet *batadv_ogm_packet;
	unsigned char *ogm_buff;
	u32 random_seqno;

	/* randomize initial seqno to avoid collision */
	get_random_bytes(&random_seqno, sizeof(random_seqno));
	atomic_set(&hard_iface->bat_iv.ogm_seqno, random_seqno);

	hard_iface->bat_iv.ogm_buff_len = BATADV_OGM_HLEN;
	ogm_buff = kmalloc(hard_iface->bat_iv.ogm_buff_len, GFP_ATOMIC);
	if (!ogm_buff)
		return -ENOMEM;

	hard_iface->bat_iv.ogm_buff = ogm_buff;

	batadv_ogm_packet = (struct batadv_ogm_packet *)ogm_buff;
	batadv_ogm_packet->packet_type = BATADV_IV_OGM;
	batadv_ogm_packet->version = BATADV_COMPAT_VERSION;
	batadv_ogm_packet->ttl = 2;
	batadv_ogm_packet->flags = BATADV_NO_FLAGS;
	batadv_ogm_packet->reserved = 0;
	batadv_ogm_packet->tq = BATADV_TQ_MAX_VALUE;

	return 0;
}

static void batadv_iv_ogm_iface_disable(struct batadv_hard_iface *hard_iface)
{
	kfree(hard_iface->bat_iv.ogm_buff);
	hard_iface->bat_iv.ogm_buff = NULL;
}

static void batadv_iv_ogm_iface_update_mac(struct batadv_hard_iface *hard_iface)
{
	struct batadv_ogm_packet *batadv_ogm_packet;
	unsigned char *ogm_buff = hard_iface->bat_iv.ogm_buff;

	batadv_ogm_packet = (struct batadv_ogm_packet *)ogm_buff;
	ether_addr_copy(batadv_ogm_packet->orig,
			hard_iface->net_dev->dev_addr);
	ether_addr_copy(batadv_ogm_packet->prev_sender,
			hard_iface->net_dev->dev_addr);
}

static void
batadv_iv_ogm_primary_iface_set(struct batadv_hard_iface *hard_iface)
{
	struct batadv_ogm_packet *batadv_ogm_packet;
	unsigned char *ogm_buff = hard_iface->bat_iv.ogm_buff;

	batadv_ogm_packet = (struct batadv_ogm_packet *)ogm_buff;
	batadv_ogm_packet->ttl = BATADV_TTL;
}

/* when do we schedule our own ogm to be sent */
static unsigned long
batadv_iv_ogm_emit_send_time(const struct batadv_priv *bat_priv)
{
	unsigned int msecs;

	msecs = atomic_read(&bat_priv->orig_interval) - BATADV_JITTER;
	msecs += prandom_u32() % (2 * BATADV_JITTER);

	return jiffies + msecs_to_jiffies(msecs);
}

/* when do we schedule a ogm packet to be sent */
static unsigned long batadv_iv_ogm_fwd_send_time(void)
{
	return jiffies + msecs_to_jiffies(prandom_u32() % (BATADV_JITTER / 2));
}

/* apply hop penalty for a normal link */
static u8 batadv_hop_penalty(u8 tq, const struct batadv_priv *bat_priv)
{
	int hop_penalty = atomic_read(&bat_priv->hop_penalty);
	int new_tq;

	new_tq = tq * (BATADV_TQ_MAX_VALUE - hop_penalty);
	new_tq /= BATADV_TQ_MAX_VALUE;

	return new_tq;
}

/**
 * batadv_iv_ogm_aggr_packet - checks if there is another OGM attached
 * @buff_pos: current position in the skb
 * @packet_len: total length of the skb
 * @tvlv_len: tvlv length of the previously considered OGM
 *
 * Return: true if there is enough space for another OGM, false otherwise.
 */
static bool batadv_iv_ogm_aggr_packet(int buff_pos, int packet_len,
				      __be16 tvlv_len)
{
	int next_buff_pos = 0;

	next_buff_pos += buff_pos + BATADV_OGM_HLEN;
	next_buff_pos += ntohs(tvlv_len);

	return (next_buff_pos <= packet_len) &&
	       (next_buff_pos <= BATADV_MAX_AGGREGATION_BYTES);
}

/* send a batman ogm to a given interface */
static void batadv_iv_ogm_send_to_if(struct batadv_forw_packet *forw_packet,
				     struct batadv_hard_iface *hard_iface)
{
	struct batadv_priv *bat_priv = netdev_priv(hard_iface->soft_iface);
	const char *fwd_str;
	u8 packet_num;
	s16 buff_pos;
	struct batadv_ogm_packet *batadv_ogm_packet;
	struct sk_buff *skb;
	u8 *packet_pos;

	if (hard_iface->if_status != BATADV_IF_ACTIVE)
		return;

	packet_num = 0;
	buff_pos = 0;
	packet_pos = forw_packet->skb->data;
	batadv_ogm_packet = (struct batadv_ogm_packet *)packet_pos;

	/* adjust all flags and log packets */
	while (batadv_iv_ogm_aggr_packet(buff_pos, forw_packet->packet_len,
					 batadv_ogm_packet->tvlv_len)) {
		/* we might have aggregated direct link packets with an
		 * ordinary base packet
		 */
		if (forw_packet->direct_link_flags & BIT(packet_num) &&
		    forw_packet->if_incoming == hard_iface)
			batadv_ogm_packet->flags |= BATADV_DIRECTLINK;
		else
			batadv_ogm_packet->flags &= ~BATADV_DIRECTLINK;

		if (packet_num > 0 || !forw_packet->own)
			fwd_str = "Forwarding";
		else
			fwd_str = "Sending own";

		batadv_dbg(BATADV_DBG_BATMAN, bat_priv,
			   "%s %spacket (originator %pM, seqno %u, TQ %d, TTL %d, IDF %s) on interface %s [%pM]\n",
			   fwd_str, (packet_num > 0 ? "aggregated " : ""),
			   batadv_ogm_packet->orig,
			   ntohl(batadv_ogm_packet->seqno),
			   batadv_ogm_packet->tq, batadv_ogm_packet->ttl,
			   ((batadv_ogm_packet->flags & BATADV_DIRECTLINK) ?
			    "on" : "off"),
			   hard_iface->net_dev->name,
			   hard_iface->net_dev->dev_addr);

		buff_pos += BATADV_OGM_HLEN;
		buff_pos += ntohs(batadv_ogm_packet->tvlv_len);
		packet_num++;
		packet_pos = forw_packet->skb->data + buff_pos;
		batadv_ogm_packet = (struct batadv_ogm_packet *)packet_pos;
	}

	/* create clone because function is called more than once */
	skb = skb_clone(forw_packet->skb, GFP_ATOMIC);
	if (skb) {
		batadv_inc_counter(bat_priv, BATADV_CNT_MGMT_TX);
		batadv_add_counter(bat_priv, BATADV_CNT_MGMT_TX_BYTES,
				   skb->len + ETH_HLEN);
		batadv_send_broadcast_skb(skb, hard_iface);
	}
}

/* send a batman ogm packet */
static void batadv_iv_ogm_emit(struct batadv_forw_packet *forw_packet)
{
	struct net_device *soft_iface;

	if (!forw_packet->if_incoming) {
		pr_err("Error - can't forward packet: incoming iface not specified\n");
		return;
	}

	soft_iface = forw_packet->if_incoming->soft_iface;

	if (WARN_ON(!forw_packet->if_outgoing))
		return;

	if (WARN_ON(forw_packet->if_outgoing->soft_iface != soft_iface))
		return;

	if (forw_packet->if_incoming->if_status != BATADV_IF_ACTIVE)
		return;

	/* only for one specific outgoing interface */
	batadv_iv_ogm_send_to_if(forw_packet, forw_packet->if_outgoing);
}

/**
 * batadv_iv_ogm_can_aggregate - find out if an OGM can be aggregated on an
 *  existing forward packet
 * @new_bat_ogm_packet: OGM packet to be aggregated
 * @bat_priv: the bat priv with all the soft interface information
 * @packet_len: (total) length of the OGM
 * @send_time: timestamp (jiffies) when the packet is to be sent
 * @directlink: true if this is a direct link packet
 * @if_incoming: interface where the packet was received
 * @if_outgoing: interface for which the retransmission should be considered
 * @forw_packet: the forwarded packet which should be checked
 *
 * Return: true if new_packet can be aggregated with forw_packet
 */
static bool
batadv_iv_ogm_can_aggregate(const struct batadv_ogm_packet *new_bat_ogm_packet,
			    struct batadv_priv *bat_priv,
			    int packet_len, unsigned long send_time,
			    bool directlink,
			    const struct batadv_hard_iface *if_incoming,
			    const struct batadv_hard_iface *if_outgoing,
			    const struct batadv_forw_packet *forw_packet)
{
	struct batadv_ogm_packet *batadv_ogm_packet;
	int aggregated_bytes = forw_packet->packet_len + packet_len;
	struct batadv_hard_iface *primary_if = NULL;
	bool res = false;
	unsigned long aggregation_end_time;

	batadv_ogm_packet = (struct batadv_ogm_packet *)forw_packet->skb->data;
	aggregation_end_time = send_time;
	aggregation_end_time += msecs_to_jiffies(BATADV_MAX_AGGREGATION_MS);

	/* we can aggregate the current packet to this aggregated packet
	 * if:
	 *
	 * - the send time is within our MAX_AGGREGATION_MS time
	 * - the resulting packet wont be bigger than
	 *   MAX_AGGREGATION_BYTES
	 * otherwise aggregation is not possible
	 */
	if (!time_before(send_time, forw_packet->send_time) ||
	    !time_after_eq(aggregation_end_time, forw_packet->send_time))
		return false;

	if (aggregated_bytes > BATADV_MAX_AGGREGATION_BYTES)
		return false;

	/* packet is not leaving on the same interface. */
	if (forw_packet->if_outgoing != if_outgoing)
		return false;

	/* check aggregation compatibility
	 * -> direct link packets are broadcasted on
	 *    their interface only
	 * -> aggregate packet if the current packet is
	 *    a "global" packet as well as the base
	 *    packet
	 */
	primary_if = batadv_primary_if_get_selected(bat_priv);
	if (!primary_if)
		return false;

	/* packets without direct link flag and high TTL
	 * are flooded through the net
	 */
	if (!directlink &&
	    !(batadv_ogm_packet->flags & BATADV_DIRECTLINK) &&
	    batadv_ogm_packet->ttl != 1 &&

	    /* own packets originating non-primary
	     * interfaces leave only that interface
	     */
	    (!forw_packet->own ||
	     forw_packet->if_incoming == primary_if)) {
		res = true;
		goto out;
	}

	/* if the incoming packet is sent via this one
	 * interface only - we still can aggregate
	 */
	if (directlink &&
	    new_bat_ogm_packet->ttl == 1 &&
	    forw_packet->if_incoming == if_incoming &&

	    /* packets from direct neighbors or
	     * own secondary interface packets
	     * (= secondary interface packets in general)
	     */
	    (batadv_ogm_packet->flags & BATADV_DIRECTLINK ||
	     (forw_packet->own &&
	      forw_packet->if_incoming != primary_if))) {
		res = true;
		goto out;
	}

out:
	if (primary_if)
		batadv_hardif_put(primary_if);
	return res;
}

/**
 * batadv_iv_ogm_aggregate_new - create a new aggregated packet and add this
 *  packet to it.
 * @packet_buff: pointer to the OGM
 * @packet_len: (total) length of the OGM
 * @send_time: timestamp (jiffies) when the packet is to be sent
 * @direct_link: whether this OGM has direct link status
 * @if_incoming: interface where the packet was received
 * @if_outgoing: interface for which the retransmission should be considered
 * @own_packet: true if it is a self-generated ogm
 */
static void batadv_iv_ogm_aggregate_new(const unsigned char *packet_buff,
					int packet_len, unsigned long send_time,
					bool direct_link,
					struct batadv_hard_iface *if_incoming,
					struct batadv_hard_iface *if_outgoing,
					int own_packet)
{
	struct batadv_priv *bat_priv = netdev_priv(if_incoming->soft_iface);
	struct batadv_forw_packet *forw_packet_aggr;
	struct sk_buff *skb;
	unsigned char *skb_buff;
	unsigned int skb_size;
	atomic_t *queue_left = own_packet ? NULL : &bat_priv->batman_queue_left;

	if (atomic_read(&bat_priv->aggregated_ogms) &&
	    packet_len < BATADV_MAX_AGGREGATION_BYTES)
		skb_size = BATADV_MAX_AGGREGATION_BYTES;
	else
		skb_size = packet_len;

	skb_size += ETH_HLEN;

	skb = netdev_alloc_skb_ip_align(NULL, skb_size);
	if (!skb)
		return;

	forw_packet_aggr = batadv_forw_packet_alloc(if_incoming, if_outgoing,
						    queue_left, bat_priv, skb);
	if (!forw_packet_aggr) {
		kfree_skb(skb);
		return;
	}

	forw_packet_aggr->skb->priority = TC_PRIO_CONTROL;
	skb_reserve(forw_packet_aggr->skb, ETH_HLEN);

	skb_buff = skb_put(forw_packet_aggr->skb, packet_len);
	forw_packet_aggr->packet_len = packet_len;
	memcpy(skb_buff, packet_buff, packet_len);

	forw_packet_aggr->own = own_packet;
	forw_packet_aggr->direct_link_flags = BATADV_NO_FLAGS;
	forw_packet_aggr->send_time = send_time;

	/* save packet direct link flag status */
	if (direct_link)
		forw_packet_aggr->direct_link_flags |= 1;

	INIT_DELAYED_WORK(&forw_packet_aggr->delayed_work,
			  batadv_iv_send_outstanding_bat_ogm_packet);

	batadv_forw_packet_ogmv1_queue(bat_priv, forw_packet_aggr, send_time);
}

/* aggregate a new packet into the existing ogm packet */
static void batadv_iv_ogm_aggregate(struct batadv_forw_packet *forw_packet_aggr,
				    const unsigned char *packet_buff,
				    int packet_len, bool direct_link)
{
	unsigned long new_direct_link_flag;

	skb_put_data(forw_packet_aggr->skb, packet_buff, packet_len);
	forw_packet_aggr->packet_len += packet_len;
	forw_packet_aggr->num_packets++;

	/* save packet direct link flag status */
	if (direct_link) {
		new_direct_link_flag = BIT(forw_packet_aggr->num_packets);
		forw_packet_aggr->direct_link_flags |= new_direct_link_flag;
	}
}

/**
 * batadv_iv_ogm_queue_add - queue up an OGM for transmission
 * @bat_priv: the bat priv with all the soft interface information
 * @packet_buff: pointer to the OGM
 * @packet_len: (total) length of the OGM
 * @if_incoming: interface where the packet was received
 * @if_outgoing: interface for which the retransmission should be considered
 * @own_packet: true if it is a self-generated ogm
 * @send_time: timestamp (jiffies) when the packet is to be sent
 */
static void batadv_iv_ogm_queue_add(struct batadv_priv *bat_priv,
				    unsigned char *packet_buff,
				    int packet_len,
				    struct batadv_hard_iface *if_incoming,
				    struct batadv_hard_iface *if_outgoing,
				    int own_packet, unsigned long send_time)
{
	/* _aggr -> pointer to the packet we want to aggregate with
	 * _pos -> pointer to the position in the queue
	 */
	struct batadv_forw_packet *forw_packet_aggr = NULL;
	struct batadv_forw_packet *forw_packet_pos = NULL;
	struct batadv_ogm_packet *batadv_ogm_packet;
	bool direct_link;
	unsigned long max_aggregation_jiffies;

	batadv_ogm_packet = (struct batadv_ogm_packet *)packet_buff;
	direct_link = !!(batadv_ogm_packet->flags & BATADV_DIRECTLINK);
	max_aggregation_jiffies = msecs_to_jiffies(BATADV_MAX_AGGREGATION_MS);

	/* find position for the packet in the forward queue */
	spin_lock_bh(&bat_priv->forw_bat_list_lock);
	/* own packets are not to be aggregated */
	if (atomic_read(&bat_priv->aggregated_ogms) && !own_packet) {
		hlist_for_each_entry(forw_packet_pos,
				     &bat_priv->forw_bat_list, list) {
			if (batadv_iv_ogm_can_aggregate(batadv_ogm_packet,
							bat_priv, packet_len,
							send_time, direct_link,
							if_incoming,
							if_outgoing,
							forw_packet_pos)) {
				forw_packet_aggr = forw_packet_pos;
				break;
			}
		}
	}

	/* nothing to aggregate with - either aggregation disabled or no
	 * suitable aggregation packet found
	 */
	if (!forw_packet_aggr) {
		/* the following section can run without the lock */
		spin_unlock_bh(&bat_priv->forw_bat_list_lock);

		/* if we could not aggregate this packet with one of the others
		 * we hold it back for a while, so that it might be aggregated
		 * later on
		 */
		if (!own_packet && atomic_read(&bat_priv->aggregated_ogms))
			send_time += max_aggregation_jiffies;

		batadv_iv_ogm_aggregate_new(packet_buff, packet_len,
					    send_time, direct_link,
					    if_incoming, if_outgoing,
					    own_packet);
	} else {
		batadv_iv_ogm_aggregate(forw_packet_aggr, packet_buff,
					packet_len, direct_link);
		spin_unlock_bh(&bat_priv->forw_bat_list_lock);
	}
}

static void batadv_iv_ogm_forward(struct batadv_orig_node *orig_node,
				  const struct ethhdr *ethhdr,
				  struct batadv_ogm_packet *batadv_ogm_packet,
				  bool is_single_hop_neigh,
				  bool is_from_best_next_hop,
				  struct batadv_hard_iface *if_incoming,
				  struct batadv_hard_iface *if_outgoing)
{
	struct batadv_priv *bat_priv = netdev_priv(if_incoming->soft_iface);
	u16 tvlv_len;

	if (batadv_ogm_packet->ttl <= 1) {
		batadv_dbg(BATADV_DBG_BATMAN, bat_priv, "ttl exceeded\n");
		return;
	}

	if (!is_from_best_next_hop) {
		/* Mark the forwarded packet when it is not coming from our
		 * best next hop. We still need to forward the packet for our
		 * neighbor link quality detection to work in case the packet
		 * originated from a single hop neighbor. Otherwise we can
		 * simply drop the ogm.
		 */
		if (is_single_hop_neigh)
			batadv_ogm_packet->flags |= BATADV_NOT_BEST_NEXT_HOP;
		else
			return;
	}

	tvlv_len = ntohs(batadv_ogm_packet->tvlv_len);

	batadv_ogm_packet->ttl--;
	ether_addr_copy(batadv_ogm_packet->prev_sender, ethhdr->h_source);

	/* apply hop penalty */
	batadv_ogm_packet->tq = batadv_hop_penalty(batadv_ogm_packet->tq,
						   bat_priv);

	batadv_dbg(BATADV_DBG_BATMAN, bat_priv,
		   "Forwarding packet: tq: %i, ttl: %i\n",
		   batadv_ogm_packet->tq, batadv_ogm_packet->ttl);

	if (is_single_hop_neigh)
		batadv_ogm_packet->flags |= BATADV_DIRECTLINK;
	else
		batadv_ogm_packet->flags &= ~BATADV_DIRECTLINK;

	batadv_iv_ogm_queue_add(bat_priv, (unsigned char *)batadv_ogm_packet,
				BATADV_OGM_HLEN + tvlv_len,
				if_incoming, if_outgoing, 0,
				batadv_iv_ogm_fwd_send_time());
}

/**
 * batadv_iv_ogm_slide_own_bcast_window - bitshift own OGM broadcast windows for
 * the given interface
 * @hard_iface: the interface for which the windows have to be shifted
 */
static void
batadv_iv_ogm_slide_own_bcast_window(struct batadv_hard_iface *hard_iface)
{
	struct batadv_priv *bat_priv = netdev_priv(hard_iface->soft_iface);
	struct batadv_hashtable *hash = bat_priv->orig_hash;
	struct hlist_head *head;
	struct batadv_orig_node *orig_node;
	unsigned long *word;
	u32 i;
	size_t word_index;
	u8 *w;
	int if_num;

	for (i = 0; i < hash->size; i++) {
		head = &hash->table[i];

		rcu_read_lock();
		hlist_for_each_entry_rcu(orig_node, head, hash_entry) {
			spin_lock_bh(&orig_node->bat_iv.ogm_cnt_lock);
			word_index = hard_iface->if_num * BATADV_NUM_WORDS;
			word = &orig_node->bat_iv.bcast_own[word_index];

			batadv_bit_get_packet(bat_priv, word, 1, 0);
			if_num = hard_iface->if_num;
			w = &orig_node->bat_iv.bcast_own_sum[if_num];
			*w = bitmap_weight(word, BATADV_TQ_LOCAL_WINDOW_SIZE);
			spin_unlock_bh(&orig_node->bat_iv.ogm_cnt_lock);
		}
		rcu_read_unlock();
	}
}

static void batadv_iv_ogm_schedule(struct batadv_hard_iface *hard_iface)
{
	struct batadv_priv *bat_priv = netdev_priv(hard_iface->soft_iface);
	unsigned char **ogm_buff = &hard_iface->bat_iv.ogm_buff;
	struct batadv_ogm_packet *batadv_ogm_packet;
	struct batadv_hard_iface *primary_if, *tmp_hard_iface;
	int *ogm_buff_len = &hard_iface->bat_iv.ogm_buff_len;
	u32 seqno;
	u16 tvlv_len = 0;
	unsigned long send_time;

	if ((hard_iface->if_status == BATADV_IF_NOT_IN_USE) ||
	    (hard_iface->if_status == BATADV_IF_TO_BE_REMOVED))
		return;

	/* the interface gets activated here to avoid race conditions between
	 * the moment of activating the interface in
	 * hardif_activate_interface() where the originator mac is set and
	 * outdated packets (especially uninitialized mac addresses) in the
	 * packet queue
	 */
	if (hard_iface->if_status == BATADV_IF_TO_BE_ACTIVATED)
		hard_iface->if_status = BATADV_IF_ACTIVE;

	primary_if = batadv_primary_if_get_selected(bat_priv);

	if (hard_iface == primary_if) {
		/* tt changes have to be committed before the tvlv data is
		 * appended as it may alter the tt tvlv container
		 */
		batadv_tt_local_commit_changes(bat_priv);
		tvlv_len = batadv_tvlv_container_ogm_append(bat_priv, ogm_buff,
							    ogm_buff_len,
							    BATADV_OGM_HLEN);
	}

	batadv_ogm_packet = (struct batadv_ogm_packet *)(*ogm_buff);
	batadv_ogm_packet->tvlv_len = htons(tvlv_len);

	/* change sequence number to network order */
	seqno = (u32)atomic_read(&hard_iface->bat_iv.ogm_seqno);
	batadv_ogm_packet->seqno = htonl(seqno);
	atomic_inc(&hard_iface->bat_iv.ogm_seqno);

	batadv_iv_ogm_slide_own_bcast_window(hard_iface);

	send_time = batadv_iv_ogm_emit_send_time(bat_priv);

	if (hard_iface != primary_if) {
		/* OGMs from secondary interfaces are only scheduled on their
		 * respective interfaces.
		 */
		batadv_iv_ogm_queue_add(bat_priv, *ogm_buff, *ogm_buff_len,
					hard_iface, hard_iface, 1, send_time);
		goto out;
	}

	/* OGMs from primary interfaces are scheduled on all
	 * interfaces.
	 */
	rcu_read_lock();
	list_for_each_entry_rcu(tmp_hard_iface, &batadv_hardif_list, list) {
		if (tmp_hard_iface->soft_iface != hard_iface->soft_iface)
			continue;

		if (!kref_get_unless_zero(&tmp_hard_iface->refcount))
			continue;

		batadv_iv_ogm_queue_add(bat_priv, *ogm_buff,
					*ogm_buff_len, hard_iface,
					tmp_hard_iface, 1, send_time);

		batadv_hardif_put(tmp_hard_iface);
	}
	rcu_read_unlock();

out:
	if (primary_if)
		batadv_hardif_put(primary_if);
}

/**
 * batadv_iv_ogm_orig_update - use OGM to update corresponding data in an
 *  originator
 * @bat_priv: the bat priv with all the soft interface information
 * @orig_node: the orig node who originally emitted the ogm packet
 * @orig_ifinfo: ifinfo for the outgoing interface of the orig_node
 * @ethhdr: Ethernet header of the OGM
 * @batadv_ogm_packet: the ogm packet
 * @if_incoming: interface where the packet was received
 * @if_outgoing: interface for which the retransmission should be considered
 * @dup_status: the duplicate status of this ogm packet.
 */
static void
batadv_iv_ogm_orig_update(struct batadv_priv *bat_priv,
			  struct batadv_orig_node *orig_node,
			  struct batadv_orig_ifinfo *orig_ifinfo,
			  const struct ethhdr *ethhdr,
			  const struct batadv_ogm_packet *batadv_ogm_packet,
			  struct batadv_hard_iface *if_incoming,
			  struct batadv_hard_iface *if_outgoing,
			  enum batadv_dup_status dup_status)
{
	struct batadv_neigh_ifinfo *neigh_ifinfo = NULL;
	struct batadv_neigh_ifinfo *router_ifinfo = NULL;
	struct batadv_neigh_node *neigh_node = NULL;
	struct batadv_neigh_node *tmp_neigh_node = NULL;
	struct batadv_neigh_node *router = NULL;
	struct batadv_orig_node *orig_node_tmp;
	int if_num;
	u8 sum_orig, sum_neigh;
	u8 *neigh_addr;
	u8 tq_avg;

	batadv_dbg(BATADV_DBG_BATMAN, bat_priv,
		   "%s(): Searching and updating originator entry of received packet\n",
		   __func__);

	rcu_read_lock();
	hlist_for_each_entry_rcu(tmp_neigh_node,
				 &orig_node->neigh_list, list) {
		neigh_addr = tmp_neigh_node->addr;
		if (batadv_compare_eth(neigh_addr, ethhdr->h_source) &&
		    tmp_neigh_node->if_incoming == if_incoming &&
		    kref_get_unless_zero(&tmp_neigh_node->refcount)) {
			if (WARN(neigh_node, "too many matching neigh_nodes"))
				batadv_neigh_node_put(neigh_node);
			neigh_node = tmp_neigh_node;
			continue;
		}

		if (dup_status != BATADV_NO_DUP)
			continue;

		/* only update the entry for this outgoing interface */
		neigh_ifinfo = batadv_neigh_ifinfo_get(tmp_neigh_node,
						       if_outgoing);
		if (!neigh_ifinfo)
			continue;

		spin_lock_bh(&tmp_neigh_node->ifinfo_lock);
		batadv_ring_buffer_set(neigh_ifinfo->bat_iv.tq_recv,
				       &neigh_ifinfo->bat_iv.tq_index, 0);
		tq_avg = batadv_ring_buffer_avg(neigh_ifinfo->bat_iv.tq_recv);
		neigh_ifinfo->bat_iv.tq_avg = tq_avg;
		spin_unlock_bh(&tmp_neigh_node->ifinfo_lock);

		batadv_neigh_ifinfo_put(neigh_ifinfo);
		neigh_ifinfo = NULL;
	}

	if (!neigh_node) {
		struct batadv_orig_node *orig_tmp;

		orig_tmp = batadv_iv_ogm_orig_get(bat_priv, ethhdr->h_source);
		if (!orig_tmp)
			goto unlock;

		neigh_node = batadv_iv_ogm_neigh_new(if_incoming,
						     ethhdr->h_source,
						     orig_node, orig_tmp);

		batadv_orig_node_put(orig_tmp);
		if (!neigh_node)
			goto unlock;
	} else {
		batadv_dbg(BATADV_DBG_BATMAN, bat_priv,
			   "Updating existing last-hop neighbor of originator\n");
	}

	rcu_read_unlock();
	neigh_ifinfo = batadv_neigh_ifinfo_new(neigh_node, if_outgoing);
	if (!neigh_ifinfo)
		goto out;

	neigh_node->last_seen = jiffies;

	spin_lock_bh(&neigh_node->ifinfo_lock);
	batadv_ring_buffer_set(neigh_ifinfo->bat_iv.tq_recv,
			       &neigh_ifinfo->bat_iv.tq_index,
			       batadv_ogm_packet->tq);
	tq_avg = batadv_ring_buffer_avg(neigh_ifinfo->bat_iv.tq_recv);
	neigh_ifinfo->bat_iv.tq_avg = tq_avg;
	spin_unlock_bh(&neigh_node->ifinfo_lock);

	if (dup_status == BATADV_NO_DUP) {
		orig_ifinfo->last_ttl = batadv_ogm_packet->ttl;
		neigh_ifinfo->last_ttl = batadv_ogm_packet->ttl;
	}

	/* if this neighbor already is our next hop there is nothing
	 * to change
	 */
	router = batadv_orig_router_get(orig_node, if_outgoing);
	if (router == neigh_node)
		goto out;

	if (router) {
		router_ifinfo = batadv_neigh_ifinfo_get(router, if_outgoing);
		if (!router_ifinfo)
			goto out;

		/* if this neighbor does not offer a better TQ we won't
		 * consider it
		 */
		if (router_ifinfo->bat_iv.tq_avg > neigh_ifinfo->bat_iv.tq_avg)
			goto out;
	}

	/* if the TQ is the same and the link not more symmetric we
	 * won't consider it either
	 */
	if (router_ifinfo &&
	    neigh_ifinfo->bat_iv.tq_avg == router_ifinfo->bat_iv.tq_avg) {
		orig_node_tmp = router->orig_node;
		spin_lock_bh(&orig_node_tmp->bat_iv.ogm_cnt_lock);
		if_num = router->if_incoming->if_num;
		sum_orig = orig_node_tmp->bat_iv.bcast_own_sum[if_num];
		spin_unlock_bh(&orig_node_tmp->bat_iv.ogm_cnt_lock);

		orig_node_tmp = neigh_node->orig_node;
		spin_lock_bh(&orig_node_tmp->bat_iv.ogm_cnt_lock);
		if_num = neigh_node->if_incoming->if_num;
		sum_neigh = orig_node_tmp->bat_iv.bcast_own_sum[if_num];
		spin_unlock_bh(&orig_node_tmp->bat_iv.ogm_cnt_lock);

		if (sum_orig >= sum_neigh)
			goto out;
	}

	batadv_update_route(bat_priv, orig_node, if_outgoing, neigh_node);
	goto out;

unlock:
	rcu_read_unlock();
out:
	if (neigh_node)
		batadv_neigh_node_put(neigh_node);
	if (router)
		batadv_neigh_node_put(router);
	if (neigh_ifinfo)
		batadv_neigh_ifinfo_put(neigh_ifinfo);
	if (router_ifinfo)
		batadv_neigh_ifinfo_put(router_ifinfo);
}

/**
 * batadv_iv_ogm_calc_tq - calculate tq for current received ogm packet
 * @orig_node: the orig node who originally emitted the ogm packet
 * @orig_neigh_node: the orig node struct of the neighbor who sent the packet
 * @batadv_ogm_packet: the ogm packet
 * @if_incoming: interface where the packet was received
 * @if_outgoing: interface for which the retransmission should be considered
 *
 * Return: true if the link can be considered bidirectional, false otherwise
 */
static bool batadv_iv_ogm_calc_tq(struct batadv_orig_node *orig_node,
				  struct batadv_orig_node *orig_neigh_node,
				  struct batadv_ogm_packet *batadv_ogm_packet,
				  struct batadv_hard_iface *if_incoming,
				  struct batadv_hard_iface *if_outgoing)
{
	struct batadv_priv *bat_priv = netdev_priv(if_incoming->soft_iface);
	struct batadv_neigh_node *neigh_node = NULL, *tmp_neigh_node;
	struct batadv_neigh_ifinfo *neigh_ifinfo;
	u8 total_count;
	u8 orig_eq_count, neigh_rq_count, neigh_rq_inv, tq_own;
	unsigned int neigh_rq_inv_cube, neigh_rq_max_cube;
	int if_num;
	unsigned int tq_asym_penalty, inv_asym_penalty;
	unsigned int combined_tq;
	unsigned int tq_iface_penalty;
	bool ret = false;

	/* find corresponding one hop neighbor */
	rcu_read_lock();
	hlist_for_each_entry_rcu(tmp_neigh_node,
				 &orig_neigh_node->neigh_list, list) {
		if (!batadv_compare_eth(tmp_neigh_node->addr,
					orig_neigh_node->orig))
			continue;

		if (tmp_neigh_node->if_incoming != if_incoming)
			continue;

		if (!kref_get_unless_zero(&tmp_neigh_node->refcount))
			continue;

		neigh_node = tmp_neigh_node;
		break;
	}
	rcu_read_unlock();

	if (!neigh_node)
		neigh_node = batadv_iv_ogm_neigh_new(if_incoming,
						     orig_neigh_node->orig,
						     orig_neigh_node,
						     orig_neigh_node);

	if (!neigh_node)
		goto out;

	/* if orig_node is direct neighbor update neigh_node last_seen */
	if (orig_node == orig_neigh_node)
		neigh_node->last_seen = jiffies;

	orig_node->last_seen = jiffies;

	/* find packet count of corresponding one hop neighbor */
	spin_lock_bh(&orig_node->bat_iv.ogm_cnt_lock);
	if_num = if_incoming->if_num;
	orig_eq_count = orig_neigh_node->bat_iv.bcast_own_sum[if_num];
	neigh_ifinfo = batadv_neigh_ifinfo_new(neigh_node, if_outgoing);
	if (neigh_ifinfo) {
		neigh_rq_count = neigh_ifinfo->bat_iv.real_packet_count;
		batadv_neigh_ifinfo_put(neigh_ifinfo);
	} else {
		neigh_rq_count = 0;
	}
	spin_unlock_bh(&orig_node->bat_iv.ogm_cnt_lock);

	/* pay attention to not get a value bigger than 100 % */
	if (orig_eq_count > neigh_rq_count)
		total_count = neigh_rq_count;
	else
		total_count = orig_eq_count;

	/* if we have too few packets (too less data) we set tq_own to zero
	 * if we receive too few packets it is not considered bidirectional
	 */
	if (total_count < BATADV_TQ_LOCAL_BIDRECT_SEND_MINIMUM ||
	    neigh_rq_count < BATADV_TQ_LOCAL_BIDRECT_RECV_MINIMUM)
		tq_own = 0;
	else
		/* neigh_node->real_packet_count is never zero as we
		 * only purge old information when getting new
		 * information
		 */
		tq_own = (BATADV_TQ_MAX_VALUE * total_count) /	neigh_rq_count;

	/* 1 - ((1-x) ** 3), normalized to TQ_MAX_VALUE this does
	 * affect the nearly-symmetric links only a little, but
	 * punishes asymmetric links more.  This will give a value
	 * between 0 and TQ_MAX_VALUE
	 */
	neigh_rq_inv = BATADV_TQ_LOCAL_WINDOW_SIZE - neigh_rq_count;
	neigh_rq_inv_cube = neigh_rq_inv * neigh_rq_inv * neigh_rq_inv;
	neigh_rq_max_cube = BATADV_TQ_LOCAL_WINDOW_SIZE *
			    BATADV_TQ_LOCAL_WINDOW_SIZE *
			    BATADV_TQ_LOCAL_WINDOW_SIZE;
	inv_asym_penalty = BATADV_TQ_MAX_VALUE * neigh_rq_inv_cube;
	inv_asym_penalty /= neigh_rq_max_cube;
	tq_asym_penalty = BATADV_TQ_MAX_VALUE - inv_asym_penalty;

	/* penalize if the OGM is forwarded on the same interface. WiFi
	 * interfaces and other half duplex devices suffer from throughput
	 * drops as they can't send and receive at the same time.
	 */
	tq_iface_penalty = BATADV_TQ_MAX_VALUE;
	if (if_outgoing && (if_incoming == if_outgoing) &&
	    batadv_is_wifi_hardif(if_outgoing))
		tq_iface_penalty = batadv_hop_penalty(BATADV_TQ_MAX_VALUE,
						      bat_priv);

	combined_tq = batadv_ogm_packet->tq *
		      tq_own *
		      tq_asym_penalty *
		      tq_iface_penalty;
	combined_tq /= BATADV_TQ_MAX_VALUE *
		       BATADV_TQ_MAX_VALUE *
		       BATADV_TQ_MAX_VALUE;
	batadv_ogm_packet->tq = combined_tq;

	batadv_dbg(BATADV_DBG_BATMAN, bat_priv,
		   "bidirectional: orig = %pM neigh = %pM => own_bcast = %2i, real recv = %2i, local tq: %3i, asym_penalty: %3i, iface_penalty: %3i, total tq: %3i, if_incoming = %s, if_outgoing = %s\n",
		   orig_node->orig, orig_neigh_node->orig, total_count,
		   neigh_rq_count, tq_own, tq_asym_penalty, tq_iface_penalty,
		   batadv_ogm_packet->tq, if_incoming->net_dev->name,
		   if_outgoing ? if_outgoing->net_dev->name : "DEFAULT");

	/* if link has the minimum required transmission quality
	 * consider it bidirectional
	 */
	if (batadv_ogm_packet->tq >= BATADV_TQ_TOTAL_BIDRECT_LIMIT)
		ret = true;

out:
	if (neigh_node)
		batadv_neigh_node_put(neigh_node);
	return ret;
}

/**
 * batadv_iv_ogm_update_seqnos -  process a batman packet for all interfaces,
 *  adjust the sequence number and find out whether it is a duplicate
 * @ethhdr: ethernet header of the packet
 * @batadv_ogm_packet: OGM packet to be considered
 * @if_incoming: interface on which the OGM packet was received
 * @if_outgoing: interface for which the retransmission should be considered
 *
 * Return: duplicate status as enum batadv_dup_status
 */
static enum batadv_dup_status
batadv_iv_ogm_update_seqnos(const struct ethhdr *ethhdr,
			    const struct batadv_ogm_packet *batadv_ogm_packet,
			    const struct batadv_hard_iface *if_incoming,
			    struct batadv_hard_iface *if_outgoing)
{
	struct batadv_priv *bat_priv = netdev_priv(if_incoming->soft_iface);
	struct batadv_orig_node *orig_node;
	struct batadv_orig_ifinfo *orig_ifinfo = NULL;
	struct batadv_neigh_node *neigh_node;
	struct batadv_neigh_ifinfo *neigh_ifinfo;
	bool is_dup;
	s32 seq_diff;
	bool need_update = false;
	int set_mark;
	enum batadv_dup_status ret = BATADV_NO_DUP;
	u32 seqno = ntohl(batadv_ogm_packet->seqno);
	u8 *neigh_addr;
	u8 packet_count;
	unsigned long *bitmap;

	orig_node = batadv_iv_ogm_orig_get(bat_priv, batadv_ogm_packet->orig);
	if (!orig_node)
		return BATADV_NO_DUP;

	orig_ifinfo = batadv_orig_ifinfo_new(orig_node, if_outgoing);
	if (WARN_ON(!orig_ifinfo)) {
		batadv_orig_node_put(orig_node);
		return 0;
	}

	spin_lock_bh(&orig_node->bat_iv.ogm_cnt_lock);
	seq_diff = seqno - orig_ifinfo->last_real_seqno;

	/* signalize caller that the packet is to be dropped. */
	if (!hlist_empty(&orig_node->neigh_list) &&
	    batadv_window_protected(bat_priv, seq_diff,
				    BATADV_TQ_LOCAL_WINDOW_SIZE,
				    &orig_ifinfo->batman_seqno_reset, NULL)) {
		ret = BATADV_PROTECTED;
		goto out;
	}

	rcu_read_lock();
	hlist_for_each_entry_rcu(neigh_node, &orig_node->neigh_list, list) {
		neigh_ifinfo = batadv_neigh_ifinfo_new(neigh_node,
						       if_outgoing);
		if (!neigh_ifinfo)
			continue;

		neigh_addr = neigh_node->addr;
		is_dup = batadv_test_bit(neigh_ifinfo->bat_iv.real_bits,
					 orig_ifinfo->last_real_seqno,
					 seqno);

		if (batadv_compare_eth(neigh_addr, ethhdr->h_source) &&
		    neigh_node->if_incoming == if_incoming) {
			set_mark = 1;
			if (is_dup)
				ret = BATADV_NEIGH_DUP;
		} else {
			set_mark = 0;
			if (is_dup && (ret != BATADV_NEIGH_DUP))
				ret = BATADV_ORIG_DUP;
		}

		/* if the window moved, set the update flag. */
		bitmap = neigh_ifinfo->bat_iv.real_bits;
		need_update |= batadv_bit_get_packet(bat_priv, bitmap,
						     seq_diff, set_mark);

		packet_count = bitmap_weight(bitmap,
					     BATADV_TQ_LOCAL_WINDOW_SIZE);
		neigh_ifinfo->bat_iv.real_packet_count = packet_count;
		batadv_neigh_ifinfo_put(neigh_ifinfo);
	}
	rcu_read_unlock();

	if (need_update) {
		batadv_dbg(BATADV_DBG_BATMAN, bat_priv,
			   "%s updating last_seqno: old %u, new %u\n",
			   if_outgoing ? if_outgoing->net_dev->name : "DEFAULT",
			   orig_ifinfo->last_real_seqno, seqno);
		orig_ifinfo->last_real_seqno = seqno;
	}

out:
	spin_unlock_bh(&orig_node->bat_iv.ogm_cnt_lock);
	batadv_orig_node_put(orig_node);
	batadv_orig_ifinfo_put(orig_ifinfo);
	return ret;
}

/**
 * batadv_iv_ogm_process_per_outif - process a batman iv OGM for an outgoing if
 * @skb: the skb containing the OGM
 * @ogm_offset: offset from skb->data to start of ogm header
 * @orig_node: the (cached) orig node for the originator of this OGM
 * @if_incoming: the interface where this packet was received
 * @if_outgoing: the interface for which the packet should be considered
 */
static void
batadv_iv_ogm_process_per_outif(const struct sk_buff *skb, int ogm_offset,
				struct batadv_orig_node *orig_node,
				struct batadv_hard_iface *if_incoming,
				struct batadv_hard_iface *if_outgoing)
{
	struct batadv_priv *bat_priv = netdev_priv(if_incoming->soft_iface);
	struct batadv_hardif_neigh_node *hardif_neigh = NULL;
	struct batadv_neigh_node *router = NULL;
	struct batadv_neigh_node *router_router = NULL;
	struct batadv_orig_node *orig_neigh_node;
	struct batadv_orig_ifinfo *orig_ifinfo;
	struct batadv_neigh_node *orig_neigh_router = NULL;
	struct batadv_neigh_ifinfo *router_ifinfo = NULL;
	struct batadv_ogm_packet *ogm_packet;
	enum batadv_dup_status dup_status;
	bool is_from_best_next_hop = false;
	bool is_single_hop_neigh = false;
	bool sameseq, similar_ttl;
	struct sk_buff *skb_priv;
	struct ethhdr *ethhdr;
	u8 *prev_sender;
	bool is_bidirect;

	/* create a private copy of the skb, as some functions change tq value
	 * and/or flags.
	 */
	skb_priv = skb_copy(skb, GFP_ATOMIC);
	if (!skb_priv)
		return;

	ethhdr = eth_hdr(skb_priv);
	ogm_packet = (struct batadv_ogm_packet *)(skb_priv->data + ogm_offset);

	dup_status = batadv_iv_ogm_update_seqnos(ethhdr, ogm_packet,
						 if_incoming, if_outgoing);
	if (batadv_compare_eth(ethhdr->h_source, ogm_packet->orig))
		is_single_hop_neigh = true;

	if (dup_status == BATADV_PROTECTED) {
		batadv_dbg(BATADV_DBG_BATMAN, bat_priv,
			   "Drop packet: packet within seqno protection time (sender: %pM)\n",
			   ethhdr->h_source);
		goto out;
	}

	if (ogm_packet->tq == 0) {
		batadv_dbg(BATADV_DBG_BATMAN, bat_priv,
			   "Drop packet: originator packet with tq equal 0\n");
		goto out;
	}

	if (is_single_hop_neigh) {
		hardif_neigh = batadv_hardif_neigh_get(if_incoming,
						       ethhdr->h_source);
		if (hardif_neigh)
			hardif_neigh->last_seen = jiffies;
	}

	router = batadv_orig_router_get(orig_node, if_outgoing);
	if (router) {
		router_router = batadv_orig_router_get(router->orig_node,
						       if_outgoing);
		router_ifinfo = batadv_neigh_ifinfo_get(router, if_outgoing);
	}

	if ((router_ifinfo && router_ifinfo->bat_iv.tq_avg != 0) &&
	    (batadv_compare_eth(router->addr, ethhdr->h_source)))
		is_from_best_next_hop = true;

	prev_sender = ogm_packet->prev_sender;
	/* avoid temporary routing loops */
	if (router && router_router &&
	    (batadv_compare_eth(router->addr, prev_sender)) &&
	    !(batadv_compare_eth(ogm_packet->orig, prev_sender)) &&
	    (batadv_compare_eth(router->addr, router_router->addr))) {
		batadv_dbg(BATADV_DBG_BATMAN, bat_priv,
			   "Drop packet: ignoring all rebroadcast packets that may make me loop (sender: %pM)\n",
			   ethhdr->h_source);
		goto out;
	}

	if (if_outgoing == BATADV_IF_DEFAULT)
		batadv_tvlv_ogm_receive(bat_priv, ogm_packet, orig_node);

	/* if sender is a direct neighbor the sender mac equals
	 * originator mac
	 */
	if (is_single_hop_neigh)
		orig_neigh_node = orig_node;
	else
		orig_neigh_node = batadv_iv_ogm_orig_get(bat_priv,
							 ethhdr->h_source);

	if (!orig_neigh_node)
		goto out;

	/* Update nc_nodes of the originator */
	batadv_nc_update_nc_node(bat_priv, orig_node, orig_neigh_node,
				 ogm_packet, is_single_hop_neigh);

	orig_neigh_router = batadv_orig_router_get(orig_neigh_node,
						   if_outgoing);

	/* drop packet if sender is not a direct neighbor and if we
	 * don't route towards it
	 */
	if (!is_single_hop_neigh && (!orig_neigh_router)) {
		batadv_dbg(BATADV_DBG_BATMAN, bat_priv,
			   "Drop packet: OGM via unknown neighbor!\n");
		goto out_neigh;
	}

	is_bidirect = batadv_iv_ogm_calc_tq(orig_node, orig_neigh_node,
					    ogm_packet, if_incoming,
					    if_outgoing);

	/* update ranking if it is not a duplicate or has the same
	 * seqno and similar ttl as the non-duplicate
	 */
	orig_ifinfo = batadv_orig_ifinfo_new(orig_node, if_outgoing);
	if (!orig_ifinfo)
		goto out_neigh;

	sameseq = orig_ifinfo->last_real_seqno == ntohl(ogm_packet->seqno);
	similar_ttl = (orig_ifinfo->last_ttl - 3) <= ogm_packet->ttl;

	if (is_bidirect && ((dup_status == BATADV_NO_DUP) ||
			    (sameseq && similar_ttl))) {
		batadv_iv_ogm_orig_update(bat_priv, orig_node,
					  orig_ifinfo, ethhdr,
					  ogm_packet, if_incoming,
					  if_outgoing, dup_status);
	}
	batadv_orig_ifinfo_put(orig_ifinfo);

	/* only forward for specific interface, not for the default one. */
	if (if_outgoing == BATADV_IF_DEFAULT)
		goto out_neigh;

	/* is single hop (direct) neighbor */
	if (is_single_hop_neigh) {
		/* OGMs from secondary interfaces should only scheduled once
		 * per interface where it has been received, not multiple times
		 */
		if ((ogm_packet->ttl <= 2) &&
		    (if_incoming != if_outgoing)) {
			batadv_dbg(BATADV_DBG_BATMAN, bat_priv,
				   "Drop packet: OGM from secondary interface and wrong outgoing interface\n");
			goto out_neigh;
		}
		/* mark direct link on incoming interface */
		batadv_iv_ogm_forward(orig_node, ethhdr, ogm_packet,
				      is_single_hop_neigh,
				      is_from_best_next_hop, if_incoming,
				      if_outgoing);

		batadv_dbg(BATADV_DBG_BATMAN, bat_priv,
			   "Forwarding packet: rebroadcast neighbor packet with direct link flag\n");
		goto out_neigh;
	}

	/* multihop originator */
	if (!is_bidirect) {
		batadv_dbg(BATADV_DBG_BATMAN, bat_priv,
			   "Drop packet: not received via bidirectional link\n");
		goto out_neigh;
	}

	if (dup_status == BATADV_NEIGH_DUP) {
		batadv_dbg(BATADV_DBG_BATMAN, bat_priv,
			   "Drop packet: duplicate packet received\n");
		goto out_neigh;
	}

	batadv_dbg(BATADV_DBG_BATMAN, bat_priv,
		   "Forwarding packet: rebroadcast originator packet\n");
	batadv_iv_ogm_forward(orig_node, ethhdr, ogm_packet,
			      is_single_hop_neigh, is_from_best_next_hop,
			      if_incoming, if_outgoing);

out_neigh:
	if ((orig_neigh_node) && (!is_single_hop_neigh))
		batadv_orig_node_put(orig_neigh_node);
out:
	if (router_ifinfo)
		batadv_neigh_ifinfo_put(router_ifinfo);
	if (router)
		batadv_neigh_node_put(router);
	if (router_router)
		batadv_neigh_node_put(router_router);
	if (orig_neigh_router)
		batadv_neigh_node_put(orig_neigh_router);
	if (hardif_neigh)
		batadv_hardif_neigh_put(hardif_neigh);

	consume_skb(skb_priv);
}

/**
 * batadv_iv_ogm_process - process an incoming batman iv OGM
 * @skb: the skb containing the OGM
 * @ogm_offset: offset to the OGM which should be processed (for aggregates)
 * @if_incoming: the interface where this packet was receved
 */
static void batadv_iv_ogm_process(const struct sk_buff *skb, int ogm_offset,
				  struct batadv_hard_iface *if_incoming)
{
	struct batadv_priv *bat_priv = netdev_priv(if_incoming->soft_iface);
	struct batadv_orig_node *orig_neigh_node, *orig_node;
	struct batadv_hard_iface *hard_iface;
	struct batadv_ogm_packet *ogm_packet;
	u32 if_incoming_seqno;
	bool has_directlink_flag;
	struct ethhdr *ethhdr;
	bool is_my_oldorig = false;
	bool is_my_addr = false;
	bool is_my_orig = false;

	ogm_packet = (struct batadv_ogm_packet *)(skb->data + ogm_offset);
	ethhdr = eth_hdr(skb);

	/* Silently drop when the batman packet is actually not a
	 * correct packet.
	 *
	 * This might happen if a packet is padded (e.g. Ethernet has a
	 * minimum frame length of 64 byte) and the aggregation interprets
	 * it as an additional length.
	 *
	 * TODO: A more sane solution would be to have a bit in the
	 * batadv_ogm_packet to detect whether the packet is the last
	 * packet in an aggregation.  Here we expect that the padding
	 * is always zero (or not 0x01)
	 */
	if (ogm_packet->packet_type != BATADV_IV_OGM)
		return;

	/* could be changed by schedule_own_packet() */
	if_incoming_seqno = atomic_read(&if_incoming->bat_iv.ogm_seqno);

	if (ogm_packet->flags & BATADV_DIRECTLINK)
		has_directlink_flag = true;
	else
		has_directlink_flag = false;

	batadv_dbg(BATADV_DBG_BATMAN, bat_priv,
		   "Received BATMAN packet via NB: %pM, IF: %s [%pM] (from OG: %pM, via prev OG: %pM, seqno %u, tq %d, TTL %d, V %d, IDF %d)\n",
		   ethhdr->h_source, if_incoming->net_dev->name,
		   if_incoming->net_dev->dev_addr, ogm_packet->orig,
		   ogm_packet->prev_sender, ntohl(ogm_packet->seqno),
		   ogm_packet->tq, ogm_packet->ttl,
		   ogm_packet->version, has_directlink_flag);

	rcu_read_lock();
	list_for_each_entry_rcu(hard_iface, &batadv_hardif_list, list) {
		if (hard_iface->if_status != BATADV_IF_ACTIVE)
			continue;

		if (hard_iface->soft_iface != if_incoming->soft_iface)
			continue;

		if (batadv_compare_eth(ethhdr->h_source,
				       hard_iface->net_dev->dev_addr))
			is_my_addr = true;

		if (batadv_compare_eth(ogm_packet->orig,
				       hard_iface->net_dev->dev_addr))
			is_my_orig = true;

		if (batadv_compare_eth(ogm_packet->prev_sender,
				       hard_iface->net_dev->dev_addr))
			is_my_oldorig = true;
	}
	rcu_read_unlock();

	if (is_my_addr) {
		batadv_dbg(BATADV_DBG_BATMAN, bat_priv,
			   "Drop packet: received my own broadcast (sender: %pM)\n",
			   ethhdr->h_source);
		return;
	}

	if (is_my_orig) {
		unsigned long *word;
		int offset;
		s32 bit_pos;
		s16 if_num;
		u8 *weight;

		orig_neigh_node = batadv_iv_ogm_orig_get(bat_priv,
							 ethhdr->h_source);
		if (!orig_neigh_node)
			return;

		/* neighbor has to indicate direct link and it has to
		 * come via the corresponding interface
		 * save packet seqno for bidirectional check
		 */
		if (has_directlink_flag &&
		    batadv_compare_eth(if_incoming->net_dev->dev_addr,
				       ogm_packet->orig)) {
			if_num = if_incoming->if_num;
			offset = if_num * BATADV_NUM_WORDS;

			spin_lock_bh(&orig_neigh_node->bat_iv.ogm_cnt_lock);
			word = &orig_neigh_node->bat_iv.bcast_own[offset];
			bit_pos = if_incoming_seqno - 2;
			bit_pos -= ntohl(ogm_packet->seqno);
			batadv_set_bit(word, bit_pos);
			weight = &orig_neigh_node->bat_iv.bcast_own_sum[if_num];
			*weight = bitmap_weight(word,
						BATADV_TQ_LOCAL_WINDOW_SIZE);
			spin_unlock_bh(&orig_neigh_node->bat_iv.ogm_cnt_lock);
		}

		batadv_dbg(BATADV_DBG_BATMAN, bat_priv,
			   "Drop packet: originator packet from myself (via neighbor)\n");
		batadv_orig_node_put(orig_neigh_node);
		return;
	}

	if (is_my_oldorig) {
		batadv_dbg(BATADV_DBG_BATMAN, bat_priv,
			   "Drop packet: ignoring all rebroadcast echos (sender: %pM)\n",
			   ethhdr->h_source);
		return;
	}

	if (ogm_packet->flags & BATADV_NOT_BEST_NEXT_HOP) {
		batadv_dbg(BATADV_DBG_BATMAN, bat_priv,
			   "Drop packet: ignoring all packets not forwarded from the best next hop (sender: %pM)\n",
			   ethhdr->h_source);
		return;
	}

	orig_node = batadv_iv_ogm_orig_get(bat_priv, ogm_packet->orig);
	if (!orig_node)
		return;

	batadv_iv_ogm_process_per_outif(skb, ogm_offset, orig_node,
					if_incoming, BATADV_IF_DEFAULT);

	rcu_read_lock();
	list_for_each_entry_rcu(hard_iface, &batadv_hardif_list, list) {
		if (hard_iface->if_status != BATADV_IF_ACTIVE)
			continue;

		if (hard_iface->soft_iface != bat_priv->soft_iface)
			continue;

		if (!kref_get_unless_zero(&hard_iface->refcount))
			continue;

		batadv_iv_ogm_process_per_outif(skb, ogm_offset, orig_node,
						if_incoming, hard_iface);

		batadv_hardif_put(hard_iface);
	}
	rcu_read_unlock();

	batadv_orig_node_put(orig_node);
}

static void batadv_iv_send_outstanding_bat_ogm_packet(struct work_struct *work)
{
	struct delayed_work *delayed_work;
	struct batadv_forw_packet *forw_packet;
	struct batadv_priv *bat_priv;
	bool dropped = false;

	delayed_work = to_delayed_work(work);
	forw_packet = container_of(delayed_work, struct batadv_forw_packet,
				   delayed_work);
	bat_priv = netdev_priv(forw_packet->if_incoming->soft_iface);

	if (atomic_read(&bat_priv->mesh_state) == BATADV_MESH_DEACTIVATING) {
		dropped = true;
		goto out;
	}

	batadv_iv_ogm_emit(forw_packet);

	/* we have to have at least one packet in the queue to determine the
	 * queues wake up time unless we are shutting down.
	 *
	 * only re-schedule if this is the "original" copy, e.g. the OGM of the
	 * primary interface should only be rescheduled once per period, but
	 * this function will be called for the forw_packet instances of the
	 * other secondary interfaces as well.
	 */
	if (forw_packet->own &&
	    forw_packet->if_incoming == forw_packet->if_outgoing)
		batadv_iv_ogm_schedule(forw_packet->if_incoming);

out:
	/* do we get something for free()? */
	if (batadv_forw_packet_steal(forw_packet,
				     &bat_priv->forw_bat_list_lock))
		batadv_forw_packet_free(forw_packet, dropped);
}

static int batadv_iv_ogm_receive(struct sk_buff *skb,
				 struct batadv_hard_iface *if_incoming)
{
	struct batadv_priv *bat_priv = netdev_priv(if_incoming->soft_iface);
	struct batadv_ogm_packet *ogm_packet;
	u8 *packet_pos;
	int ogm_offset;
	bool res;
	int ret = NET_RX_DROP;

	res = batadv_check_management_packet(skb, if_incoming, BATADV_OGM_HLEN);
	if (!res)
		goto free_skb;

	/* did we receive a B.A.T.M.A.N. IV OGM packet on an interface
	 * that does not have B.A.T.M.A.N. IV enabled ?
	 */
	if (bat_priv->algo_ops->iface.enable != batadv_iv_ogm_iface_enable)
		goto free_skb;

	batadv_inc_counter(bat_priv, BATADV_CNT_MGMT_RX);
	batadv_add_counter(bat_priv, BATADV_CNT_MGMT_RX_BYTES,
			   skb->len + ETH_HLEN);

	ogm_offset = 0;
	ogm_packet = (struct batadv_ogm_packet *)skb->data;

	/* unpack the aggregated packets and process them one by one */
	while (batadv_iv_ogm_aggr_packet(ogm_offset, skb_headlen(skb),
					 ogm_packet->tvlv_len)) {
		batadv_iv_ogm_process(skb, ogm_offset, if_incoming);

		ogm_offset += BATADV_OGM_HLEN;
		ogm_offset += ntohs(ogm_packet->tvlv_len);

		packet_pos = skb->data + ogm_offset;
		ogm_packet = (struct batadv_ogm_packet *)packet_pos;
	}

	ret = NET_RX_SUCCESS;

free_skb:
	if (ret == NET_RX_SUCCESS)
		consume_skb(skb);
	else
		kfree_skb(skb);

	return ret;
}

#ifdef CONFIG_BATMAN_ADV_DEBUGFS
/**
 * batadv_iv_ogm_orig_print_neigh - print neighbors for the originator table
 * @orig_node: the orig_node for which the neighbors are printed
 * @if_outgoing: outgoing interface for these entries
 * @seq: debugfs table seq_file struct
 *
 * Must be called while holding an rcu lock.
 */
static void
batadv_iv_ogm_orig_print_neigh(struct batadv_orig_node *orig_node,
			       struct batadv_hard_iface *if_outgoing,
			       struct seq_file *seq)
{
	struct batadv_neigh_node *neigh_node;
	struct batadv_neigh_ifinfo *n_ifinfo;

	hlist_for_each_entry_rcu(neigh_node, &orig_node->neigh_list, list) {
		n_ifinfo = batadv_neigh_ifinfo_get(neigh_node, if_outgoing);
		if (!n_ifinfo)
			continue;

		seq_printf(seq, " %pM (%3i)",
			   neigh_node->addr,
			   n_ifinfo->bat_iv.tq_avg);

		batadv_neigh_ifinfo_put(n_ifinfo);
	}
}

/**
 * batadv_iv_ogm_orig_print - print the originator table
 * @bat_priv: the bat priv with all the soft interface information
 * @seq: debugfs table seq_file struct
 * @if_outgoing: the outgoing interface for which this should be printed
 */
static void batadv_iv_ogm_orig_print(struct batadv_priv *bat_priv,
				     struct seq_file *seq,
				     struct batadv_hard_iface *if_outgoing)
{
	struct batadv_neigh_node *neigh_node;
	struct batadv_hashtable *hash = bat_priv->orig_hash;
	int last_seen_msecs, last_seen_secs;
	struct batadv_orig_node *orig_node;
	struct batadv_neigh_ifinfo *n_ifinfo;
	unsigned long last_seen_jiffies;
	struct hlist_head *head;
	int batman_count = 0;
	u32 i;

	seq_puts(seq,
		 "  Originator      last-seen (#/255)           Nexthop [outgoingIF]:   Potential nexthops ...\n");

	for (i = 0; i < hash->size; i++) {
		head = &hash->table[i];

		rcu_read_lock();
		hlist_for_each_entry_rcu(orig_node, head, hash_entry) {
			neigh_node = batadv_orig_router_get(orig_node,
							    if_outgoing);
			if (!neigh_node)
				continue;

			n_ifinfo = batadv_neigh_ifinfo_get(neigh_node,
							   if_outgoing);
			if (!n_ifinfo)
				goto next;

			if (n_ifinfo->bat_iv.tq_avg == 0)
				goto next;

			last_seen_jiffies = jiffies - orig_node->last_seen;
			last_seen_msecs = jiffies_to_msecs(last_seen_jiffies);
			last_seen_secs = last_seen_msecs / 1000;
			last_seen_msecs = last_seen_msecs % 1000;

			seq_printf(seq, "%pM %4i.%03is   (%3i) %pM [%10s]:",
				   orig_node->orig, last_seen_secs,
				   last_seen_msecs, n_ifinfo->bat_iv.tq_avg,
				   neigh_node->addr,
				   neigh_node->if_incoming->net_dev->name);

			batadv_iv_ogm_orig_print_neigh(orig_node, if_outgoing,
						       seq);
			seq_putc(seq, '\n');
			batman_count++;

next:
			batadv_neigh_node_put(neigh_node);
			if (n_ifinfo)
				batadv_neigh_ifinfo_put(n_ifinfo);
		}
		rcu_read_unlock();
	}

	if (batman_count == 0)
		seq_puts(seq, "No batman nodes in range ...\n");
}
#endif

/**
 * batadv_iv_ogm_neigh_get_tq_avg - Get the TQ average for a neighbour on a
 *  given outgoing interface.
 * @neigh_node: Neighbour of interest
 * @if_outgoing: Outgoing interface of interest
 * @tq_avg: Pointer of where to store the TQ average
 *
 * Return: False if no average TQ available, otherwise true.
 */
static bool
batadv_iv_ogm_neigh_get_tq_avg(struct batadv_neigh_node *neigh_node,
			       struct batadv_hard_iface *if_outgoing,
			       u8 *tq_avg)
{
	struct batadv_neigh_ifinfo *n_ifinfo;

	n_ifinfo = batadv_neigh_ifinfo_get(neigh_node, if_outgoing);
	if (!n_ifinfo)
		return false;

	*tq_avg = n_ifinfo->bat_iv.tq_avg;
	batadv_neigh_ifinfo_put(n_ifinfo);

	return true;
}

/**
 * batadv_iv_ogm_orig_dump_subentry - Dump an originator subentry into a
 *  message
 * @msg: Netlink message to dump into
 * @portid: Port making netlink request
 * @seq: Sequence number of netlink message
 * @bat_priv: The bat priv with all the soft interface information
 * @if_outgoing: Limit dump to entries with this outgoing interface
 * @orig_node: Originator to dump
 * @neigh_node: Single hops neighbour
 * @best: Is the best originator
 *
 * Return: Error code, or 0 on success
 */
static int
batadv_iv_ogm_orig_dump_subentry(struct sk_buff *msg, u32 portid, u32 seq,
				 struct batadv_priv *bat_priv,
				 struct batadv_hard_iface *if_outgoing,
				 struct batadv_orig_node *orig_node,
				 struct batadv_neigh_node *neigh_node,
				 bool best)
{
	void *hdr;
	u8 tq_avg;
	unsigned int last_seen_msecs;

	last_seen_msecs = jiffies_to_msecs(jiffies - orig_node->last_seen);

	if (!batadv_iv_ogm_neigh_get_tq_avg(neigh_node, if_outgoing, &tq_avg))
		return 0;

	if (if_outgoing != BATADV_IF_DEFAULT &&
	    if_outgoing != neigh_node->if_incoming)
		return 0;

	hdr = genlmsg_put(msg, portid, seq, &batadv_netlink_family,
			  NLM_F_MULTI, BATADV_CMD_GET_ORIGINATORS);
	if (!hdr)
		return -ENOBUFS;

	if (nla_put(msg, BATADV_ATTR_ORIG_ADDRESS, ETH_ALEN,
		    orig_node->orig) ||
	    nla_put(msg, BATADV_ATTR_NEIGH_ADDRESS, ETH_ALEN,
		    neigh_node->addr) ||
	    nla_put_u32(msg, BATADV_ATTR_HARD_IFINDEX,
			neigh_node->if_incoming->net_dev->ifindex) ||
	    nla_put_u8(msg, BATADV_ATTR_TQ, tq_avg) ||
	    nla_put_u32(msg, BATADV_ATTR_LAST_SEEN_MSECS,
			last_seen_msecs))
		goto nla_put_failure;

	if (best && nla_put_flag(msg, BATADV_ATTR_FLAG_BEST))
		goto nla_put_failure;

	genlmsg_end(msg, hdr);
	return 0;

 nla_put_failure:
	genlmsg_cancel(msg, hdr);
	return -EMSGSIZE;
}

/**
 * batadv_iv_ogm_orig_dump_entry - Dump an originator entry into a message
 * @msg: Netlink message to dump into
 * @portid: Port making netlink request
 * @seq: Sequence number of netlink message
 * @bat_priv: The bat priv with all the soft interface information
 * @if_outgoing: Limit dump to entries with this outgoing interface
 * @orig_node: Originator to dump
 * @sub_s: Number of sub entries to skip
 *
 * This function assumes the caller holds rcu_read_lock().
 *
 * Return: Error code, or 0 on success
 */
static int
batadv_iv_ogm_orig_dump_entry(struct sk_buff *msg, u32 portid, u32 seq,
			      struct batadv_priv *bat_priv,
			      struct batadv_hard_iface *if_outgoing,
			      struct batadv_orig_node *orig_node, int *sub_s)
{
	struct batadv_neigh_node *neigh_node_best;
	struct batadv_neigh_node *neigh_node;
	int sub = 0;
	bool best;
	u8 tq_avg_best;

	neigh_node_best = batadv_orig_router_get(orig_node, if_outgoing);
	if (!neigh_node_best)
		goto out;

	if (!batadv_iv_ogm_neigh_get_tq_avg(neigh_node_best, if_outgoing,
					    &tq_avg_best))
		goto out;

	if (tq_avg_best == 0)
		goto out;

	hlist_for_each_entry_rcu(neigh_node, &orig_node->neigh_list, list) {
		if (sub++ < *sub_s)
			continue;

		best = (neigh_node == neigh_node_best);

		if (batadv_iv_ogm_orig_dump_subentry(msg, portid, seq,
						     bat_priv, if_outgoing,
						     orig_node, neigh_node,
						     best)) {
			batadv_neigh_node_put(neigh_node_best);

			*sub_s = sub - 1;
			return -EMSGSIZE;
		}
	}

 out:
	if (neigh_node_best)
		batadv_neigh_node_put(neigh_node_best);

	*sub_s = 0;
	return 0;
}

/**
 * batadv_iv_ogm_orig_dump_bucket - Dump an originator bucket into a
 *  message
 * @msg: Netlink message to dump into
 * @portid: Port making netlink request
 * @seq: Sequence number of netlink message
 * @bat_priv: The bat priv with all the soft interface information
 * @if_outgoing: Limit dump to entries with this outgoing interface
 * @head: Bucket to be dumped
 * @idx_s: Number of entries to be skipped
 * @sub: Number of sub entries to be skipped
 *
 * Return: Error code, or 0 on success
 */
static int
batadv_iv_ogm_orig_dump_bucket(struct sk_buff *msg, u32 portid, u32 seq,
			       struct batadv_priv *bat_priv,
			       struct batadv_hard_iface *if_outgoing,
			       struct hlist_head *head, int *idx_s, int *sub)
{
	struct batadv_orig_node *orig_node;
	int idx = 0;

	rcu_read_lock();
	hlist_for_each_entry_rcu(orig_node, head, hash_entry) {
		if (idx++ < *idx_s)
			continue;

		if (batadv_iv_ogm_orig_dump_entry(msg, portid, seq, bat_priv,
						  if_outgoing, orig_node,
						  sub)) {
			rcu_read_unlock();
			*idx_s = idx - 1;
			return -EMSGSIZE;
		}
	}
	rcu_read_unlock();

	*idx_s = 0;
	*sub = 0;
	return 0;
}

/**
 * batadv_iv_ogm_orig_dump - Dump the originators into a message
 * @msg: Netlink message to dump into
 * @cb: Control block containing additional options
 * @bat_priv: The bat priv with all the soft interface information
 * @if_outgoing: Limit dump to entries with this outgoing interface
 */
static void
batadv_iv_ogm_orig_dump(struct sk_buff *msg, struct netlink_callback *cb,
			struct batadv_priv *bat_priv,
			struct batadv_hard_iface *if_outgoing)
{
	struct batadv_hashtable *hash = bat_priv->orig_hash;
	struct hlist_head *head;
	int bucket = cb->args[0];
	int idx = cb->args[1];
	int sub = cb->args[2];
	int portid = NETLINK_CB(cb->skb).portid;

	while (bucket < hash->size) {
		head = &hash->table[bucket];

		if (batadv_iv_ogm_orig_dump_bucket(msg, portid,
						   cb->nlh->nlmsg_seq,
						   bat_priv, if_outgoing, head,
						   &idx, &sub))
			break;

		bucket++;
	}

	cb->args[0] = bucket;
	cb->args[1] = idx;
	cb->args[2] = sub;
}

#ifdef CONFIG_BATMAN_ADV_DEBUGFS
/**
 * batadv_iv_hardif_neigh_print - print a single hop neighbour node
 * @seq: neighbour table seq_file struct
 * @hardif_neigh: hardif neighbour information
 */
static void
batadv_iv_hardif_neigh_print(struct seq_file *seq,
			     struct batadv_hardif_neigh_node *hardif_neigh)
{
	int last_secs, last_msecs;

	last_secs = jiffies_to_msecs(jiffies - hardif_neigh->last_seen) / 1000;
	last_msecs = jiffies_to_msecs(jiffies - hardif_neigh->last_seen) % 1000;

	seq_printf(seq, "   %10s   %pM %4i.%03is\n",
		   hardif_neigh->if_incoming->net_dev->name,
		   hardif_neigh->addr, last_secs, last_msecs);
}

/**
 * batadv_iv_ogm_neigh_print - print the single hop neighbour list
 * @bat_priv: the bat priv with all the soft interface information
 * @seq: neighbour table seq_file struct
 */
static void batadv_iv_neigh_print(struct batadv_priv *bat_priv,
				  struct seq_file *seq)
{
	struct net_device *net_dev = (struct net_device *)seq->private;
	struct batadv_hardif_neigh_node *hardif_neigh;
	struct batadv_hard_iface *hard_iface;
	int batman_count = 0;

	seq_puts(seq, "           IF        Neighbor      last-seen\n");

	rcu_read_lock();
	list_for_each_entry_rcu(hard_iface, &batadv_hardif_list, list) {
		if (hard_iface->soft_iface != net_dev)
			continue;

		hlist_for_each_entry_rcu(hardif_neigh,
					 &hard_iface->neigh_list, list) {
			batadv_iv_hardif_neigh_print(seq, hardif_neigh);
			batman_count++;
		}
	}
	rcu_read_unlock();

	if (batman_count == 0)
		seq_puts(seq, "No batman nodes in range ...\n");
}
#endif

/**
 * batadv_iv_ogm_neigh_diff - calculate tq difference of two neighbors
 * @neigh1: the first neighbor object of the comparison
 * @if_outgoing1: outgoing interface for the first neighbor
 * @neigh2: the second neighbor object of the comparison
 * @if_outgoing2: outgoing interface for the second neighbor
 * @diff: pointer to integer receiving the calculated difference
 *
 * The content of *@diff is only valid when this function returns true.
 * It is less, equal to or greater than 0 if the metric via neigh1 is lower,
 * the same as or higher than the metric via neigh2
 *
 * Return: true when the difference could be calculated, false otherwise
 */
static bool batadv_iv_ogm_neigh_diff(struct batadv_neigh_node *neigh1,
				     struct batadv_hard_iface *if_outgoing1,
				     struct batadv_neigh_node *neigh2,
				     struct batadv_hard_iface *if_outgoing2,
				     int *diff)
{
	struct batadv_neigh_ifinfo *neigh1_ifinfo, *neigh2_ifinfo;
	u8 tq1, tq2;
	bool ret = true;

	neigh1_ifinfo = batadv_neigh_ifinfo_get(neigh1, if_outgoing1);
	neigh2_ifinfo = batadv_neigh_ifinfo_get(neigh2, if_outgoing2);

	if (!neigh1_ifinfo || !neigh2_ifinfo) {
		ret = false;
		goto out;
	}

	tq1 = neigh1_ifinfo->bat_iv.tq_avg;
	tq2 = neigh2_ifinfo->bat_iv.tq_avg;
	*diff = (int)tq1 - (int)tq2;

out:
	if (neigh1_ifinfo)
		batadv_neigh_ifinfo_put(neigh1_ifinfo);
	if (neigh2_ifinfo)
		batadv_neigh_ifinfo_put(neigh2_ifinfo);

	return ret;
}

/**
 * batadv_iv_ogm_neigh_dump_neigh - Dump a neighbour into a netlink message
 * @msg: Netlink message to dump into
 * @portid: Port making netlink request
 * @seq: Sequence number of netlink message
 * @hardif_neigh: Neighbour to be dumped
 *
 * Return: Error code, or 0 on success
 */
static int
batadv_iv_ogm_neigh_dump_neigh(struct sk_buff *msg, u32 portid, u32 seq,
			       struct batadv_hardif_neigh_node *hardif_neigh)
{
	void *hdr;
	unsigned int last_seen_msecs;

	last_seen_msecs = jiffies_to_msecs(jiffies - hardif_neigh->last_seen);

	hdr = genlmsg_put(msg, portid, seq, &batadv_netlink_family,
			  NLM_F_MULTI, BATADV_CMD_GET_NEIGHBORS);
	if (!hdr)
		return -ENOBUFS;

	if (nla_put(msg, BATADV_ATTR_NEIGH_ADDRESS, ETH_ALEN,
		    hardif_neigh->addr) ||
	    nla_put_u32(msg, BATADV_ATTR_HARD_IFINDEX,
			hardif_neigh->if_incoming->net_dev->ifindex) ||
	    nla_put_u32(msg, BATADV_ATTR_LAST_SEEN_MSECS,
			last_seen_msecs))
		goto nla_put_failure;

	genlmsg_end(msg, hdr);
	return 0;

 nla_put_failure:
	genlmsg_cancel(msg, hdr);
	return -EMSGSIZE;
}

/**
 * batadv_iv_ogm_neigh_dump_hardif - Dump the neighbours of a hard interface
 *  into a message
 * @msg: Netlink message to dump into
 * @portid: Port making netlink request
 * @seq: Sequence number of netlink message
 * @bat_priv: The bat priv with all the soft interface information
 * @hard_iface: Hard interface to dump the neighbours for
 * @idx_s: Number of entries to skip
 *
 * This function assumes the caller holds rcu_read_lock().
 *
 * Return: Error code, or 0 on success
 */
static int
batadv_iv_ogm_neigh_dump_hardif(struct sk_buff *msg, u32 portid, u32 seq,
				struct batadv_priv *bat_priv,
				struct batadv_hard_iface *hard_iface,
				int *idx_s)
{
	struct batadv_hardif_neigh_node *hardif_neigh;
	int idx = 0;

	hlist_for_each_entry_rcu(hardif_neigh,
				 &hard_iface->neigh_list, list) {
		if (idx++ < *idx_s)
			continue;

		if (batadv_iv_ogm_neigh_dump_neigh(msg, portid, seq,
						   hardif_neigh)) {
			*idx_s = idx - 1;
			return -EMSGSIZE;
		}
	}

	*idx_s = 0;
	return 0;
}

/**
 * batadv_iv_ogm_neigh_dump - Dump the neighbours into a message
 * @msg: Netlink message to dump into
 * @cb: Control block containing additional options
 * @bat_priv: The bat priv with all the soft interface information
 * @single_hardif: Limit dump to this hard interfaace
 */
static void
batadv_iv_ogm_neigh_dump(struct sk_buff *msg, struct netlink_callback *cb,
			 struct batadv_priv *bat_priv,
			 struct batadv_hard_iface *single_hardif)
{
	struct batadv_hard_iface *hard_iface;
	int i_hardif = 0;
	int i_hardif_s = cb->args[0];
	int idx = cb->args[1];
	int portid = NETLINK_CB(cb->skb).portid;

	rcu_read_lock();
	if (single_hardif) {
		if (i_hardif_s == 0) {
			if (batadv_iv_ogm_neigh_dump_hardif(msg, portid,
							    cb->nlh->nlmsg_seq,
							    bat_priv,
							    single_hardif,
							    &idx) == 0)
				i_hardif++;
		}
	} else {
		list_for_each_entry_rcu(hard_iface, &batadv_hardif_list,
					list) {
			if (hard_iface->soft_iface != bat_priv->soft_iface)
				continue;

			if (i_hardif++ < i_hardif_s)
				continue;

			if (batadv_iv_ogm_neigh_dump_hardif(msg, portid,
							    cb->nlh->nlmsg_seq,
							    bat_priv,
							    hard_iface, &idx)) {
				i_hardif--;
				break;
			}
		}
	}
	rcu_read_unlock();

	cb->args[0] = i_hardif;
	cb->args[1] = idx;
}

/**
 * batadv_iv_ogm_neigh_cmp - compare the metrics of two neighbors
 * @neigh1: the first neighbor object of the comparison
 * @if_outgoing1: outgoing interface for the first neighbor
 * @neigh2: the second neighbor object of the comparison
 * @if_outgoing2: outgoing interface for the second neighbor
 *
 * Return: a value less, equal to or greater than 0 if the metric via neigh1 is
 * lower, the same as or higher than the metric via neigh2
 */
static int batadv_iv_ogm_neigh_cmp(struct batadv_neigh_node *neigh1,
				   struct batadv_hard_iface *if_outgoing1,
				   struct batadv_neigh_node *neigh2,
				   struct batadv_hard_iface *if_outgoing2)
{
	bool ret;
	int diff;

	ret = batadv_iv_ogm_neigh_diff(neigh1, if_outgoing1, neigh2,
				       if_outgoing2, &diff);
	if (!ret)
		return 0;

	return diff;
}

/**
 * batadv_iv_ogm_neigh_is_sob - check if neigh1 is similarly good or better
 *  than neigh2 from the metric prospective
 * @neigh1: the first neighbor object of the comparison
 * @if_outgoing1: outgoing interface for the first neighbor
 * @neigh2: the second neighbor object of the comparison
 * @if_outgoing2: outgoing interface for the second neighbor
 *
 * Return: true if the metric via neigh1 is equally good or better than
 * the metric via neigh2, false otherwise.
 */
static bool
batadv_iv_ogm_neigh_is_sob(struct batadv_neigh_node *neigh1,
			   struct batadv_hard_iface *if_outgoing1,
			   struct batadv_neigh_node *neigh2,
			   struct batadv_hard_iface *if_outgoing2)
{
	bool ret;
	int diff;

	ret = batadv_iv_ogm_neigh_diff(neigh1, if_outgoing1, neigh2,
				       if_outgoing2, &diff);
	if (!ret)
		return false;

	ret = diff > -BATADV_TQ_SIMILARITY_THRESHOLD;
	return ret;
}

static void batadv_iv_iface_activate(struct batadv_hard_iface *hard_iface)
{
	/* begin scheduling originator messages on that interface */
	batadv_iv_ogm_schedule(hard_iface);
}

/**
 * batadv_iv_init_sel_class - initialize GW selection class
 * @bat_priv: the bat priv with all the soft interface information
 */
static void batadv_iv_init_sel_class(struct batadv_priv *bat_priv)
{
	/* set default TQ difference threshold to 20 */
	atomic_set(&bat_priv->gw.sel_class, 20);
}

static struct batadv_gw_node *
batadv_iv_gw_get_best_gw_node(struct batadv_priv *bat_priv)
{
	struct batadv_neigh_node *router;
	struct batadv_neigh_ifinfo *router_ifinfo;
	struct batadv_gw_node *gw_node, *curr_gw = NULL;
	u64 max_gw_factor = 0;
	u64 tmp_gw_factor = 0;
	u8 max_tq = 0;
	u8 tq_avg;
	struct batadv_orig_node *orig_node;

	rcu_read_lock();
	hlist_for_each_entry_rcu(gw_node, &bat_priv->gw.gateway_list, list) {
		orig_node = gw_node->orig_node;
		router = batadv_orig_router_get(orig_node, BATADV_IF_DEFAULT);
		if (!router)
			continue;

		router_ifinfo = batadv_neigh_ifinfo_get(router,
							BATADV_IF_DEFAULT);
		if (!router_ifinfo)
			goto next;

		if (!kref_get_unless_zero(&gw_node->refcount))
			goto next;

		tq_avg = router_ifinfo->bat_iv.tq_avg;

		switch (atomic_read(&bat_priv->gw.sel_class)) {
		case 1: /* fast connection */
			tmp_gw_factor = tq_avg * tq_avg;
			tmp_gw_factor *= gw_node->bandwidth_down;
			tmp_gw_factor *= 100 * 100;
			tmp_gw_factor >>= 18;

			if ((tmp_gw_factor > max_gw_factor) ||
			    ((tmp_gw_factor == max_gw_factor) &&
			     (tq_avg > max_tq))) {
				if (curr_gw)
					batadv_gw_node_put(curr_gw);
				curr_gw = gw_node;
				kref_get(&curr_gw->refcount);
			}
			break;

		default: /* 2:  stable connection (use best statistic)
			  * 3:  fast-switch (use best statistic but change as
			  *     soon as a better gateway appears)
			  * XX: late-switch (use best statistic but change as
			  *     soon as a better gateway appears which has
			  *     $routing_class more tq points)
			  */
			if (tq_avg > max_tq) {
				if (curr_gw)
					batadv_gw_node_put(curr_gw);
				curr_gw = gw_node;
				kref_get(&curr_gw->refcount);
			}
			break;
		}

		if (tq_avg > max_tq)
			max_tq = tq_avg;

		if (tmp_gw_factor > max_gw_factor)
			max_gw_factor = tmp_gw_factor;

		batadv_gw_node_put(gw_node);

next:
		batadv_neigh_node_put(router);
		if (router_ifinfo)
			batadv_neigh_ifinfo_put(router_ifinfo);
	}
	rcu_read_unlock();

	return curr_gw;
}

static bool batadv_iv_gw_is_eligible(struct batadv_priv *bat_priv,
				     struct batadv_orig_node *curr_gw_orig,
				     struct batadv_orig_node *orig_node)
{
	struct batadv_neigh_ifinfo *router_orig_ifinfo = NULL;
	struct batadv_neigh_ifinfo *router_gw_ifinfo = NULL;
	struct batadv_neigh_node *router_gw = NULL;
	struct batadv_neigh_node *router_orig = NULL;
	u8 gw_tq_avg, orig_tq_avg;
	bool ret = false;

	/* dynamic re-election is performed only on fast or late switch */
	if (atomic_read(&bat_priv->gw.sel_class) <= 2)
		return false;

	router_gw = batadv_orig_router_get(curr_gw_orig, BATADV_IF_DEFAULT);
	if (!router_gw) {
		ret = true;
		goto out;
	}

	router_gw_ifinfo = batadv_neigh_ifinfo_get(router_gw,
						   BATADV_IF_DEFAULT);
	if (!router_gw_ifinfo) {
		ret = true;
		goto out;
	}

	router_orig = batadv_orig_router_get(orig_node, BATADV_IF_DEFAULT);
	if (!router_orig)
		goto out;

	router_orig_ifinfo = batadv_neigh_ifinfo_get(router_orig,
						     BATADV_IF_DEFAULT);
	if (!router_orig_ifinfo)
		goto out;

	gw_tq_avg = router_gw_ifinfo->bat_iv.tq_avg;
	orig_tq_avg = router_orig_ifinfo->bat_iv.tq_avg;

	/* the TQ value has to be better */
	if (orig_tq_avg < gw_tq_avg)
		goto out;

	/* if the routing class is greater than 3 the value tells us how much
	 * greater the TQ value of the new gateway must be
	 */
	if ((atomic_read(&bat_priv->gw.sel_class) > 3) &&
	    (orig_tq_avg - gw_tq_avg < atomic_read(&bat_priv->gw.sel_class)))
		goto out;

	batadv_dbg(BATADV_DBG_BATMAN, bat_priv,
		   "Restarting gateway selection: better gateway found (tq curr: %i, tq new: %i)\n",
		   gw_tq_avg, orig_tq_avg);

	ret = true;
out:
	if (router_gw_ifinfo)
		batadv_neigh_ifinfo_put(router_gw_ifinfo);
	if (router_orig_ifinfo)
		batadv_neigh_ifinfo_put(router_orig_ifinfo);
	if (router_gw)
		batadv_neigh_node_put(router_gw);
	if (router_orig)
		batadv_neigh_node_put(router_orig);

	return ret;
}

#ifdef CONFIG_BATMAN_ADV_DEBUGFS
/* fails if orig_node has no router */
static int batadv_iv_gw_write_buffer_text(struct batadv_priv *bat_priv,
					  struct seq_file *seq,
					  const struct batadv_gw_node *gw_node)
{
	struct batadv_gw_node *curr_gw;
	struct batadv_neigh_node *router;
	struct batadv_neigh_ifinfo *router_ifinfo = NULL;
	int ret = -1;

	router = batadv_orig_router_get(gw_node->orig_node, BATADV_IF_DEFAULT);
	if (!router)
		goto out;

	router_ifinfo = batadv_neigh_ifinfo_get(router, BATADV_IF_DEFAULT);
	if (!router_ifinfo)
		goto out;

	curr_gw = batadv_gw_get_selected_gw_node(bat_priv);

	seq_printf(seq, "%s %pM (%3i) %pM [%10s]: %u.%u/%u.%u MBit\n",
		   (curr_gw == gw_node ? "=>" : "  "),
		   gw_node->orig_node->orig,
		   router_ifinfo->bat_iv.tq_avg, router->addr,
		   router->if_incoming->net_dev->name,
		   gw_node->bandwidth_down / 10,
		   gw_node->bandwidth_down % 10,
		   gw_node->bandwidth_up / 10,
		   gw_node->bandwidth_up % 10);
	ret = seq_has_overflowed(seq) ? -1 : 0;

	if (curr_gw)
		batadv_gw_node_put(curr_gw);
out:
	if (router_ifinfo)
		batadv_neigh_ifinfo_put(router_ifinfo);
	if (router)
		batadv_neigh_node_put(router);
	return ret;
}

static void batadv_iv_gw_print(struct batadv_priv *bat_priv,
			       struct seq_file *seq)
{
	struct batadv_gw_node *gw_node;
	int gw_count = 0;

	seq_puts(seq,
		 "      Gateway      (#/255)           Nexthop [outgoingIF]: advertised uplink bandwidth\n");

	rcu_read_lock();
	hlist_for_each_entry_rcu(gw_node, &bat_priv->gw.gateway_list, list) {
		/* fails if orig_node has no router */
		if (batadv_iv_gw_write_buffer_text(bat_priv, seq, gw_node) < 0)
			continue;

		gw_count++;
	}
	rcu_read_unlock();

	if (gw_count == 0)
		seq_puts(seq, "No gateways in range ...\n");
}
#endif

/**
 * batadv_iv_gw_dump_entry - Dump a gateway into a message
 * @msg: Netlink message to dump into
 * @portid: Port making netlink request
 * @seq: Sequence number of netlink message
 * @bat_priv: The bat priv with all the soft interface information
 * @gw_node: Gateway to be dumped
 *
 * Return: Error code, or 0 on success
 */
static int batadv_iv_gw_dump_entry(struct sk_buff *msg, u32 portid, u32 seq,
				   struct batadv_priv *bat_priv,
				   struct batadv_gw_node *gw_node)
{
	struct batadv_neigh_ifinfo *router_ifinfo = NULL;
	struct batadv_neigh_node *router;
<<<<<<< HEAD
	struct batadv_gw_node *curr_gw;
=======
	struct batadv_gw_node *curr_gw = NULL;
>>>>>>> 1ec8f1f0
	int ret = 0;
	void *hdr;

	router = batadv_orig_router_get(gw_node->orig_node, BATADV_IF_DEFAULT);
	if (!router)
		goto out;

	router_ifinfo = batadv_neigh_ifinfo_get(router, BATADV_IF_DEFAULT);
	if (!router_ifinfo)
		goto out;

	curr_gw = batadv_gw_get_selected_gw_node(bat_priv);

	hdr = genlmsg_put(msg, portid, seq, &batadv_netlink_family,
			  NLM_F_MULTI, BATADV_CMD_GET_GATEWAYS);
	if (!hdr) {
		ret = -ENOBUFS;
		goto out;
	}

	ret = -EMSGSIZE;

	if (curr_gw == gw_node)
		if (nla_put_flag(msg, BATADV_ATTR_FLAG_BEST)) {
			genlmsg_cancel(msg, hdr);
			goto out;
		}

	if (nla_put(msg, BATADV_ATTR_ORIG_ADDRESS, ETH_ALEN,
		    gw_node->orig_node->orig) ||
	    nla_put_u8(msg, BATADV_ATTR_TQ, router_ifinfo->bat_iv.tq_avg) ||
	    nla_put(msg, BATADV_ATTR_ROUTER, ETH_ALEN,
		    router->addr) ||
	    nla_put_string(msg, BATADV_ATTR_HARD_IFNAME,
			   router->if_incoming->net_dev->name) ||
	    nla_put_u32(msg, BATADV_ATTR_BANDWIDTH_DOWN,
			gw_node->bandwidth_down) ||
	    nla_put_u32(msg, BATADV_ATTR_BANDWIDTH_UP,
			gw_node->bandwidth_up)) {
		genlmsg_cancel(msg, hdr);
		goto out;
	}

	genlmsg_end(msg, hdr);
	ret = 0;

out:
	if (curr_gw)
		batadv_gw_node_put(curr_gw);
	if (router_ifinfo)
		batadv_neigh_ifinfo_put(router_ifinfo);
	if (router)
		batadv_neigh_node_put(router);
	return ret;
}

/**
 * batadv_iv_gw_dump - Dump gateways into a message
 * @msg: Netlink message to dump into
 * @cb: Control block containing additional options
 * @bat_priv: The bat priv with all the soft interface information
 */
static void batadv_iv_gw_dump(struct sk_buff *msg, struct netlink_callback *cb,
			      struct batadv_priv *bat_priv)
{
	int portid = NETLINK_CB(cb->skb).portid;
	struct batadv_gw_node *gw_node;
	int idx_skip = cb->args[0];
	int idx = 0;

	rcu_read_lock();
	hlist_for_each_entry_rcu(gw_node, &bat_priv->gw.gateway_list, list) {
		if (idx++ < idx_skip)
			continue;

		if (batadv_iv_gw_dump_entry(msg, portid, cb->nlh->nlmsg_seq,
					    bat_priv, gw_node)) {
			idx_skip = idx - 1;
			goto unlock;
		}
	}

	idx_skip = idx;
unlock:
	rcu_read_unlock();

	cb->args[0] = idx_skip;
}

static struct batadv_algo_ops batadv_batman_iv __read_mostly = {
	.name = "BATMAN_IV",
	.iface = {
		.activate = batadv_iv_iface_activate,
		.enable = batadv_iv_ogm_iface_enable,
		.disable = batadv_iv_ogm_iface_disable,
		.update_mac = batadv_iv_ogm_iface_update_mac,
		.primary_set = batadv_iv_ogm_primary_iface_set,
	},
	.neigh = {
		.cmp = batadv_iv_ogm_neigh_cmp,
		.is_similar_or_better = batadv_iv_ogm_neigh_is_sob,
#ifdef CONFIG_BATMAN_ADV_DEBUGFS
		.print = batadv_iv_neigh_print,
#endif
		.dump = batadv_iv_ogm_neigh_dump,
	},
	.orig = {
#ifdef CONFIG_BATMAN_ADV_DEBUGFS
		.print = batadv_iv_ogm_orig_print,
#endif
		.dump = batadv_iv_ogm_orig_dump,
		.free = batadv_iv_ogm_orig_free,
		.add_if = batadv_iv_ogm_orig_add_if,
		.del_if = batadv_iv_ogm_orig_del_if,
	},
	.gw = {
		.init_sel_class = batadv_iv_init_sel_class,
		.get_best_gw_node = batadv_iv_gw_get_best_gw_node,
		.is_eligible = batadv_iv_gw_is_eligible,
#ifdef CONFIG_BATMAN_ADV_DEBUGFS
		.print = batadv_iv_gw_print,
#endif
		.dump = batadv_iv_gw_dump,
	},
};

int __init batadv_iv_init(void)
{
	int ret;

	/* batman originator packet */
	ret = batadv_recv_handler_register(BATADV_IV_OGM,
					   batadv_iv_ogm_receive);
	if (ret < 0)
		goto out;

	ret = batadv_algo_register(&batadv_batman_iv);
	if (ret < 0)
		goto handler_unregister;

	goto out;

handler_unregister:
	batadv_recv_handler_unregister(BATADV_IV_OGM);
out:
	return ret;
}<|MERGE_RESOLUTION|>--- conflicted
+++ resolved
@@ -2718,11 +2718,7 @@
 {
 	struct batadv_neigh_ifinfo *router_ifinfo = NULL;
 	struct batadv_neigh_node *router;
-<<<<<<< HEAD
-	struct batadv_gw_node *curr_gw;
-=======
 	struct batadv_gw_node *curr_gw = NULL;
->>>>>>> 1ec8f1f0
 	int ret = 0;
 	void *hdr;
 
