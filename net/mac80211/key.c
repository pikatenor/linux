--- conflicted
+++ resolved
@@ -647,13 +647,6 @@
 {
 	struct ieee80211_local *local = sdata->local;
 	struct ieee80211_key *old_key;
-<<<<<<< HEAD
-	int idx, ret;
-	bool pairwise;
-
-	pairwise = key->conf.flags & IEEE80211_KEY_FLAG_PAIRWISE;
-	idx = key->conf.keyidx;
-=======
 	int idx = key->conf.keyidx;
 	bool pairwise = key->conf.flags & IEEE80211_KEY_FLAG_PAIRWISE;
 	/*
@@ -663,7 +656,6 @@
 	 */
 	bool delay_tailroom = sdata->vif.type == NL80211_IFTYPE_STATION;
 	int ret;
->>>>>>> 0c50cd92
 
 	mutex_lock(&sdata->local->key_mtx);
 
