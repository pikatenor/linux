--- conflicted
+++ resolved
@@ -254,10 +254,7 @@
 bool sctp_transport_update_pmtu(struct sctp_transport *t, u32 pmtu)
 {
 	struct dst_entry *dst = sctp_transport_dst_check(t);
-<<<<<<< HEAD
-=======
 	struct sock *sk = t->asoc->base.sk;
->>>>>>> 1ec8f1f0
 	bool change = true;
 
 	if (unlikely(pmtu < SCTP_DEFAULT_MINSEGMENT)) {
@@ -281,11 +278,7 @@
 	}
 
 	if (!dst) {
-<<<<<<< HEAD
-		t->af_specific->get_dst(t, &t->saddr, &t->fl, t->asoc->base.sk);
-=======
 		t->af_specific->get_dst(t, &t->saddr, &t->fl, sk);
->>>>>>> 1ec8f1f0
 		dst = t->dst;
 	}
 
