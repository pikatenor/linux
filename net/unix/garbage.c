/*
 * NET3:	Garbage Collector For AF_UNIX sockets
 *
 * Garbage Collector:
 *	Copyright (C) Barak A. Pearlmutter.
 *	Released under the GPL version 2 or later.
 *
 * Chopped about by Alan Cox 22/3/96 to make it fit the AF_UNIX socket problem.
 * If it doesn't work blame me, it worked when Barak sent it.
 *
 * Assumptions:
 *
 *  - object w/ a bit
 *  - free list
 *
 * Current optimizations:
 *
 *  - explicit stack instead of recursion
 *  - tail recurse on first born instead of immediate push/pop
 *  - we gather the stuff that should not be killed into tree
 *    and stack is just a path from root to the current pointer.
 *
 *  Future optimizations:
 *
 *  - don't just push entire root set; process in place
 *
 *	This program is free software; you can redistribute it and/or
 *	modify it under the terms of the GNU General Public License
 *	as published by the Free Software Foundation; either version
 *	2 of the License, or (at your option) any later version.
 *
 *  Fixes:
 *	Alan Cox	07 Sept	1997	Vmalloc internal stack as needed.
 *					Cope with changing max_files.
 *	Al Viro		11 Oct 1998
 *		Graph may have cycles. That is, we can send the descriptor
 *		of foo to bar and vice versa. Current code chokes on that.
 *		Fix: move SCM_RIGHTS ones into the separate list and then
 *		skb_free() them all instead of doing explicit fput's.
 *		Another problem: since fput() may block somebody may
 *		create a new unix_socket when we are in the middle of sweep
 *		phase. Fix: revert the logic wrt MARKED. Mark everything
 *		upon the beginning and unmark non-junk ones.
 *
 *		[12 Oct 1998] AAARGH! New code purges all SCM_RIGHTS
 *		sent to connect()'ed but still not accept()'ed sockets.
 *		Fixed. Old code had slightly different problem here:
 *		extra fput() in situation when we passed the descriptor via
 *		such socket and closed it (descriptor). That would happen on
 *		each unix_gc() until the accept(). Since the struct file in
 *		question would go to the free list and might be reused...
 *		That might be the reason of random oopses on filp_close()
 *		in unrelated processes.
 *
 *	AV		28 Feb 1999
 *		Kill the explicit allocation of stack. Now we keep the tree
 *		with root in dummy + pointer (gc_current) to one of the nodes.
 *		Stack is represented as path from gc_current to dummy. Unmark
 *		now means "add to tree". Push == "make it a son of gc_current".
 *		Pop == "move gc_current to parent". We keep only pointers to
 *		parents (->gc_tree).
 *	AV		1 Mar 1999
 *		Damn. Added missing check for ->dead in listen queues scanning.
 *
 *	Miklos Szeredi 25 Jun 2007
 *		Reimplement with a cycle collecting algorithm. This should
 *		solve several problems with the previous code, like being racy
 *		wrt receive and holding up unrelated socket operations.
 */

#include <linux/kernel.h>
#include <linux/string.h>
#include <linux/socket.h>
#include <linux/un.h>
#include <linux/net.h>
#include <linux/fs.h>
#include <linux/skbuff.h>
#include <linux/netdevice.h>
#include <linux/file.h>
#include <linux/proc_fs.h>
#include <linux/mutex.h>
#include <linux/wait.h>

#include <net/sock.h>
#include <net/af_unix.h>
#include <net/scm.h>
#include <net/tcp_states.h>

/* Internal data structures and random procedures: */

static LIST_HEAD(gc_inflight_list);
static LIST_HEAD(gc_candidates);
static DEFINE_SPINLOCK(unix_gc_lock);
static DECLARE_WAIT_QUEUE_HEAD(unix_gc_wait);

unsigned int unix_tot_inflight;

struct sock *unix_get_socket(struct file *filp)
{
	struct sock *u_sock = NULL;
	struct inode *inode = file_inode(filp);

	/* Socket ? */
	if (S_ISSOCK(inode->i_mode) && !(filp->f_mode & FMODE_PATH)) {
		struct socket *sock = SOCKET_I(inode);
		struct sock *s = sock->sk;

		/* PF_UNIX ? */
		if (s && sock->ops && sock->ops->family == PF_UNIX)
			u_sock = s;
	}
	return u_sock;
}

/* Keep the number of times in flight count for the file
 * descriptor if it is for an AF_UNIX socket.
 */

void unix_inflight(struct user_struct *user, struct file *fp)
{
	struct sock *s = unix_get_socket(fp);

	spin_lock(&unix_gc_lock);

	if (s) {
		struct unix_sock *u = unix_sk(s);

		if (atomic_long_inc_return(&u->inflight) == 1) {
			BUG_ON(!list_empty(&u->link));
			list_add_tail(&u->link, &gc_inflight_list);
		} else {
			BUG_ON(list_empty(&u->link));
		}
		unix_tot_inflight++;
	}
	user->unix_inflight++;
	spin_unlock(&unix_gc_lock);
}

void unix_notinflight(struct user_struct *user, struct file *fp)
{
	struct sock *s = unix_get_socket(fp);

	spin_lock(&unix_gc_lock);

	if (s) {
		struct unix_sock *u = unix_sk(s);

<<<<<<< HEAD
=======
		BUG_ON(!atomic_long_read(&u->inflight));
>>>>>>> 83fbd12c
		BUG_ON(list_empty(&u->link));

		if (atomic_long_dec_and_test(&u->inflight))
			list_del_init(&u->link);
		unix_tot_inflight--;
	}
	user->unix_inflight--;
	spin_unlock(&unix_gc_lock);
}

static void scan_inflight(struct sock *x, void (*func)(struct unix_sock *),
			  struct sk_buff_head *hitlist)
{
	struct sk_buff *skb;
	struct sk_buff *next;

	spin_lock(&x->sk_receive_queue.lock);
	skb_queue_walk_safe(&x->sk_receive_queue, skb, next) {
		/* Do we have file descriptors ? */
		if (UNIXCB(skb).fp) {
			bool hit = false;
			/* Process the descriptors of this socket */
			int nfd = UNIXCB(skb).fp->count;
			struct file **fp = UNIXCB(skb).fp->fp;

			while (nfd--) {
				/* Get the socket the fd matches if it indeed does so */
				struct sock *sk = unix_get_socket(*fp++);

				if (sk) {
					struct unix_sock *u = unix_sk(sk);

					/* Ignore non-candidates, they could
					 * have been added to the queues after
					 * starting the garbage collection
					 */
					if (test_bit(UNIX_GC_CANDIDATE, &u->gc_flags)) {
						hit = true;

						func(u);
					}
				}
			}
			if (hit && hitlist != NULL) {
				__skb_unlink(skb, &x->sk_receive_queue);
				__skb_queue_tail(hitlist, skb);
			}
		}
	}
	spin_unlock(&x->sk_receive_queue.lock);
}

static void scan_children(struct sock *x, void (*func)(struct unix_sock *),
			  struct sk_buff_head *hitlist)
{
	if (x->sk_state != TCP_LISTEN) {
		scan_inflight(x, func, hitlist);
	} else {
		struct sk_buff *skb;
		struct sk_buff *next;
		struct unix_sock *u;
		LIST_HEAD(embryos);

		/* For a listening socket collect the queued embryos
		 * and perform a scan on them as well.
		 */
		spin_lock(&x->sk_receive_queue.lock);
		skb_queue_walk_safe(&x->sk_receive_queue, skb, next) {
			u = unix_sk(skb->sk);

			/* An embryo cannot be in-flight, so it's safe
			 * to use the list link.
			 */
			BUG_ON(!list_empty(&u->link));
			list_add_tail(&u->link, &embryos);
		}
		spin_unlock(&x->sk_receive_queue.lock);

		while (!list_empty(&embryos)) {
			u = list_entry(embryos.next, struct unix_sock, link);
			scan_inflight(&u->sk, func, hitlist);
			list_del_init(&u->link);
		}
	}
}

static void dec_inflight(struct unix_sock *usk)
{
	atomic_long_dec(&usk->inflight);
}

static void inc_inflight(struct unix_sock *usk)
{
	atomic_long_inc(&usk->inflight);
}

static void inc_inflight_move_tail(struct unix_sock *u)
{
	atomic_long_inc(&u->inflight);
	/* If this still might be part of a cycle, move it to the end
	 * of the list, so that it's checked even if it was already
	 * passed over
	 */
	if (test_bit(UNIX_GC_MAYBE_CYCLE, &u->gc_flags))
		list_move_tail(&u->link, &gc_candidates);
}

static bool gc_in_progress;
#define UNIX_INFLIGHT_TRIGGER_GC 16000

void wait_for_unix_gc(void)
{
	/* If number of inflight sockets is insane,
	 * force a garbage collect right now.
	 */
	if (unix_tot_inflight > UNIX_INFLIGHT_TRIGGER_GC && !gc_in_progress)
		unix_gc();
	wait_event(unix_gc_wait, gc_in_progress == false);
}

/* The external entry point: unix_gc() */
void unix_gc(void)
{
	struct unix_sock *u;
	struct unix_sock *next;
	struct sk_buff_head hitlist;
	struct list_head cursor;
	LIST_HEAD(not_cycle_list);

	spin_lock(&unix_gc_lock);

	/* Avoid a recursive GC. */
	if (gc_in_progress)
		goto out;

	gc_in_progress = true;
	/* First, select candidates for garbage collection.  Only
	 * in-flight sockets are considered, and from those only ones
	 * which don't have any external reference.
	 *
	 * Holding unix_gc_lock will protect these candidates from
	 * being detached, and hence from gaining an external
	 * reference.  Since there are no possible receivers, all
	 * buffers currently on the candidates' queues stay there
	 * during the garbage collection.
	 *
	 * We also know that no new candidate can be added onto the
	 * receive queues.  Other, non candidate sockets _can_ be
	 * added to queue, so we must make sure only to touch
	 * candidates.
	 */
	list_for_each_entry_safe(u, next, &gc_inflight_list, link) {
		long total_refs;
		long inflight_refs;

		total_refs = file_count(u->sk.sk_socket->file);
		inflight_refs = atomic_long_read(&u->inflight);

		BUG_ON(inflight_refs < 1);
		BUG_ON(total_refs < inflight_refs);
		if (total_refs == inflight_refs) {
			list_move_tail(&u->link, &gc_candidates);
			__set_bit(UNIX_GC_CANDIDATE, &u->gc_flags);
			__set_bit(UNIX_GC_MAYBE_CYCLE, &u->gc_flags);
		}
	}

	/* Now remove all internal in-flight reference to children of
	 * the candidates.
	 */
	list_for_each_entry(u, &gc_candidates, link)
		scan_children(&u->sk, dec_inflight, NULL);

	/* Restore the references for children of all candidates,
	 * which have remaining references.  Do this recursively, so
	 * only those remain, which form cyclic references.
	 *
	 * Use a "cursor" link, to make the list traversal safe, even
	 * though elements might be moved about.
	 */
	list_add(&cursor, &gc_candidates);
	while (cursor.next != &gc_candidates) {
		u = list_entry(cursor.next, struct unix_sock, link);

		/* Move cursor to after the current position. */
		list_move(&cursor, &u->link);

		if (atomic_long_read(&u->inflight) > 0) {
			list_move_tail(&u->link, &not_cycle_list);
			__clear_bit(UNIX_GC_MAYBE_CYCLE, &u->gc_flags);
			scan_children(&u->sk, inc_inflight_move_tail, NULL);
		}
	}
	list_del(&cursor);

	/* Now gc_candidates contains only garbage.  Restore original
	 * inflight counters for these as well, and remove the skbuffs
	 * which are creating the cycle(s).
	 */
	skb_queue_head_init(&hitlist);
	list_for_each_entry(u, &gc_candidates, link)
		scan_children(&u->sk, inc_inflight, &hitlist);

	/* not_cycle_list contains those sockets which do not make up a
	 * cycle.  Restore these to the inflight list.
	 */
	while (!list_empty(&not_cycle_list)) {
		u = list_entry(not_cycle_list.next, struct unix_sock, link);
		__clear_bit(UNIX_GC_CANDIDATE, &u->gc_flags);
		list_move_tail(&u->link, &gc_inflight_list);
	}

	spin_unlock(&unix_gc_lock);

	/* Here we are. Hitlist is filled. Die. */
	__skb_queue_purge(&hitlist);

	spin_lock(&unix_gc_lock);

	/* All candidates should have been detached by now. */
	BUG_ON(!list_empty(&gc_candidates));
	gc_in_progress = false;
	wake_up(&unix_gc_wait);

 out:
	spin_unlock(&unix_gc_lock);
}<|MERGE_RESOLUTION|>--- conflicted
+++ resolved
@@ -146,10 +146,7 @@
 	if (s) {
 		struct unix_sock *u = unix_sk(s);
 
-<<<<<<< HEAD
-=======
 		BUG_ON(!atomic_long_read(&u->inflight));
->>>>>>> 83fbd12c
 		BUG_ON(list_empty(&u->link));
 
 		if (atomic_long_dec_and_test(&u->inflight))
