--- conflicted
+++ resolved
@@ -728,11 +728,7 @@
 				peeked:1,
 				head_frag:1,
 				xmit_more:1,
-<<<<<<< HEAD
-				__unused:1; /* one bit hole */
-=======
 				pfmemalloc:1;
->>>>>>> 1ec8f1f0
 
 	/* fields enclosed in headers_start/headers_end are copied
 	 * using a single memcpy() in __copy_skb_header()
