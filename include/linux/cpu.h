--- conflicted
+++ resolved
@@ -55,11 +55,8 @@
 				   struct device_attribute *attr, char *buf);
 extern ssize_t cpu_show_spec_store_bypass(struct device *dev,
 					  struct device_attribute *attr, char *buf);
-<<<<<<< HEAD
-=======
 extern ssize_t cpu_show_l1tf(struct device *dev,
 			     struct device_attribute *attr, char *buf);
->>>>>>> 1ec8f1f0
 
 extern __printf(4, 5)
 struct device *cpu_device_create(struct device *parent, void *drvdata,
