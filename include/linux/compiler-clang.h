/* SPDX-License-Identifier: GPL-2.0 */
#ifndef __LINUX_COMPILER_TYPES_H
#error "Please don't include <linux/compiler-clang.h> directly, include <linux/compiler.h> instead."
#endif

/* Some compiler specific definitions are overwritten here
 * for Clang compiler
 */

#ifdef uninitialized_var
#undef uninitialized_var
#define uninitialized_var(x) x = *(&(x))
#endif

/* same as gcc, this was present in clang-2.6 so we can assume it works
 * with any version that can compile the kernel
 */
#define __UNIQUE_ID(prefix) __PASTE(__PASTE(__UNIQUE_ID_, prefix), __COUNTER__)

<<<<<<< HEAD
/* Clang doesn't have a way to turn it off per-function, yet. */
#ifdef __noretpoline
#undef __noretpoline
=======
#undef __no_sanitize_address
#define __no_sanitize_address __attribute__((no_sanitize("address")))

/* Clang doesn't have a way to turn it off per-function, yet. */
#ifdef __noretpoline
#undef __noretpoline
#endif

/*
 * Not all versions of clang implement the the type-generic versions
 * of the builtin overflow checkers. Fortunately, clang implements
 * __has_builtin allowing us to avoid awkward version
 * checks. Unfortunately, we don't know which version of gcc clang
 * pretends to be, so the macro may or may not be defined.
 */
#undef COMPILER_HAS_GENERIC_BUILTIN_OVERFLOW
#if __has_builtin(__builtin_mul_overflow) && \
    __has_builtin(__builtin_add_overflow) && \
    __has_builtin(__builtin_sub_overflow)
#define COMPILER_HAS_GENERIC_BUILTIN_OVERFLOW 1
>>>>>>> 1ec8f1f0
#endif<|MERGE_RESOLUTION|>--- conflicted
+++ resolved
@@ -17,11 +17,6 @@
  */
 #define __UNIQUE_ID(prefix) __PASTE(__PASTE(__UNIQUE_ID_, prefix), __COUNTER__)
 
-<<<<<<< HEAD
-/* Clang doesn't have a way to turn it off per-function, yet. */
-#ifdef __noretpoline
-#undef __noretpoline
-=======
 #undef __no_sanitize_address
 #define __no_sanitize_address __attribute__((no_sanitize("address")))
 
@@ -42,5 +37,4 @@
     __has_builtin(__builtin_add_overflow) && \
     __has_builtin(__builtin_sub_overflow)
 #define COMPILER_HAS_GENERIC_BUILTIN_OVERFLOW 1
->>>>>>> 1ec8f1f0
 #endif