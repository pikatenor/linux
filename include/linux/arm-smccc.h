--- conflicted
+++ resolved
@@ -80,14 +80,11 @@
 			   ARM_SMCCC_SMC_32,				\
 			   0, 0x8000)
 
-<<<<<<< HEAD
-=======
 #define ARM_SMCCC_ARCH_WORKAROUND_2					\
 	ARM_SMCCC_CALL_VAL(ARM_SMCCC_FAST_CALL,				\
 			   ARM_SMCCC_SMC_32,				\
 			   0, 0x7fff)
 
->>>>>>> 1ec8f1f0
 #ifndef __ASSEMBLY__
 
 #include <linux/linkage.h>
@@ -202,60 +199,20 @@
 
 #define __declare_arg_0(a0, res)					\
 	struct arm_smccc_res   *___res = res;				\
-<<<<<<< HEAD
-	register u32           r0 asm("r0") = a0;			\
-=======
 	register unsigned long r0 asm("r0") = (u32)a0;			\
->>>>>>> 1ec8f1f0
 	register unsigned long r1 asm("r1");				\
 	register unsigned long r2 asm("r2");				\
 	register unsigned long r3 asm("r3")
 
 #define __declare_arg_1(a0, a1, res)					\
-<<<<<<< HEAD
-	struct arm_smccc_res   *___res = res;				\
-	register u32           r0 asm("r0") = a0;			\
-	register typeof(a1)    r1 asm("r1") = a1;			\
-=======
 	typeof(a1) __a1 = a1;						\
 	struct arm_smccc_res   *___res = res;				\
 	register unsigned long r0 asm("r0") = (u32)a0;			\
 	register unsigned long r1 asm("r1") = __a1;			\
->>>>>>> 1ec8f1f0
 	register unsigned long r2 asm("r2");				\
 	register unsigned long r3 asm("r3")
 
 #define __declare_arg_2(a0, a1, a2, res)				\
-<<<<<<< HEAD
-	struct arm_smccc_res   *___res = res;				\
-	register u32           r0 asm("r0") = a0;			\
-	register typeof(a1)    r1 asm("r1") = a1;			\
-	register typeof(a2)    r2 asm("r2") = a2;			\
-	register unsigned long r3 asm("r3")
-
-#define __declare_arg_3(a0, a1, a2, a3, res)				\
-	struct arm_smccc_res   *___res = res;				\
-	register u32           r0 asm("r0") = a0;			\
-	register typeof(a1)    r1 asm("r1") = a1;			\
-	register typeof(a2)    r2 asm("r2") = a2;			\
-	register typeof(a3)    r3 asm("r3") = a3
-
-#define __declare_arg_4(a0, a1, a2, a3, a4, res)			\
-	__declare_arg_3(a0, a1, a2, a3, res);				\
-	register typeof(a4) r4 asm("r4") = a4
-
-#define __declare_arg_5(a0, a1, a2, a3, a4, a5, res)			\
-	__declare_arg_4(a0, a1, a2, a3, a4, res);			\
-	register typeof(a5) r5 asm("r5") = a5
-
-#define __declare_arg_6(a0, a1, a2, a3, a4, a5, a6, res)		\
-	__declare_arg_5(a0, a1, a2, a3, a4, a5, res);			\
-	register typeof(a6) r6 asm("r6") = a6
-
-#define __declare_arg_7(a0, a1, a2, a3, a4, a5, a6, a7, res)		\
-	__declare_arg_6(a0, a1, a2, a3, a4, a5, a6, res);		\
-	register typeof(a7) r7 asm("r7") = a7
-=======
 	typeof(a1) __a1 = a1;						\
 	typeof(a2) __a2 = a2;						\
 	struct arm_smccc_res   *___res = res;				\
@@ -293,7 +250,6 @@
 	typeof(a7) __a7 = a7;						\
 	__declare_arg_6(a0, a1, a2, a3, a4, a5, a6, res);		\
 	register unsigned long r7 asm("r7") = __a7
->>>>>>> 1ec8f1f0
 
 #define ___declare_args(count, ...) __declare_arg_ ## count(__VA_ARGS__)
 #define __declare_args(count, ...)  ___declare_args(count, __VA_ARGS__)
@@ -350,13 +306,10 @@
  */
 #define arm_smccc_1_1_hvc(...)	__arm_smccc_1_1(SMCCC_HVC_INST, __VA_ARGS__)
 
-<<<<<<< HEAD
-=======
 /* Return codes defined in ARM DEN 0070A */
 #define SMCCC_RET_SUCCESS			0
 #define SMCCC_RET_NOT_SUPPORTED			-1
 #define SMCCC_RET_NOT_REQUIRED			-2
 
->>>>>>> 1ec8f1f0
 #endif /*__ASSEMBLY__*/
 #endif /*__LINUX_ARM_SMCCC_H*/