/*
 * Scatterlist Cryptographic API.
 *
 * Copyright (c) 2002 James Morris <jmorris@intercode.com.au>
 * Copyright (c) 2002 David S. Miller (davem@redhat.com)
 * Copyright (c) 2005 Herbert Xu <herbert@gondor.apana.org.au>
 *
 * Portions derived from Cryptoapi, by Alexander Kjeldaas <astor@fast.no>
 * and Nettle, by Niels Möller.
 * 
 * This program is free software; you can redistribute it and/or modify it
 * under the terms of the GNU General Public License as published by the Free
 * Software Foundation; either version 2 of the License, or (at your option) 
 * any later version.
 *
 */
#ifndef _LINUX_CRYPTO_H
#define _LINUX_CRYPTO_H

#include <linux/atomic.h>
#include <linux/kernel.h>
#include <linux/list.h>
#include <linux/bug.h>
#include <linux/slab.h>
#include <linux/string.h>
#include <linux/uaccess.h>

/*
 * Autoloaded crypto modules should only use a prefixed name to avoid allowing
 * arbitrary modules to be loaded. Loading from userspace may still need the
 * unprefixed names, so retains those aliases as well.
 * This uses __MODULE_INFO directly instead of MODULE_ALIAS because pre-4.3
 * gcc (e.g. avr32 toolchain) uses __LINE__ for uniqueness, and this macro
 * expands twice on the same line. Instead, use a separate base name for the
 * alias.
 */
#define MODULE_ALIAS_CRYPTO(name)	\
		__MODULE_INFO(alias, alias_userspace, name);	\
		__MODULE_INFO(alias, alias_crypto, "crypto-" name)

/*
 * Algorithm masks and types.
 */
#define CRYPTO_ALG_TYPE_MASK		0x0000000f
#define CRYPTO_ALG_TYPE_CIPHER		0x00000001
#define CRYPTO_ALG_TYPE_COMPRESS	0x00000002
#define CRYPTO_ALG_TYPE_AEAD		0x00000003
#define CRYPTO_ALG_TYPE_BLKCIPHER	0x00000004
#define CRYPTO_ALG_TYPE_ABLKCIPHER	0x00000005
#define CRYPTO_ALG_TYPE_SKCIPHER	0x00000005
#define CRYPTO_ALG_TYPE_GIVCIPHER	0x00000006
#define CRYPTO_ALG_TYPE_KPP		0x00000008
#define CRYPTO_ALG_TYPE_ACOMPRESS	0x0000000a
#define CRYPTO_ALG_TYPE_SCOMPRESS	0x0000000b
#define CRYPTO_ALG_TYPE_RNG		0x0000000c
#define CRYPTO_ALG_TYPE_AKCIPHER	0x0000000d
#define CRYPTO_ALG_TYPE_DIGEST		0x0000000e
#define CRYPTO_ALG_TYPE_HASH		0x0000000e
#define CRYPTO_ALG_TYPE_SHASH		0x0000000e
#define CRYPTO_ALG_TYPE_AHASH		0x0000000f

#define CRYPTO_ALG_TYPE_HASH_MASK	0x0000000e
#define CRYPTO_ALG_TYPE_AHASH_MASK	0x0000000e
#define CRYPTO_ALG_TYPE_BLKCIPHER_MASK	0x0000000c
#define CRYPTO_ALG_TYPE_ACOMPRESS_MASK	0x0000000e

#define CRYPTO_ALG_LARVAL		0x00000010
#define CRYPTO_ALG_DEAD			0x00000020
#define CRYPTO_ALG_DYING		0x00000040
#define CRYPTO_ALG_ASYNC		0x00000080

/*
 * Set this bit if and only if the algorithm requires another algorithm of
 * the same type to handle corner cases.
 */
#define CRYPTO_ALG_NEED_FALLBACK	0x00000100

/*
 * This bit is set for symmetric key ciphers that have already been wrapped
 * with a generic IV generator to prevent them from being wrapped again.
 */
#define CRYPTO_ALG_GENIV		0x00000200

/*
 * Set if the algorithm has passed automated run-time testing.  Note that
 * if there is no run-time testing for a given algorithm it is considered
 * to have passed.
 */

#define CRYPTO_ALG_TESTED		0x00000400

/*
 * Set if the algorithm is an instance that is built from templates.
 */
#define CRYPTO_ALG_INSTANCE		0x00000800

/* Set this bit if the algorithm provided is hardware accelerated but
 * not available to userspace via instruction set or so.
 */
#define CRYPTO_ALG_KERN_DRIVER_ONLY	0x00001000

/*
 * Mark a cipher as a service implementation only usable by another
 * cipher and never by a normal user of the kernel crypto API
 */
#define CRYPTO_ALG_INTERNAL		0x00002000

/*
 * Set if the algorithm has a ->setkey() method but can be used without
 * calling it first, i.e. there is a default key.
 */
#define CRYPTO_ALG_OPTIONAL_KEY		0x00004000

/*
<<<<<<< HEAD
=======
 * Don't trigger module loading
 */
#define CRYPTO_NOLOAD			0x00008000

/*
>>>>>>> 1ec8f1f0
 * Transform masks and values (for crt_flags).
 */
#define CRYPTO_TFM_NEED_KEY		0x00000001

#define CRYPTO_TFM_REQ_MASK		0x000fff00
#define CRYPTO_TFM_RES_MASK		0xfff00000

#define CRYPTO_TFM_REQ_WEAK_KEY		0x00000100
#define CRYPTO_TFM_REQ_MAY_SLEEP	0x00000200
#define CRYPTO_TFM_REQ_MAY_BACKLOG	0x00000400
#define CRYPTO_TFM_RES_WEAK_KEY		0x00100000
#define CRYPTO_TFM_RES_BAD_KEY_LEN   	0x00200000
#define CRYPTO_TFM_RES_BAD_KEY_SCHED 	0x00400000
#define CRYPTO_TFM_RES_BAD_BLOCK_LEN 	0x00800000
#define CRYPTO_TFM_RES_BAD_FLAGS 	0x01000000

/*
 * Miscellaneous stuff.
 */
#define CRYPTO_MAX_ALG_NAME		128

/*
 * The macro CRYPTO_MINALIGN_ATTR (along with the void * type in the actual
 * declaration) is used to ensure that the crypto_tfm context structure is
 * aligned correctly for the given architecture so that there are no alignment
 * faults for C data types.  In particular, this is required on platforms such
 * as arm where pointers are 32-bit aligned but there are data types such as
 * u64 which require 64-bit alignment.
 */
#define CRYPTO_MINALIGN ARCH_KMALLOC_MINALIGN

#define CRYPTO_MINALIGN_ATTR __attribute__ ((__aligned__(CRYPTO_MINALIGN)))

struct scatterlist;
struct crypto_ablkcipher;
struct crypto_async_request;
struct crypto_blkcipher;
struct crypto_tfm;
struct crypto_type;
struct skcipher_givcrypt_request;

typedef void (*crypto_completion_t)(struct crypto_async_request *req, int err);

/**
 * DOC: Block Cipher Context Data Structures
 *
 * These data structures define the operating context for each block cipher
 * type.
 */

struct crypto_async_request {
	struct list_head list;
	crypto_completion_t complete;
	void *data;
	struct crypto_tfm *tfm;

	u32 flags;
};

struct ablkcipher_request {
	struct crypto_async_request base;

	unsigned int nbytes;

	void *info;

	struct scatterlist *src;
	struct scatterlist *dst;

	void *__ctx[] CRYPTO_MINALIGN_ATTR;
};

struct blkcipher_desc {
	struct crypto_blkcipher *tfm;
	void *info;
	u32 flags;
};

struct cipher_desc {
	struct crypto_tfm *tfm;
	void (*crfn)(struct crypto_tfm *tfm, u8 *dst, const u8 *src);
	unsigned int (*prfn)(const struct cipher_desc *desc, u8 *dst,
			     const u8 *src, unsigned int nbytes);
	void *info;
};

/**
 * DOC: Block Cipher Algorithm Definitions
 *
 * These data structures define modular crypto algorithm implementations,
 * managed via crypto_register_alg() and crypto_unregister_alg().
 */

/**
 * struct ablkcipher_alg - asynchronous block cipher definition
 * @min_keysize: Minimum key size supported by the transformation. This is the
 *		 smallest key length supported by this transformation algorithm.
 *		 This must be set to one of the pre-defined values as this is
 *		 not hardware specific. Possible values for this field can be
 *		 found via git grep "_MIN_KEY_SIZE" include/crypto/
 * @max_keysize: Maximum key size supported by the transformation. This is the
 *		 largest key length supported by this transformation algorithm.
 *		 This must be set to one of the pre-defined values as this is
 *		 not hardware specific. Possible values for this field can be
 *		 found via git grep "_MAX_KEY_SIZE" include/crypto/
 * @setkey: Set key for the transformation. This function is used to either
 *	    program a supplied key into the hardware or store the key in the
 *	    transformation context for programming it later. Note that this
 *	    function does modify the transformation context. This function can
 *	    be called multiple times during the existence of the transformation
 *	    object, so one must make sure the key is properly reprogrammed into
 *	    the hardware. This function is also responsible for checking the key
 *	    length for validity. In case a software fallback was put in place in
 *	    the @cra_init call, this function might need to use the fallback if
 *	    the algorithm doesn't support all of the key sizes.
 * @encrypt: Encrypt a scatterlist of blocks. This function is used to encrypt
 *	     the supplied scatterlist containing the blocks of data. The crypto
 *	     API consumer is responsible for aligning the entries of the
 *	     scatterlist properly and making sure the chunks are correctly
 *	     sized. In case a software fallback was put in place in the
 *	     @cra_init call, this function might need to use the fallback if
 *	     the algorithm doesn't support all of the key sizes. In case the
 *	     key was stored in transformation context, the key might need to be
 *	     re-programmed into the hardware in this function. This function
 *	     shall not modify the transformation context, as this function may
 *	     be called in parallel with the same transformation object.
 * @decrypt: Decrypt a single block. This is a reverse counterpart to @encrypt
 *	     and the conditions are exactly the same.
 * @givencrypt: Update the IV for encryption. With this function, a cipher
 *	        implementation may provide the function on how to update the IV
 *	        for encryption.
 * @givdecrypt: Update the IV for decryption. This is the reverse of
 *	        @givencrypt .
 * @geniv: The transformation implementation may use an "IV generator" provided
 *	   by the kernel crypto API. Several use cases have a predefined
 *	   approach how IVs are to be updated. For such use cases, the kernel
 *	   crypto API provides ready-to-use implementations that can be
 *	   referenced with this variable.
 * @ivsize: IV size applicable for transformation. The consumer must provide an
 *	    IV of exactly that size to perform the encrypt or decrypt operation.
 *
 * All fields except @givencrypt , @givdecrypt , @geniv and @ivsize are
 * mandatory and must be filled.
 */
struct ablkcipher_alg {
	int (*setkey)(struct crypto_ablkcipher *tfm, const u8 *key,
	              unsigned int keylen);
	int (*encrypt)(struct ablkcipher_request *req);
	int (*decrypt)(struct ablkcipher_request *req);
	int (*givencrypt)(struct skcipher_givcrypt_request *req);
	int (*givdecrypt)(struct skcipher_givcrypt_request *req);

	const char *geniv;

	unsigned int min_keysize;
	unsigned int max_keysize;
	unsigned int ivsize;
};

/**
 * struct blkcipher_alg - synchronous block cipher definition
 * @min_keysize: see struct ablkcipher_alg
 * @max_keysize: see struct ablkcipher_alg
 * @setkey: see struct ablkcipher_alg
 * @encrypt: see struct ablkcipher_alg
 * @decrypt: see struct ablkcipher_alg
 * @geniv: see struct ablkcipher_alg
 * @ivsize: see struct ablkcipher_alg
 *
 * All fields except @geniv and @ivsize are mandatory and must be filled.
 */
struct blkcipher_alg {
	int (*setkey)(struct crypto_tfm *tfm, const u8 *key,
	              unsigned int keylen);
	int (*encrypt)(struct blkcipher_desc *desc,
		       struct scatterlist *dst, struct scatterlist *src,
		       unsigned int nbytes);
	int (*decrypt)(struct blkcipher_desc *desc,
		       struct scatterlist *dst, struct scatterlist *src,
		       unsigned int nbytes);

	const char *geniv;

	unsigned int min_keysize;
	unsigned int max_keysize;
	unsigned int ivsize;
};

/**
 * struct cipher_alg - single-block symmetric ciphers definition
 * @cia_min_keysize: Minimum key size supported by the transformation. This is
 *		     the smallest key length supported by this transformation
 *		     algorithm. This must be set to one of the pre-defined
 *		     values as this is not hardware specific. Possible values
 *		     for this field can be found via git grep "_MIN_KEY_SIZE"
 *		     include/crypto/
 * @cia_max_keysize: Maximum key size supported by the transformation. This is
 *		    the largest key length supported by this transformation
 *		    algorithm. This must be set to one of the pre-defined values
 *		    as this is not hardware specific. Possible values for this
 *		    field can be found via git grep "_MAX_KEY_SIZE"
 *		    include/crypto/
 * @cia_setkey: Set key for the transformation. This function is used to either
 *	        program a supplied key into the hardware or store the key in the
 *	        transformation context for programming it later. Note that this
 *	        function does modify the transformation context. This function
 *	        can be called multiple times during the existence of the
 *	        transformation object, so one must make sure the key is properly
 *	        reprogrammed into the hardware. This function is also
 *	        responsible for checking the key length for validity.
 * @cia_encrypt: Encrypt a single block. This function is used to encrypt a
 *		 single block of data, which must be @cra_blocksize big. This
 *		 always operates on a full @cra_blocksize and it is not possible
 *		 to encrypt a block of smaller size. The supplied buffers must
 *		 therefore also be at least of @cra_blocksize size. Both the
 *		 input and output buffers are always aligned to @cra_alignmask.
 *		 In case either of the input or output buffer supplied by user
 *		 of the crypto API is not aligned to @cra_alignmask, the crypto
 *		 API will re-align the buffers. The re-alignment means that a
 *		 new buffer will be allocated, the data will be copied into the
 *		 new buffer, then the processing will happen on the new buffer,
 *		 then the data will be copied back into the original buffer and
 *		 finally the new buffer will be freed. In case a software
 *		 fallback was put in place in the @cra_init call, this function
 *		 might need to use the fallback if the algorithm doesn't support
 *		 all of the key sizes. In case the key was stored in
 *		 transformation context, the key might need to be re-programmed
 *		 into the hardware in this function. This function shall not
 *		 modify the transformation context, as this function may be
 *		 called in parallel with the same transformation object.
 * @cia_decrypt: Decrypt a single block. This is a reverse counterpart to
 *		 @cia_encrypt, and the conditions are exactly the same.
 *
 * All fields are mandatory and must be filled.
 */
struct cipher_alg {
	unsigned int cia_min_keysize;
	unsigned int cia_max_keysize;
	int (*cia_setkey)(struct crypto_tfm *tfm, const u8 *key,
	                  unsigned int keylen);
	void (*cia_encrypt)(struct crypto_tfm *tfm, u8 *dst, const u8 *src);
	void (*cia_decrypt)(struct crypto_tfm *tfm, u8 *dst, const u8 *src);
};

struct compress_alg {
	int (*coa_compress)(struct crypto_tfm *tfm, const u8 *src,
			    unsigned int slen, u8 *dst, unsigned int *dlen);
	int (*coa_decompress)(struct crypto_tfm *tfm, const u8 *src,
			      unsigned int slen, u8 *dst, unsigned int *dlen);
};


#define cra_ablkcipher	cra_u.ablkcipher
#define cra_blkcipher	cra_u.blkcipher
#define cra_cipher	cra_u.cipher
#define cra_compress	cra_u.compress

/**
 * struct crypto_alg - definition of a cryptograpic cipher algorithm
 * @cra_flags: Flags describing this transformation. See include/linux/crypto.h
 *	       CRYPTO_ALG_* flags for the flags which go in here. Those are
 *	       used for fine-tuning the description of the transformation
 *	       algorithm.
 * @cra_blocksize: Minimum block size of this transformation. The size in bytes
 *		   of the smallest possible unit which can be transformed with
 *		   this algorithm. The users must respect this value.
 *		   In case of HASH transformation, it is possible for a smaller
 *		   block than @cra_blocksize to be passed to the crypto API for
 *		   transformation, in case of any other transformation type, an
 * 		   error will be returned upon any attempt to transform smaller
 *		   than @cra_blocksize chunks.
 * @cra_ctxsize: Size of the operational context of the transformation. This
 *		 value informs the kernel crypto API about the memory size
 *		 needed to be allocated for the transformation context.
 * @cra_alignmask: Alignment mask for the input and output data buffer. The data
 *		   buffer containing the input data for the algorithm must be
 *		   aligned to this alignment mask. The data buffer for the
 *		   output data must be aligned to this alignment mask. Note that
 *		   the Crypto API will do the re-alignment in software, but
 *		   only under special conditions and there is a performance hit.
 *		   The re-alignment happens at these occasions for different
 *		   @cra_u types: cipher -- For both input data and output data
 *		   buffer; ahash -- For output hash destination buf; shash --
 *		   For output hash destination buf.
 *		   This is needed on hardware which is flawed by design and
 *		   cannot pick data from arbitrary addresses.
 * @cra_priority: Priority of this transformation implementation. In case
 *		  multiple transformations with same @cra_name are available to
 *		  the Crypto API, the kernel will use the one with highest
 *		  @cra_priority.
 * @cra_name: Generic name (usable by multiple implementations) of the
 *	      transformation algorithm. This is the name of the transformation
 *	      itself. This field is used by the kernel when looking up the
 *	      providers of particular transformation.
 * @cra_driver_name: Unique name of the transformation provider. This is the
 *		     name of the provider of the transformation. This can be any
 *		     arbitrary value, but in the usual case, this contains the
 *		     name of the chip or provider and the name of the
 *		     transformation algorithm.
 * @cra_type: Type of the cryptographic transformation. This is a pointer to
 *	      struct crypto_type, which implements callbacks common for all
 *	      transformation types. There are multiple options:
 *	      &crypto_blkcipher_type, &crypto_ablkcipher_type,
 *	      &crypto_ahash_type, &crypto_rng_type.
 *	      This field might be empty. In that case, there are no common
 *	      callbacks. This is the case for: cipher, compress, shash.
 * @cra_u: Callbacks implementing the transformation. This is a union of
 *	   multiple structures. Depending on the type of transformation selected
 *	   by @cra_type and @cra_flags above, the associated structure must be
 *	   filled with callbacks. This field might be empty. This is the case
 *	   for ahash, shash.
 * @cra_init: Initialize the cryptographic transformation object. This function
 *	      is used to initialize the cryptographic transformation object.
 *	      This function is called only once at the instantiation time, right
 *	      after the transformation context was allocated. In case the
 *	      cryptographic hardware has some special requirements which need to
 *	      be handled by software, this function shall check for the precise
 *	      requirement of the transformation and put any software fallbacks
 *	      in place.
 * @cra_exit: Deinitialize the cryptographic transformation object. This is a
 *	      counterpart to @cra_init, used to remove various changes set in
 *	      @cra_init.
 * @cra_module: Owner of this transformation implementation. Set to THIS_MODULE
 * @cra_list: internally used
 * @cra_users: internally used
 * @cra_refcnt: internally used
 * @cra_destroy: internally used
 *
 * The struct crypto_alg describes a generic Crypto API algorithm and is common
 * for all of the transformations. Any variable not documented here shall not
 * be used by a cipher implementation as it is internal to the Crypto API.
 */
struct crypto_alg {
	struct list_head cra_list;
	struct list_head cra_users;

	u32 cra_flags;
	unsigned int cra_blocksize;
	unsigned int cra_ctxsize;
	unsigned int cra_alignmask;

	int cra_priority;
	atomic_t cra_refcnt;

	char cra_name[CRYPTO_MAX_ALG_NAME];
	char cra_driver_name[CRYPTO_MAX_ALG_NAME];

	const struct crypto_type *cra_type;

	union {
		struct ablkcipher_alg ablkcipher;
		struct blkcipher_alg blkcipher;
		struct cipher_alg cipher;
		struct compress_alg compress;
	} cra_u;

	int (*cra_init)(struct crypto_tfm *tfm);
	void (*cra_exit)(struct crypto_tfm *tfm);
	void (*cra_destroy)(struct crypto_alg *alg);
	
	struct module *cra_module;
} CRYPTO_MINALIGN_ATTR;

/*
 * Algorithm registration interface.
 */
int crypto_register_alg(struct crypto_alg *alg);
int crypto_unregister_alg(struct crypto_alg *alg);
int crypto_register_algs(struct crypto_alg *algs, int count);
int crypto_unregister_algs(struct crypto_alg *algs, int count);

/*
 * Algorithm query interface.
 */
int crypto_has_alg(const char *name, u32 type, u32 mask);

/*
 * Transforms: user-instantiated objects which encapsulate algorithms
 * and core processing logic.  Managed via crypto_alloc_*() and
 * crypto_free_*(), as well as the various helpers below.
 */

struct ablkcipher_tfm {
	int (*setkey)(struct crypto_ablkcipher *tfm, const u8 *key,
	              unsigned int keylen);
	int (*encrypt)(struct ablkcipher_request *req);
	int (*decrypt)(struct ablkcipher_request *req);

	struct crypto_ablkcipher *base;

	unsigned int ivsize;
	unsigned int reqsize;
};

struct blkcipher_tfm {
	void *iv;
	int (*setkey)(struct crypto_tfm *tfm, const u8 *key,
		      unsigned int keylen);
	int (*encrypt)(struct blkcipher_desc *desc, struct scatterlist *dst,
		       struct scatterlist *src, unsigned int nbytes);
	int (*decrypt)(struct blkcipher_desc *desc, struct scatterlist *dst,
		       struct scatterlist *src, unsigned int nbytes);
};

struct cipher_tfm {
	int (*cit_setkey)(struct crypto_tfm *tfm,
	                  const u8 *key, unsigned int keylen);
	void (*cit_encrypt_one)(struct crypto_tfm *tfm, u8 *dst, const u8 *src);
	void (*cit_decrypt_one)(struct crypto_tfm *tfm, u8 *dst, const u8 *src);
};

struct compress_tfm {
	int (*cot_compress)(struct crypto_tfm *tfm,
	                    const u8 *src, unsigned int slen,
	                    u8 *dst, unsigned int *dlen);
	int (*cot_decompress)(struct crypto_tfm *tfm,
	                      const u8 *src, unsigned int slen,
	                      u8 *dst, unsigned int *dlen);
};

#define crt_ablkcipher	crt_u.ablkcipher
#define crt_blkcipher	crt_u.blkcipher
#define crt_cipher	crt_u.cipher
#define crt_compress	crt_u.compress

struct crypto_tfm {

	u32 crt_flags;
	
	union {
		struct ablkcipher_tfm ablkcipher;
		struct blkcipher_tfm blkcipher;
		struct cipher_tfm cipher;
		struct compress_tfm compress;
	} crt_u;

	void (*exit)(struct crypto_tfm *tfm);
	
	struct crypto_alg *__crt_alg;

	void *__crt_ctx[] CRYPTO_MINALIGN_ATTR;
};

struct crypto_ablkcipher {
	struct crypto_tfm base;
};

struct crypto_blkcipher {
	struct crypto_tfm base;
};

struct crypto_cipher {
	struct crypto_tfm base;
};

struct crypto_comp {
	struct crypto_tfm base;
};

enum {
	CRYPTOA_UNSPEC,
	CRYPTOA_ALG,
	CRYPTOA_TYPE,
	CRYPTOA_U32,
	__CRYPTOA_MAX,
};

#define CRYPTOA_MAX (__CRYPTOA_MAX - 1)

/* Maximum number of (rtattr) parameters for each template. */
#define CRYPTO_MAX_ATTRS 32

struct crypto_attr_alg {
	char name[CRYPTO_MAX_ALG_NAME];
};

struct crypto_attr_type {
	u32 type;
	u32 mask;
};

struct crypto_attr_u32 {
	u32 num;
};

/* 
 * Transform user interface.
 */
 
struct crypto_tfm *crypto_alloc_base(const char *alg_name, u32 type, u32 mask);
void crypto_destroy_tfm(void *mem, struct crypto_tfm *tfm);

static inline void crypto_free_tfm(struct crypto_tfm *tfm)
{
	return crypto_destroy_tfm(tfm, tfm);
}

int alg_test(const char *driver, const char *alg, u32 type, u32 mask);

/*
 * Transform helpers which query the underlying algorithm.
 */
static inline const char *crypto_tfm_alg_name(struct crypto_tfm *tfm)
{
	return tfm->__crt_alg->cra_name;
}

static inline const char *crypto_tfm_alg_driver_name(struct crypto_tfm *tfm)
{
	return tfm->__crt_alg->cra_driver_name;
}

static inline int crypto_tfm_alg_priority(struct crypto_tfm *tfm)
{
	return tfm->__crt_alg->cra_priority;
}

static inline u32 crypto_tfm_alg_type(struct crypto_tfm *tfm)
{
	return tfm->__crt_alg->cra_flags & CRYPTO_ALG_TYPE_MASK;
}

static inline unsigned int crypto_tfm_alg_blocksize(struct crypto_tfm *tfm)
{
	return tfm->__crt_alg->cra_blocksize;
}

static inline unsigned int crypto_tfm_alg_alignmask(struct crypto_tfm *tfm)
{
	return tfm->__crt_alg->cra_alignmask;
}

static inline u32 crypto_tfm_get_flags(struct crypto_tfm *tfm)
{
	return tfm->crt_flags;
}

static inline void crypto_tfm_set_flags(struct crypto_tfm *tfm, u32 flags)
{
	tfm->crt_flags |= flags;
}

static inline void crypto_tfm_clear_flags(struct crypto_tfm *tfm, u32 flags)
{
	tfm->crt_flags &= ~flags;
}

static inline void *crypto_tfm_ctx(struct crypto_tfm *tfm)
{
	return tfm->__crt_ctx;
}

static inline unsigned int crypto_tfm_ctx_alignment(void)
{
	struct crypto_tfm *tfm;
	return __alignof__(tfm->__crt_ctx);
}

/*
 * API wrappers.
 */
static inline struct crypto_ablkcipher *__crypto_ablkcipher_cast(
	struct crypto_tfm *tfm)
{
	return (struct crypto_ablkcipher *)tfm;
}

static inline u32 crypto_skcipher_type(u32 type)
{
	type &= ~(CRYPTO_ALG_TYPE_MASK | CRYPTO_ALG_GENIV);
	type |= CRYPTO_ALG_TYPE_BLKCIPHER;
	return type;
}

static inline u32 crypto_skcipher_mask(u32 mask)
{
	mask &= ~(CRYPTO_ALG_TYPE_MASK | CRYPTO_ALG_GENIV);
	mask |= CRYPTO_ALG_TYPE_BLKCIPHER_MASK;
	return mask;
}

/**
 * DOC: Asynchronous Block Cipher API
 *
 * Asynchronous block cipher API is used with the ciphers of type
 * CRYPTO_ALG_TYPE_ABLKCIPHER (listed as type "ablkcipher" in /proc/crypto).
 *
 * Asynchronous cipher operations imply that the function invocation for a
 * cipher request returns immediately before the completion of the operation.
 * The cipher request is scheduled as a separate kernel thread and therefore
 * load-balanced on the different CPUs via the process scheduler. To allow
 * the kernel crypto API to inform the caller about the completion of a cipher
 * request, the caller must provide a callback function. That function is
 * invoked with the cipher handle when the request completes.
 *
 * To support the asynchronous operation, additional information than just the
 * cipher handle must be supplied to the kernel crypto API. That additional
 * information is given by filling in the ablkcipher_request data structure.
 *
 * For the asynchronous block cipher API, the state is maintained with the tfm
 * cipher handle. A single tfm can be used across multiple calls and in
 * parallel. For asynchronous block cipher calls, context data supplied and
 * only used by the caller can be referenced the request data structure in
 * addition to the IV used for the cipher request. The maintenance of such
 * state information would be important for a crypto driver implementer to
 * have, because when calling the callback function upon completion of the
 * cipher operation, that callback function may need some information about
 * which operation just finished if it invoked multiple in parallel. This
 * state information is unused by the kernel crypto API.
 */

static inline struct crypto_tfm *crypto_ablkcipher_tfm(
	struct crypto_ablkcipher *tfm)
{
	return &tfm->base;
}

/**
 * crypto_free_ablkcipher() - zeroize and free cipher handle
 * @tfm: cipher handle to be freed
 */
static inline void crypto_free_ablkcipher(struct crypto_ablkcipher *tfm)
{
	crypto_free_tfm(crypto_ablkcipher_tfm(tfm));
}

/**
 * crypto_has_ablkcipher() - Search for the availability of an ablkcipher.
 * @alg_name: is the cra_name / name or cra_driver_name / driver name of the
 *	      ablkcipher
 * @type: specifies the type of the cipher
 * @mask: specifies the mask for the cipher
 *
 * Return: true when the ablkcipher is known to the kernel crypto API; false
 *	   otherwise
 */
static inline int crypto_has_ablkcipher(const char *alg_name, u32 type,
					u32 mask)
{
	return crypto_has_alg(alg_name, crypto_skcipher_type(type),
			      crypto_skcipher_mask(mask));
}

static inline struct ablkcipher_tfm *crypto_ablkcipher_crt(
	struct crypto_ablkcipher *tfm)
{
	return &crypto_ablkcipher_tfm(tfm)->crt_ablkcipher;
}

/**
 * crypto_ablkcipher_ivsize() - obtain IV size
 * @tfm: cipher handle
 *
 * The size of the IV for the ablkcipher referenced by the cipher handle is
 * returned. This IV size may be zero if the cipher does not need an IV.
 *
 * Return: IV size in bytes
 */
static inline unsigned int crypto_ablkcipher_ivsize(
	struct crypto_ablkcipher *tfm)
{
	return crypto_ablkcipher_crt(tfm)->ivsize;
}

/**
 * crypto_ablkcipher_blocksize() - obtain block size of cipher
 * @tfm: cipher handle
 *
 * The block size for the ablkcipher referenced with the cipher handle is
 * returned. The caller may use that information to allocate appropriate
 * memory for the data returned by the encryption or decryption operation
 *
 * Return: block size of cipher
 */
static inline unsigned int crypto_ablkcipher_blocksize(
	struct crypto_ablkcipher *tfm)
{
	return crypto_tfm_alg_blocksize(crypto_ablkcipher_tfm(tfm));
}

static inline unsigned int crypto_ablkcipher_alignmask(
	struct crypto_ablkcipher *tfm)
{
	return crypto_tfm_alg_alignmask(crypto_ablkcipher_tfm(tfm));
}

static inline u32 crypto_ablkcipher_get_flags(struct crypto_ablkcipher *tfm)
{
	return crypto_tfm_get_flags(crypto_ablkcipher_tfm(tfm));
}

static inline void crypto_ablkcipher_set_flags(struct crypto_ablkcipher *tfm,
					       u32 flags)
{
	crypto_tfm_set_flags(crypto_ablkcipher_tfm(tfm), flags);
}

static inline void crypto_ablkcipher_clear_flags(struct crypto_ablkcipher *tfm,
						 u32 flags)
{
	crypto_tfm_clear_flags(crypto_ablkcipher_tfm(tfm), flags);
}

/**
 * crypto_ablkcipher_setkey() - set key for cipher
 * @tfm: cipher handle
 * @key: buffer holding the key
 * @keylen: length of the key in bytes
 *
 * The caller provided key is set for the ablkcipher referenced by the cipher
 * handle.
 *
 * Note, the key length determines the cipher type. Many block ciphers implement
 * different cipher modes depending on the key size, such as AES-128 vs AES-192
 * vs. AES-256. When providing a 16 byte key for an AES cipher handle, AES-128
 * is performed.
 *
 * Return: 0 if the setting of the key was successful; < 0 if an error occurred
 */
static inline int crypto_ablkcipher_setkey(struct crypto_ablkcipher *tfm,
					   const u8 *key, unsigned int keylen)
{
	struct ablkcipher_tfm *crt = crypto_ablkcipher_crt(tfm);

	return crt->setkey(crt->base, key, keylen);
}

/**
 * crypto_ablkcipher_reqtfm() - obtain cipher handle from request
 * @req: ablkcipher_request out of which the cipher handle is to be obtained
 *
 * Return the crypto_ablkcipher handle when furnishing an ablkcipher_request
 * data structure.
 *
 * Return: crypto_ablkcipher handle
 */
static inline struct crypto_ablkcipher *crypto_ablkcipher_reqtfm(
	struct ablkcipher_request *req)
{
	return __crypto_ablkcipher_cast(req->base.tfm);
}

/**
 * crypto_ablkcipher_encrypt() - encrypt plaintext
 * @req: reference to the ablkcipher_request handle that holds all information
 *	 needed to perform the cipher operation
 *
 * Encrypt plaintext data using the ablkcipher_request handle. That data
 * structure and how it is filled with data is discussed with the
 * ablkcipher_request_* functions.
 *
 * Return: 0 if the cipher operation was successful; < 0 if an error occurred
 */
static inline int crypto_ablkcipher_encrypt(struct ablkcipher_request *req)
{
	struct ablkcipher_tfm *crt =
		crypto_ablkcipher_crt(crypto_ablkcipher_reqtfm(req));
	return crt->encrypt(req);
}

/**
 * crypto_ablkcipher_decrypt() - decrypt ciphertext
 * @req: reference to the ablkcipher_request handle that holds all information
 *	 needed to perform the cipher operation
 *
 * Decrypt ciphertext data using the ablkcipher_request handle. That data
 * structure and how it is filled with data is discussed with the
 * ablkcipher_request_* functions.
 *
 * Return: 0 if the cipher operation was successful; < 0 if an error occurred
 */
static inline int crypto_ablkcipher_decrypt(struct ablkcipher_request *req)
{
	struct ablkcipher_tfm *crt =
		crypto_ablkcipher_crt(crypto_ablkcipher_reqtfm(req));
	return crt->decrypt(req);
}

/**
 * DOC: Asynchronous Cipher Request Handle
 *
 * The ablkcipher_request data structure contains all pointers to data
 * required for the asynchronous cipher operation. This includes the cipher
 * handle (which can be used by multiple ablkcipher_request instances), pointer
 * to plaintext and ciphertext, asynchronous callback function, etc. It acts
 * as a handle to the ablkcipher_request_* API calls in a similar way as
 * ablkcipher handle to the crypto_ablkcipher_* API calls.
 */

/**
 * crypto_ablkcipher_reqsize() - obtain size of the request data structure
 * @tfm: cipher handle
 *
 * Return: number of bytes
 */
static inline unsigned int crypto_ablkcipher_reqsize(
	struct crypto_ablkcipher *tfm)
{
	return crypto_ablkcipher_crt(tfm)->reqsize;
}

/**
 * ablkcipher_request_set_tfm() - update cipher handle reference in request
 * @req: request handle to be modified
 * @tfm: cipher handle that shall be added to the request handle
 *
 * Allow the caller to replace the existing ablkcipher handle in the request
 * data structure with a different one.
 */
static inline void ablkcipher_request_set_tfm(
	struct ablkcipher_request *req, struct crypto_ablkcipher *tfm)
{
	req->base.tfm = crypto_ablkcipher_tfm(crypto_ablkcipher_crt(tfm)->base);
}

static inline struct ablkcipher_request *ablkcipher_request_cast(
	struct crypto_async_request *req)
{
	return container_of(req, struct ablkcipher_request, base);
}

/**
 * ablkcipher_request_alloc() - allocate request data structure
 * @tfm: cipher handle to be registered with the request
 * @gfp: memory allocation flag that is handed to kmalloc by the API call.
 *
 * Allocate the request data structure that must be used with the ablkcipher
 * encrypt and decrypt API calls. During the allocation, the provided ablkcipher
 * handle is registered in the request data structure.
 *
 * Return: allocated request handle in case of success, or NULL if out of memory
 */
static inline struct ablkcipher_request *ablkcipher_request_alloc(
	struct crypto_ablkcipher *tfm, gfp_t gfp)
{
	struct ablkcipher_request *req;

	req = kmalloc(sizeof(struct ablkcipher_request) +
		      crypto_ablkcipher_reqsize(tfm), gfp);

	if (likely(req))
		ablkcipher_request_set_tfm(req, tfm);

	return req;
}

/**
 * ablkcipher_request_free() - zeroize and free request data structure
 * @req: request data structure cipher handle to be freed
 */
static inline void ablkcipher_request_free(struct ablkcipher_request *req)
{
	kzfree(req);
}

/**
 * ablkcipher_request_set_callback() - set asynchronous callback function
 * @req: request handle
 * @flags: specify zero or an ORing of the flags
 *	   CRYPTO_TFM_REQ_MAY_BACKLOG the request queue may back log and
 *	   increase the wait queue beyond the initial maximum size;
 *	   CRYPTO_TFM_REQ_MAY_SLEEP the request processing may sleep
 * @compl: callback function pointer to be registered with the request handle
 * @data: The data pointer refers to memory that is not used by the kernel
 *	  crypto API, but provided to the callback function for it to use. Here,
 *	  the caller can provide a reference to memory the callback function can
 *	  operate on. As the callback function is invoked asynchronously to the
 *	  related functionality, it may need to access data structures of the
 *	  related functionality which can be referenced using this pointer. The
 *	  callback function can access the memory via the "data" field in the
 *	  crypto_async_request data structure provided to the callback function.
 *
 * This function allows setting the callback function that is triggered once the
 * cipher operation completes.
 *
 * The callback function is registered with the ablkcipher_request handle and
 * must comply with the following template::
 *
 *	void callback_function(struct crypto_async_request *req, int error)
 */
static inline void ablkcipher_request_set_callback(
	struct ablkcipher_request *req,
	u32 flags, crypto_completion_t compl, void *data)
{
	req->base.complete = compl;
	req->base.data = data;
	req->base.flags = flags;
}

/**
 * ablkcipher_request_set_crypt() - set data buffers
 * @req: request handle
 * @src: source scatter / gather list
 * @dst: destination scatter / gather list
 * @nbytes: number of bytes to process from @src
 * @iv: IV for the cipher operation which must comply with the IV size defined
 *      by crypto_ablkcipher_ivsize
 *
 * This function allows setting of the source data and destination data
 * scatter / gather lists.
 *
 * For encryption, the source is treated as the plaintext and the
 * destination is the ciphertext. For a decryption operation, the use is
 * reversed - the source is the ciphertext and the destination is the plaintext.
 */
static inline void ablkcipher_request_set_crypt(
	struct ablkcipher_request *req,
	struct scatterlist *src, struct scatterlist *dst,
	unsigned int nbytes, void *iv)
{
	req->src = src;
	req->dst = dst;
	req->nbytes = nbytes;
	req->info = iv;
}

/**
 * DOC: Synchronous Block Cipher API
 *
 * The synchronous block cipher API is used with the ciphers of type
 * CRYPTO_ALG_TYPE_BLKCIPHER (listed as type "blkcipher" in /proc/crypto)
 *
 * Synchronous calls, have a context in the tfm. But since a single tfm can be
 * used in multiple calls and in parallel, this info should not be changeable
 * (unless a lock is used). This applies, for example, to the symmetric key.
 * However, the IV is changeable, so there is an iv field in blkcipher_tfm
 * structure for synchronous blkcipher api. So, its the only state info that can
 * be kept for synchronous calls without using a big lock across a tfm.
 *
 * The block cipher API allows the use of a complete cipher, i.e. a cipher
 * consisting of a template (a block chaining mode) and a single block cipher
 * primitive (e.g. AES).
 *
 * The plaintext data buffer and the ciphertext data buffer are pointed to
 * by using scatter/gather lists. The cipher operation is performed
 * on all segments of the provided scatter/gather lists.
 *
 * The kernel crypto API supports a cipher operation "in-place" which means that
 * the caller may provide the same scatter/gather list for the plaintext and
 * cipher text. After the completion of the cipher operation, the plaintext
 * data is replaced with the ciphertext data in case of an encryption and vice
 * versa for a decryption. The caller must ensure that the scatter/gather lists
 * for the output data point to sufficiently large buffers, i.e. multiples of
 * the block size of the cipher.
 */

static inline struct crypto_blkcipher *__crypto_blkcipher_cast(
	struct crypto_tfm *tfm)
{
	return (struct crypto_blkcipher *)tfm;
}

static inline struct crypto_blkcipher *crypto_blkcipher_cast(
	struct crypto_tfm *tfm)
{
	BUG_ON(crypto_tfm_alg_type(tfm) != CRYPTO_ALG_TYPE_BLKCIPHER);
	return __crypto_blkcipher_cast(tfm);
}

/**
 * crypto_alloc_blkcipher() - allocate synchronous block cipher handle
 * @alg_name: is the cra_name / name or cra_driver_name / driver name of the
 *	      blkcipher cipher
 * @type: specifies the type of the cipher
 * @mask: specifies the mask for the cipher
 *
 * Allocate a cipher handle for a block cipher. The returned struct
 * crypto_blkcipher is the cipher handle that is required for any subsequent
 * API invocation for that block cipher.
 *
 * Return: allocated cipher handle in case of success; IS_ERR() is true in case
 *	   of an error, PTR_ERR() returns the error code.
 */
static inline struct crypto_blkcipher *crypto_alloc_blkcipher(
	const char *alg_name, u32 type, u32 mask)
{
	type &= ~CRYPTO_ALG_TYPE_MASK;
	type |= CRYPTO_ALG_TYPE_BLKCIPHER;
	mask |= CRYPTO_ALG_TYPE_MASK;

	return __crypto_blkcipher_cast(crypto_alloc_base(alg_name, type, mask));
}

static inline struct crypto_tfm *crypto_blkcipher_tfm(
	struct crypto_blkcipher *tfm)
{
	return &tfm->base;
}

/**
 * crypto_free_blkcipher() - zeroize and free the block cipher handle
 * @tfm: cipher handle to be freed
 */
static inline void crypto_free_blkcipher(struct crypto_blkcipher *tfm)
{
	crypto_free_tfm(crypto_blkcipher_tfm(tfm));
}

/**
 * crypto_has_blkcipher() - Search for the availability of a block cipher
 * @alg_name: is the cra_name / name or cra_driver_name / driver name of the
 *	      block cipher
 * @type: specifies the type of the cipher
 * @mask: specifies the mask for the cipher
 *
 * Return: true when the block cipher is known to the kernel crypto API; false
 *	   otherwise
 */
static inline int crypto_has_blkcipher(const char *alg_name, u32 type, u32 mask)
{
	type &= ~CRYPTO_ALG_TYPE_MASK;
	type |= CRYPTO_ALG_TYPE_BLKCIPHER;
	mask |= CRYPTO_ALG_TYPE_MASK;

	return crypto_has_alg(alg_name, type, mask);
}

/**
 * crypto_blkcipher_name() - return the name / cra_name from the cipher handle
 * @tfm: cipher handle
 *
 * Return: The character string holding the name of the cipher
 */
static inline const char *crypto_blkcipher_name(struct crypto_blkcipher *tfm)
{
	return crypto_tfm_alg_name(crypto_blkcipher_tfm(tfm));
}

static inline struct blkcipher_tfm *crypto_blkcipher_crt(
	struct crypto_blkcipher *tfm)
{
	return &crypto_blkcipher_tfm(tfm)->crt_blkcipher;
}

static inline struct blkcipher_alg *crypto_blkcipher_alg(
	struct crypto_blkcipher *tfm)
{
	return &crypto_blkcipher_tfm(tfm)->__crt_alg->cra_blkcipher;
}

/**
 * crypto_blkcipher_ivsize() - obtain IV size
 * @tfm: cipher handle
 *
 * The size of the IV for the block cipher referenced by the cipher handle is
 * returned. This IV size may be zero if the cipher does not need an IV.
 *
 * Return: IV size in bytes
 */
static inline unsigned int crypto_blkcipher_ivsize(struct crypto_blkcipher *tfm)
{
	return crypto_blkcipher_alg(tfm)->ivsize;
}

/**
 * crypto_blkcipher_blocksize() - obtain block size of cipher
 * @tfm: cipher handle
 *
 * The block size for the block cipher referenced with the cipher handle is
 * returned. The caller may use that information to allocate appropriate
 * memory for the data returned by the encryption or decryption operation.
 *
 * Return: block size of cipher
 */
static inline unsigned int crypto_blkcipher_blocksize(
	struct crypto_blkcipher *tfm)
{
	return crypto_tfm_alg_blocksize(crypto_blkcipher_tfm(tfm));
}

static inline unsigned int crypto_blkcipher_alignmask(
	struct crypto_blkcipher *tfm)
{
	return crypto_tfm_alg_alignmask(crypto_blkcipher_tfm(tfm));
}

static inline u32 crypto_blkcipher_get_flags(struct crypto_blkcipher *tfm)
{
	return crypto_tfm_get_flags(crypto_blkcipher_tfm(tfm));
}

static inline void crypto_blkcipher_set_flags(struct crypto_blkcipher *tfm,
					      u32 flags)
{
	crypto_tfm_set_flags(crypto_blkcipher_tfm(tfm), flags);
}

static inline void crypto_blkcipher_clear_flags(struct crypto_blkcipher *tfm,
						u32 flags)
{
	crypto_tfm_clear_flags(crypto_blkcipher_tfm(tfm), flags);
}

/**
 * crypto_blkcipher_setkey() - set key for cipher
 * @tfm: cipher handle
 * @key: buffer holding the key
 * @keylen: length of the key in bytes
 *
 * The caller provided key is set for the block cipher referenced by the cipher
 * handle.
 *
 * Note, the key length determines the cipher type. Many block ciphers implement
 * different cipher modes depending on the key size, such as AES-128 vs AES-192
 * vs. AES-256. When providing a 16 byte key for an AES cipher handle, AES-128
 * is performed.
 *
 * Return: 0 if the setting of the key was successful; < 0 if an error occurred
 */
static inline int crypto_blkcipher_setkey(struct crypto_blkcipher *tfm,
					  const u8 *key, unsigned int keylen)
{
	return crypto_blkcipher_crt(tfm)->setkey(crypto_blkcipher_tfm(tfm),
						 key, keylen);
}

/**
 * crypto_blkcipher_encrypt() - encrypt plaintext
 * @desc: reference to the block cipher handle with meta data
 * @dst: scatter/gather list that is filled by the cipher operation with the
 *	ciphertext
 * @src: scatter/gather list that holds the plaintext
 * @nbytes: number of bytes of the plaintext to encrypt.
 *
 * Encrypt plaintext data using the IV set by the caller with a preceding
 * call of crypto_blkcipher_set_iv.
 *
 * The blkcipher_desc data structure must be filled by the caller and can
 * reside on the stack. The caller must fill desc as follows: desc.tfm is filled
 * with the block cipher handle; desc.flags is filled with either
 * CRYPTO_TFM_REQ_MAY_SLEEP or 0.
 *
 * Return: 0 if the cipher operation was successful; < 0 if an error occurred
 */
static inline int crypto_blkcipher_encrypt(struct blkcipher_desc *desc,
					   struct scatterlist *dst,
					   struct scatterlist *src,
					   unsigned int nbytes)
{
	desc->info = crypto_blkcipher_crt(desc->tfm)->iv;
	return crypto_blkcipher_crt(desc->tfm)->encrypt(desc, dst, src, nbytes);
}

/**
 * crypto_blkcipher_encrypt_iv() - encrypt plaintext with dedicated IV
 * @desc: reference to the block cipher handle with meta data
 * @dst: scatter/gather list that is filled by the cipher operation with the
 *	ciphertext
 * @src: scatter/gather list that holds the plaintext
 * @nbytes: number of bytes of the plaintext to encrypt.
 *
 * Encrypt plaintext data with the use of an IV that is solely used for this
 * cipher operation. Any previously set IV is not used.
 *
 * The blkcipher_desc data structure must be filled by the caller and can
 * reside on the stack. The caller must fill desc as follows: desc.tfm is filled
 * with the block cipher handle; desc.info is filled with the IV to be used for
 * the current operation; desc.flags is filled with either
 * CRYPTO_TFM_REQ_MAY_SLEEP or 0.
 *
 * Return: 0 if the cipher operation was successful; < 0 if an error occurred
 */
static inline int crypto_blkcipher_encrypt_iv(struct blkcipher_desc *desc,
					      struct scatterlist *dst,
					      struct scatterlist *src,
					      unsigned int nbytes)
{
	return crypto_blkcipher_crt(desc->tfm)->encrypt(desc, dst, src, nbytes);
}

/**
 * crypto_blkcipher_decrypt() - decrypt ciphertext
 * @desc: reference to the block cipher handle with meta data
 * @dst: scatter/gather list that is filled by the cipher operation with the
 *	plaintext
 * @src: scatter/gather list that holds the ciphertext
 * @nbytes: number of bytes of the ciphertext to decrypt.
 *
 * Decrypt ciphertext data using the IV set by the caller with a preceding
 * call of crypto_blkcipher_set_iv.
 *
 * The blkcipher_desc data structure must be filled by the caller as documented
 * for the crypto_blkcipher_encrypt call above.
 *
 * Return: 0 if the cipher operation was successful; < 0 if an error occurred
 *
 */
static inline int crypto_blkcipher_decrypt(struct blkcipher_desc *desc,
					   struct scatterlist *dst,
					   struct scatterlist *src,
					   unsigned int nbytes)
{
	desc->info = crypto_blkcipher_crt(desc->tfm)->iv;
	return crypto_blkcipher_crt(desc->tfm)->decrypt(desc, dst, src, nbytes);
}

/**
 * crypto_blkcipher_decrypt_iv() - decrypt ciphertext with dedicated IV
 * @desc: reference to the block cipher handle with meta data
 * @dst: scatter/gather list that is filled by the cipher operation with the
 *	plaintext
 * @src: scatter/gather list that holds the ciphertext
 * @nbytes: number of bytes of the ciphertext to decrypt.
 *
 * Decrypt ciphertext data with the use of an IV that is solely used for this
 * cipher operation. Any previously set IV is not used.
 *
 * The blkcipher_desc data structure must be filled by the caller as documented
 * for the crypto_blkcipher_encrypt_iv call above.
 *
 * Return: 0 if the cipher operation was successful; < 0 if an error occurred
 */
static inline int crypto_blkcipher_decrypt_iv(struct blkcipher_desc *desc,
					      struct scatterlist *dst,
					      struct scatterlist *src,
					      unsigned int nbytes)
{
	return crypto_blkcipher_crt(desc->tfm)->decrypt(desc, dst, src, nbytes);
}

/**
 * crypto_blkcipher_set_iv() - set IV for cipher
 * @tfm: cipher handle
 * @src: buffer holding the IV
 * @len: length of the IV in bytes
 *
 * The caller provided IV is set for the block cipher referenced by the cipher
 * handle.
 */
static inline void crypto_blkcipher_set_iv(struct crypto_blkcipher *tfm,
					   const u8 *src, unsigned int len)
{
	memcpy(crypto_blkcipher_crt(tfm)->iv, src, len);
}

/**
 * crypto_blkcipher_get_iv() - obtain IV from cipher
 * @tfm: cipher handle
 * @dst: buffer filled with the IV
 * @len: length of the buffer dst
 *
 * The caller can obtain the IV set for the block cipher referenced by the
 * cipher handle and store it into the user-provided buffer. If the buffer
 * has an insufficient space, the IV is truncated to fit the buffer.
 */
static inline void crypto_blkcipher_get_iv(struct crypto_blkcipher *tfm,
					   u8 *dst, unsigned int len)
{
	memcpy(dst, crypto_blkcipher_crt(tfm)->iv, len);
}

/**
 * DOC: Single Block Cipher API
 *
 * The single block cipher API is used with the ciphers of type
 * CRYPTO_ALG_TYPE_CIPHER (listed as type "cipher" in /proc/crypto).
 *
 * Using the single block cipher API calls, operations with the basic cipher
 * primitive can be implemented. These cipher primitives exclude any block
 * chaining operations including IV handling.
 *
 * The purpose of this single block cipher API is to support the implementation
 * of templates or other concepts that only need to perform the cipher operation
 * on one block at a time. Templates invoke the underlying cipher primitive
 * block-wise and process either the input or the output data of these cipher
 * operations.
 */

static inline struct crypto_cipher *__crypto_cipher_cast(struct crypto_tfm *tfm)
{
	return (struct crypto_cipher *)tfm;
}

static inline struct crypto_cipher *crypto_cipher_cast(struct crypto_tfm *tfm)
{
	BUG_ON(crypto_tfm_alg_type(tfm) != CRYPTO_ALG_TYPE_CIPHER);
	return __crypto_cipher_cast(tfm);
}

/**
 * crypto_alloc_cipher() - allocate single block cipher handle
 * @alg_name: is the cra_name / name or cra_driver_name / driver name of the
 *	     single block cipher
 * @type: specifies the type of the cipher
 * @mask: specifies the mask for the cipher
 *
 * Allocate a cipher handle for a single block cipher. The returned struct
 * crypto_cipher is the cipher handle that is required for any subsequent API
 * invocation for that single block cipher.
 *
 * Return: allocated cipher handle in case of success; IS_ERR() is true in case
 *	   of an error, PTR_ERR() returns the error code.
 */
static inline struct crypto_cipher *crypto_alloc_cipher(const char *alg_name,
							u32 type, u32 mask)
{
	type &= ~CRYPTO_ALG_TYPE_MASK;
	type |= CRYPTO_ALG_TYPE_CIPHER;
	mask |= CRYPTO_ALG_TYPE_MASK;

	return __crypto_cipher_cast(crypto_alloc_base(alg_name, type, mask));
}

static inline struct crypto_tfm *crypto_cipher_tfm(struct crypto_cipher *tfm)
{
	return &tfm->base;
}

/**
 * crypto_free_cipher() - zeroize and free the single block cipher handle
 * @tfm: cipher handle to be freed
 */
static inline void crypto_free_cipher(struct crypto_cipher *tfm)
{
	crypto_free_tfm(crypto_cipher_tfm(tfm));
}

/**
 * crypto_has_cipher() - Search for the availability of a single block cipher
 * @alg_name: is the cra_name / name or cra_driver_name / driver name of the
 *	     single block cipher
 * @type: specifies the type of the cipher
 * @mask: specifies the mask for the cipher
 *
 * Return: true when the single block cipher is known to the kernel crypto API;
 *	   false otherwise
 */
static inline int crypto_has_cipher(const char *alg_name, u32 type, u32 mask)
{
	type &= ~CRYPTO_ALG_TYPE_MASK;
	type |= CRYPTO_ALG_TYPE_CIPHER;
	mask |= CRYPTO_ALG_TYPE_MASK;

	return crypto_has_alg(alg_name, type, mask);
}

static inline struct cipher_tfm *crypto_cipher_crt(struct crypto_cipher *tfm)
{
	return &crypto_cipher_tfm(tfm)->crt_cipher;
}

/**
 * crypto_cipher_blocksize() - obtain block size for cipher
 * @tfm: cipher handle
 *
 * The block size for the single block cipher referenced with the cipher handle
 * tfm is returned. The caller may use that information to allocate appropriate
 * memory for the data returned by the encryption or decryption operation
 *
 * Return: block size of cipher
 */
static inline unsigned int crypto_cipher_blocksize(struct crypto_cipher *tfm)
{
	return crypto_tfm_alg_blocksize(crypto_cipher_tfm(tfm));
}

static inline unsigned int crypto_cipher_alignmask(struct crypto_cipher *tfm)
{
	return crypto_tfm_alg_alignmask(crypto_cipher_tfm(tfm));
}

static inline u32 crypto_cipher_get_flags(struct crypto_cipher *tfm)
{
	return crypto_tfm_get_flags(crypto_cipher_tfm(tfm));
}

static inline void crypto_cipher_set_flags(struct crypto_cipher *tfm,
					   u32 flags)
{
	crypto_tfm_set_flags(crypto_cipher_tfm(tfm), flags);
}

static inline void crypto_cipher_clear_flags(struct crypto_cipher *tfm,
					     u32 flags)
{
	crypto_tfm_clear_flags(crypto_cipher_tfm(tfm), flags);
}

/**
 * crypto_cipher_setkey() - set key for cipher
 * @tfm: cipher handle
 * @key: buffer holding the key
 * @keylen: length of the key in bytes
 *
 * The caller provided key is set for the single block cipher referenced by the
 * cipher handle.
 *
 * Note, the key length determines the cipher type. Many block ciphers implement
 * different cipher modes depending on the key size, such as AES-128 vs AES-192
 * vs. AES-256. When providing a 16 byte key for an AES cipher handle, AES-128
 * is performed.
 *
 * Return: 0 if the setting of the key was successful; < 0 if an error occurred
 */
static inline int crypto_cipher_setkey(struct crypto_cipher *tfm,
                                       const u8 *key, unsigned int keylen)
{
	return crypto_cipher_crt(tfm)->cit_setkey(crypto_cipher_tfm(tfm),
						  key, keylen);
}

/**
 * crypto_cipher_encrypt_one() - encrypt one block of plaintext
 * @tfm: cipher handle
 * @dst: points to the buffer that will be filled with the ciphertext
 * @src: buffer holding the plaintext to be encrypted
 *
 * Invoke the encryption operation of one block. The caller must ensure that
 * the plaintext and ciphertext buffers are at least one block in size.
 */
static inline void crypto_cipher_encrypt_one(struct crypto_cipher *tfm,
					     u8 *dst, const u8 *src)
{
	crypto_cipher_crt(tfm)->cit_encrypt_one(crypto_cipher_tfm(tfm),
						dst, src);
}

/**
 * crypto_cipher_decrypt_one() - decrypt one block of ciphertext
 * @tfm: cipher handle
 * @dst: points to the buffer that will be filled with the plaintext
 * @src: buffer holding the ciphertext to be decrypted
 *
 * Invoke the decryption operation of one block. The caller must ensure that
 * the plaintext and ciphertext buffers are at least one block in size.
 */
static inline void crypto_cipher_decrypt_one(struct crypto_cipher *tfm,
					     u8 *dst, const u8 *src)
{
	crypto_cipher_crt(tfm)->cit_decrypt_one(crypto_cipher_tfm(tfm),
						dst, src);
}

static inline struct crypto_comp *__crypto_comp_cast(struct crypto_tfm *tfm)
{
	return (struct crypto_comp *)tfm;
}

static inline struct crypto_comp *crypto_comp_cast(struct crypto_tfm *tfm)
{
	BUG_ON((crypto_tfm_alg_type(tfm) ^ CRYPTO_ALG_TYPE_COMPRESS) &
	       CRYPTO_ALG_TYPE_MASK);
	return __crypto_comp_cast(tfm);
}

static inline struct crypto_comp *crypto_alloc_comp(const char *alg_name,
						    u32 type, u32 mask)
{
	type &= ~CRYPTO_ALG_TYPE_MASK;
	type |= CRYPTO_ALG_TYPE_COMPRESS;
	mask |= CRYPTO_ALG_TYPE_MASK;

	return __crypto_comp_cast(crypto_alloc_base(alg_name, type, mask));
}

static inline struct crypto_tfm *crypto_comp_tfm(struct crypto_comp *tfm)
{
	return &tfm->base;
}

static inline void crypto_free_comp(struct crypto_comp *tfm)
{
	crypto_free_tfm(crypto_comp_tfm(tfm));
}

static inline int crypto_has_comp(const char *alg_name, u32 type, u32 mask)
{
	type &= ~CRYPTO_ALG_TYPE_MASK;
	type |= CRYPTO_ALG_TYPE_COMPRESS;
	mask |= CRYPTO_ALG_TYPE_MASK;

	return crypto_has_alg(alg_name, type, mask);
}

static inline const char *crypto_comp_name(struct crypto_comp *tfm)
{
	return crypto_tfm_alg_name(crypto_comp_tfm(tfm));
}

static inline struct compress_tfm *crypto_comp_crt(struct crypto_comp *tfm)
{
	return &crypto_comp_tfm(tfm)->crt_compress;
}

static inline int crypto_comp_compress(struct crypto_comp *tfm,
                                       const u8 *src, unsigned int slen,
                                       u8 *dst, unsigned int *dlen)
{
	return crypto_comp_crt(tfm)->cot_compress(crypto_comp_tfm(tfm),
						  src, slen, dst, dlen);
}

static inline int crypto_comp_decompress(struct crypto_comp *tfm,
                                         const u8 *src, unsigned int slen,
                                         u8 *dst, unsigned int *dlen)
{
	return crypto_comp_crt(tfm)->cot_decompress(crypto_comp_tfm(tfm),
						    src, slen, dst, dlen);
}

#endif	/* _LINUX_CRYPTO_H */
<|MERGE_RESOLUTION|>--- conflicted
+++ resolved
@@ -112,14 +112,11 @@
 #define CRYPTO_ALG_OPTIONAL_KEY		0x00004000
 
 /*
-<<<<<<< HEAD
-=======
  * Don't trigger module loading
  */
 #define CRYPTO_NOLOAD			0x00008000
 
 /*
->>>>>>> 1ec8f1f0
  * Transform masks and values (for crt_flags).
  */
 #define CRYPTO_TFM_NEED_KEY		0x00000001
