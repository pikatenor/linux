#ifndef __LINUX_DCACHE_H
#define __LINUX_DCACHE_H

#include <linux/atomic.h>
#include <linux/list.h>
#include <linux/rculist.h>
#include <linux/rculist_bl.h>
#include <linux/spinlock.h>
#include <linux/seqlock.h>
#include <linux/cache.h>
#include <linux/rcupdate.h>
#include <linux/lockref.h>

struct path;
struct vfsmount;

/*
 * linux/include/linux/dcache.h
 *
 * Dirent cache data structures
 *
 * (C) Copyright 1997 Thomas Schoebel-Theuer,
 * with heavy changes by Linus Torvalds
 */

#define IS_ROOT(x) ((x) == (x)->d_parent)

/* The hash is always the low bits of hash_len */
#ifdef __LITTLE_ENDIAN
 #define HASH_LEN_DECLARE u32 hash; u32 len;
 #define bytemask_from_count(cnt)	(~(~0ul << (cnt)*8))
#else
 #define HASH_LEN_DECLARE u32 len; u32 hash;
 #define bytemask_from_count(cnt)	(~(~0ul >> (cnt)*8))
#endif

/*
 * "quick string" -- eases parameter passing, but more importantly
 * saves "metadata" about the string (ie length and the hash).
 *
 * hash comes first so it snuggles against d_parent in the
 * dentry.
 */
struct qstr {
	union {
		struct {
			HASH_LEN_DECLARE;
		};
		u64 hash_len;
	};
	const unsigned char *name;
};

#define QSTR_INIT(n,l) { { { .len = l } }, .name = n }
#define hashlen_hash(hashlen) ((u32) (hashlen))
#define hashlen_len(hashlen)  ((u32)((hashlen) >> 32))
#define hashlen_create(hash,len) (((u64)(len)<<32)|(u32)(hash))

struct dentry_stat_t {
	long nr_dentry;
	long nr_unused;
	long age_limit;          /* age in seconds */
	long want_pages;         /* pages requested by system */
	long dummy[2];
};
extern struct dentry_stat_t dentry_stat;

/* Name hashing routines. Initial hash value */
/* Hash courtesy of the R5 hash in reiserfs modulo sign bits */
#define init_name_hash()		0

/* partial hash update function. Assume roughly 4 bits per character */
static inline unsigned long
partial_name_hash(unsigned long c, unsigned long prevhash)
{
	return (prevhash + (c << 4) + (c >> 4)) * 11;
}

/*
 * Finally: cut down the number of bits to a int value (and try to avoid
 * losing bits)
 */
static inline unsigned long end_name_hash(unsigned long hash)
{
	return (unsigned int) hash;
}

/* Compute the hash for a name string. */
extern unsigned int full_name_hash(const unsigned char *, unsigned int);

/*
 * Try to keep struct dentry aligned on 64 byte cachelines (this will
 * give reasonable cacheline footprint with larger lines without the
 * large memory footprint increase).
 */
#ifdef CONFIG_64BIT
# define DNAME_INLINE_LEN 32 /* 192 bytes */
#else
# ifdef CONFIG_SMP
#  define DNAME_INLINE_LEN 36 /* 128 bytes */
# else
#  define DNAME_INLINE_LEN 40 /* 128 bytes */
# endif
#endif

#define d_lock	d_lockref.lock

struct dentry {
	/* RCU lookup touched fields */
	unsigned int d_flags;		/* protected by d_lock */
	seqcount_t d_seq;		/* per dentry seqlock */
	struct hlist_bl_node d_hash;	/* lookup hash list */
	struct dentry *d_parent;	/* parent directory */
	struct qstr d_name;
	struct inode *d_inode;		/* Where the name belongs to - NULL is
					 * negative */
	unsigned char d_iname[DNAME_INLINE_LEN];	/* small names */

	/* Ref lookup also touches following */
	struct lockref d_lockref;	/* per-dentry lock and refcount */
	const struct dentry_operations *d_op;
	struct super_block *d_sb;	/* The root of the dentry tree */
	unsigned long d_time;		/* used by d_revalidate */
	void *d_fsdata;			/* fs-specific data */

	struct list_head d_lru;		/* LRU list */
	struct list_head d_child;	/* child of parent list */
	struct list_head d_subdirs;	/* our children */
	/*
	 * d_alias and d_rcu can share memory
	 */
	union {
		struct hlist_node d_alias;	/* inode alias list */
	 	struct rcu_head d_rcu;
	} d_u;
};

/*
 * dentry->d_lock spinlock nesting subclasses:
 *
 * 0: normal
 * 1: nested
 */
enum dentry_d_lock_class
{
	DENTRY_D_LOCK_NORMAL, /* implicitly used by plain spin_lock() APIs. */
	DENTRY_D_LOCK_NESTED
};

struct dentry_operations {
	int (*d_revalidate)(struct dentry *, unsigned int);
	int (*d_weak_revalidate)(struct dentry *, unsigned int);
	int (*d_hash)(const struct dentry *, struct qstr *);
	int (*d_compare)(const struct dentry *, const struct dentry *,
			unsigned int, const char *, const struct qstr *);
	int (*d_delete)(const struct dentry *);
	void (*d_release)(struct dentry *);
	void (*d_prune)(struct dentry *);
	void (*d_iput)(struct dentry *, struct inode *);
	char *(*d_dname)(struct dentry *, char *, int);
	struct vfsmount *(*d_automount)(struct path *);
	int (*d_manage)(struct dentry *, bool);
	struct inode *(*d_select_inode)(struct dentry *, unsigned);
	struct dentry *(*d_real)(struct dentry *, struct inode *);
	void (*d_canonical_path)(const struct path *, struct path *);
} ____cacheline_aligned;

/*
 * Locking rules for dentry_operations callbacks are to be found in
 * Documentation/filesystems/Locking. Keep it updated!
 *
 * FUrther descriptions are found in Documentation/filesystems/vfs.txt.
 * Keep it updated too!
 */

/* d_flags entries */
#define DCACHE_OP_HASH			0x00000001
#define DCACHE_OP_COMPARE		0x00000002
#define DCACHE_OP_REVALIDATE		0x00000004
#define DCACHE_OP_DELETE		0x00000008
#define DCACHE_OP_PRUNE			0x00000010

#define	DCACHE_DISCONNECTED		0x00000020
     /* This dentry is possibly not currently connected to the dcache tree, in
      * which case its parent will either be itself, or will have this flag as
      * well.  nfsd will not use a dentry with this bit set, but will first
      * endeavour to clear the bit either by discovering that it is connected,
      * or by performing lookup operations.   Any filesystem which supports
      * nfsd_operations MUST have a lookup function which, if it finds a
      * directory inode with a DCACHE_DISCONNECTED dentry, will d_move that
      * dentry into place and return that dentry rather than the passed one,
      * typically using d_splice_alias. */

#define DCACHE_REFERENCED		0x00000040 /* Recently used, don't discard. */
#define DCACHE_RCUACCESS		0x00000080 /* Entry has ever been RCU-visible */

#define DCACHE_CANT_MOUNT		0x00000100
#define DCACHE_GENOCIDE			0x00000200
#define DCACHE_SHRINK_LIST		0x00000400

#define DCACHE_OP_WEAK_REVALIDATE	0x00000800

#define DCACHE_NFSFS_RENAMED		0x00001000
     /* this dentry has been "silly renamed" and has to be deleted on the last
      * dput() */
#define DCACHE_COOKIE			0x00002000 /* For use by dcookie subsystem */
#define DCACHE_FSNOTIFY_PARENT_WATCHED	0x00004000
     /* Parent inode is watched by some fsnotify listener */

#define DCACHE_DENTRY_KILLED		0x00008000

#define DCACHE_MOUNTED			0x00010000 /* is a mountpoint */
#define DCACHE_NEED_AUTOMOUNT		0x00020000 /* handle automount on this dir */
#define DCACHE_MANAGE_TRANSIT		0x00040000 /* manage transit from this dirent */
#define DCACHE_MANAGED_DENTRY \
	(DCACHE_MOUNTED|DCACHE_NEED_AUTOMOUNT|DCACHE_MANAGE_TRANSIT)

#define DCACHE_LRU_LIST			0x00080000

#define DCACHE_ENTRY_TYPE		0x00700000
#define DCACHE_MISS_TYPE		0x00000000 /* Negative dentry (maybe fallthru to nowhere) */
#define DCACHE_WHITEOUT_TYPE		0x00100000 /* Whiteout dentry (stop pathwalk) */
#define DCACHE_DIRECTORY_TYPE		0x00200000 /* Normal directory */
#define DCACHE_AUTODIR_TYPE		0x00300000 /* Lookupless directory (presumed automount) */
#define DCACHE_REGULAR_TYPE		0x00400000 /* Regular file type (or fallthru to such) */
#define DCACHE_SPECIAL_TYPE		0x00500000 /* Other file type (or fallthru to such) */
#define DCACHE_SYMLINK_TYPE		0x00600000 /* Symlink (or fallthru to such) */

#define DCACHE_MAY_FREE			0x00800000
#define DCACHE_FALLTHRU			0x01000000 /* Fall through to lower layer */
#define DCACHE_OP_SELECT_INODE		0x02000000 /* Unioned entry: dcache op selects inode */
#define DCACHE_OP_REAL			0x08000000

extern seqlock_t rename_lock;

/*
 * These are the low-level FS interfaces to the dcache..
 */
extern void d_instantiate(struct dentry *, struct inode *);
extern struct dentry * d_instantiate_unique(struct dentry *, struct inode *);
extern int d_instantiate_no_diralias(struct dentry *, struct inode *);
extern void __d_drop(struct dentry *dentry);
extern void d_drop(struct dentry *dentry);
extern void d_delete(struct dentry *);
extern void d_set_d_op(struct dentry *dentry, const struct dentry_operations *op);

/* allocate/de-allocate */
extern struct dentry * d_alloc(struct dentry *, const struct qstr *);
extern struct dentry * d_alloc_pseudo(struct super_block *, const struct qstr *);
extern struct dentry * d_splice_alias(struct inode *, struct dentry *);
extern struct dentry * d_add_ci(struct dentry *, struct inode *, struct qstr *);
extern struct dentry *d_find_any_alias(struct inode *inode);
extern struct dentry * d_obtain_alias(struct inode *);
extern struct dentry * d_obtain_root(struct inode *);
extern void shrink_dcache_sb(struct super_block *);
extern void shrink_dcache_parent(struct dentry *);
extern void shrink_dcache_for_umount(struct super_block *);
extern void d_invalidate(struct dentry *);

/* only used at mount-time */
extern struct dentry * d_make_root(struct inode *);

/* <clickety>-<click> the ramfs-type tree */
extern void d_genocide(struct dentry *);

extern void d_tmpfile(struct dentry *, struct inode *);

extern struct dentry *d_find_alias(struct inode *);
extern void d_prune_aliases(struct inode *);

/* test whether we have any submounts in a subdir tree */
extern int have_submounts(struct dentry *);

/*
 * This adds the entry to the hash queues.
 */
extern void d_rehash(struct dentry *);

/**
 * d_add - add dentry to hash queues
 * @entry: dentry to add
 * @inode: The inode to attach to this dentry
 *
 * This adds the entry to the hash queues and initializes @inode.
 * The entry was actually filled in earlier during d_alloc().
 */
 
static inline void d_add(struct dentry *entry, struct inode *inode)
{
	d_instantiate(entry, inode);
	d_rehash(entry);
}

/**
 * d_add_unique - add dentry to hash queues without aliasing
 * @entry: dentry to add
 * @inode: The inode to attach to this dentry
 *
 * This adds the entry to the hash queues and initializes @inode.
 * The entry was actually filled in earlier during d_alloc().
 */
static inline struct dentry *d_add_unique(struct dentry *entry, struct inode *inode)
{
	struct dentry *res;

	res = d_instantiate_unique(entry, inode);
	d_rehash(res != NULL ? res : entry);
	return res;
}

extern void dentry_update_name_case(struct dentry *, struct qstr *);

/* used for rename() and baskets */
extern void d_move(struct dentry *, struct dentry *);
extern void d_exchange(struct dentry *, struct dentry *);
extern struct dentry *d_ancestor(struct dentry *, struct dentry *);

/* appendix may either be NULL or be used for transname suffixes */
extern struct dentry *d_lookup(const struct dentry *, const struct qstr *);
extern struct dentry *d_hash_and_lookup(struct dentry *, struct qstr *);
extern struct dentry *__d_lookup(const struct dentry *, const struct qstr *);
extern struct dentry *__d_lookup_rcu(const struct dentry *parent,
				const struct qstr *name, unsigned *seq);

static inline unsigned d_count(const struct dentry *dentry)
{
	return dentry->d_lockref.count;
}

/*
 * helper function for dentry_operations.d_dname() members
 */
extern __printf(4, 5)
char *dynamic_dname(struct dentry *, char *, int, const char *, ...);
extern char *simple_dname(struct dentry *, char *, int);

extern char *__d_path(const struct path *, const struct path *, char *, int);
extern char *d_absolute_path(const struct path *, char *, int);
extern char *d_path(const struct path *, char *, int);
extern char *dentry_path_raw(struct dentry *, char *, int);
extern char *dentry_path(struct dentry *, char *, int);

/* Allocation counts.. */

/**
 *	dget, dget_dlock -	get a reference to a dentry
 *	@dentry: dentry to get a reference to
 *
 *	Given a dentry or %NULL pointer increment the reference count
 *	if appropriate and return the dentry. A dentry will not be 
 *	destroyed when it has references.
 */
static inline struct dentry *dget_dlock(struct dentry *dentry)
{
	if (dentry)
		dentry->d_lockref.count++;
	return dentry;
}

static inline struct dentry *dget(struct dentry *dentry)
{
	if (dentry)
		lockref_get(&dentry->d_lockref);
	return dentry;
}

extern struct dentry *dget_parent(struct dentry *dentry);

/**
 *	d_unhashed -	is dentry hashed
 *	@dentry: entry to check
 *
 *	Returns true if the dentry passed is not currently hashed.
 */
 
static inline int d_unhashed(const struct dentry *dentry)
{
	return hlist_bl_unhashed(&dentry->d_hash);
}

static inline int d_unlinked(const struct dentry *dentry)
{
	return d_unhashed(dentry) && !IS_ROOT(dentry);
}

static inline int cant_mount(const struct dentry *dentry)
{
	return (dentry->d_flags & DCACHE_CANT_MOUNT);
}

static inline void dont_mount(struct dentry *dentry)
{
	spin_lock(&dentry->d_lock);
	dentry->d_flags |= DCACHE_CANT_MOUNT;
	spin_unlock(&dentry->d_lock);
}

extern void dput(struct dentry *);

static inline bool d_managed(const struct dentry *dentry)
{
	return dentry->d_flags & DCACHE_MANAGED_DENTRY;
}

static inline bool d_mountpoint(const struct dentry *dentry)
{
	return dentry->d_flags & DCACHE_MOUNTED;
}

/*
 * Directory cache entry type accessor functions.
 */
static inline unsigned __d_entry_type(const struct dentry *dentry)
{
	return dentry->d_flags & DCACHE_ENTRY_TYPE;
}

static inline bool d_is_miss(const struct dentry *dentry)
{
	return __d_entry_type(dentry) == DCACHE_MISS_TYPE;
}

static inline bool d_is_whiteout(const struct dentry *dentry)
{
	return __d_entry_type(dentry) == DCACHE_WHITEOUT_TYPE;
}

static inline bool d_can_lookup(const struct dentry *dentry)
{
	return __d_entry_type(dentry) == DCACHE_DIRECTORY_TYPE;
}

static inline bool d_is_autodir(const struct dentry *dentry)
{
	return __d_entry_type(dentry) == DCACHE_AUTODIR_TYPE;
}

static inline bool d_is_dir(const struct dentry *dentry)
{
	return d_can_lookup(dentry) || d_is_autodir(dentry);
}

static inline bool d_is_symlink(const struct dentry *dentry)
{
	return __d_entry_type(dentry) == DCACHE_SYMLINK_TYPE;
}

static inline bool d_is_reg(const struct dentry *dentry)
{
	return __d_entry_type(dentry) == DCACHE_REGULAR_TYPE;
}

static inline bool d_is_special(const struct dentry *dentry)
{
	return __d_entry_type(dentry) == DCACHE_SPECIAL_TYPE;
}

static inline bool d_is_file(const struct dentry *dentry)
{
	return d_is_reg(dentry) || d_is_special(dentry);
}

static inline bool d_is_negative(const struct dentry *dentry)
{
	// TODO: check d_is_whiteout(dentry) also.
	return d_is_miss(dentry);
}

static inline bool d_is_positive(const struct dentry *dentry)
{
	return !d_is_negative(dentry);
}

/**
 * d_really_is_negative - Determine if a dentry is really negative (ignoring fallthroughs)
 * @dentry: The dentry in question
 *
 * Returns true if the dentry represents either an absent name or a name that
 * doesn't map to an inode (ie. ->d_inode is NULL).  The dentry could represent
 * a true miss, a whiteout that isn't represented by a 0,0 chardev or a
 * fallthrough marker in an opaque directory.
 *
 * Note!  (1) This should be used *only* by a filesystem to examine its own
 * dentries.  It should not be used to look at some other filesystem's
 * dentries.  (2) It should also be used in combination with d_inode() to get
 * the inode.  (3) The dentry may have something attached to ->d_lower and the
 * type field of the flags may be set to something other than miss or whiteout.
 */
static inline bool d_really_is_negative(const struct dentry *dentry)
{
	return dentry->d_inode == NULL;
}

/**
 * d_really_is_positive - Determine if a dentry is really positive (ignoring fallthroughs)
 * @dentry: The dentry in question
 *
 * Returns true if the dentry represents a name that maps to an inode
 * (ie. ->d_inode is not NULL).  The dentry might still represent a whiteout if
 * that is represented on medium as a 0,0 chardev.
 *
 * Note!  (1) This should be used *only* by a filesystem to examine its own
 * dentries.  It should not be used to look at some other filesystem's
 * dentries.  (2) It should also be used in combination with d_inode() to get
 * the inode.
 */
static inline bool d_really_is_positive(const struct dentry *dentry)
{
	return dentry->d_inode != NULL;
}

static inline int simple_positive(struct dentry *dentry)
{
	return d_really_is_positive(dentry) && !d_unhashed(dentry);
}

extern void d_set_fallthru(struct dentry *dentry);

static inline bool d_is_fallthru(const struct dentry *dentry)
{
	return dentry->d_flags & DCACHE_FALLTHRU;
}


extern int sysctl_vfs_cache_pressure;

static inline unsigned long vfs_pressure_ratio(unsigned long val)
{
	return mult_frac(val, sysctl_vfs_cache_pressure, 100);
}

/**
 * d_inode - Get the actual inode of this dentry
 * @dentry: The dentry to query
 *
 * This is the helper normal filesystems should use to get at their own inodes
 * in their own dentries and ignore the layering superimposed upon them.
 */
static inline struct inode *d_inode(const struct dentry *dentry)
{
	return dentry->d_inode;
}

/**
 * d_inode_rcu - Get the actual inode of this dentry with ACCESS_ONCE()
 * @dentry: The dentry to query
 *
 * This is the helper normal filesystems should use to get at their own inodes
 * in their own dentries and ignore the layering superimposed upon them.
 */
static inline struct inode *d_inode_rcu(const struct dentry *dentry)
{
	return ACCESS_ONCE(dentry->d_inode);
}

/**
 * d_backing_inode - Get upper or lower inode we should be using
 * @upper: The upper layer
 *
 * This is the helper that should be used to get at the inode that will be used
 * if this dentry were to be opened as a file.  The inode may be on the upper
 * dentry or it may be on a lower dentry pinned by the upper.
 *
 * Normal filesystems should not use this to access their own inodes.
 */
static inline struct inode *d_backing_inode(const struct dentry *upper)
{
	struct inode *inode = upper->d_inode;

	return inode;
}

/**
 * d_backing_dentry - Get upper or lower dentry we should be using
 * @upper: The upper layer
 *
 * This is the helper that should be used to get the dentry of the inode that
 * will be used if this dentry were opened as a file.  It may be the upper
 * dentry or it may be a lower dentry pinned by the upper.
 *
 * Normal filesystems should not use this to access their own dentries.
 */
static inline struct dentry *d_backing_dentry(struct dentry *upper)
{
	return upper;
}

static inline struct dentry *d_real(struct dentry *dentry)
{
	if (unlikely(dentry->d_flags & DCACHE_OP_REAL))
		return dentry->d_op->d_real(dentry, NULL);
	else
		return dentry;
}

static inline struct inode *vfs_select_inode(struct dentry *dentry,
					     unsigned open_flags)
{
	struct inode *inode = d_inode(dentry);

	if (inode && unlikely(dentry->d_flags & DCACHE_OP_SELECT_INODE))
		inode = dentry->d_op->d_select_inode(dentry, open_flags);

	return inode;
}

/**
 * d_real_inode - Return the real inode
 * @dentry: The dentry to query
 *
 * If dentry is on an union/overlay, then return the underlying, real inode.
 * Otherwise return d_inode().
 */
static inline struct inode *d_real_inode(struct dentry *dentry)
{
	return d_backing_inode(d_real(dentry));
}

<<<<<<< HEAD
=======
struct name_snapshot {
	const char *name;
	char inline_name[DNAME_INLINE_LEN];
};
void take_dentry_name_snapshot(struct name_snapshot *, struct dentry *);
void release_dentry_name_snapshot(struct name_snapshot *);
>>>>>>> 83fbd12c

#endif	/* __LINUX_DCACHE_H */<|MERGE_RESOLUTION|>--- conflicted
+++ resolved
@@ -616,14 +616,11 @@
 	return d_backing_inode(d_real(dentry));
 }
 
-<<<<<<< HEAD
-=======
 struct name_snapshot {
 	const char *name;
 	char inline_name[DNAME_INLINE_LEN];
 };
 void take_dentry_name_snapshot(struct name_snapshot *, struct dentry *);
 void release_dentry_name_snapshot(struct name_snapshot *);
->>>>>>> 83fbd12c
 
 #endif	/* __LINUX_DCACHE_H */