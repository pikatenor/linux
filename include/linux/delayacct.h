/* delayacct.h - per-task delay accounting
 *
 * Copyright (C) Shailabh Nagar, IBM Corp. 2006
 *
 * This program is free software;  you can redistribute it and/or modify
 * it under the terms of the GNU General Public License as published by
 * the Free Software Foundation; either version 2 of the License, or
 * (at your option) any later version.
 *
 * This program is distributed in the hope that it will be useful,
 * but WITHOUT ANY WARRANTY;  without even the implied warranty of
 * MERCHANTABILITY or FITNESS FOR A PARTICULAR PURPOSE.  See
 * the GNU General Public License for more details.
 *
 */

#ifndef _LINUX_DELAYACCT_H
#define _LINUX_DELAYACCT_H

#include <uapi/linux/taskstats.h>

/*
 * Per-task flags relevant to delay accounting
 * maintained privately to avoid exhausting similar flags in sched.h:PF_*
 * Used to set current->delays->flags
 */
#define DELAYACCT_PF_SWAPIN	0x00000001	/* I am doing a swapin */
#define DELAYACCT_PF_BLKIO	0x00000002	/* I am waiting on IO */

#ifdef CONFIG_TASK_DELAY_ACCT
struct task_delay_info {
	raw_spinlock_t	lock;
	unsigned int	flags;	/* Private per-task flags */

	/* For each stat XXX, add following, aligned appropriately
	 *
	 * struct timespec XXX_start, XXX_end;
	 * u64 XXX_delay;
	 * u32 XXX_count;
	 *
	 * Atomicity of updates to XXX_delay, XXX_count protected by
	 * single lock above (split into XXX_lock if contention is an issue).
	 */

	/*
	 * XXX_count is incremented on every XXX operation, the delay
	 * associated with the operation is added to XXX_delay.
	 * XXX_delay contains the accumulated delay time in nanoseconds.
	 */
	u64 blkio_start;	/* Shared by blkio, swapin */
	u64 blkio_delay;	/* wait for sync block io completion */
	u64 swapin_delay;	/* wait for swapin block io completion */
	u32 blkio_count;	/* total count of the number of sync block */
				/* io operations performed */
	u32 swapin_count;	/* total count of the number of swapin block */
				/* io operations performed */

	u64 freepages_start;
	u64 freepages_delay;	/* wait for memory reclaim */
	u32 freepages_count;	/* total count of memory reclaim */
};
#endif

#include <linux/sched.h>
#include <linux/slab.h>

#ifdef CONFIG_TASK_DELAY_ACCT
extern int delayacct_on;	/* Delay accounting turned on/off */
extern struct kmem_cache *delayacct_cache;
extern void delayacct_init(void);
extern void __delayacct_tsk_init(struct task_struct *);
extern void __delayacct_tsk_exit(struct task_struct *);
extern void __delayacct_blkio_start(void);
extern void __delayacct_blkio_end(struct task_struct *);
extern int __delayacct_add_tsk(struct taskstats *, struct task_struct *);
extern __u64 __delayacct_blkio_ticks(struct task_struct *);
extern void __delayacct_freepages_start(void);
extern void __delayacct_freepages_end(void);

static inline int delayacct_is_task_waiting_on_io(struct task_struct *p)
{
	if (p->delays)
		return (p->delays->flags & DELAYACCT_PF_BLKIO);
	else
		return 0;
}

static inline void delayacct_set_flag(int flag)
{
	if (current->delays)
		current->delays->flags |= flag;
}

static inline void delayacct_clear_flag(int flag)
{
	if (current->delays)
		current->delays->flags &= ~flag;
}

static inline void delayacct_tsk_init(struct task_struct *tsk)
{
	/* reinitialize in case parent's non-null pointer was dup'ed*/
	tsk->delays = NULL;
	if (delayacct_on)
		__delayacct_tsk_init(tsk);
}

/* Free tsk->delays. Called from bad fork and __put_task_struct
 * where there's no risk of tsk->delays being accessed elsewhere
 */
static inline void delayacct_tsk_free(struct task_struct *tsk)
{
	if (tsk->delays)
		kmem_cache_free(delayacct_cache, tsk->delays);
	tsk->delays = NULL;
}

static inline void delayacct_blkio_start(void)
{
	delayacct_set_flag(DELAYACCT_PF_BLKIO);
	if (current->delays)
		__delayacct_blkio_start();
}

static inline void delayacct_blkio_end(struct task_struct *p)
{
<<<<<<< HEAD
	if (current->delays)
=======
	if (p->delays)
>>>>>>> 1ec8f1f0
		__delayacct_blkio_end(p);
	delayacct_clear_flag(DELAYACCT_PF_BLKIO);
}

static inline int delayacct_add_tsk(struct taskstats *d,
					struct task_struct *tsk)
{
	if (!delayacct_on || !tsk->delays)
		return 0;
	return __delayacct_add_tsk(d, tsk);
}

static inline __u64 delayacct_blkio_ticks(struct task_struct *tsk)
{
	if (tsk->delays)
		return __delayacct_blkio_ticks(tsk);
	return 0;
}

static inline void delayacct_freepages_start(void)
{
	if (current->delays)
		__delayacct_freepages_start();
}

static inline void delayacct_freepages_end(void)
{
	if (current->delays)
		__delayacct_freepages_end();
}

#else
static inline void delayacct_set_flag(int flag)
{}
static inline void delayacct_clear_flag(int flag)
{}
static inline void delayacct_init(void)
{}
static inline void delayacct_tsk_init(struct task_struct *tsk)
{}
static inline void delayacct_tsk_free(struct task_struct *tsk)
{}
static inline void delayacct_blkio_start(void)
{}
static inline void delayacct_blkio_end(struct task_struct *p)
{}
static inline int delayacct_add_tsk(struct taskstats *d,
					struct task_struct *tsk)
{ return 0; }
static inline __u64 delayacct_blkio_ticks(struct task_struct *tsk)
{ return 0; }
static inline int delayacct_is_task_waiting_on_io(struct task_struct *p)
{ return 0; }
static inline void delayacct_freepages_start(void)
{}
static inline void delayacct_freepages_end(void)
{}

#endif /* CONFIG_TASK_DELAY_ACCT */

#endif<|MERGE_RESOLUTION|>--- conflicted
+++ resolved
@@ -124,11 +124,7 @@
 
 static inline void delayacct_blkio_end(struct task_struct *p)
 {
-<<<<<<< HEAD
-	if (current->delays)
-=======
 	if (p->delays)
->>>>>>> 1ec8f1f0
 		__delayacct_blkio_end(p);
 	delayacct_clear_flag(DELAYACCT_PF_BLKIO);
 }
