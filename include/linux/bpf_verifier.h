--- conflicted
+++ resolved
@@ -113,10 +113,7 @@
 		struct bpf_map *map_ptr;	/* pointer for call insn into lookup_elem */
 	};
 	int ctx_field_size; /* the ctx field size for load insn, maybe 0 */
-<<<<<<< HEAD
-=======
 	int sanitize_stack_off; /* stack slot to be cleared */
->>>>>>> 1ec8f1f0
 	bool seen; /* this insn was processed by the verifier */
 };
 
