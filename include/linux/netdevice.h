--- conflicted
+++ resolved
@@ -1399,10 +1399,7 @@
  *	@mtu:		Interface MTU value
  *	@type:		Interface hardware type
  *	@hard_header_len: Maximum hardware header length.
-<<<<<<< HEAD
-=======
  *	@min_header_len:  Minimum hardware header length
->>>>>>> 83fbd12c
  *
  *	@needed_headroom: Extra headroom the hardware may need, but not in all
  *			  cases can this be guaranteed
@@ -2546,11 +2543,8 @@
 {
 	if (likely(len >= dev->hard_header_len))
 		return true;
-<<<<<<< HEAD
-=======
 	if (len < dev->min_header_len)
 		return false;
->>>>>>> 83fbd12c
 
 	if (capable(CAP_SYS_RAWIO)) {
 		memset(ll_header + len, 0, dev->hard_header_len - len);
