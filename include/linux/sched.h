--- conflicted
+++ resolved
@@ -1405,11 +1405,8 @@
 #define PFA_SPREAD_SLAB			2	/* Spread some slab caches over cpuset */
 #define PFA_SPEC_SSB_DISABLE		3	/* Speculative Store Bypass disabled */
 #define PFA_SPEC_SSB_FORCE_DISABLE	4	/* Speculative Store Bypass force disabled*/
-<<<<<<< HEAD
-=======
 #define PFA_SPEC_IB_DISABLE		5	/* Indirect branch speculation restricted */
 #define PFA_SPEC_IB_FORCE_DISABLE	6	/* Indirect branch speculation permanently restricted */
->>>>>>> 1ec8f1f0
 
 #define TASK_PFA_TEST(name, func)					\
 	static inline bool task_##func(struct task_struct *p)		\
@@ -1441,8 +1438,6 @@
 TASK_PFA_TEST(SPEC_SSB_FORCE_DISABLE, spec_ssb_force_disable)
 TASK_PFA_SET(SPEC_SSB_FORCE_DISABLE, spec_ssb_force_disable)
 
-<<<<<<< HEAD
-=======
 TASK_PFA_TEST(SPEC_IB_DISABLE, spec_ib_disable)
 TASK_PFA_SET(SPEC_IB_DISABLE, spec_ib_disable)
 TASK_PFA_CLEAR(SPEC_IB_DISABLE, spec_ib_disable)
@@ -1450,7 +1445,6 @@
 TASK_PFA_TEST(SPEC_IB_FORCE_DISABLE, spec_ib_force_disable)
 TASK_PFA_SET(SPEC_IB_FORCE_DISABLE, spec_ib_force_disable)
 
->>>>>>> 1ec8f1f0
 static inline void
 current_restore_flags(unsigned long orig_flags, unsigned long flags)
 {
