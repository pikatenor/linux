--- conflicted
+++ resolved
@@ -120,7 +120,6 @@
 	TP_ARGS(frequency, cpu_id)
 );
 
-<<<<<<< HEAD
 TRACE_EVENT(cpu_frequency_limits,
 
 	TP_PROTO(unsigned int max_freq, unsigned int min_freq,
@@ -144,13 +143,13 @@
 		  (unsigned long)__entry->min_freq,
 		  (unsigned long)__entry->max_freq,
 		  (unsigned long)__entry->cpu_id)
-=======
+);
+
 DEFINE_EVENT(cpu, cpu_capacity,
 
 	TP_PROTO(unsigned int capacity, unsigned int cpu_id),
 
 	TP_ARGS(capacity, cpu_id)
->>>>>>> 81330959
 );
 
 TRACE_EVENT(device_pm_callback_start,
