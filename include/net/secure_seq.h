/* SPDX-License-Identifier: GPL-2.0 */
#ifndef _NET_SECURE_SEQ
#define _NET_SECURE_SEQ

#include <linux/types.h>

u32 secure_ipv4_port_ephemeral(__be32 saddr, __be32 daddr, __be16 dport);
u32 secure_ipv6_port_ephemeral(const __be32 *saddr, const __be32 *daddr,
			       __be16 dport);
u32 secure_tcp_seq(__be32 saddr, __be32 daddr,
		   __be16 sport, __be16 dport);
<<<<<<< HEAD
u32 secure_tcp_ts_off(__be32 saddr, __be32 daddr);
u32 secure_tcpv6_seq(const __be32 *saddr, const __be32 *daddr,
		     __be16 sport, __be16 dport);
u32 secure_tcpv6_ts_off(const __be32 *saddr, const __be32 *daddr);
=======
u32 secure_tcp_ts_off(const struct net *net, __be32 saddr, __be32 daddr);
u32 secure_tcpv6_seq(const __be32 *saddr, const __be32 *daddr,
		     __be16 sport, __be16 dport);
u32 secure_tcpv6_ts_off(const struct net *net,
			const __be32 *saddr, const __be32 *daddr);
>>>>>>> cb313370
u64 secure_dccp_sequence_number(__be32 saddr, __be32 daddr,
				__be16 sport, __be16 dport);
u64 secure_dccpv6_sequence_number(__be32 *saddr, __be32 *daddr,
				  __be16 sport, __be16 dport);

#endif /* _NET_SECURE_SEQ */<|MERGE_RESOLUTION|>--- conflicted
+++ resolved
@@ -9,18 +9,11 @@
 			       __be16 dport);
 u32 secure_tcp_seq(__be32 saddr, __be32 daddr,
 		   __be16 sport, __be16 dport);
-<<<<<<< HEAD
-u32 secure_tcp_ts_off(__be32 saddr, __be32 daddr);
-u32 secure_tcpv6_seq(const __be32 *saddr, const __be32 *daddr,
-		     __be16 sport, __be16 dport);
-u32 secure_tcpv6_ts_off(const __be32 *saddr, const __be32 *daddr);
-=======
 u32 secure_tcp_ts_off(const struct net *net, __be32 saddr, __be32 daddr);
 u32 secure_tcpv6_seq(const __be32 *saddr, const __be32 *daddr,
 		     __be16 sport, __be16 dport);
 u32 secure_tcpv6_ts_off(const struct net *net,
 			const __be32 *saddr, const __be32 *daddr);
->>>>>>> cb313370
 u64 secure_dccp_sequence_number(__be32 saddr, __be32 daddr,
 				__be16 sport, __be16 dport);
 u64 secure_dccpv6_sequence_number(__be32 *saddr, __be32 *daddr,
