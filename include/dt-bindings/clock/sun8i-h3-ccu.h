/*
 * Copyright (C) 2016 Maxime Ripard <maxime.ripard@free-electrons.com>
 *
 * This file is dual-licensed: you can use it either under the terms
 * of the GPL or the X11 license, at your option. Note that this dual
 * licensing only applies to this file, and not this project as a
 * whole.
 *
 *  a) This file is free software; you can redistribute it and/or
 *     modify it under the terms of the GNU General Public License as
 *     published by the Free Software Foundation; either version 2 of the
 *     License, or (at your option) any later version.
 *
 *     This file is distributed in the hope that it will be useful,
 *     but WITHOUT ANY WARRANTY; without even the implied warranty of
 *     MERCHANTABILITY or FITNESS FOR A PARTICULAR PURPOSE.  See the
 *     GNU General Public License for more details.
 *
 * Or, alternatively,
 *
 *  b) Permission is hereby granted, free of charge, to any person
 *     obtaining a copy of this software and associated documentation
 *     files (the "Software"), to deal in the Software without
 *     restriction, including without limitation the rights to use,
 *     copy, modify, merge, publish, distribute, sublicense, and/or
 *     sell copies of the Software, and to permit persons to whom the
 *     Software is furnished to do so, subject to the following
 *     conditions:
 *
 *     The above copyright notice and this permission notice shall be
 *     included in all copies or substantial portions of the Software.
 *
 *     THE SOFTWARE IS PROVIDED "AS IS", WITHOUT WARRANTY OF ANY KIND,
 *     EXPRESS OR IMPLIED, INCLUDING BUT NOT LIMITED TO THE WARRANTIES
 *     OF MERCHANTABILITY, FITNESS FOR A PARTICULAR PURPOSE AND
 *     NONINFRINGEMENT. IN NO EVENT SHALL THE AUTHORS OR COPYRIGHT
 *     HOLDERS BE LIABLE FOR ANY CLAIM, DAMAGES OR OTHER LIABILITY,
 *     WHETHER IN AN ACTION OF CONTRACT, TORT OR OTHERWISE, ARISING
 *     FROM, OUT OF OR IN CONNECTION WITH THE SOFTWARE OR THE USE OR
 *     OTHER DEALINGS IN THE SOFTWARE.
 */

#ifndef _DT_BINDINGS_CLK_SUN8I_H3_H_
#define _DT_BINDINGS_CLK_SUN8I_H3_H_

<<<<<<< HEAD
#define CLK_PLL_DE		13
=======
#define CLK_PLL_PERIPH0		9

#define CLK_PLL_DE		13

>>>>>>> cb313370
#define CLK_CPUX		14

#define CLK_BUS_CE		20
#define CLK_BUS_DMA		21
#define CLK_BUS_MMC0		22
#define CLK_BUS_MMC1		23
#define CLK_BUS_MMC2		24
#define CLK_BUS_NAND		25
#define CLK_BUS_DRAM		26
#define CLK_BUS_EMAC		27
#define CLK_BUS_TS		28
#define CLK_BUS_HSTIMER		29
#define CLK_BUS_SPI0		30
#define CLK_BUS_SPI1		31
#define CLK_BUS_OTG		32
#define CLK_BUS_EHCI0		33
#define CLK_BUS_EHCI1		34
#define CLK_BUS_EHCI2		35
#define CLK_BUS_EHCI3		36
#define CLK_BUS_OHCI0		37
#define CLK_BUS_OHCI1		38
#define CLK_BUS_OHCI2		39
#define CLK_BUS_OHCI3		40
#define CLK_BUS_VE		41
#define CLK_BUS_TCON0		42
#define CLK_BUS_TCON1		43
#define CLK_BUS_DEINTERLACE	44
#define CLK_BUS_CSI		45
#define CLK_BUS_TVE		46
#define CLK_BUS_HDMI		47
#define CLK_BUS_DE		48
#define CLK_BUS_GPU		49
#define CLK_BUS_MSGBOX		50
#define CLK_BUS_SPINLOCK	51
#define CLK_BUS_CODEC		52
#define CLK_BUS_SPDIF		53
#define CLK_BUS_PIO		54
#define CLK_BUS_THS		55
#define CLK_BUS_I2S0		56
#define CLK_BUS_I2S1		57
#define CLK_BUS_I2S2		58
#define CLK_BUS_I2C0		59
#define CLK_BUS_I2C1		60
#define CLK_BUS_I2C2		61
#define CLK_BUS_UART0		62
#define CLK_BUS_UART1		63
#define CLK_BUS_UART2		64
#define CLK_BUS_UART3		65
#define CLK_BUS_SCR0		66
#define CLK_BUS_EPHY		67
#define CLK_BUS_DBG		68

#define CLK_THS			69
#define CLK_NAND		70
#define CLK_MMC0		71
#define CLK_MMC0_SAMPLE		72
#define CLK_MMC0_OUTPUT		73
#define CLK_MMC1		74
#define CLK_MMC1_SAMPLE		75
#define CLK_MMC1_OUTPUT		76
#define CLK_MMC2		77
#define CLK_MMC2_SAMPLE		78
#define CLK_MMC2_OUTPUT		79
#define CLK_TS			80
#define CLK_CE			81
#define CLK_SPI0		82
#define CLK_SPI1		83
#define CLK_I2S0		84
#define CLK_I2S1		85
#define CLK_I2S2		86
#define CLK_SPDIF		87
#define CLK_USB_PHY0		88
#define CLK_USB_PHY1		89
#define CLK_USB_PHY2		90
#define CLK_USB_PHY3		91
#define CLK_USB_OHCI0		92
#define CLK_USB_OHCI1		93
#define CLK_USB_OHCI2		94
#define CLK_USB_OHCI3		95

#define CLK_DRAM_VE		97
#define CLK_DRAM_CSI		98
#define CLK_DRAM_DEINTERLACE	99
#define CLK_DRAM_TS		100
#define CLK_DE			101
#define CLK_TCON0		102
#define CLK_TVE			103
#define CLK_DEINTERLACE		104
#define CLK_CSI_MISC		105
#define CLK_CSI_SCLK		106
#define CLK_CSI_MCLK		107
#define CLK_VE			108
#define CLK_AC_DIG		109
#define CLK_AVS			110
#define CLK_HDMI		111
#define CLK_HDMI_DDC		112

#define CLK_GPU			114

/* New clocks imported in H5 */
#define CLK_BUS_SCR1		115

#endif /* _DT_BINDINGS_CLK_SUN8I_H3_H_ */<|MERGE_RESOLUTION|>--- conflicted
+++ resolved
@@ -43,14 +43,10 @@
 #ifndef _DT_BINDINGS_CLK_SUN8I_H3_H_
 #define _DT_BINDINGS_CLK_SUN8I_H3_H_
 
-<<<<<<< HEAD
-#define CLK_PLL_DE		13
-=======
 #define CLK_PLL_PERIPH0		9
 
 #define CLK_PLL_DE		13
 
->>>>>>> cb313370
 #define CLK_CPUX		14
 
 #define CLK_BUS_CE		20
