/* SPDX-License-Identifier: GPL-2.0 WITH Linux-syscall-note */
#ifndef _LINUX_PRCTL_H
#define _LINUX_PRCTL_H

#include <linux/types.h>

/* Values to pass as first argument to prctl() */

#define PR_SET_PDEATHSIG  1  /* Second arg is a signal */
#define PR_GET_PDEATHSIG  2  /* Second arg is a ptr to return the signal */

/* Get/set current->mm->dumpable */
#define PR_GET_DUMPABLE   3
#define PR_SET_DUMPABLE   4

/* Get/set unaligned access control bits (if meaningful) */
#define PR_GET_UNALIGN	  5
#define PR_SET_UNALIGN	  6
# define PR_UNALIGN_NOPRINT	1	/* silently fix up unaligned user accesses */
# define PR_UNALIGN_SIGBUS	2	/* generate SIGBUS on unaligned user access */

/* Get/set whether or not to drop capabilities on setuid() away from
 * uid 0 (as per security/commoncap.c) */
#define PR_GET_KEEPCAPS   7
#define PR_SET_KEEPCAPS   8

/* Get/set floating-point emulation control bits (if meaningful) */
#define PR_GET_FPEMU  9
#define PR_SET_FPEMU 10
# define PR_FPEMU_NOPRINT	1	/* silently emulate fp operations accesses */
# define PR_FPEMU_SIGFPE	2	/* don't emulate fp operations, send SIGFPE instead */

/* Get/set floating-point exception mode (if meaningful) */
#define PR_GET_FPEXC	11
#define PR_SET_FPEXC	12
# define PR_FP_EXC_SW_ENABLE	0x80	/* Use FPEXC for FP exception enables */
# define PR_FP_EXC_DIV		0x010000	/* floating point divide by zero */
# define PR_FP_EXC_OVF		0x020000	/* floating point overflow */
# define PR_FP_EXC_UND		0x040000	/* floating point underflow */
# define PR_FP_EXC_RES		0x080000	/* floating point inexact result */
# define PR_FP_EXC_INV		0x100000	/* floating point invalid operation */
# define PR_FP_EXC_DISABLED	0	/* FP exceptions disabled */
# define PR_FP_EXC_NONRECOV	1	/* async non-recoverable exc. mode */
# define PR_FP_EXC_ASYNC	2	/* async recoverable exception mode */
# define PR_FP_EXC_PRECISE	3	/* precise exception mode */

/* Get/set whether we use statistical process timing or accurate timestamp
 * based process timing */
#define PR_GET_TIMING   13
#define PR_SET_TIMING   14
# define PR_TIMING_STATISTICAL  0       /* Normal, traditional,
                                                   statistical process timing */
# define PR_TIMING_TIMESTAMP    1       /* Accurate timestamp based
                                                   process timing */

#define PR_SET_NAME    15		/* Set process name */
#define PR_GET_NAME    16		/* Get process name */

/* Get/set process endian */
#define PR_GET_ENDIAN	19
#define PR_SET_ENDIAN	20
# define PR_ENDIAN_BIG		0
# define PR_ENDIAN_LITTLE	1	/* True little endian mode */
# define PR_ENDIAN_PPC_LITTLE	2	/* "PowerPC" pseudo little endian */

/* Get/set process seccomp mode */
#define PR_GET_SECCOMP	21
#define PR_SET_SECCOMP	22

/* Get/set the capability bounding set (as per security/commoncap.c) */
#define PR_CAPBSET_READ 23
#define PR_CAPBSET_DROP 24

/* Get/set the process' ability to use the timestamp counter instruction */
#define PR_GET_TSC 25
#define PR_SET_TSC 26
# define PR_TSC_ENABLE		1	/* allow the use of the timestamp counter */
# define PR_TSC_SIGSEGV		2	/* throw a SIGSEGV instead of reading the TSC */

/* Get/set securebits (as per security/commoncap.c) */
#define PR_GET_SECUREBITS 27
#define PR_SET_SECUREBITS 28

/*
 * Get/set the timerslack as used by poll/select/nanosleep
 * A value of 0 means "use default"
 */
#define PR_SET_TIMERSLACK 29
#define PR_GET_TIMERSLACK 30

#define PR_TASK_PERF_EVENTS_DISABLE		31
#define PR_TASK_PERF_EVENTS_ENABLE		32

/*
 * Set early/late kill mode for hwpoison memory corruption.
 * This influences when the process gets killed on a memory corruption.
 */
#define PR_MCE_KILL	33
# define PR_MCE_KILL_CLEAR   0
# define PR_MCE_KILL_SET     1

# define PR_MCE_KILL_LATE    0
# define PR_MCE_KILL_EARLY   1
# define PR_MCE_KILL_DEFAULT 2

#define PR_MCE_KILL_GET 34

/*
 * Tune up process memory map specifics.
 */
#define PR_SET_MM		35
# define PR_SET_MM_START_CODE		1
# define PR_SET_MM_END_CODE		2
# define PR_SET_MM_START_DATA		3
# define PR_SET_MM_END_DATA		4
# define PR_SET_MM_START_STACK		5
# define PR_SET_MM_START_BRK		6
# define PR_SET_MM_BRK			7
# define PR_SET_MM_ARG_START		8
# define PR_SET_MM_ARG_END		9
# define PR_SET_MM_ENV_START		10
# define PR_SET_MM_ENV_END		11
# define PR_SET_MM_AUXV			12
# define PR_SET_MM_EXE_FILE		13
# define PR_SET_MM_MAP			14
# define PR_SET_MM_MAP_SIZE		15

/*
 * This structure provides new memory descriptor
 * map which mostly modifies /proc/pid/stat[m]
 * output for a task. This mostly done in a
 * sake of checkpoint/restore functionality.
 */
struct prctl_mm_map {
	__u64	start_code;		/* code section bounds */
	__u64	end_code;
	__u64	start_data;		/* data section bounds */
	__u64	end_data;
	__u64	start_brk;		/* heap for brk() syscall */
	__u64	brk;
	__u64	start_stack;		/* stack starts at */
	__u64	arg_start;		/* command line arguments bounds */
	__u64	arg_end;
	__u64	env_start;		/* environment variables bounds */
	__u64	env_end;
	__u64	*auxv;			/* auxiliary vector */
	__u32	auxv_size;		/* vector size */
	__u32	exe_fd;			/* /proc/$pid/exe link file */
};

/*
 * Set specific pid that is allowed to ptrace the current task.
 * A value of 0 mean "no process".
 */
#define PR_SET_PTRACER 0x59616d61
# define PR_SET_PTRACER_ANY ((unsigned long)-1)

#define PR_SET_CHILD_SUBREAPER	36
#define PR_GET_CHILD_SUBREAPER	37

/*
 * If no_new_privs is set, then operations that grant new privileges (i.e.
 * execve) will either fail or not grant them.  This affects suid/sgid,
 * file capabilities, and LSMs.
 *
 * Operations that merely manipulate or drop existing privileges (setresuid,
 * capset, etc.) will still work.  Drop those privileges if you want them gone.
 *
 * Changing LSM security domain is considered a new privilege.  So, for example,
 * asking selinux for a specific new context (e.g. with runcon) will result
 * in execve returning -EPERM.
 *
 * See Documentation/prctl/no_new_privs.txt for more details.
 */
#define PR_SET_NO_NEW_PRIVS	38
#define PR_GET_NO_NEW_PRIVS	39

#define PR_GET_TID_ADDRESS	40

#define PR_SET_THP_DISABLE	41
#define PR_GET_THP_DISABLE	42

/*
 * Tell the kernel to start/stop helping userspace manage bounds tables.
 */
#define PR_MPX_ENABLE_MANAGEMENT  43
#define PR_MPX_DISABLE_MANAGEMENT 44

#define PR_SET_FP_MODE		45
#define PR_GET_FP_MODE		46
# define PR_FP_MODE_FR		(1 << 0)	/* 64b FP registers */
# define PR_FP_MODE_FRE		(1 << 1)	/* 32b compatibility */

/* Control the ambient capability set */
#define PR_CAP_AMBIENT			47
# define PR_CAP_AMBIENT_IS_SET		1
# define PR_CAP_AMBIENT_RAISE		2
# define PR_CAP_AMBIENT_LOWER		3
# define PR_CAP_AMBIENT_CLEAR_ALL	4

/* Per task speculation control */
#define PR_GET_SPECULATION_CTRL		52
#define PR_SET_SPECULATION_CTRL		53
/* Speculation control variants */
# define PR_SPEC_STORE_BYPASS		0
<<<<<<< HEAD
=======
# define PR_SPEC_INDIRECT_BRANCH	1
>>>>>>> 1ec8f1f0
/* Return and control values for PR_SET/GET_SPECULATION_CTRL */
# define PR_SPEC_NOT_AFFECTED		0
# define PR_SPEC_PRCTL			(1UL << 0)
# define PR_SPEC_ENABLE			(1UL << 1)
# define PR_SPEC_DISABLE		(1UL << 2)
# define PR_SPEC_FORCE_DISABLE		(1UL << 3)

#endif /* _LINUX_PRCTL_H */<|MERGE_RESOLUTION|>--- conflicted
+++ resolved
@@ -203,10 +203,7 @@
 #define PR_SET_SPECULATION_CTRL		53
 /* Speculation control variants */
 # define PR_SPEC_STORE_BYPASS		0
-<<<<<<< HEAD
-=======
 # define PR_SPEC_INDIRECT_BRANCH	1
->>>>>>> 1ec8f1f0
 /* Return and control values for PR_SET/GET_SPECULATION_CTRL */
 # define PR_SPEC_NOT_AFFECTED		0
 # define PR_SPEC_PRCTL			(1UL << 0)
