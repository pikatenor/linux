/* SPDX-License-Identifier: GPL-2.0 */
#ifndef _ASM_ARM_XEN_PAGE_COHERENT_H
#define _ASM_ARM_XEN_PAGE_COHERENT_H

#include <asm/page.h>
#include <asm/dma-mapping.h>
#include <linux/dma-mapping.h>

<<<<<<< HEAD
static inline const struct dma_map_ops *__generic_dma_ops(struct device *dev)
=======
static inline const struct dma_map_ops *xen_get_dma_ops(struct device *dev)
>>>>>>> cb313370
{
	if (dev && dev->archdata.dev_dma_ops)
		return dev->archdata.dev_dma_ops;
	return get_arch_dma_ops(NULL);
}

void __xen_dma_map_page(struct device *hwdev, struct page *page,
	     dma_addr_t dev_addr, unsigned long offset, size_t size,
	     enum dma_data_direction dir, unsigned long attrs);
void __xen_dma_unmap_page(struct device *hwdev, dma_addr_t handle,
		size_t size, enum dma_data_direction dir,
		unsigned long attrs);
void __xen_dma_sync_single_for_cpu(struct device *hwdev,
		dma_addr_t handle, size_t size, enum dma_data_direction dir);

void __xen_dma_sync_single_for_device(struct device *hwdev,
		dma_addr_t handle, size_t size, enum dma_data_direction dir);

static inline void *xen_alloc_coherent_pages(struct device *hwdev, size_t size,
		dma_addr_t *dma_handle, gfp_t flags, unsigned long attrs)
{
	return xen_get_dma_ops(hwdev)->alloc(hwdev, size, dma_handle, flags, attrs);
}

static inline void xen_free_coherent_pages(struct device *hwdev, size_t size,
		void *cpu_addr, dma_addr_t dma_handle, unsigned long attrs)
{
	xen_get_dma_ops(hwdev)->free(hwdev, size, cpu_addr, dma_handle, attrs);
}

static inline void xen_dma_map_page(struct device *hwdev, struct page *page,
	     dma_addr_t dev_addr, unsigned long offset, size_t size,
	     enum dma_data_direction dir, unsigned long attrs)
{
	unsigned long page_pfn = page_to_xen_pfn(page);
	unsigned long dev_pfn = XEN_PFN_DOWN(dev_addr);
	unsigned long compound_pages =
		(1<<compound_order(page)) * XEN_PFN_PER_PAGE;
	bool local = (page_pfn <= dev_pfn) &&
		(dev_pfn - page_pfn < compound_pages);

	/*
	 * Dom0 is mapped 1:1, while the Linux page can span across
	 * multiple Xen pages, it's not possible for it to contain a
	 * mix of local and foreign Xen pages. So if the first xen_pfn
	 * == mfn the page is local otherwise it's a foreign page
	 * grant-mapped in dom0. If the page is local we can safely
	 * call the native dma_ops function, otherwise we call the xen
	 * specific function.
	 */
	if (local)
		xen_get_dma_ops(hwdev)->map_page(hwdev, page, offset, size, dir, attrs);
	else
		__xen_dma_map_page(hwdev, page, dev_addr, offset, size, dir, attrs);
}

static inline void xen_dma_unmap_page(struct device *hwdev, dma_addr_t handle,
		size_t size, enum dma_data_direction dir, unsigned long attrs)
{
	unsigned long pfn = PFN_DOWN(handle);
	/*
	 * Dom0 is mapped 1:1, while the Linux page can be spanned accross
	 * multiple Xen page, it's not possible to have a mix of local and
	 * foreign Xen page. Dom0 is mapped 1:1, so calling pfn_valid on a
	 * foreign mfn will always return false. If the page is local we can
	 * safely call the native dma_ops function, otherwise we call the xen
	 * specific function.
	 */
	if (pfn_valid(pfn)) {
		if (xen_get_dma_ops(hwdev)->unmap_page)
			xen_get_dma_ops(hwdev)->unmap_page(hwdev, handle, size, dir, attrs);
	} else
		__xen_dma_unmap_page(hwdev, handle, size, dir, attrs);
}

static inline void xen_dma_sync_single_for_cpu(struct device *hwdev,
		dma_addr_t handle, size_t size, enum dma_data_direction dir)
{
	unsigned long pfn = PFN_DOWN(handle);
	if (pfn_valid(pfn)) {
		if (xen_get_dma_ops(hwdev)->sync_single_for_cpu)
			xen_get_dma_ops(hwdev)->sync_single_for_cpu(hwdev, handle, size, dir);
	} else
		__xen_dma_sync_single_for_cpu(hwdev, handle, size, dir);
}

static inline void xen_dma_sync_single_for_device(struct device *hwdev,
		dma_addr_t handle, size_t size, enum dma_data_direction dir)
{
	unsigned long pfn = PFN_DOWN(handle);
	if (pfn_valid(pfn)) {
		if (xen_get_dma_ops(hwdev)->sync_single_for_device)
			xen_get_dma_ops(hwdev)->sync_single_for_device(hwdev, handle, size, dir);
	} else
		__xen_dma_sync_single_for_device(hwdev, handle, size, dir);
}

#endif /* _ASM_ARM_XEN_PAGE_COHERENT_H */<|MERGE_RESOLUTION|>--- conflicted
+++ resolved
@@ -6,11 +6,7 @@
 #include <asm/dma-mapping.h>
 #include <linux/dma-mapping.h>
 
-<<<<<<< HEAD
-static inline const struct dma_map_ops *__generic_dma_ops(struct device *dev)
-=======
 static inline const struct dma_map_ops *xen_get_dma_ops(struct device *dev)
->>>>>>> cb313370
 {
 	if (dev && dev->archdata.dev_dma_ops)
 		return dev->archdata.dev_dma_ops;
