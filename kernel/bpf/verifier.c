/* Copyright (c) 2011-2014 PLUMgrid, http://plumgrid.com
 * Copyright (c) 2016 Facebook
 *
 * This program is free software; you can redistribute it and/or
 * modify it under the terms of version 2 of the GNU General Public
 * License as published by the Free Software Foundation.
 *
 * This program is distributed in the hope that it will be useful, but
 * WITHOUT ANY WARRANTY; without even the implied warranty of
 * MERCHANTABILITY or FITNESS FOR A PARTICULAR PURPOSE. See the GNU
 * General Public License for more details.
 */
#include <linux/kernel.h>
#include <linux/types.h>
#include <linux/slab.h>
#include <linux/bpf.h>
#include <linux/bpf_verifier.h>
#include <linux/filter.h>
#include <net/netlink.h>
#include <linux/file.h>
#include <linux/vmalloc.h>
#include <linux/stringify.h>

/* bpf_check() is a static code analyzer that walks eBPF program
 * instruction by instruction and updates register/stack state.
 * All paths of conditional branches are analyzed until 'bpf_exit' insn.
 *
 * The first pass is depth-first-search to check that the program is a DAG.
 * It rejects the following programs:
 * - larger than BPF_MAXINSNS insns
 * - if loop is present (detected via back-edge)
 * - unreachable insns exist (shouldn't be a forest. program = one function)
 * - out of bounds or malformed jumps
 * The second pass is all possible path descent from the 1st insn.
 * Since it's analyzing all pathes through the program, the length of the
 * analysis is limited to 64k insn, which may be hit even if total number of
 * insn is less then 4K, but there are too many branches that change stack/regs.
 * Number of 'branches to be analyzed' is limited to 1k
 *
 * On entry to each instruction, each register has a type, and the instruction
 * changes the types of the registers depending on instruction semantics.
 * If instruction is BPF_MOV64_REG(BPF_REG_1, BPF_REG_5), then type of R5 is
 * copied to R1.
 *
 * All registers are 64-bit.
 * R0 - return register
 * R1-R5 argument passing registers
 * R6-R9 callee saved registers
 * R10 - frame pointer read-only
 *
 * At the start of BPF program the register R1 contains a pointer to bpf_context
 * and has type PTR_TO_CTX.
 *
 * Verifier tracks arithmetic operations on pointers in case:
 *    BPF_MOV64_REG(BPF_REG_1, BPF_REG_10),
 *    BPF_ALU64_IMM(BPF_ADD, BPF_REG_1, -20),
 * 1st insn copies R10 (which has FRAME_PTR) type into R1
 * and 2nd arithmetic instruction is pattern matched to recognize
 * that it wants to construct a pointer to some element within stack.
 * So after 2nd insn, the register R1 has type PTR_TO_STACK
 * (and -20 constant is saved for further stack bounds checking).
 * Meaning that this reg is a pointer to stack plus known immediate constant.
 *
 * Most of the time the registers have SCALAR_VALUE type, which
 * means the register has some value, but it's not a valid pointer.
 * (like pointer plus pointer becomes SCALAR_VALUE type)
 *
 * When verifier sees load or store instructions the type of base register
 * can be: PTR_TO_MAP_VALUE, PTR_TO_CTX, PTR_TO_STACK. These are three pointer
 * types recognized by check_mem_access() function.
 *
 * PTR_TO_MAP_VALUE means that this register is pointing to 'map element value'
 * and the range of [ptr, ptr + map's value_size) is accessible.
 *
 * registers used to pass values to function calls are checked against
 * function argument constraints.
 *
 * ARG_PTR_TO_MAP_KEY is one of such argument constraints.
 * It means that the register type passed to this function must be
 * PTR_TO_STACK and it will be used inside the function as
 * 'pointer to map element key'
 *
 * For example the argument constraints for bpf_map_lookup_elem():
 *   .ret_type = RET_PTR_TO_MAP_VALUE_OR_NULL,
 *   .arg1_type = ARG_CONST_MAP_PTR,
 *   .arg2_type = ARG_PTR_TO_MAP_KEY,
 *
 * ret_type says that this function returns 'pointer to map elem value or null'
 * function expects 1st argument to be a const pointer to 'struct bpf_map' and
 * 2nd argument should be a pointer to stack, which will be used inside
 * the helper function as a pointer to map element key.
 *
 * On the kernel side the helper function looks like:
 * u64 bpf_map_lookup_elem(u64 r1, u64 r2, u64 r3, u64 r4, u64 r5)
 * {
 *    struct bpf_map *map = (struct bpf_map *) (unsigned long) r1;
 *    void *key = (void *) (unsigned long) r2;
 *    void *value;
 *
 *    here kernel can access 'key' and 'map' pointers safely, knowing that
 *    [key, key + map->key_size) bytes are valid and were initialized on
 *    the stack of eBPF program.
 * }
 *
 * Corresponding eBPF program may look like:
 *    BPF_MOV64_REG(BPF_REG_2, BPF_REG_10),  // after this insn R2 type is FRAME_PTR
 *    BPF_ALU64_IMM(BPF_ADD, BPF_REG_2, -4), // after this insn R2 type is PTR_TO_STACK
 *    BPF_LD_MAP_FD(BPF_REG_1, map_fd),      // after this insn R1 type is CONST_PTR_TO_MAP
 *    BPF_RAW_INSN(BPF_JMP | BPF_CALL, 0, 0, 0, BPF_FUNC_map_lookup_elem),
 * here verifier looks at prototype of map_lookup_elem() and sees:
 * .arg1_type == ARG_CONST_MAP_PTR and R1->type == CONST_PTR_TO_MAP, which is ok,
 * Now verifier knows that this map has key of R1->map_ptr->key_size bytes
 *
 * Then .arg2_type == ARG_PTR_TO_MAP_KEY and R2->type == PTR_TO_STACK, ok so far,
 * Now verifier checks that [R2, R2 + map's key_size) are within stack limits
 * and were initialized prior to this call.
 * If it's ok, then verifier allows this BPF_CALL insn and looks at
 * .ret_type which is RET_PTR_TO_MAP_VALUE_OR_NULL, so it sets
 * R0->type = PTR_TO_MAP_VALUE_OR_NULL which means bpf_map_lookup_elem() function
 * returns ether pointer to map value or NULL.
 *
 * When type PTR_TO_MAP_VALUE_OR_NULL passes through 'if (reg != 0) goto +off'
 * insn, the register holding that pointer in the true branch changes state to
 * PTR_TO_MAP_VALUE and the same register changes state to CONST_IMM in the false
 * branch. See check_cond_jmp_op().
 *
 * After the call R0 is set to return type of the function and registers R1-R5
 * are set to NOT_INIT to indicate that they are no longer readable.
 */

/* verifier_state + insn_idx are pushed to stack when branch is encountered */
struct bpf_verifier_stack_elem {
	/* verifer state is 'st'
	 * before processing instruction 'insn_idx'
	 * and after processing instruction 'prev_insn_idx'
	 */
	struct bpf_verifier_state st;
	int insn_idx;
	int prev_insn_idx;
	struct bpf_verifier_stack_elem *next;
};

#define BPF_COMPLEXITY_LIMIT_INSNS	131072
#define BPF_COMPLEXITY_LIMIT_STACK	1024

#define BPF_MAP_PTR_POISON ((void *)0xeB9F + POISON_POINTER_DELTA)

struct bpf_call_arg_meta {
	struct bpf_map *map_ptr;
	bool raw_mode;
	bool pkt_access;
	int regno;
	int access_size;
};

/* verbose verifier prints what it's seeing
 * bpf_check() is called under lock, so no race to access these global vars
 */
static u32 log_level, log_size, log_len;
static char *log_buf;

static DEFINE_MUTEX(bpf_verifier_lock);

/* log_level controls verbosity level of eBPF verifier.
 * verbose() is used to dump the verification trace to the log, so the user
 * can figure out what's wrong with the program
 */
static __printf(1, 2) void verbose(const char *fmt, ...)
{
	va_list args;

	if (log_level == 0 || log_len >= log_size - 1)
		return;

	va_start(args, fmt);
	log_len += vscnprintf(log_buf + log_len, log_size - log_len, fmt, args);
	va_end(args);
}

/* string representation of 'enum bpf_reg_type' */
static const char * const reg_type_str[] = {
	[NOT_INIT]		= "?",
	[SCALAR_VALUE]		= "inv",
	[PTR_TO_CTX]		= "ctx",
	[CONST_PTR_TO_MAP]	= "map_ptr",
	[PTR_TO_MAP_VALUE]	= "map_value",
	[PTR_TO_MAP_VALUE_OR_NULL] = "map_value_or_null",
	[PTR_TO_STACK]		= "fp",
	[PTR_TO_PACKET]		= "pkt",
	[PTR_TO_PACKET_END]	= "pkt_end",
};

#define __BPF_FUNC_STR_FN(x) [BPF_FUNC_ ## x] = __stringify(bpf_ ## x)
static const char * const func_id_str[] = {
	__BPF_FUNC_MAPPER(__BPF_FUNC_STR_FN)
};
#undef __BPF_FUNC_STR_FN

static const char *func_id_name(int id)
{
	BUILD_BUG_ON(ARRAY_SIZE(func_id_str) != __BPF_FUNC_MAX_ID);

	if (id >= 0 && id < __BPF_FUNC_MAX_ID && func_id_str[id])
		return func_id_str[id];
	else
		return "unknown";
}

static void print_verifier_state(struct bpf_verifier_state *state)
{
	struct bpf_reg_state *reg;
	enum bpf_reg_type t;
	int i;

	for (i = 0; i < MAX_BPF_REG; i++) {
		reg = &state->regs[i];
		t = reg->type;
		if (t == NOT_INIT)
			continue;
		verbose(" R%d=%s", i, reg_type_str[t]);
		if ((t == SCALAR_VALUE || t == PTR_TO_STACK) &&
		    tnum_is_const(reg->var_off)) {
			/* reg->off should be 0 for SCALAR_VALUE */
			verbose("%lld", reg->var_off.value + reg->off);
		} else {
			verbose("(id=%d", reg->id);
			if (t != SCALAR_VALUE)
				verbose(",off=%d", reg->off);
			if (t == PTR_TO_PACKET)
				verbose(",r=%d", reg->range);
			else if (t == CONST_PTR_TO_MAP ||
				 t == PTR_TO_MAP_VALUE ||
				 t == PTR_TO_MAP_VALUE_OR_NULL)
				verbose(",ks=%d,vs=%d",
					reg->map_ptr->key_size,
					reg->map_ptr->value_size);
			if (tnum_is_const(reg->var_off)) {
				/* Typically an immediate SCALAR_VALUE, but
				 * could be a pointer whose offset is too big
				 * for reg->off
				 */
				verbose(",imm=%llx", reg->var_off.value);
			} else {
				if (reg->smin_value != reg->umin_value &&
				    reg->smin_value != S64_MIN)
					verbose(",smin_value=%lld",
						(long long)reg->smin_value);
				if (reg->smax_value != reg->umax_value &&
				    reg->smax_value != S64_MAX)
					verbose(",smax_value=%lld",
						(long long)reg->smax_value);
				if (reg->umin_value != 0)
					verbose(",umin_value=%llu",
						(unsigned long long)reg->umin_value);
				if (reg->umax_value != U64_MAX)
					verbose(",umax_value=%llu",
						(unsigned long long)reg->umax_value);
				if (!tnum_is_unknown(reg->var_off)) {
					char tn_buf[48];

					tnum_strn(tn_buf, sizeof(tn_buf), reg->var_off);
					verbose(",var_off=%s", tn_buf);
				}
			}
			verbose(")");
		}
	}
	for (i = 0; i < MAX_BPF_STACK; i += BPF_REG_SIZE) {
		if (state->stack_slot_type[i] == STACK_SPILL)
			verbose(" fp%d=%s", -MAX_BPF_STACK + i,
				reg_type_str[state->spilled_regs[i / BPF_REG_SIZE].type]);
	}
	verbose("\n");
}

static const char *const bpf_class_string[] = {
	[BPF_LD]    = "ld",
	[BPF_LDX]   = "ldx",
	[BPF_ST]    = "st",
	[BPF_STX]   = "stx",
	[BPF_ALU]   = "alu",
	[BPF_JMP]   = "jmp",
	[BPF_RET]   = "BUG",
	[BPF_ALU64] = "alu64",
};

static const char *const bpf_alu_string[16] = {
	[BPF_ADD >> 4]  = "+=",
	[BPF_SUB >> 4]  = "-=",
	[BPF_MUL >> 4]  = "*=",
	[BPF_DIV >> 4]  = "/=",
	[BPF_OR  >> 4]  = "|=",
	[BPF_AND >> 4]  = "&=",
	[BPF_LSH >> 4]  = "<<=",
	[BPF_RSH >> 4]  = ">>=",
	[BPF_NEG >> 4]  = "neg",
	[BPF_MOD >> 4]  = "%=",
	[BPF_XOR >> 4]  = "^=",
	[BPF_MOV >> 4]  = "=",
	[BPF_ARSH >> 4] = "s>>=",
	[BPF_END >> 4]  = "endian",
};

static const char *const bpf_ldst_string[] = {
	[BPF_W >> 3]  = "u32",
	[BPF_H >> 3]  = "u16",
	[BPF_B >> 3]  = "u8",
	[BPF_DW >> 3] = "u64",
};

static const char *const bpf_jmp_string[16] = {
	[BPF_JA >> 4]   = "jmp",
	[BPF_JEQ >> 4]  = "==",
	[BPF_JGT >> 4]  = ">",
	[BPF_JLT >> 4]  = "<",
	[BPF_JGE >> 4]  = ">=",
	[BPF_JLE >> 4]  = "<=",
	[BPF_JSET >> 4] = "&",
	[BPF_JNE >> 4]  = "!=",
	[BPF_JSGT >> 4] = "s>",
	[BPF_JSLT >> 4] = "s<",
	[BPF_JSGE >> 4] = "s>=",
	[BPF_JSLE >> 4] = "s<=",
	[BPF_CALL >> 4] = "call",
	[BPF_EXIT >> 4] = "exit",
};

static void print_bpf_insn(const struct bpf_verifier_env *env,
			   const struct bpf_insn *insn)
{
	u8 class = BPF_CLASS(insn->code);

	if (class == BPF_ALU || class == BPF_ALU64) {
		if (BPF_SRC(insn->code) == BPF_X)
			verbose("(%02x) %sr%d %s %sr%d\n",
				insn->code, class == BPF_ALU ? "(u32) " : "",
				insn->dst_reg,
				bpf_alu_string[BPF_OP(insn->code) >> 4],
				class == BPF_ALU ? "(u32) " : "",
				insn->src_reg);
		else
			verbose("(%02x) %sr%d %s %s%d\n",
				insn->code, class == BPF_ALU ? "(u32) " : "",
				insn->dst_reg,
				bpf_alu_string[BPF_OP(insn->code) >> 4],
				class == BPF_ALU ? "(u32) " : "",
				insn->imm);
	} else if (class == BPF_STX) {
		if (BPF_MODE(insn->code) == BPF_MEM)
			verbose("(%02x) *(%s *)(r%d %+d) = r%d\n",
				insn->code,
				bpf_ldst_string[BPF_SIZE(insn->code) >> 3],
				insn->dst_reg,
				insn->off, insn->src_reg);
		else if (BPF_MODE(insn->code) == BPF_XADD)
			verbose("(%02x) lock *(%s *)(r%d %+d) += r%d\n",
				insn->code,
				bpf_ldst_string[BPF_SIZE(insn->code) >> 3],
				insn->dst_reg, insn->off,
				insn->src_reg);
		else
			verbose("BUG_%02x\n", insn->code);
	} else if (class == BPF_ST) {
		if (BPF_MODE(insn->code) != BPF_MEM) {
			verbose("BUG_st_%02x\n", insn->code);
			return;
		}
		verbose("(%02x) *(%s *)(r%d %+d) = %d\n",
			insn->code,
			bpf_ldst_string[BPF_SIZE(insn->code) >> 3],
			insn->dst_reg,
			insn->off, insn->imm);
	} else if (class == BPF_LDX) {
		if (BPF_MODE(insn->code) != BPF_MEM) {
			verbose("BUG_ldx_%02x\n", insn->code);
			return;
		}
		verbose("(%02x) r%d = *(%s *)(r%d %+d)\n",
			insn->code, insn->dst_reg,
			bpf_ldst_string[BPF_SIZE(insn->code) >> 3],
			insn->src_reg, insn->off);
	} else if (class == BPF_LD) {
		if (BPF_MODE(insn->code) == BPF_ABS) {
			verbose("(%02x) r0 = *(%s *)skb[%d]\n",
				insn->code,
				bpf_ldst_string[BPF_SIZE(insn->code) >> 3],
				insn->imm);
		} else if (BPF_MODE(insn->code) == BPF_IND) {
			verbose("(%02x) r0 = *(%s *)skb[r%d + %d]\n",
				insn->code,
				bpf_ldst_string[BPF_SIZE(insn->code) >> 3],
				insn->src_reg, insn->imm);
		} else if (BPF_MODE(insn->code) == BPF_IMM &&
			   BPF_SIZE(insn->code) == BPF_DW) {
			/* At this point, we already made sure that the second
			 * part of the ldimm64 insn is accessible.
			 */
			u64 imm = ((u64)(insn + 1)->imm << 32) | (u32)insn->imm;
			bool map_ptr = insn->src_reg == BPF_PSEUDO_MAP_FD;

			if (map_ptr && !env->allow_ptr_leaks)
				imm = 0;

			verbose("(%02x) r%d = 0x%llx\n", insn->code,
				insn->dst_reg, (unsigned long long)imm);
		} else {
			verbose("BUG_ld_%02x\n", insn->code);
			return;
		}
	} else if (class == BPF_JMP) {
		u8 opcode = BPF_OP(insn->code);

		if (opcode == BPF_CALL) {
			verbose("(%02x) call %s#%d\n", insn->code,
				func_id_name(insn->imm), insn->imm);
		} else if (insn->code == (BPF_JMP | BPF_JA)) {
			verbose("(%02x) goto pc%+d\n",
				insn->code, insn->off);
		} else if (insn->code == (BPF_JMP | BPF_EXIT)) {
			verbose("(%02x) exit\n", insn->code);
		} else if (BPF_SRC(insn->code) == BPF_X) {
			verbose("(%02x) if r%d %s r%d goto pc%+d\n",
				insn->code, insn->dst_reg,
				bpf_jmp_string[BPF_OP(insn->code) >> 4],
				insn->src_reg, insn->off);
		} else {
			verbose("(%02x) if r%d %s 0x%x goto pc%+d\n",
				insn->code, insn->dst_reg,
				bpf_jmp_string[BPF_OP(insn->code) >> 4],
				insn->imm, insn->off);
		}
	} else {
		verbose("(%02x) %s\n", insn->code, bpf_class_string[class]);
	}
}

static int pop_stack(struct bpf_verifier_env *env, int *prev_insn_idx)
{
	struct bpf_verifier_stack_elem *elem;
	int insn_idx;

	if (env->head == NULL)
		return -1;

	memcpy(&env->cur_state, &env->head->st, sizeof(env->cur_state));
	insn_idx = env->head->insn_idx;
	if (prev_insn_idx)
		*prev_insn_idx = env->head->prev_insn_idx;
	elem = env->head->next;
	kfree(env->head);
	env->head = elem;
	env->stack_size--;
	return insn_idx;
}

static struct bpf_verifier_state *push_stack(struct bpf_verifier_env *env,
					     int insn_idx, int prev_insn_idx)
{
	struct bpf_verifier_stack_elem *elem;

	elem = kmalloc(sizeof(struct bpf_verifier_stack_elem), GFP_KERNEL);
	if (!elem)
		goto err;

	memcpy(&elem->st, &env->cur_state, sizeof(env->cur_state));
	elem->insn_idx = insn_idx;
	elem->prev_insn_idx = prev_insn_idx;
	elem->next = env->head;
	env->head = elem;
	env->stack_size++;
	if (env->stack_size > BPF_COMPLEXITY_LIMIT_STACK) {
		verbose("BPF program is too complex\n");
		goto err;
	}
	return &elem->st;
err:
	/* pop all elements and return */
	while (pop_stack(env, NULL) >= 0);
	return NULL;
}

#define CALLER_SAVED_REGS 6
static const int caller_saved[CALLER_SAVED_REGS] = {
	BPF_REG_0, BPF_REG_1, BPF_REG_2, BPF_REG_3, BPF_REG_4, BPF_REG_5
};

static void __mark_reg_not_init(struct bpf_reg_state *reg);

/* Mark the unknown part of a register (variable offset or scalar value) as
 * known to have the value @imm.
 */
static void __mark_reg_known(struct bpf_reg_state *reg, u64 imm)
{
	reg->id = 0;
	reg->var_off = tnum_const(imm);
	reg->smin_value = (s64)imm;
	reg->smax_value = (s64)imm;
	reg->umin_value = imm;
	reg->umax_value = imm;
}

/* Mark the 'variable offset' part of a register as zero.  This should be
 * used only on registers holding a pointer type.
 */
static void __mark_reg_known_zero(struct bpf_reg_state *reg)
{
	__mark_reg_known(reg, 0);
}

static void mark_reg_known_zero(struct bpf_reg_state *regs, u32 regno)
{
	if (WARN_ON(regno >= MAX_BPF_REG)) {
		verbose("mark_reg_known_zero(regs, %u)\n", regno);
		/* Something bad happened, let's kill all regs */
		for (regno = 0; regno < MAX_BPF_REG; regno++)
			__mark_reg_not_init(regs + regno);
		return;
	}
	__mark_reg_known_zero(regs + regno);
}

/* Attempts to improve min/max values based on var_off information */
static void __update_reg_bounds(struct bpf_reg_state *reg)
{
	/* min signed is max(sign bit) | min(other bits) */
	reg->smin_value = max_t(s64, reg->smin_value,
				reg->var_off.value | (reg->var_off.mask & S64_MIN));
	/* max signed is min(sign bit) | max(other bits) */
	reg->smax_value = min_t(s64, reg->smax_value,
				reg->var_off.value | (reg->var_off.mask & S64_MAX));
	reg->umin_value = max(reg->umin_value, reg->var_off.value);
	reg->umax_value = min(reg->umax_value,
			      reg->var_off.value | reg->var_off.mask);
}

/* Uses signed min/max values to inform unsigned, and vice-versa */
static void __reg_deduce_bounds(struct bpf_reg_state *reg)
{
	/* Learn sign from signed bounds.
	 * If we cannot cross the sign boundary, then signed and unsigned bounds
	 * are the same, so combine.  This works even in the negative case, e.g.
	 * -3 s<= x s<= -1 implies 0xf...fd u<= x u<= 0xf...ff.
	 */
	if (reg->smin_value >= 0 || reg->smax_value < 0) {
		reg->smin_value = reg->umin_value = max_t(u64, reg->smin_value,
							  reg->umin_value);
		reg->smax_value = reg->umax_value = min_t(u64, reg->smax_value,
							  reg->umax_value);
		return;
	}
	/* Learn sign from unsigned bounds.  Signed bounds cross the sign
	 * boundary, so we must be careful.
	 */
	if ((s64)reg->umax_value >= 0) {
		/* Positive.  We can't learn anything from the smin, but smax
		 * is positive, hence safe.
		 */
		reg->smin_value = reg->umin_value;
		reg->smax_value = reg->umax_value = min_t(u64, reg->smax_value,
							  reg->umax_value);
	} else if ((s64)reg->umin_value < 0) {
		/* Negative.  We can't learn anything from the smax, but smin
		 * is negative, hence safe.
		 */
		reg->smin_value = reg->umin_value = max_t(u64, reg->smin_value,
							  reg->umin_value);
		reg->smax_value = reg->umax_value;
	}
}

/* Attempts to improve var_off based on unsigned min/max information */
static void __reg_bound_offset(struct bpf_reg_state *reg)
{
	reg->var_off = tnum_intersect(reg->var_off,
				      tnum_range(reg->umin_value,
						 reg->umax_value));
}

/* Reset the min/max bounds of a register */
static void __mark_reg_unbounded(struct bpf_reg_state *reg)
{
	reg->smin_value = S64_MIN;
	reg->smax_value = S64_MAX;
	reg->umin_value = 0;
	reg->umax_value = U64_MAX;
}

/* Mark a register as having a completely unknown (scalar) value. */
static void __mark_reg_unknown(struct bpf_reg_state *reg)
{
	reg->type = SCALAR_VALUE;
	reg->id = 0;
	reg->off = 0;
	reg->var_off = tnum_unknown;
	__mark_reg_unbounded(reg);
}

static void mark_reg_unknown(struct bpf_reg_state *regs, u32 regno)
{
	if (WARN_ON(regno >= MAX_BPF_REG)) {
		verbose("mark_reg_unknown(regs, %u)\n", regno);
		/* Something bad happened, let's kill all regs */
		for (regno = 0; regno < MAX_BPF_REG; regno++)
			__mark_reg_not_init(regs + regno);
		return;
	}
	__mark_reg_unknown(regs + regno);
}

static void __mark_reg_not_init(struct bpf_reg_state *reg)
{
	__mark_reg_unknown(reg);
	reg->type = NOT_INIT;
}

static void mark_reg_not_init(struct bpf_reg_state *regs, u32 regno)
{
	if (WARN_ON(regno >= MAX_BPF_REG)) {
		verbose("mark_reg_not_init(regs, %u)\n", regno);
		/* Something bad happened, let's kill all regs */
		for (regno = 0; regno < MAX_BPF_REG; regno++)
			__mark_reg_not_init(regs + regno);
		return;
	}
	__mark_reg_not_init(regs + regno);
}

static void init_reg_state(struct bpf_reg_state *regs)
{
	int i;

	for (i = 0; i < MAX_BPF_REG; i++) {
		mark_reg_not_init(regs, i);
		regs[i].live = REG_LIVE_NONE;
	}

	/* frame pointer */
	regs[BPF_REG_FP].type = PTR_TO_STACK;
	mark_reg_known_zero(regs, BPF_REG_FP);

	/* 1st arg to a function */
	regs[BPF_REG_1].type = PTR_TO_CTX;
	mark_reg_known_zero(regs, BPF_REG_1);
}

enum reg_arg_type {
	SRC_OP,		/* register is used as source operand */
	DST_OP,		/* register is used as destination operand */
	DST_OP_NO_MARK	/* same as above, check only, don't mark */
};

static void mark_reg_read(const struct bpf_verifier_state *state, u32 regno)
{
	struct bpf_verifier_state *parent = state->parent;

	if (regno == BPF_REG_FP)
		/* We don't need to worry about FP liveness because it's read-only */
		return;

	while (parent) {
		/* if read wasn't screened by an earlier write ... */
		if (state->regs[regno].live & REG_LIVE_WRITTEN)
			break;
		/* ... then we depend on parent's value */
		parent->regs[regno].live |= REG_LIVE_READ;
		state = parent;
		parent = state->parent;
	}
}

static int check_reg_arg(struct bpf_verifier_env *env, u32 regno,
			 enum reg_arg_type t)
{
	struct bpf_reg_state *regs = env->cur_state.regs;

	if (regno >= MAX_BPF_REG) {
		verbose("R%d is invalid\n", regno);
		return -EINVAL;
	}

	if (t == SRC_OP) {
		/* check whether register used as source operand can be read */
		if (regs[regno].type == NOT_INIT) {
			verbose("R%d !read_ok\n", regno);
			return -EACCES;
		}
		mark_reg_read(&env->cur_state, regno);
	} else {
		/* check whether register used as dest operand can be written to */
		if (regno == BPF_REG_FP) {
			verbose("frame pointer is read only\n");
			return -EACCES;
		}
		regs[regno].live |= REG_LIVE_WRITTEN;
		if (t == DST_OP)
			mark_reg_unknown(regs, regno);
	}
	return 0;
}

static bool is_spillable_regtype(enum bpf_reg_type type)
{
	switch (type) {
	case PTR_TO_MAP_VALUE:
	case PTR_TO_MAP_VALUE_OR_NULL:
	case PTR_TO_STACK:
	case PTR_TO_CTX:
	case PTR_TO_PACKET:
	case PTR_TO_PACKET_END:
	case CONST_PTR_TO_MAP:
		return true;
	default:
		return false;
	}
}

/* check_stack_read/write functions track spill/fill of registers,
 * stack boundary and alignment are checked in check_mem_access()
 */
static int check_stack_write(struct bpf_verifier_env *env,
			     struct bpf_verifier_state *state, int off,
			     int size, int value_regno, int insn_idx)
{
	int i, spi = (MAX_BPF_STACK + off) / BPF_REG_SIZE;
	/* caller checked that off % size == 0 and -MAX_BPF_STACK <= off < 0,
	 * so it's aligned access and [off, off + size) are within stack limits
	 */

	if (value_regno >= 0 &&
	    is_spillable_regtype(state->regs[value_regno].type)) {

		/* register containing pointer is being spilled into stack */
		if (size != BPF_REG_SIZE) {
			verbose("invalid size of register spill\n");
			return -EACCES;
		}

		/* save register state */
		state->spilled_regs[spi] = state->regs[value_regno];
		state->spilled_regs[spi].live |= REG_LIVE_WRITTEN;

		for (i = 0; i < BPF_REG_SIZE; i++) {
			if (state->stack_slot_type[MAX_BPF_STACK + off + i] == STACK_MISC &&
			    !env->allow_ptr_leaks) {
				int *poff = &env->insn_aux_data[insn_idx].sanitize_stack_off;
				int soff = (-spi - 1) * BPF_REG_SIZE;

				/* detected reuse of integer stack slot with a pointer
				 * which means either llvm is reusing stack slot or
				 * an attacker is trying to exploit CVE-2018-3639
				 * (speculative store bypass)
				 * Have to sanitize that slot with preemptive
				 * store of zero.
				 */
				if (*poff && *poff != soff) {
					/* disallow programs where single insn stores
					 * into two different stack slots, since verifier
					 * cannot sanitize them
					 */
					verbose("insn %d cannot access two stack slots fp%d and fp%d",
						insn_idx, *poff, soff);
					return -EINVAL;
				}
				*poff = soff;
			}
			state->stack_slot_type[MAX_BPF_STACK + off + i] = STACK_SPILL;
		}
	} else {
		/* regular write of data into stack */
		state->spilled_regs[spi] = (struct bpf_reg_state) {};

		for (i = 0; i < size; i++)
			state->stack_slot_type[MAX_BPF_STACK + off + i] = STACK_MISC;
	}
	return 0;
}

static void mark_stack_slot_read(const struct bpf_verifier_state *state, int slot)
{
	struct bpf_verifier_state *parent = state->parent;

	while (parent) {
		/* if read wasn't screened by an earlier write ... */
		if (state->spilled_regs[slot].live & REG_LIVE_WRITTEN)
			break;
		/* ... then we depend on parent's value */
		parent->spilled_regs[slot].live |= REG_LIVE_READ;
		state = parent;
		parent = state->parent;
	}
}

static int check_stack_read(struct bpf_verifier_state *state, int off, int size,
			    int value_regno)
{
	u8 *slot_type;
	int i, spi;

	slot_type = &state->stack_slot_type[MAX_BPF_STACK + off];

	if (slot_type[0] == STACK_SPILL) {
		if (size != BPF_REG_SIZE) {
			verbose("invalid size of register spill\n");
			return -EACCES;
		}
		for (i = 1; i < BPF_REG_SIZE; i++) {
			if (slot_type[i] != STACK_SPILL) {
				verbose("corrupted spill memory\n");
				return -EACCES;
			}
		}

		spi = (MAX_BPF_STACK + off) / BPF_REG_SIZE;

		if (value_regno >= 0) {
			/* restore register state from stack */
			state->regs[value_regno] = state->spilled_regs[spi];
			mark_stack_slot_read(state, spi);
		}
		return 0;
	} else {
		for (i = 0; i < size; i++) {
			if (slot_type[i] != STACK_MISC) {
				verbose("invalid read from stack off %d+%d size %d\n",
					off, i, size);
				return -EACCES;
			}
		}
		if (value_regno >= 0)
			/* have read misc data from the stack */
			mark_reg_unknown(state->regs, value_regno);
		return 0;
	}
}

/* check read/write into map element returned by bpf_map_lookup_elem() */
static int __check_map_access(struct bpf_verifier_env *env, u32 regno, int off,
			    int size)
{
	struct bpf_map *map = env->cur_state.regs[regno].map_ptr;

	if (off < 0 || size <= 0 || off + size > map->value_size) {
		verbose("invalid access to map value, value_size=%d off=%d size=%d\n",
			map->value_size, off, size);
		return -EACCES;
	}
	return 0;
}

/* check read/write into a map element with possible variable offset */
static int check_map_access(struct bpf_verifier_env *env, u32 regno,
				int off, int size)
{
	struct bpf_verifier_state *state = &env->cur_state;
	struct bpf_reg_state *reg = &state->regs[regno];
	int err;

	/* We may have adjusted the register to this map value, so we
	 * need to try adding each of min_value and max_value to off
	 * to make sure our theoretical access will be safe.
	 */
	if (log_level)
		print_verifier_state(state);
	/* The minimum value is only important with signed
	 * comparisons where we can't assume the floor of a
	 * value is 0.  If we are using signed variables for our
	 * index'es we need to make sure that whatever we use
	 * will have a set floor within our range.
	 */
	if (reg->smin_value < 0) {
		verbose("R%d min value is negative, either use unsigned index or do a if (index >=0) check.\n",
			regno);
		return -EACCES;
	}
	err = __check_map_access(env, regno, reg->smin_value + off, size);
	if (err) {
		verbose("R%d min value is outside of the array range\n", regno);
		return err;
	}

	/* If we haven't set a max value then we need to bail since we can't be
	 * sure we won't do bad things.
	 * If reg->umax_value + off could overflow, treat that as unbounded too.
	 */
	if (reg->umax_value >= BPF_MAX_VAR_OFF) {
		verbose("R%d unbounded memory access, make sure to bounds check any array access into a map\n",
			regno);
		return -EACCES;
	}
	err = __check_map_access(env, regno, reg->umax_value + off, size);
	if (err)
		verbose("R%d max value is outside of the array range\n", regno);
	return err;
}

#define MAX_PACKET_OFF 0xffff

static bool may_access_direct_pkt_data(struct bpf_verifier_env *env,
				       const struct bpf_call_arg_meta *meta,
				       enum bpf_access_type t)
{
	switch (env->prog->type) {
	case BPF_PROG_TYPE_LWT_IN:
	case BPF_PROG_TYPE_LWT_OUT:
		/* dst_input() and dst_output() can't write for now */
		if (t == BPF_WRITE)
			return false;
		/* fallthrough */
	case BPF_PROG_TYPE_SCHED_CLS:
	case BPF_PROG_TYPE_SCHED_ACT:
	case BPF_PROG_TYPE_XDP:
	case BPF_PROG_TYPE_LWT_XMIT:
	case BPF_PROG_TYPE_SK_SKB:
		if (meta)
			return meta->pkt_access;

		env->seen_direct_write = true;
		return true;
	default:
		return false;
	}
}

static int __check_packet_access(struct bpf_verifier_env *env, u32 regno,
				 int off, int size)
{
	struct bpf_reg_state *regs = env->cur_state.regs;
	struct bpf_reg_state *reg = &regs[regno];

	if (off < 0 || size <= 0 || (u64)off + size > reg->range) {
		verbose("invalid access to packet, off=%d size=%d, R%d(id=%d,off=%d,r=%d)\n",
			off, size, regno, reg->id, reg->off, reg->range);
		return -EACCES;
	}
	return 0;
}

static int check_packet_access(struct bpf_verifier_env *env, u32 regno, int off,
			       int size)
{
	struct bpf_reg_state *regs = env->cur_state.regs;
	struct bpf_reg_state *reg = &regs[regno];
	int err;

	/* We may have added a variable offset to the packet pointer; but any
	 * reg->range we have comes after that.  We are only checking the fixed
	 * offset.
	 */

	/* We don't allow negative numbers, because we aren't tracking enough
	 * detail to prove they're safe.
	 */
	if (reg->smin_value < 0) {
		verbose("R%d min value is negative, either use unsigned index or do a if (index >=0) check.\n",
			regno);
		return -EACCES;
	}
	err = __check_packet_access(env, regno, off, size);
	if (err) {
		verbose("R%d offset is outside of the packet\n", regno);
		return err;
	}
	return err;
}

/* check access to 'struct bpf_context' fields.  Supports fixed offsets only */
static int check_ctx_access(struct bpf_verifier_env *env, int insn_idx, int off, int size,
			    enum bpf_access_type t, enum bpf_reg_type *reg_type)
{
	struct bpf_insn_access_aux info = {
		.reg_type = *reg_type,
	};

	/* for analyzer ctx accesses are already validated and converted */
	if (env->analyzer_ops)
		return 0;

	if (env->prog->aux->ops->is_valid_access &&
	    env->prog->aux->ops->is_valid_access(off, size, t, &info)) {
		/* A non zero info.ctx_field_size indicates that this field is a
		 * candidate for later verifier transformation to load the whole
		 * field and then apply a mask when accessed with a narrower
		 * access than actual ctx access size. A zero info.ctx_field_size
		 * will only allow for whole field access and rejects any other
		 * type of narrower access.
		 */
		env->insn_aux_data[insn_idx].ctx_field_size = info.ctx_field_size;
		*reg_type = info.reg_type;

		/* remember the offset of last byte accessed in ctx */
		if (env->prog->aux->max_ctx_offset < off + size)
			env->prog->aux->max_ctx_offset = off + size;
		return 0;
	}

	verbose("invalid bpf_context access off=%d size=%d\n", off, size);
	return -EACCES;
}

static bool __is_pointer_value(bool allow_ptr_leaks,
			       const struct bpf_reg_state *reg)
{
	if (allow_ptr_leaks)
		return false;

	return reg->type != SCALAR_VALUE;
}

static bool is_pointer_value(struct bpf_verifier_env *env, int regno)
{
	return __is_pointer_value(env->allow_ptr_leaks, &env->cur_state.regs[regno]);
}

static bool is_ctx_reg(struct bpf_verifier_env *env, int regno)
{
	const struct bpf_reg_state *reg = &env->cur_state.regs[regno];

	return reg->type == PTR_TO_CTX;
}

static bool is_pkt_reg(struct bpf_verifier_env *env, int regno)
{
	const struct bpf_reg_state *reg = &env->cur_state.regs[regno];

	return reg->type == PTR_TO_PACKET;
}

static int check_pkt_ptr_alignment(const struct bpf_reg_state *reg,
				   int off, int size, bool strict)
{
	struct tnum reg_off;
	int ip_align;

	/* Byte size accesses are always allowed. */
	if (!strict || size == 1)
		return 0;

	/* For platforms that do not have a Kconfig enabling
	 * CONFIG_HAVE_EFFICIENT_UNALIGNED_ACCESS the value of
	 * NET_IP_ALIGN is universally set to '2'.  And on platforms
	 * that do set CONFIG_HAVE_EFFICIENT_UNALIGNED_ACCESS, we get
	 * to this code only in strict mode where we want to emulate
	 * the NET_IP_ALIGN==2 checking.  Therefore use an
	 * unconditional IP align value of '2'.
	 */
	ip_align = 2;

	reg_off = tnum_add(reg->var_off, tnum_const(ip_align + reg->off + off));
	if (!tnum_is_aligned(reg_off, size)) {
		char tn_buf[48];

		tnum_strn(tn_buf, sizeof(tn_buf), reg->var_off);
		verbose("misaligned packet access off %d+%s+%d+%d size %d\n",
			ip_align, tn_buf, reg->off, off, size);
		return -EACCES;
	}

	return 0;
}

static int check_generic_ptr_alignment(const struct bpf_reg_state *reg,
				       const char *pointer_desc,
				       int off, int size, bool strict)
{
	struct tnum reg_off;

	/* Byte size accesses are always allowed. */
	if (!strict || size == 1)
		return 0;

	reg_off = tnum_add(reg->var_off, tnum_const(reg->off + off));
	if (!tnum_is_aligned(reg_off, size)) {
		char tn_buf[48];

		tnum_strn(tn_buf, sizeof(tn_buf), reg->var_off);
		verbose("misaligned %saccess off %s+%d+%d size %d\n",
			pointer_desc, tn_buf, reg->off, off, size);
		return -EACCES;
	}

	return 0;
}

static int check_ptr_alignment(struct bpf_verifier_env *env,
			       const struct bpf_reg_state *reg, int off,
			       int size, bool strict_alignment_once)
{
	bool strict = env->strict_alignment || strict_alignment_once;
	const char *pointer_desc = "";

	switch (reg->type) {
	case PTR_TO_PACKET:
		/* special case, because of NET_IP_ALIGN */
		return check_pkt_ptr_alignment(reg, off, size, strict);
	case PTR_TO_MAP_VALUE:
		pointer_desc = "value ";
		break;
	case PTR_TO_CTX:
		pointer_desc = "context ";
		break;
	case PTR_TO_STACK:
		pointer_desc = "stack ";
		/* The stack spill tracking logic in check_stack_write()
		 * and check_stack_read() relies on stack accesses being
		 * aligned.
		 */
		strict = true;
		break;
	default:
		break;
	}
	return check_generic_ptr_alignment(reg, pointer_desc, off, size, strict);
}

/* truncate register to smaller size (in bytes)
 * must be called with size < BPF_REG_SIZE
 */
static void coerce_reg_to_size(struct bpf_reg_state *reg, int size)
{
	u64 mask;

	/* clear high bits in bit representation */
	reg->var_off = tnum_cast(reg->var_off, size);

	/* fix arithmetic bounds */
	mask = ((u64)1 << (size * 8)) - 1;
	if ((reg->umin_value & ~mask) == (reg->umax_value & ~mask)) {
		reg->umin_value &= mask;
		reg->umax_value &= mask;
	} else {
		reg->umin_value = 0;
		reg->umax_value = mask;
	}
	reg->smin_value = reg->umin_value;
	reg->smax_value = reg->umax_value;
}

/* check whether memory at (regno + off) is accessible for t = (read | write)
 * if t==write, value_regno is a register which value is stored into memory
 * if t==read, value_regno is a register which will receive the value from memory
 * if t==write && value_regno==-1, some unknown value is stored into memory
 * if t==read && value_regno==-1, don't care what we read from memory
 */
static int check_mem_access(struct bpf_verifier_env *env, int insn_idx, u32 regno,
			    int off, int bpf_size, enum bpf_access_type t,
			    int value_regno, bool strict_alignment_once)
{
	struct bpf_verifier_state *state = &env->cur_state;
	struct bpf_reg_state *reg = &state->regs[regno];
	int size, err = 0;

	size = bpf_size_to_bytes(bpf_size);
	if (size < 0)
		return size;

	/* alignment checks will add in reg->off themselves */
	err = check_ptr_alignment(env, reg, off, size, strict_alignment_once);
	if (err)
		return err;

	/* for access checks, reg->off is just part of off */
	off += reg->off;

	if (reg->type == PTR_TO_MAP_VALUE) {
		if (t == BPF_WRITE && value_regno >= 0 &&
		    is_pointer_value(env, value_regno)) {
			verbose("R%d leaks addr into map\n", value_regno);
			return -EACCES;
		}

		err = check_map_access(env, regno, off, size);
		if (!err && t == BPF_READ && value_regno >= 0)
			mark_reg_unknown(state->regs, value_regno);

	} else if (reg->type == PTR_TO_CTX) {
		enum bpf_reg_type reg_type = SCALAR_VALUE;

		if (t == BPF_WRITE && value_regno >= 0 &&
		    is_pointer_value(env, value_regno)) {
			verbose("R%d leaks addr into ctx\n", value_regno);
			return -EACCES;
		}
		/* ctx accesses must be at a fixed offset, so that we can
		 * determine what type of data were returned.
		 */
		if (reg->off) {
			verbose("dereference of modified ctx ptr R%d off=%d+%d, ctx+const is allowed, ctx+const+const is not\n",
				regno, reg->off, off - reg->off);
			return -EACCES;
		}
		if (!tnum_is_const(reg->var_off) || reg->var_off.value) {
			char tn_buf[48];

			tnum_strn(tn_buf, sizeof(tn_buf), reg->var_off);
			verbose("variable ctx access var_off=%s off=%d size=%d",
				tn_buf, off, size);
			return -EACCES;
		}
		err = check_ctx_access(env, insn_idx, off, size, t, &reg_type);
		if (!err && t == BPF_READ && value_regno >= 0) {
			/* ctx access returns either a scalar, or a
			 * PTR_TO_PACKET[_END].  In the latter case, we know
			 * the offset is zero.
			 */
			if (reg_type == SCALAR_VALUE)
				mark_reg_unknown(state->regs, value_regno);
			else
				mark_reg_known_zero(state->regs, value_regno);
			state->regs[value_regno].id = 0;
			state->regs[value_regno].off = 0;
			state->regs[value_regno].range = 0;
			state->regs[value_regno].type = reg_type;
		}

	} else if (reg->type == PTR_TO_STACK) {
		/* stack accesses must be at a fixed offset, so that we can
		 * determine what type of data were returned.
		 * See check_stack_read().
		 */
		if (!tnum_is_const(reg->var_off)) {
			char tn_buf[48];

			tnum_strn(tn_buf, sizeof(tn_buf), reg->var_off);
			verbose("variable stack access var_off=%s off=%d size=%d",
				tn_buf, off, size);
			return -EACCES;
		}
		off += reg->var_off.value;
		if (off >= 0 || off < -MAX_BPF_STACK) {
			verbose("invalid stack off=%d size=%d\n", off, size);
			return -EACCES;
		}

		if (env->prog->aux->stack_depth < -off)
			env->prog->aux->stack_depth = -off;

		if (t == BPF_WRITE) {
			if (!env->allow_ptr_leaks &&
			    state->stack_slot_type[MAX_BPF_STACK + off] == STACK_SPILL &&
			    size != BPF_REG_SIZE) {
				verbose("attempt to corrupt spilled pointer on stack\n");
				return -EACCES;
			}
			err = check_stack_write(env, state, off, size,
						value_regno, insn_idx);
		} else {
			err = check_stack_read(state, off, size, value_regno);
		}
	} else if (reg->type == PTR_TO_PACKET) {
		if (t == BPF_WRITE && !may_access_direct_pkt_data(env, NULL, t)) {
			verbose("cannot write into packet\n");
			return -EACCES;
		}
		if (t == BPF_WRITE && value_regno >= 0 &&
		    is_pointer_value(env, value_regno)) {
			verbose("R%d leaks addr into packet\n", value_regno);
			return -EACCES;
		}
		err = check_packet_access(env, regno, off, size);
		if (!err && t == BPF_READ && value_regno >= 0)
			mark_reg_unknown(state->regs, value_regno);
	} else {
		verbose("R%d invalid mem access '%s'\n",
			regno, reg_type_str[reg->type]);
		return -EACCES;
	}

	if (!err && size < BPF_REG_SIZE && value_regno >= 0 && t == BPF_READ &&
	    state->regs[value_regno].type == SCALAR_VALUE) {
		/* b/h/w load zero-extends, mark upper bits as known 0 */
		coerce_reg_to_size(&state->regs[value_regno], size);
	}
	return err;
}

static int check_xadd(struct bpf_verifier_env *env, int insn_idx, struct bpf_insn *insn)
{
	int err;

	if ((BPF_SIZE(insn->code) != BPF_W && BPF_SIZE(insn->code) != BPF_DW) ||
	    insn->imm != 0) {
		verbose("BPF_XADD uses reserved fields\n");
		return -EINVAL;
	}

	/* check src1 operand */
	err = check_reg_arg(env, insn->src_reg, SRC_OP);
	if (err)
		return err;

	/* check src2 operand */
	err = check_reg_arg(env, insn->dst_reg, SRC_OP);
	if (err)
		return err;

	if (is_pointer_value(env, insn->src_reg)) {
		verbose("R%d leaks addr into mem\n", insn->src_reg);
		return -EACCES;
	}

	if (is_ctx_reg(env, insn->dst_reg) ||
	    is_pkt_reg(env, insn->dst_reg)) {
		verbose("BPF_XADD stores into R%d %s is not allowed\n",
			insn->dst_reg, is_ctx_reg(env, insn->dst_reg) ?
			"context" : "packet");
		return -EACCES;
	}

	/* check whether atomic_add can read the memory */
	err = check_mem_access(env, insn_idx, insn->dst_reg, insn->off,
			       BPF_SIZE(insn->code), BPF_READ, -1, true);
	if (err)
		return err;

	/* check whether atomic_add can write into the same memory */
	return check_mem_access(env, insn_idx, insn->dst_reg, insn->off,
				BPF_SIZE(insn->code), BPF_WRITE, -1, true);
}

/* Does this register contain a constant zero? */
static bool register_is_null(struct bpf_reg_state reg)
{
	return reg.type == SCALAR_VALUE && tnum_equals_const(reg.var_off, 0);
}

/* when register 'regno' is passed into function that will read 'access_size'
 * bytes from that pointer, make sure that it's within stack boundary
 * and all elements of stack are initialized.
 * Unlike most pointer bounds-checking functions, this one doesn't take an
 * 'off' argument, so it has to add in reg->off itself.
 */
static int check_stack_boundary(struct bpf_verifier_env *env, int regno,
				int access_size, bool zero_size_allowed,
				struct bpf_call_arg_meta *meta)
{
	struct bpf_verifier_state *state = &env->cur_state;
	struct bpf_reg_state *regs = state->regs;
	int off, i;

	if (regs[regno].type != PTR_TO_STACK) {
		/* Allow zero-byte read from NULL, regardless of pointer type */
		if (zero_size_allowed && access_size == 0 &&
		    register_is_null(regs[regno]))
			return 0;

		verbose("R%d type=%s expected=%s\n", regno,
			reg_type_str[regs[regno].type],
			reg_type_str[PTR_TO_STACK]);
		return -EACCES;
	}

	/* Only allow fixed-offset stack reads */
	if (!tnum_is_const(regs[regno].var_off)) {
		char tn_buf[48];

		tnum_strn(tn_buf, sizeof(tn_buf), regs[regno].var_off);
		verbose("invalid variable stack read R%d var_off=%s\n",
			regno, tn_buf);
		return -EACCES;
	}
	off = regs[regno].off + regs[regno].var_off.value;
	if (off >= 0 || off < -MAX_BPF_STACK || off + access_size > 0 ||
	    access_size <= 0) {
		verbose("invalid stack type R%d off=%d access_size=%d\n",
			regno, off, access_size);
		return -EACCES;
	}

	if (env->prog->aux->stack_depth < -off)
		env->prog->aux->stack_depth = -off;

	if (meta && meta->raw_mode) {
		meta->access_size = access_size;
		meta->regno = regno;
		return 0;
	}

	for (i = 0; i < access_size; i++) {
		if (state->stack_slot_type[MAX_BPF_STACK + off + i] != STACK_MISC) {
			verbose("invalid indirect read from stack off %d+%d size %d\n",
				off, i, access_size);
			return -EACCES;
		}
	}
	return 0;
}

static int check_helper_mem_access(struct bpf_verifier_env *env, int regno,
				   int access_size, bool zero_size_allowed,
				   struct bpf_call_arg_meta *meta)
{
	struct bpf_reg_state *regs = env->cur_state.regs, *reg = &regs[regno];

	switch (reg->type) {
	case PTR_TO_PACKET:
		return check_packet_access(env, regno, reg->off, access_size);
	case PTR_TO_MAP_VALUE:
		return check_map_access(env, regno, reg->off, access_size);
	default: /* scalar_value|ptr_to_stack or invalid ptr */
		return check_stack_boundary(env, regno, access_size,
					    zero_size_allowed, meta);
	}
}

static int check_func_arg(struct bpf_verifier_env *env, u32 regno,
			  enum bpf_arg_type arg_type,
			  struct bpf_call_arg_meta *meta)
{
	struct bpf_reg_state *regs = env->cur_state.regs, *reg = &regs[regno];
	enum bpf_reg_type expected_type, type = reg->type;
	int err = 0;

	if (arg_type == ARG_DONTCARE)
		return 0;

	err = check_reg_arg(env, regno, SRC_OP);
	if (err)
		return err;

	if (arg_type == ARG_ANYTHING) {
		if (is_pointer_value(env, regno)) {
			verbose("R%d leaks addr into helper function\n", regno);
			return -EACCES;
		}
		return 0;
	}

	if (type == PTR_TO_PACKET &&
	    !may_access_direct_pkt_data(env, meta, BPF_READ)) {
		verbose("helper access to the packet is not allowed\n");
		return -EACCES;
	}

	if (arg_type == ARG_PTR_TO_MAP_KEY ||
	    arg_type == ARG_PTR_TO_MAP_VALUE) {
		expected_type = PTR_TO_STACK;
		if (type != PTR_TO_PACKET && type != expected_type)
			goto err_type;
	} else if (arg_type == ARG_CONST_SIZE ||
		   arg_type == ARG_CONST_SIZE_OR_ZERO) {
		expected_type = SCALAR_VALUE;
		if (type != expected_type)
			goto err_type;
	} else if (arg_type == ARG_CONST_MAP_PTR) {
		expected_type = CONST_PTR_TO_MAP;
		if (type != expected_type)
			goto err_type;
	} else if (arg_type == ARG_PTR_TO_CTX) {
		expected_type = PTR_TO_CTX;
		if (type != expected_type)
			goto err_type;
	} else if (arg_type == ARG_PTR_TO_MEM ||
		   arg_type == ARG_PTR_TO_UNINIT_MEM) {
		expected_type = PTR_TO_STACK;
		/* One exception here. In case function allows for NULL to be
		 * passed in as argument, it's a SCALAR_VALUE type. Final test
		 * happens during stack boundary checking.
		 */
		if (register_is_null(*reg))
			/* final test in check_stack_boundary() */;
		else if (type != PTR_TO_PACKET && type != PTR_TO_MAP_VALUE &&
			 type != expected_type)
			goto err_type;
		meta->raw_mode = arg_type == ARG_PTR_TO_UNINIT_MEM;
	} else {
		verbose("unsupported arg_type %d\n", arg_type);
		return -EFAULT;
	}

	if (arg_type == ARG_CONST_MAP_PTR) {
		/* bpf_map_xxx(map_ptr) call: remember that map_ptr */
		meta->map_ptr = reg->map_ptr;
	} else if (arg_type == ARG_PTR_TO_MAP_KEY) {
		/* bpf_map_xxx(..., map_ptr, ..., key) call:
		 * check that [key, key + map->key_size) are within
		 * stack limits and initialized
		 */
		if (!meta->map_ptr) {
			/* in function declaration map_ptr must come before
			 * map_key, so that it's verified and known before
			 * we have to check map_key here. Otherwise it means
			 * that kernel subsystem misconfigured verifier
			 */
			verbose("invalid map_ptr to access map->key\n");
			return -EACCES;
		}
		if (type == PTR_TO_PACKET)
			err = check_packet_access(env, regno, reg->off,
						  meta->map_ptr->key_size);
		else
			err = check_stack_boundary(env, regno,
						   meta->map_ptr->key_size,
						   false, NULL);
	} else if (arg_type == ARG_PTR_TO_MAP_VALUE) {
		/* bpf_map_xxx(..., map_ptr, ..., value) call:
		 * check [value, value + map->value_size) validity
		 */
		if (!meta->map_ptr) {
			/* kernel subsystem misconfigured verifier */
			verbose("invalid map_ptr to access map->value\n");
			return -EACCES;
		}
		if (type == PTR_TO_PACKET)
			err = check_packet_access(env, regno, reg->off,
						  meta->map_ptr->value_size);
		else
			err = check_stack_boundary(env, regno,
						   meta->map_ptr->value_size,
						   false, NULL);
	} else if (arg_type == ARG_CONST_SIZE ||
		   arg_type == ARG_CONST_SIZE_OR_ZERO) {
		bool zero_size_allowed = (arg_type == ARG_CONST_SIZE_OR_ZERO);

		/* bpf_xxx(..., buf, len) call will access 'len' bytes
		 * from stack pointer 'buf'. Check it
		 * note: regno == len, regno - 1 == buf
		 */
		if (regno == 0) {
			/* kernel subsystem misconfigured verifier */
			verbose("ARG_CONST_SIZE cannot be first argument\n");
			return -EACCES;
		}

		/* The register is SCALAR_VALUE; the access check
		 * happens using its boundaries.
		 */

		if (!tnum_is_const(reg->var_off))
			/* For unprivileged variable accesses, disable raw
			 * mode so that the program is required to
			 * initialize all the memory that the helper could
			 * just partially fill up.
			 */
			meta = NULL;

		if (reg->smin_value < 0) {
			verbose("R%d min value is negative, either use unsigned or 'var &= const'\n",
				regno);
			return -EACCES;
		}

		if (reg->umin_value == 0) {
			err = check_helper_mem_access(env, regno - 1, 0,
						      zero_size_allowed,
						      meta);
			if (err)
				return err;
		}

		if (reg->umax_value >= BPF_MAX_VAR_SIZ) {
			verbose("R%d unbounded memory access, use 'var &= const' or 'if (var < const)'\n",
				regno);
			return -EACCES;
		}
		err = check_helper_mem_access(env, regno - 1,
					      reg->umax_value,
					      zero_size_allowed, meta);
	}

	return err;
err_type:
	verbose("R%d type=%s expected=%s\n", regno,
		reg_type_str[type], reg_type_str[expected_type]);
	return -EACCES;
}

static int check_map_func_compatibility(struct bpf_map *map, int func_id)
{
	if (!map)
		return 0;

	/* We need a two way check, first is from map perspective ... */
	switch (map->map_type) {
	case BPF_MAP_TYPE_PROG_ARRAY:
		if (func_id != BPF_FUNC_tail_call)
			goto error;
		break;
	case BPF_MAP_TYPE_PERF_EVENT_ARRAY:
		if (func_id != BPF_FUNC_perf_event_read &&
		    func_id != BPF_FUNC_perf_event_output)
			goto error;
		break;
	case BPF_MAP_TYPE_STACK_TRACE:
		if (func_id != BPF_FUNC_get_stackid)
			goto error;
		break;
	case BPF_MAP_TYPE_CGROUP_ARRAY:
		if (func_id != BPF_FUNC_skb_under_cgroup &&
		    func_id != BPF_FUNC_current_task_under_cgroup)
			goto error;
		break;
	/* devmap returns a pointer to a live net_device ifindex that we cannot
	 * allow to be modified from bpf side. So do not allow lookup elements
	 * for now.
	 */
	case BPF_MAP_TYPE_DEVMAP:
		if (func_id != BPF_FUNC_redirect_map)
			goto error;
		break;
	case BPF_MAP_TYPE_ARRAY_OF_MAPS:
	case BPF_MAP_TYPE_HASH_OF_MAPS:
		if (func_id != BPF_FUNC_map_lookup_elem)
			goto error;
		break;
	case BPF_MAP_TYPE_SOCKMAP:
		if (func_id != BPF_FUNC_sk_redirect_map &&
		    func_id != BPF_FUNC_sock_map_update &&
		    func_id != BPF_FUNC_map_delete_elem)
			goto error;
		break;
	default:
		break;
	}

	/* ... and second from the function itself. */
	switch (func_id) {
	case BPF_FUNC_tail_call:
		if (map->map_type != BPF_MAP_TYPE_PROG_ARRAY)
			goto error;
		break;
	case BPF_FUNC_perf_event_read:
	case BPF_FUNC_perf_event_output:
		if (map->map_type != BPF_MAP_TYPE_PERF_EVENT_ARRAY)
			goto error;
		break;
	case BPF_FUNC_get_stackid:
		if (map->map_type != BPF_MAP_TYPE_STACK_TRACE)
			goto error;
		break;
	case BPF_FUNC_current_task_under_cgroup:
	case BPF_FUNC_skb_under_cgroup:
		if (map->map_type != BPF_MAP_TYPE_CGROUP_ARRAY)
			goto error;
		break;
	case BPF_FUNC_redirect_map:
		if (map->map_type != BPF_MAP_TYPE_DEVMAP)
			goto error;
		break;
	case BPF_FUNC_sk_redirect_map:
		if (map->map_type != BPF_MAP_TYPE_SOCKMAP)
			goto error;
		break;
	case BPF_FUNC_sock_map_update:
		if (map->map_type != BPF_MAP_TYPE_SOCKMAP)
			goto error;
		break;
	default:
		break;
	}

	return 0;
error:
	verbose("cannot pass map_type %d into func %s#%d\n",
		map->map_type, func_id_name(func_id), func_id);
	return -EINVAL;
}

static int check_raw_mode(const struct bpf_func_proto *fn)
{
	int count = 0;

	if (fn->arg1_type == ARG_PTR_TO_UNINIT_MEM)
		count++;
	if (fn->arg2_type == ARG_PTR_TO_UNINIT_MEM)
		count++;
	if (fn->arg3_type == ARG_PTR_TO_UNINIT_MEM)
		count++;
	if (fn->arg4_type == ARG_PTR_TO_UNINIT_MEM)
		count++;
	if (fn->arg5_type == ARG_PTR_TO_UNINIT_MEM)
		count++;

	return count > 1 ? -EINVAL : 0;
}

/* Packet data might have moved, any old PTR_TO_PACKET[_END] are now invalid,
 * so turn them into unknown SCALAR_VALUE.
 */
static void clear_all_pkt_pointers(struct bpf_verifier_env *env)
{
	struct bpf_verifier_state *state = &env->cur_state;
	struct bpf_reg_state *regs = state->regs, *reg;
	int i;

	for (i = 0; i < MAX_BPF_REG; i++)
		if (regs[i].type == PTR_TO_PACKET ||
		    regs[i].type == PTR_TO_PACKET_END)
			mark_reg_unknown(regs, i);

	for (i = 0; i < MAX_BPF_STACK; i += BPF_REG_SIZE) {
		if (state->stack_slot_type[i] != STACK_SPILL)
			continue;
		reg = &state->spilled_regs[i / BPF_REG_SIZE];
		if (reg->type != PTR_TO_PACKET &&
		    reg->type != PTR_TO_PACKET_END)
			continue;
		__mark_reg_unknown(reg);
	}
}

static int check_call(struct bpf_verifier_env *env, int func_id, int insn_idx)
{
	struct bpf_verifier_state *state = &env->cur_state;
	const struct bpf_func_proto *fn = NULL;
	struct bpf_reg_state *regs = state->regs;
	struct bpf_call_arg_meta meta;
	bool changes_data;
	int i, err;

	/* find function prototype */
	if (func_id < 0 || func_id >= __BPF_FUNC_MAX_ID) {
		verbose("invalid func %s#%d\n", func_id_name(func_id), func_id);
		return -EINVAL;
	}

	if (env->prog->aux->ops->get_func_proto)
		fn = env->prog->aux->ops->get_func_proto(func_id);

	if (!fn) {
		verbose("unknown func %s#%d\n", func_id_name(func_id), func_id);
		return -EINVAL;
	}

	/* eBPF programs must be GPL compatible to use GPL-ed functions */
	if (!env->prog->gpl_compatible && fn->gpl_only) {
		verbose("cannot call GPL only function from proprietary program\n");
		return -EINVAL;
	}

	changes_data = bpf_helper_changes_pkt_data(fn->func);

	memset(&meta, 0, sizeof(meta));
	meta.pkt_access = fn->pkt_access;

	/* We only support one arg being in raw mode at the moment, which
	 * is sufficient for the helper functions we have right now.
	 */
	err = check_raw_mode(fn);
	if (err) {
		verbose("kernel subsystem misconfigured func %s#%d\n",
			func_id_name(func_id), func_id);
		return err;
	}

	/* check args */
	err = check_func_arg(env, BPF_REG_1, fn->arg1_type, &meta);
	if (err)
		return err;
	err = check_func_arg(env, BPF_REG_2, fn->arg2_type, &meta);
	if (err)
		return err;
	if (func_id == BPF_FUNC_tail_call) {
		if (meta.map_ptr == NULL) {
			verbose("verifier bug\n");
			return -EINVAL;
		}
		env->insn_aux_data[insn_idx].map_ptr = meta.map_ptr;
	}
	err = check_func_arg(env, BPF_REG_3, fn->arg3_type, &meta);
	if (err)
		return err;
	err = check_func_arg(env, BPF_REG_4, fn->arg4_type, &meta);
	if (err)
		return err;
	err = check_func_arg(env, BPF_REG_5, fn->arg5_type, &meta);
	if (err)
		return err;

	/* Mark slots with STACK_MISC in case of raw mode, stack offset
	 * is inferred from register state.
	 */
	for (i = 0; i < meta.access_size; i++) {
		err = check_mem_access(env, insn_idx, meta.regno, i, BPF_B,
				       BPF_WRITE, -1, false);
		if (err)
			return err;
	}

	/* reset caller saved regs */
	for (i = 0; i < CALLER_SAVED_REGS; i++) {
		mark_reg_not_init(regs, caller_saved[i]);
		check_reg_arg(env, caller_saved[i], DST_OP_NO_MARK);
	}

	/* update return register (already marked as written above) */
	if (fn->ret_type == RET_INTEGER) {
		/* sets type to SCALAR_VALUE */
		mark_reg_unknown(regs, BPF_REG_0);
	} else if (fn->ret_type == RET_VOID) {
		regs[BPF_REG_0].type = NOT_INIT;
	} else if (fn->ret_type == RET_PTR_TO_MAP_VALUE_OR_NULL) {
		struct bpf_insn_aux_data *insn_aux;

		regs[BPF_REG_0].type = PTR_TO_MAP_VALUE_OR_NULL;
		/* There is no offset yet applied, variable or fixed */
		mark_reg_known_zero(regs, BPF_REG_0);
		regs[BPF_REG_0].off = 0;
		/* remember map_ptr, so that check_map_access()
		 * can check 'value_size' boundary of memory access
		 * to map element returned from bpf_map_lookup_elem()
		 */
		if (meta.map_ptr == NULL) {
			verbose("kernel subsystem misconfigured verifier\n");
			return -EINVAL;
		}
		regs[BPF_REG_0].map_ptr = meta.map_ptr;
		regs[BPF_REG_0].id = ++env->id_gen;
		insn_aux = &env->insn_aux_data[insn_idx];
		if (!insn_aux->map_ptr)
			insn_aux->map_ptr = meta.map_ptr;
		else if (insn_aux->map_ptr != meta.map_ptr)
			insn_aux->map_ptr = BPF_MAP_PTR_POISON;
	} else {
		verbose("unknown return type %d of func %s#%d\n",
			fn->ret_type, func_id_name(func_id), func_id);
		return -EINVAL;
	}

	err = check_map_func_compatibility(meta.map_ptr, func_id);
	if (err)
		return err;

	if (changes_data)
		clear_all_pkt_pointers(env);
	return 0;
}

static bool signed_add_overflows(s64 a, s64 b)
{
	/* Do the add in u64, where overflow is well-defined */
	s64 res = (s64)((u64)a + (u64)b);

	if (b < 0)
		return res > a;
	return res < a;
}

static bool signed_sub_overflows(s64 a, s64 b)
{
	/* Do the sub in u64, where overflow is well-defined */
	s64 res = (s64)((u64)a - (u64)b);

	if (b < 0)
		return res < a;
	return res > a;
}

static bool check_reg_sane_offset(struct bpf_verifier_env *env,
				  const struct bpf_reg_state *reg,
				  enum bpf_reg_type type)
{
	bool known = tnum_is_const(reg->var_off);
	s64 val = reg->var_off.value;
	s64 smin = reg->smin_value;

	if (known && (val >= BPF_MAX_VAR_OFF || val <= -BPF_MAX_VAR_OFF)) {
		verbose("math between %s pointer and %lld is not allowed\n",
			reg_type_str[type], val);
		return false;
	}

	if (reg->off >= BPF_MAX_VAR_OFF || reg->off <= -BPF_MAX_VAR_OFF) {
		verbose("%s pointer offset %d is not allowed\n",
			reg_type_str[type], reg->off);
		return false;
	}

	if (smin == S64_MIN) {
		verbose("math between %s pointer and register with unbounded min value is not allowed\n",
			reg_type_str[type]);
		return false;
	}

	if (smin >= BPF_MAX_VAR_OFF || smin <= -BPF_MAX_VAR_OFF) {
		verbose("value %lld makes %s pointer be out of bounds\n",
			smin, reg_type_str[type]);
		return false;
	}

	return true;
}

/* Handles arithmetic on a pointer and a scalar: computes new min/max and var_off.
 * Caller should also handle BPF_MOV case separately.
 * If we return -EACCES, caller may want to try again treating pointer as a
 * scalar.  So we only emit a diagnostic if !env->allow_ptr_leaks.
 */
static int adjust_ptr_min_max_vals(struct bpf_verifier_env *env,
				   struct bpf_insn *insn,
				   const struct bpf_reg_state *ptr_reg,
				   const struct bpf_reg_state *off_reg)
{
	struct bpf_reg_state *regs = env->cur_state.regs, *dst_reg;
	bool known = tnum_is_const(off_reg->var_off);
	s64 smin_val = off_reg->smin_value, smax_val = off_reg->smax_value,
	    smin_ptr = ptr_reg->smin_value, smax_ptr = ptr_reg->smax_value;
	u64 umin_val = off_reg->umin_value, umax_val = off_reg->umax_value,
	    umin_ptr = ptr_reg->umin_value, umax_ptr = ptr_reg->umax_value;
	u8 opcode = BPF_OP(insn->code);
	u32 dst = insn->dst_reg;

	dst_reg = &regs[dst];

	if ((known && (smin_val != smax_val || umin_val != umax_val)) ||
	    smin_val > smax_val || umin_val > umax_val) {
		/* Taint dst register if offset had invalid bounds derived from
		 * e.g. dead branches.
		 */
		__mark_reg_unknown(dst_reg);
		return 0;
	}

	if (BPF_CLASS(insn->code) != BPF_ALU64) {
		/* 32-bit ALU ops on pointers produce (meaningless) scalars */
		if (!env->allow_ptr_leaks)
			verbose("R%d 32-bit pointer arithmetic prohibited\n",
				dst);
		return -EACCES;
	}

	if (ptr_reg->type == PTR_TO_MAP_VALUE_OR_NULL) {
		if (!env->allow_ptr_leaks)
			verbose("R%d pointer arithmetic on PTR_TO_MAP_VALUE_OR_NULL prohibited, null-check it first\n",
				dst);
		return -EACCES;
	}
	if (ptr_reg->type == CONST_PTR_TO_MAP) {
		if (!env->allow_ptr_leaks)
			verbose("R%d pointer arithmetic on CONST_PTR_TO_MAP prohibited\n",
				dst);
		return -EACCES;
	}
	if (ptr_reg->type == PTR_TO_PACKET_END) {
		if (!env->allow_ptr_leaks)
			verbose("R%d pointer arithmetic on PTR_TO_PACKET_END prohibited\n",
				dst);
		return -EACCES;
	}

	/* In case of 'scalar += pointer', dst_reg inherits pointer type and id.
	 * The id may be overwritten later if we create a new variable offset.
	 */
	dst_reg->type = ptr_reg->type;
	dst_reg->id = ptr_reg->id;

	if (!check_reg_sane_offset(env, off_reg, ptr_reg->type) ||
	    !check_reg_sane_offset(env, ptr_reg, ptr_reg->type))
		return -EINVAL;

	switch (opcode) {
	case BPF_ADD:
		/* We can take a fixed offset as long as it doesn't overflow
		 * the s32 'off' field
		 */
		if (known && (ptr_reg->off + smin_val ==
			      (s64)(s32)(ptr_reg->off + smin_val))) {
			/* pointer += K.  Accumulate it into fixed offset */
			dst_reg->smin_value = smin_ptr;
			dst_reg->smax_value = smax_ptr;
			dst_reg->umin_value = umin_ptr;
			dst_reg->umax_value = umax_ptr;
			dst_reg->var_off = ptr_reg->var_off;
			dst_reg->off = ptr_reg->off + smin_val;
			dst_reg->raw = ptr_reg->raw;
			break;
		}
		/* A new variable offset is created.  Note that off_reg->off
		 * == 0, since it's a scalar.
		 * dst_reg gets the pointer type and since some positive
		 * integer value was added to the pointer, give it a new 'id'
		 * if it's a PTR_TO_PACKET.
		 * this creates a new 'base' pointer, off_reg (variable) gets
		 * added into the variable offset, and we copy the fixed offset
		 * from ptr_reg.
		 */
		if (signed_add_overflows(smin_ptr, smin_val) ||
		    signed_add_overflows(smax_ptr, smax_val)) {
			dst_reg->smin_value = S64_MIN;
			dst_reg->smax_value = S64_MAX;
		} else {
			dst_reg->smin_value = smin_ptr + smin_val;
			dst_reg->smax_value = smax_ptr + smax_val;
		}
		if (umin_ptr + umin_val < umin_ptr ||
		    umax_ptr + umax_val < umax_ptr) {
			dst_reg->umin_value = 0;
			dst_reg->umax_value = U64_MAX;
		} else {
			dst_reg->umin_value = umin_ptr + umin_val;
			dst_reg->umax_value = umax_ptr + umax_val;
		}
		dst_reg->var_off = tnum_add(ptr_reg->var_off, off_reg->var_off);
		dst_reg->off = ptr_reg->off;
		dst_reg->raw = ptr_reg->raw;
		if (ptr_reg->type == PTR_TO_PACKET) {
			dst_reg->id = ++env->id_gen;
			/* something was added to pkt_ptr, set range to zero */
			dst_reg->raw = 0;
		}
		break;
	case BPF_SUB:
		if (dst_reg == off_reg) {
			/* scalar -= pointer.  Creates an unknown scalar */
			if (!env->allow_ptr_leaks)
				verbose("R%d tried to subtract pointer from scalar\n",
					dst);
			return -EACCES;
		}
		/* We don't allow subtraction from FP, because (according to
		 * test_verifier.c test "invalid fp arithmetic", JITs might not
		 * be able to deal with it.
		 */
		if (ptr_reg->type == PTR_TO_STACK) {
			if (!env->allow_ptr_leaks)
				verbose("R%d subtraction from stack pointer prohibited\n",
					dst);
			return -EACCES;
		}
		if (known && (ptr_reg->off - smin_val ==
			      (s64)(s32)(ptr_reg->off - smin_val))) {
			/* pointer -= K.  Subtract it from fixed offset */
			dst_reg->smin_value = smin_ptr;
			dst_reg->smax_value = smax_ptr;
			dst_reg->umin_value = umin_ptr;
			dst_reg->umax_value = umax_ptr;
			dst_reg->var_off = ptr_reg->var_off;
			dst_reg->id = ptr_reg->id;
			dst_reg->off = ptr_reg->off - smin_val;
			dst_reg->raw = ptr_reg->raw;
			break;
		}
		/* A new variable offset is created.  If the subtrahend is known
		 * nonnegative, then any reg->range we had before is still good.
		 */
		if (signed_sub_overflows(smin_ptr, smax_val) ||
		    signed_sub_overflows(smax_ptr, smin_val)) {
			/* Overflow possible, we know nothing */
			dst_reg->smin_value = S64_MIN;
			dst_reg->smax_value = S64_MAX;
		} else {
			dst_reg->smin_value = smin_ptr - smax_val;
			dst_reg->smax_value = smax_ptr - smin_val;
		}
		if (umin_ptr < umax_val) {
			/* Overflow possible, we know nothing */
			dst_reg->umin_value = 0;
			dst_reg->umax_value = U64_MAX;
		} else {
			/* Cannot overflow (as long as bounds are consistent) */
			dst_reg->umin_value = umin_ptr - umax_val;
			dst_reg->umax_value = umax_ptr - umin_val;
		}
		dst_reg->var_off = tnum_sub(ptr_reg->var_off, off_reg->var_off);
		dst_reg->off = ptr_reg->off;
		dst_reg->raw = ptr_reg->raw;
		if (ptr_reg->type == PTR_TO_PACKET) {
			dst_reg->id = ++env->id_gen;
			/* something was added to pkt_ptr, set range to zero */
			if (smin_val < 0)
				dst_reg->raw = 0;
		}
		break;
	case BPF_AND:
	case BPF_OR:
	case BPF_XOR:
		/* bitwise ops on pointers are troublesome, prohibit for now.
		 * (However, in principle we could allow some cases, e.g.
		 * ptr &= ~3 which would reduce min_value by 3.)
		 */
		if (!env->allow_ptr_leaks)
			verbose("R%d bitwise operator %s on pointer prohibited\n",
				dst, bpf_alu_string[opcode >> 4]);
		return -EACCES;
	default:
		/* other operators (e.g. MUL,LSH) produce non-pointer results */
		if (!env->allow_ptr_leaks)
			verbose("R%d pointer arithmetic with %s operator prohibited\n",
				dst, bpf_alu_string[opcode >> 4]);
		return -EACCES;
	}

	if (!check_reg_sane_offset(env, dst_reg, ptr_reg->type))
		return -EINVAL;

	__update_reg_bounds(dst_reg);
	__reg_deduce_bounds(dst_reg);
	__reg_bound_offset(dst_reg);
	return 0;
}

/* WARNING: This function does calculations on 64-bit values, but the actual
 * execution may occur on 32-bit values. Therefore, things like bitshifts
 * need extra checks in the 32-bit case.
 */
static int adjust_scalar_min_max_vals(struct bpf_verifier_env *env,
				      struct bpf_insn *insn,
				      struct bpf_reg_state *dst_reg,
				      struct bpf_reg_state src_reg)
{
	struct bpf_reg_state *regs = env->cur_state.regs;
	u8 opcode = BPF_OP(insn->code);
	bool src_known, dst_known;
	s64 smin_val, smax_val;
	u64 umin_val, umax_val;
	u64 insn_bitness = (BPF_CLASS(insn->code) == BPF_ALU64) ? 64 : 32;

<<<<<<< HEAD
=======
	if (insn_bitness == 32) {
		/* Relevant for 32-bit RSH: Information can propagate towards
		 * LSB, so it isn't sufficient to only truncate the output to
		 * 32 bits.
		 */
		coerce_reg_to_size(dst_reg, 4);
		coerce_reg_to_size(&src_reg, 4);
	}

>>>>>>> 1ec8f1f0
	smin_val = src_reg.smin_value;
	smax_val = src_reg.smax_value;
	umin_val = src_reg.umin_value;
	umax_val = src_reg.umax_value;
	src_known = tnum_is_const(src_reg.var_off);
	dst_known = tnum_is_const(dst_reg->var_off);

	if ((src_known && (smin_val != smax_val || umin_val != umax_val)) ||
	    smin_val > smax_val || umin_val > umax_val) {
		/* Taint dst register if offset had invalid bounds derived from
		 * e.g. dead branches.
		 */
		__mark_reg_unknown(dst_reg);
		return 0;
	}

	if (!src_known &&
	    opcode != BPF_ADD && opcode != BPF_SUB && opcode != BPF_AND) {
		__mark_reg_unknown(dst_reg);
		return 0;
	}

	switch (opcode) {
	case BPF_ADD:
		if (signed_add_overflows(dst_reg->smin_value, smin_val) ||
		    signed_add_overflows(dst_reg->smax_value, smax_val)) {
			dst_reg->smin_value = S64_MIN;
			dst_reg->smax_value = S64_MAX;
		} else {
			dst_reg->smin_value += smin_val;
			dst_reg->smax_value += smax_val;
		}
		if (dst_reg->umin_value + umin_val < umin_val ||
		    dst_reg->umax_value + umax_val < umax_val) {
			dst_reg->umin_value = 0;
			dst_reg->umax_value = U64_MAX;
		} else {
			dst_reg->umin_value += umin_val;
			dst_reg->umax_value += umax_val;
		}
		dst_reg->var_off = tnum_add(dst_reg->var_off, src_reg.var_off);
		break;
	case BPF_SUB:
		if (signed_sub_overflows(dst_reg->smin_value, smax_val) ||
		    signed_sub_overflows(dst_reg->smax_value, smin_val)) {
			/* Overflow possible, we know nothing */
			dst_reg->smin_value = S64_MIN;
			dst_reg->smax_value = S64_MAX;
		} else {
			dst_reg->smin_value -= smax_val;
			dst_reg->smax_value -= smin_val;
		}
		if (dst_reg->umin_value < umax_val) {
			/* Overflow possible, we know nothing */
			dst_reg->umin_value = 0;
			dst_reg->umax_value = U64_MAX;
		} else {
			/* Cannot overflow (as long as bounds are consistent) */
			dst_reg->umin_value -= umax_val;
			dst_reg->umax_value -= umin_val;
		}
		dst_reg->var_off = tnum_sub(dst_reg->var_off, src_reg.var_off);
		break;
	case BPF_MUL:
		dst_reg->var_off = tnum_mul(dst_reg->var_off, src_reg.var_off);
		if (smin_val < 0 || dst_reg->smin_value < 0) {
			/* Ain't nobody got time to multiply that sign */
			__mark_reg_unbounded(dst_reg);
			__update_reg_bounds(dst_reg);
			break;
		}
		/* Both values are positive, so we can work with unsigned and
		 * copy the result to signed (unless it exceeds S64_MAX).
		 */
		if (umax_val > U32_MAX || dst_reg->umax_value > U32_MAX) {
			/* Potential overflow, we know nothing */
			__mark_reg_unbounded(dst_reg);
			/* (except what we can learn from the var_off) */
			__update_reg_bounds(dst_reg);
			break;
		}
		dst_reg->umin_value *= umin_val;
		dst_reg->umax_value *= umax_val;
		if (dst_reg->umax_value > S64_MAX) {
			/* Overflow possible, we know nothing */
			dst_reg->smin_value = S64_MIN;
			dst_reg->smax_value = S64_MAX;
		} else {
			dst_reg->smin_value = dst_reg->umin_value;
			dst_reg->smax_value = dst_reg->umax_value;
		}
		break;
	case BPF_AND:
		if (src_known && dst_known) {
			__mark_reg_known(dst_reg, dst_reg->var_off.value &
						  src_reg.var_off.value);
			break;
		}
		/* We get our minimum from the var_off, since that's inherently
		 * bitwise.  Our maximum is the minimum of the operands' maxima.
		 */
		dst_reg->var_off = tnum_and(dst_reg->var_off, src_reg.var_off);
		dst_reg->umin_value = dst_reg->var_off.value;
		dst_reg->umax_value = min(dst_reg->umax_value, umax_val);
		if (dst_reg->smin_value < 0 || smin_val < 0) {
			/* Lose signed bounds when ANDing negative numbers,
			 * ain't nobody got time for that.
			 */
			dst_reg->smin_value = S64_MIN;
			dst_reg->smax_value = S64_MAX;
		} else {
			/* ANDing two positives gives a positive, so safe to
			 * cast result into s64.
			 */
			dst_reg->smin_value = dst_reg->umin_value;
			dst_reg->smax_value = dst_reg->umax_value;
		}
		/* We may learn something more from the var_off */
		__update_reg_bounds(dst_reg);
		break;
	case BPF_OR:
		if (src_known && dst_known) {
			__mark_reg_known(dst_reg, dst_reg->var_off.value |
						  src_reg.var_off.value);
			break;
		}
		/* We get our maximum from the var_off, and our minimum is the
		 * maximum of the operands' minima
		 */
		dst_reg->var_off = tnum_or(dst_reg->var_off, src_reg.var_off);
		dst_reg->umin_value = max(dst_reg->umin_value, umin_val);
		dst_reg->umax_value = dst_reg->var_off.value |
				      dst_reg->var_off.mask;
		if (dst_reg->smin_value < 0 || smin_val < 0) {
			/* Lose signed bounds when ORing negative numbers,
			 * ain't nobody got time for that.
			 */
			dst_reg->smin_value = S64_MIN;
			dst_reg->smax_value = S64_MAX;
		} else {
			/* ORing two positives gives a positive, so safe to
			 * cast result into s64.
			 */
			dst_reg->smin_value = dst_reg->umin_value;
			dst_reg->smax_value = dst_reg->umax_value;
		}
		/* We may learn something more from the var_off */
		__update_reg_bounds(dst_reg);
		break;
	case BPF_LSH:
		if (umax_val >= insn_bitness) {
			/* Shifts greater than 31 or 63 are undefined.
			 * This includes shifts by a negative number.
			 */
			mark_reg_unknown(regs, insn->dst_reg);
			break;
		}
		/* We lose all sign bit information (except what we can pick
		 * up from var_off)
		 */
		dst_reg->smin_value = S64_MIN;
		dst_reg->smax_value = S64_MAX;
		/* If we might shift our top bit out, then we know nothing */
		if (dst_reg->umax_value > 1ULL << (63 - umax_val)) {
			dst_reg->umin_value = 0;
			dst_reg->umax_value = U64_MAX;
		} else {
			dst_reg->umin_value <<= umin_val;
			dst_reg->umax_value <<= umax_val;
		}
		if (src_known)
			dst_reg->var_off = tnum_lshift(dst_reg->var_off, umin_val);
		else
			dst_reg->var_off = tnum_lshift(tnum_unknown, umin_val);
		/* We may learn something more from the var_off */
		__update_reg_bounds(dst_reg);
		break;
	case BPF_RSH:
		if (umax_val >= insn_bitness) {
			/* Shifts greater than 31 or 63 are undefined.
			 * This includes shifts by a negative number.
			 */
			mark_reg_unknown(regs, insn->dst_reg);
			break;
		}
		/* BPF_RSH is an unsigned shift.  If the value in dst_reg might
		 * be negative, then either:
		 * 1) src_reg might be zero, so the sign bit of the result is
		 *    unknown, so we lose our signed bounds
		 * 2) it's known negative, thus the unsigned bounds capture the
		 *    signed bounds
		 * 3) the signed bounds cross zero, so they tell us nothing
		 *    about the result
		 * If the value in dst_reg is known nonnegative, then again the
		 * unsigned bounts capture the signed bounds.
		 * Thus, in all cases it suffices to blow away our signed bounds
		 * and rely on inferring new ones from the unsigned bounds and
		 * var_off of the result.
		 */
		dst_reg->smin_value = S64_MIN;
		dst_reg->smax_value = S64_MAX;
		if (src_known)
			dst_reg->var_off = tnum_rshift(dst_reg->var_off,
						       umin_val);
		else
			dst_reg->var_off = tnum_rshift(tnum_unknown, umin_val);
		dst_reg->umin_value >>= umax_val;
		dst_reg->umax_value >>= umin_val;
		/* We may learn something more from the var_off */
		__update_reg_bounds(dst_reg);
		break;
	default:
		mark_reg_unknown(regs, insn->dst_reg);
		break;
	}

	if (BPF_CLASS(insn->code) != BPF_ALU64) {
		/* 32-bit ALU ops are (32,32)->32 */
		coerce_reg_to_size(dst_reg, 4);
<<<<<<< HEAD
		coerce_reg_to_size(&src_reg, 4);
=======
>>>>>>> 1ec8f1f0
	}

	__reg_deduce_bounds(dst_reg);
	__reg_bound_offset(dst_reg);
	return 0;
}

/* Handles ALU ops other than BPF_END, BPF_NEG and BPF_MOV: computes new min/max
 * and var_off.
 */
static int adjust_reg_min_max_vals(struct bpf_verifier_env *env,
				   struct bpf_insn *insn)
{
	struct bpf_reg_state *regs = env->cur_state.regs, *dst_reg, *src_reg;
	struct bpf_reg_state *ptr_reg = NULL, off_reg = {0};
	u8 opcode = BPF_OP(insn->code);
	int rc;

	dst_reg = &regs[insn->dst_reg];
	src_reg = NULL;
	if (dst_reg->type != SCALAR_VALUE)
		ptr_reg = dst_reg;
	if (BPF_SRC(insn->code) == BPF_X) {
		src_reg = &regs[insn->src_reg];
		if (src_reg->type != SCALAR_VALUE) {
			if (dst_reg->type != SCALAR_VALUE) {
				/* Combining two pointers by any ALU op yields
				 * an arbitrary scalar.
				 */
				if (!env->allow_ptr_leaks) {
					verbose("R%d pointer %s pointer prohibited\n",
						insn->dst_reg,
						bpf_alu_string[opcode >> 4]);
					return -EACCES;
				}
				mark_reg_unknown(regs, insn->dst_reg);
				return 0;
			} else {
				/* scalar += pointer
				 * This is legal, but we have to reverse our
				 * src/dest handling in computing the range
				 */
				rc = adjust_ptr_min_max_vals(env, insn,
							     src_reg, dst_reg);
				if (rc == -EACCES && env->allow_ptr_leaks) {
					/* scalar += unknown scalar */
					__mark_reg_unknown(&off_reg);
					return adjust_scalar_min_max_vals(
							env, insn,
							dst_reg, off_reg);
				}
				return rc;
			}
		} else if (ptr_reg) {
			/* pointer += scalar */
			rc = adjust_ptr_min_max_vals(env, insn,
						     dst_reg, src_reg);
			if (rc == -EACCES && env->allow_ptr_leaks) {
				/* unknown scalar += scalar */
				__mark_reg_unknown(dst_reg);
				return adjust_scalar_min_max_vals(
						env, insn, dst_reg, *src_reg);
			}
			return rc;
		}
	} else {
		/* Pretend the src is a reg with a known value, since we only
		 * need to be able to read from this state.
		 */
		off_reg.type = SCALAR_VALUE;
		__mark_reg_known(&off_reg, insn->imm);
		src_reg = &off_reg;
		if (ptr_reg) { /* pointer += K */
			rc = adjust_ptr_min_max_vals(env, insn,
						     ptr_reg, src_reg);
			if (rc == -EACCES && env->allow_ptr_leaks) {
				/* unknown scalar += K */
				__mark_reg_unknown(dst_reg);
				return adjust_scalar_min_max_vals(
						env, insn, dst_reg, off_reg);
			}
			return rc;
		}
	}

	/* Got here implies adding two SCALAR_VALUEs */
	if (WARN_ON_ONCE(ptr_reg)) {
		print_verifier_state(&env->cur_state);
		verbose("verifier internal error: unexpected ptr_reg\n");
		return -EINVAL;
	}
	if (WARN_ON(!src_reg)) {
		print_verifier_state(&env->cur_state);
		verbose("verifier internal error: no src_reg\n");
		return -EINVAL;
	}
	return adjust_scalar_min_max_vals(env, insn, dst_reg, *src_reg);
}

/* check validity of 32-bit and 64-bit arithmetic operations */
static int check_alu_op(struct bpf_verifier_env *env, struct bpf_insn *insn)
{
	struct bpf_reg_state *regs = env->cur_state.regs;
	u8 opcode = BPF_OP(insn->code);
	int err;

	if (opcode == BPF_END || opcode == BPF_NEG) {
		if (opcode == BPF_NEG) {
			if (BPF_SRC(insn->code) != 0 ||
			    insn->src_reg != BPF_REG_0 ||
			    insn->off != 0 || insn->imm != 0) {
				verbose("BPF_NEG uses reserved fields\n");
				return -EINVAL;
			}
		} else {
			if (insn->src_reg != BPF_REG_0 || insn->off != 0 ||
			    (insn->imm != 16 && insn->imm != 32 && insn->imm != 64) ||
			    BPF_CLASS(insn->code) == BPF_ALU64) {
				verbose("BPF_END uses reserved fields\n");
				return -EINVAL;
			}
		}

		/* check src operand */
		err = check_reg_arg(env, insn->dst_reg, SRC_OP);
		if (err)
			return err;

		if (is_pointer_value(env, insn->dst_reg)) {
			verbose("R%d pointer arithmetic prohibited\n",
				insn->dst_reg);
			return -EACCES;
		}

		/* check dest operand */
		err = check_reg_arg(env, insn->dst_reg, DST_OP);
		if (err)
			return err;

	} else if (opcode == BPF_MOV) {

		if (BPF_SRC(insn->code) == BPF_X) {
			if (insn->imm != 0 || insn->off != 0) {
				verbose("BPF_MOV uses reserved fields\n");
				return -EINVAL;
			}

			/* check src operand */
			err = check_reg_arg(env, insn->src_reg, SRC_OP);
			if (err)
				return err;
		} else {
			if (insn->src_reg != BPF_REG_0 || insn->off != 0) {
				verbose("BPF_MOV uses reserved fields\n");
				return -EINVAL;
			}
		}

		/* check dest operand */
		err = check_reg_arg(env, insn->dst_reg, DST_OP);
		if (err)
			return err;

		if (BPF_SRC(insn->code) == BPF_X) {
			if (BPF_CLASS(insn->code) == BPF_ALU64) {
				/* case: R1 = R2
				 * copy register state to dest reg
				 */
				regs[insn->dst_reg] = regs[insn->src_reg];
				regs[insn->dst_reg].live |= REG_LIVE_WRITTEN;
			} else {
				/* R1 = (u32) R2 */
				if (is_pointer_value(env, insn->src_reg)) {
					verbose("R%d partial copy of pointer\n",
						insn->src_reg);
					return -EACCES;
				}
				mark_reg_unknown(regs, insn->dst_reg);
				coerce_reg_to_size(&regs[insn->dst_reg], 4);
			}
		} else {
			/* case: R = imm
			 * remember the value we stored into this reg
			 */
			regs[insn->dst_reg].type = SCALAR_VALUE;
			if (BPF_CLASS(insn->code) == BPF_ALU64) {
				__mark_reg_known(regs + insn->dst_reg,
						 insn->imm);
			} else {
				__mark_reg_known(regs + insn->dst_reg,
						 (u32)insn->imm);
			}
		}

	} else if (opcode > BPF_END) {
		verbose("invalid BPF_ALU opcode %x\n", opcode);
		return -EINVAL;

	} else {	/* all other ALU ops: and, sub, xor, add, ... */

		if (BPF_SRC(insn->code) == BPF_X) {
			if (insn->imm != 0 || insn->off != 0) {
				verbose("BPF_ALU uses reserved fields\n");
				return -EINVAL;
			}
			/* check src1 operand */
			err = check_reg_arg(env, insn->src_reg, SRC_OP);
			if (err)
				return err;
		} else {
			if (insn->src_reg != BPF_REG_0 || insn->off != 0) {
				verbose("BPF_ALU uses reserved fields\n");
				return -EINVAL;
			}
		}

		/* check src2 operand */
		err = check_reg_arg(env, insn->dst_reg, SRC_OP);
		if (err)
			return err;

		if ((opcode == BPF_MOD || opcode == BPF_DIV) &&
		    BPF_SRC(insn->code) == BPF_K && insn->imm == 0) {
			verbose("div by zero\n");
			return -EINVAL;
		}

		if (opcode == BPF_ARSH && BPF_CLASS(insn->code) != BPF_ALU64) {
			verbose("BPF_ARSH not supported for 32 bit ALU\n");
			return -EINVAL;
		}

		if ((opcode == BPF_LSH || opcode == BPF_RSH ||
		     opcode == BPF_ARSH) && BPF_SRC(insn->code) == BPF_K) {
			int size = BPF_CLASS(insn->code) == BPF_ALU64 ? 64 : 32;

			if (insn->imm < 0 || insn->imm >= size) {
				verbose("invalid shift %d\n", insn->imm);
				return -EINVAL;
			}
		}

		/* check dest operand */
		err = check_reg_arg(env, insn->dst_reg, DST_OP_NO_MARK);
		if (err)
			return err;

		return adjust_reg_min_max_vals(env, insn);
	}

	return 0;
}

static void find_good_pkt_pointers(struct bpf_verifier_state *state,
				   struct bpf_reg_state *dst_reg,
				   bool range_right_open)
{
	struct bpf_reg_state *regs = state->regs, *reg;
	u16 new_range;
	int i;

	if (dst_reg->off < 0 ||
	    (dst_reg->off == 0 && range_right_open))
		/* This doesn't give us any range */
		return;

	if (dst_reg->umax_value > MAX_PACKET_OFF ||
	    dst_reg->umax_value + dst_reg->off > MAX_PACKET_OFF)
		/* Risk of overflow.  For instance, ptr + (1<<63) may be less
		 * than pkt_end, but that's because it's also less than pkt.
		 */
		return;

	new_range = dst_reg->off;
	if (range_right_open)
		new_range--;

	/* Examples for register markings:
	 *
	 * pkt_data in dst register:
	 *
	 *   r2 = r3;
	 *   r2 += 8;
	 *   if (r2 > pkt_end) goto <handle exception>
	 *   <access okay>
	 *
	 *   r2 = r3;
	 *   r2 += 8;
	 *   if (r2 < pkt_end) goto <access okay>
	 *   <handle exception>
	 *
	 *   Where:
	 *     r2 == dst_reg, pkt_end == src_reg
	 *     r2=pkt(id=n,off=8,r=0)
	 *     r3=pkt(id=n,off=0,r=0)
	 *
	 * pkt_data in src register:
	 *
	 *   r2 = r3;
	 *   r2 += 8;
	 *   if (pkt_end >= r2) goto <access okay>
	 *   <handle exception>
	 *
	 *   r2 = r3;
	 *   r2 += 8;
	 *   if (pkt_end <= r2) goto <handle exception>
	 *   <access okay>
	 *
	 *   Where:
	 *     pkt_end == dst_reg, r2 == src_reg
	 *     r2=pkt(id=n,off=8,r=0)
	 *     r3=pkt(id=n,off=0,r=0)
	 *
	 * Find register r3 and mark its range as r3=pkt(id=n,off=0,r=8)
	 * or r3=pkt(id=n,off=0,r=8-1), so that range of bytes [r3, r3 + 8)
	 * and [r3, r3 + 8-1) respectively is safe to access depending on
	 * the check.
	 */

	/* If our ids match, then we must have the same max_value.  And we
	 * don't care about the other reg's fixed offset, since if it's too big
	 * the range won't allow anything.
	 * dst_reg->off is known < MAX_PACKET_OFF, therefore it fits in a u16.
	 */
	for (i = 0; i < MAX_BPF_REG; i++)
		if (regs[i].type == PTR_TO_PACKET && regs[i].id == dst_reg->id)
			/* keep the maximum range already checked */
			regs[i].range = max(regs[i].range, new_range);

	for (i = 0; i < MAX_BPF_STACK; i += BPF_REG_SIZE) {
		if (state->stack_slot_type[i] != STACK_SPILL)
			continue;
		reg = &state->spilled_regs[i / BPF_REG_SIZE];
		if (reg->type == PTR_TO_PACKET && reg->id == dst_reg->id)
			reg->range = max(reg->range, new_range);
	}
}

/* Adjusts the register min/max values in the case that the dst_reg is the
 * variable register that we are working on, and src_reg is a constant or we're
 * simply doing a BPF_K check.
 * In JEQ/JNE cases we also adjust the var_off values.
 */
static void reg_set_min_max(struct bpf_reg_state *true_reg,
			    struct bpf_reg_state *false_reg, u64 val,
			    u8 opcode)
{
	/* If the dst_reg is a pointer, we can't learn anything about its
	 * variable offset from the compare (unless src_reg were a pointer into
	 * the same object, but we don't bother with that.
	 * Since false_reg and true_reg have the same type by construction, we
	 * only need to check one of them for pointerness.
	 */
	if (__is_pointer_value(false, false_reg))
		return;

	switch (opcode) {
	case BPF_JEQ:
		/* If this is false then we know nothing Jon Snow, but if it is
		 * true then we know for sure.
		 */
		__mark_reg_known(true_reg, val);
		break;
	case BPF_JNE:
		/* If this is true we know nothing Jon Snow, but if it is false
		 * we know the value for sure;
		 */
		__mark_reg_known(false_reg, val);
		break;
	case BPF_JGT:
		false_reg->umax_value = min(false_reg->umax_value, val);
		true_reg->umin_value = max(true_reg->umin_value, val + 1);
		break;
	case BPF_JSGT:
		false_reg->smax_value = min_t(s64, false_reg->smax_value, val);
		true_reg->smin_value = max_t(s64, true_reg->smin_value, val + 1);
		break;
	case BPF_JLT:
		false_reg->umin_value = max(false_reg->umin_value, val);
		true_reg->umax_value = min(true_reg->umax_value, val - 1);
		break;
	case BPF_JSLT:
		false_reg->smin_value = max_t(s64, false_reg->smin_value, val);
		true_reg->smax_value = min_t(s64, true_reg->smax_value, val - 1);
		break;
	case BPF_JGE:
		false_reg->umax_value = min(false_reg->umax_value, val - 1);
		true_reg->umin_value = max(true_reg->umin_value, val);
		break;
	case BPF_JSGE:
		false_reg->smax_value = min_t(s64, false_reg->smax_value, val - 1);
		true_reg->smin_value = max_t(s64, true_reg->smin_value, val);
		break;
	case BPF_JLE:
		false_reg->umin_value = max(false_reg->umin_value, val + 1);
		true_reg->umax_value = min(true_reg->umax_value, val);
		break;
	case BPF_JSLE:
		false_reg->smin_value = max_t(s64, false_reg->smin_value, val + 1);
		true_reg->smax_value = min_t(s64, true_reg->smax_value, val);
		break;
	default:
		break;
	}

	__reg_deduce_bounds(false_reg);
	__reg_deduce_bounds(true_reg);
	/* We might have learned some bits from the bounds. */
	__reg_bound_offset(false_reg);
	__reg_bound_offset(true_reg);
	/* Intersecting with the old var_off might have improved our bounds
	 * slightly.  e.g. if umax was 0x7f...f and var_off was (0; 0xf...fc),
	 * then new var_off is (0; 0x7f...fc) which improves our umax.
	 */
	__update_reg_bounds(false_reg);
	__update_reg_bounds(true_reg);
}

/* Same as above, but for the case that dst_reg holds a constant and src_reg is
 * the variable reg.
 */
static void reg_set_min_max_inv(struct bpf_reg_state *true_reg,
				struct bpf_reg_state *false_reg, u64 val,
				u8 opcode)
{
	if (__is_pointer_value(false, false_reg))
		return;

	switch (opcode) {
	case BPF_JEQ:
		/* If this is false then we know nothing Jon Snow, but if it is
		 * true then we know for sure.
		 */
		__mark_reg_known(true_reg, val);
		break;
	case BPF_JNE:
		/* If this is true we know nothing Jon Snow, but if it is false
		 * we know the value for sure;
		 */
		__mark_reg_known(false_reg, val);
		break;
	case BPF_JGT:
		true_reg->umax_value = min(true_reg->umax_value, val - 1);
		false_reg->umin_value = max(false_reg->umin_value, val);
		break;
	case BPF_JSGT:
		true_reg->smax_value = min_t(s64, true_reg->smax_value, val - 1);
		false_reg->smin_value = max_t(s64, false_reg->smin_value, val);
		break;
	case BPF_JLT:
		true_reg->umin_value = max(true_reg->umin_value, val + 1);
		false_reg->umax_value = min(false_reg->umax_value, val);
		break;
	case BPF_JSLT:
		true_reg->smin_value = max_t(s64, true_reg->smin_value, val + 1);
		false_reg->smax_value = min_t(s64, false_reg->smax_value, val);
		break;
	case BPF_JGE:
		true_reg->umax_value = min(true_reg->umax_value, val);
		false_reg->umin_value = max(false_reg->umin_value, val + 1);
		break;
	case BPF_JSGE:
		true_reg->smax_value = min_t(s64, true_reg->smax_value, val);
		false_reg->smin_value = max_t(s64, false_reg->smin_value, val + 1);
		break;
	case BPF_JLE:
		true_reg->umin_value = max(true_reg->umin_value, val);
		false_reg->umax_value = min(false_reg->umax_value, val - 1);
		break;
	case BPF_JSLE:
		true_reg->smin_value = max_t(s64, true_reg->smin_value, val);
		false_reg->smax_value = min_t(s64, false_reg->smax_value, val - 1);
		break;
	default:
		break;
	}

	__reg_deduce_bounds(false_reg);
	__reg_deduce_bounds(true_reg);
	/* We might have learned some bits from the bounds. */
	__reg_bound_offset(false_reg);
	__reg_bound_offset(true_reg);
	/* Intersecting with the old var_off might have improved our bounds
	 * slightly.  e.g. if umax was 0x7f...f and var_off was (0; 0xf...fc),
	 * then new var_off is (0; 0x7f...fc) which improves our umax.
	 */
	__update_reg_bounds(false_reg);
	__update_reg_bounds(true_reg);
}

/* Regs are known to be equal, so intersect their min/max/var_off */
static void __reg_combine_min_max(struct bpf_reg_state *src_reg,
				  struct bpf_reg_state *dst_reg)
{
	src_reg->umin_value = dst_reg->umin_value = max(src_reg->umin_value,
							dst_reg->umin_value);
	src_reg->umax_value = dst_reg->umax_value = min(src_reg->umax_value,
							dst_reg->umax_value);
	src_reg->smin_value = dst_reg->smin_value = max(src_reg->smin_value,
							dst_reg->smin_value);
	src_reg->smax_value = dst_reg->smax_value = min(src_reg->smax_value,
							dst_reg->smax_value);
	src_reg->var_off = dst_reg->var_off = tnum_intersect(src_reg->var_off,
							     dst_reg->var_off);
	/* We might have learned new bounds from the var_off. */
	__update_reg_bounds(src_reg);
	__update_reg_bounds(dst_reg);
	/* We might have learned something about the sign bit. */
	__reg_deduce_bounds(src_reg);
	__reg_deduce_bounds(dst_reg);
	/* We might have learned some bits from the bounds. */
	__reg_bound_offset(src_reg);
	__reg_bound_offset(dst_reg);
	/* Intersecting with the old var_off might have improved our bounds
	 * slightly.  e.g. if umax was 0x7f...f and var_off was (0; 0xf...fc),
	 * then new var_off is (0; 0x7f...fc) which improves our umax.
	 */
	__update_reg_bounds(src_reg);
	__update_reg_bounds(dst_reg);
}

static void reg_combine_min_max(struct bpf_reg_state *true_src,
				struct bpf_reg_state *true_dst,
				struct bpf_reg_state *false_src,
				struct bpf_reg_state *false_dst,
				u8 opcode)
{
	switch (opcode) {
	case BPF_JEQ:
		__reg_combine_min_max(true_src, true_dst);
		break;
	case BPF_JNE:
		__reg_combine_min_max(false_src, false_dst);
		break;
	}
}

static void mark_map_reg(struct bpf_reg_state *regs, u32 regno, u32 id,
			 bool is_null)
{
	struct bpf_reg_state *reg = &regs[regno];

	if (reg->type == PTR_TO_MAP_VALUE_OR_NULL && reg->id == id) {
		/* Old offset (both fixed and variable parts) should
		 * have been known-zero, because we don't allow pointer
		 * arithmetic on pointers that might be NULL.
		 */
		if (WARN_ON_ONCE(reg->smin_value || reg->smax_value ||
				 !tnum_equals_const(reg->var_off, 0) ||
				 reg->off)) {
			__mark_reg_known_zero(reg);
			reg->off = 0;
		}
		if (is_null) {
			reg->type = SCALAR_VALUE;
		} else if (reg->map_ptr->inner_map_meta) {
			reg->type = CONST_PTR_TO_MAP;
			reg->map_ptr = reg->map_ptr->inner_map_meta;
		} else {
			reg->type = PTR_TO_MAP_VALUE;
		}
		/* We don't need id from this point onwards anymore, thus we
		 * should better reset it, so that state pruning has chances
		 * to take effect.
		 */
		reg->id = 0;
	}
}

/* The logic is similar to find_good_pkt_pointers(), both could eventually
 * be folded together at some point.
 */
static void mark_map_regs(struct bpf_verifier_state *state, u32 regno,
			  bool is_null)
{
	struct bpf_reg_state *regs = state->regs;
	u32 id = regs[regno].id;
	int i;

	for (i = 0; i < MAX_BPF_REG; i++)
		mark_map_reg(regs, i, id, is_null);

	for (i = 0; i < MAX_BPF_STACK; i += BPF_REG_SIZE) {
		if (state->stack_slot_type[i] != STACK_SPILL)
			continue;
		mark_map_reg(state->spilled_regs, i / BPF_REG_SIZE, id, is_null);
	}
}

static int check_cond_jmp_op(struct bpf_verifier_env *env,
			     struct bpf_insn *insn, int *insn_idx)
{
	struct bpf_verifier_state *other_branch, *this_branch = &env->cur_state;
	struct bpf_reg_state *regs = this_branch->regs, *dst_reg;
	u8 opcode = BPF_OP(insn->code);
	int err;

	if (opcode > BPF_JSLE) {
		verbose("invalid BPF_JMP opcode %x\n", opcode);
		return -EINVAL;
	}

	if (BPF_SRC(insn->code) == BPF_X) {
		if (insn->imm != 0) {
			verbose("BPF_JMP uses reserved fields\n");
			return -EINVAL;
		}

		/* check src1 operand */
		err = check_reg_arg(env, insn->src_reg, SRC_OP);
		if (err)
			return err;

		if (is_pointer_value(env, insn->src_reg)) {
			verbose("R%d pointer comparison prohibited\n",
				insn->src_reg);
			return -EACCES;
		}
	} else {
		if (insn->src_reg != BPF_REG_0) {
			verbose("BPF_JMP uses reserved fields\n");
			return -EINVAL;
		}
	}

	/* check src2 operand */
	err = check_reg_arg(env, insn->dst_reg, SRC_OP);
	if (err)
		return err;

	dst_reg = &regs[insn->dst_reg];

	/* detect if R == 0 where R was initialized to zero earlier */
	if (BPF_SRC(insn->code) == BPF_K &&
	    (opcode == BPF_JEQ || opcode == BPF_JNE) &&
	    dst_reg->type == SCALAR_VALUE &&
	    tnum_equals_const(dst_reg->var_off, insn->imm)) {
		if (opcode == BPF_JEQ) {
			/* if (imm == imm) goto pc+off;
			 * only follow the goto, ignore fall-through
			 */
			*insn_idx += insn->off;
			return 0;
		} else {
			/* if (imm != imm) goto pc+off;
			 * only follow fall-through branch, since
			 * that's where the program will go
			 */
			return 0;
		}
	}

	other_branch = push_stack(env, *insn_idx + insn->off + 1, *insn_idx);
	if (!other_branch)
		return -EFAULT;

	/* detect if we are comparing against a constant value so we can adjust
	 * our min/max values for our dst register.
	 * this is only legit if both are scalars (or pointers to the same
	 * object, I suppose, but we don't support that right now), because
	 * otherwise the different base pointers mean the offsets aren't
	 * comparable.
	 */
	if (BPF_SRC(insn->code) == BPF_X) {
		if (dst_reg->type == SCALAR_VALUE &&
		    regs[insn->src_reg].type == SCALAR_VALUE) {
			if (tnum_is_const(regs[insn->src_reg].var_off))
				reg_set_min_max(&other_branch->regs[insn->dst_reg],
						dst_reg, regs[insn->src_reg].var_off.value,
						opcode);
			else if (tnum_is_const(dst_reg->var_off))
				reg_set_min_max_inv(&other_branch->regs[insn->src_reg],
						    &regs[insn->src_reg],
						    dst_reg->var_off.value, opcode);
			else if (opcode == BPF_JEQ || opcode == BPF_JNE)
				/* Comparing for equality, we can combine knowledge */
				reg_combine_min_max(&other_branch->regs[insn->src_reg],
						    &other_branch->regs[insn->dst_reg],
						    &regs[insn->src_reg],
						    &regs[insn->dst_reg], opcode);
		}
	} else if (dst_reg->type == SCALAR_VALUE) {
		reg_set_min_max(&other_branch->regs[insn->dst_reg],
					dst_reg, insn->imm, opcode);
	}

	/* detect if R == 0 where R is returned from bpf_map_lookup_elem() */
	if (BPF_SRC(insn->code) == BPF_K &&
	    insn->imm == 0 && (opcode == BPF_JEQ || opcode == BPF_JNE) &&
	    dst_reg->type == PTR_TO_MAP_VALUE_OR_NULL) {
		/* Mark all identical map registers in each branch as either
		 * safe or unknown depending R == 0 or R != 0 conditional.
		 */
		mark_map_regs(this_branch, insn->dst_reg, opcode == BPF_JNE);
		mark_map_regs(other_branch, insn->dst_reg, opcode == BPF_JEQ);
	} else if (BPF_SRC(insn->code) == BPF_X && opcode == BPF_JGT &&
		   dst_reg->type == PTR_TO_PACKET &&
		   regs[insn->src_reg].type == PTR_TO_PACKET_END) {
		/* pkt_data' > pkt_end */
		find_good_pkt_pointers(this_branch, dst_reg, false);
	} else if (BPF_SRC(insn->code) == BPF_X && opcode == BPF_JGT &&
		   dst_reg->type == PTR_TO_PACKET_END &&
		   regs[insn->src_reg].type == PTR_TO_PACKET) {
		/* pkt_end > pkt_data' */
		find_good_pkt_pointers(other_branch, &regs[insn->src_reg], true);
	} else if (BPF_SRC(insn->code) == BPF_X && opcode == BPF_JLT &&
		   dst_reg->type == PTR_TO_PACKET &&
		   regs[insn->src_reg].type == PTR_TO_PACKET_END) {
		/* pkt_data' < pkt_end */
		find_good_pkt_pointers(other_branch, dst_reg, true);
	} else if (BPF_SRC(insn->code) == BPF_X && opcode == BPF_JLT &&
		   dst_reg->type == PTR_TO_PACKET_END &&
		   regs[insn->src_reg].type == PTR_TO_PACKET) {
		/* pkt_end < pkt_data' */
		find_good_pkt_pointers(this_branch, &regs[insn->src_reg], false);
	} else if (BPF_SRC(insn->code) == BPF_X && opcode == BPF_JGE &&
		   dst_reg->type == PTR_TO_PACKET &&
		   regs[insn->src_reg].type == PTR_TO_PACKET_END) {
		/* pkt_data' >= pkt_end */
		find_good_pkt_pointers(this_branch, dst_reg, true);
	} else if (BPF_SRC(insn->code) == BPF_X && opcode == BPF_JGE &&
		   dst_reg->type == PTR_TO_PACKET_END &&
		   regs[insn->src_reg].type == PTR_TO_PACKET) {
		/* pkt_end >= pkt_data' */
		find_good_pkt_pointers(other_branch, &regs[insn->src_reg], false);
	} else if (BPF_SRC(insn->code) == BPF_X && opcode == BPF_JLE &&
		   dst_reg->type == PTR_TO_PACKET &&
		   regs[insn->src_reg].type == PTR_TO_PACKET_END) {
		/* pkt_data' <= pkt_end */
		find_good_pkt_pointers(other_branch, dst_reg, false);
	} else if (BPF_SRC(insn->code) == BPF_X && opcode == BPF_JLE &&
		   dst_reg->type == PTR_TO_PACKET_END &&
		   regs[insn->src_reg].type == PTR_TO_PACKET) {
		/* pkt_end <= pkt_data' */
		find_good_pkt_pointers(this_branch, &regs[insn->src_reg], true);
	} else if (is_pointer_value(env, insn->dst_reg)) {
		verbose("R%d pointer comparison prohibited\n", insn->dst_reg);
		return -EACCES;
	}
	if (log_level)
		print_verifier_state(this_branch);
	return 0;
}

/* return the map pointer stored inside BPF_LD_IMM64 instruction */
static struct bpf_map *ld_imm64_to_map_ptr(struct bpf_insn *insn)
{
	u64 imm64 = ((u64) (u32) insn[0].imm) | ((u64) (u32) insn[1].imm) << 32;

	return (struct bpf_map *) (unsigned long) imm64;
}

/* verify BPF_LD_IMM64 instruction */
static int check_ld_imm(struct bpf_verifier_env *env, struct bpf_insn *insn)
{
	struct bpf_reg_state *regs = env->cur_state.regs;
	int err;

	if (BPF_SIZE(insn->code) != BPF_DW) {
		verbose("invalid BPF_LD_IMM insn\n");
		return -EINVAL;
	}
	if (insn->off != 0) {
		verbose("BPF_LD_IMM64 uses reserved fields\n");
		return -EINVAL;
	}

	err = check_reg_arg(env, insn->dst_reg, DST_OP);
	if (err)
		return err;

	if (insn->src_reg == 0) {
		u64 imm = ((u64)(insn + 1)->imm << 32) | (u32)insn->imm;

		regs[insn->dst_reg].type = SCALAR_VALUE;
		__mark_reg_known(&regs[insn->dst_reg], imm);
		return 0;
	}

	/* replace_map_fd_with_map_ptr() should have caught bad ld_imm64 */
	BUG_ON(insn->src_reg != BPF_PSEUDO_MAP_FD);

	regs[insn->dst_reg].type = CONST_PTR_TO_MAP;
	regs[insn->dst_reg].map_ptr = ld_imm64_to_map_ptr(insn);
	return 0;
}

static bool may_access_skb(enum bpf_prog_type type)
{
	switch (type) {
	case BPF_PROG_TYPE_SOCKET_FILTER:
	case BPF_PROG_TYPE_SCHED_CLS:
	case BPF_PROG_TYPE_SCHED_ACT:
		return true;
	default:
		return false;
	}
}

/* verify safety of LD_ABS|LD_IND instructions:
 * - they can only appear in the programs where ctx == skb
 * - since they are wrappers of function calls, they scratch R1-R5 registers,
 *   preserve R6-R9, and store return value into R0
 *
 * Implicit input:
 *   ctx == skb == R6 == CTX
 *
 * Explicit input:
 *   SRC == any register
 *   IMM == 32-bit immediate
 *
 * Output:
 *   R0 - 8/16/32-bit skb data converted to cpu endianness
 */
static int check_ld_abs(struct bpf_verifier_env *env, struct bpf_insn *insn)
{
	struct bpf_reg_state *regs = env->cur_state.regs;
	u8 mode = BPF_MODE(insn->code);
	int i, err;

	if (!may_access_skb(env->prog->type)) {
		verbose("BPF_LD_[ABS|IND] instructions not allowed for this program type\n");
		return -EINVAL;
	}

	if (insn->dst_reg != BPF_REG_0 || insn->off != 0 ||
	    BPF_SIZE(insn->code) == BPF_DW ||
	    (mode == BPF_ABS && insn->src_reg != BPF_REG_0)) {
		verbose("BPF_LD_[ABS|IND] uses reserved fields\n");
		return -EINVAL;
	}

	/* check whether implicit source operand (register R6) is readable */
	err = check_reg_arg(env, BPF_REG_6, SRC_OP);
	if (err)
		return err;

	if (regs[BPF_REG_6].type != PTR_TO_CTX) {
		verbose("at the time of BPF_LD_ABS|IND R6 != pointer to skb\n");
		return -EINVAL;
	}

	if (mode == BPF_IND) {
		/* check explicit source operand */
		err = check_reg_arg(env, insn->src_reg, SRC_OP);
		if (err)
			return err;
	}

	/* reset caller saved regs to unreadable */
	for (i = 0; i < CALLER_SAVED_REGS; i++) {
		mark_reg_not_init(regs, caller_saved[i]);
		check_reg_arg(env, caller_saved[i], DST_OP_NO_MARK);
	}

	/* mark destination R0 register as readable, since it contains
	 * the value fetched from the packet.
	 * Already marked as written above.
	 */
	mark_reg_unknown(regs, BPF_REG_0);
	return 0;
}

/* non-recursive DFS pseudo code
 * 1  procedure DFS-iterative(G,v):
 * 2      label v as discovered
 * 3      let S be a stack
 * 4      S.push(v)
 * 5      while S is not empty
 * 6            t <- S.pop()
 * 7            if t is what we're looking for:
 * 8                return t
 * 9            for all edges e in G.adjacentEdges(t) do
 * 10               if edge e is already labelled
 * 11                   continue with the next edge
 * 12               w <- G.adjacentVertex(t,e)
 * 13               if vertex w is not discovered and not explored
 * 14                   label e as tree-edge
 * 15                   label w as discovered
 * 16                   S.push(w)
 * 17                   continue at 5
 * 18               else if vertex w is discovered
 * 19                   label e as back-edge
 * 20               else
 * 21                   // vertex w is explored
 * 22                   label e as forward- or cross-edge
 * 23           label t as explored
 * 24           S.pop()
 *
 * convention:
 * 0x10 - discovered
 * 0x11 - discovered and fall-through edge labelled
 * 0x12 - discovered and fall-through and branch edges labelled
 * 0x20 - explored
 */

enum {
	DISCOVERED = 0x10,
	EXPLORED = 0x20,
	FALLTHROUGH = 1,
	BRANCH = 2,
};

#define STATE_LIST_MARK ((struct bpf_verifier_state_list *) -1L)

static int *insn_stack;	/* stack of insns to process */
static int cur_stack;	/* current stack index */
static int *insn_state;

/* t, w, e - match pseudo-code above:
 * t - index of current instruction
 * w - next instruction
 * e - edge
 */
static int push_insn(int t, int w, int e, struct bpf_verifier_env *env)
{
	if (e == FALLTHROUGH && insn_state[t] >= (DISCOVERED | FALLTHROUGH))
		return 0;

	if (e == BRANCH && insn_state[t] >= (DISCOVERED | BRANCH))
		return 0;

	if (w < 0 || w >= env->prog->len) {
		verbose("jump out of range from insn %d to %d\n", t, w);
		return -EINVAL;
	}

	if (e == BRANCH)
		/* mark branch target for state pruning */
		env->explored_states[w] = STATE_LIST_MARK;

	if (insn_state[w] == 0) {
		/* tree-edge */
		insn_state[t] = DISCOVERED | e;
		insn_state[w] = DISCOVERED;
		if (cur_stack >= env->prog->len)
			return -E2BIG;
		insn_stack[cur_stack++] = w;
		return 1;
	} else if ((insn_state[w] & 0xF0) == DISCOVERED) {
		verbose("back-edge from insn %d to %d\n", t, w);
		return -EINVAL;
	} else if (insn_state[w] == EXPLORED) {
		/* forward- or cross-edge */
		insn_state[t] = DISCOVERED | e;
	} else {
		verbose("insn state internal bug\n");
		return -EFAULT;
	}
	return 0;
}

/* non-recursive depth-first-search to detect loops in BPF program
 * loop == back-edge in directed graph
 */
static int check_cfg(struct bpf_verifier_env *env)
{
	struct bpf_insn *insns = env->prog->insnsi;
	int insn_cnt = env->prog->len;
	int ret = 0;
	int i, t;

	insn_state = kcalloc(insn_cnt, sizeof(int), GFP_KERNEL);
	if (!insn_state)
		return -ENOMEM;

	insn_stack = kcalloc(insn_cnt, sizeof(int), GFP_KERNEL);
	if (!insn_stack) {
		kfree(insn_state);
		return -ENOMEM;
	}

	insn_state[0] = DISCOVERED; /* mark 1st insn as discovered */
	insn_stack[0] = 0; /* 0 is the first instruction */
	cur_stack = 1;

peek_stack:
	if (cur_stack == 0)
		goto check_state;
	t = insn_stack[cur_stack - 1];

	if (BPF_CLASS(insns[t].code) == BPF_JMP) {
		u8 opcode = BPF_OP(insns[t].code);

		if (opcode == BPF_EXIT) {
			goto mark_explored;
		} else if (opcode == BPF_CALL) {
			ret = push_insn(t, t + 1, FALLTHROUGH, env);
			if (ret == 1)
				goto peek_stack;
			else if (ret < 0)
				goto err_free;
			if (t + 1 < insn_cnt)
				env->explored_states[t + 1] = STATE_LIST_MARK;
		} else if (opcode == BPF_JA) {
			if (BPF_SRC(insns[t].code) != BPF_K) {
				ret = -EINVAL;
				goto err_free;
			}
			/* unconditional jump with single edge */
			ret = push_insn(t, t + insns[t].off + 1,
					FALLTHROUGH, env);
			if (ret == 1)
				goto peek_stack;
			else if (ret < 0)
				goto err_free;
			/* tell verifier to check for equivalent states
			 * after every call and jump
			 */
			if (t + 1 < insn_cnt)
				env->explored_states[t + 1] = STATE_LIST_MARK;
		} else {
			/* conditional jump with two edges */
			env->explored_states[t] = STATE_LIST_MARK;
			ret = push_insn(t, t + 1, FALLTHROUGH, env);
			if (ret == 1)
				goto peek_stack;
			else if (ret < 0)
				goto err_free;

			ret = push_insn(t, t + insns[t].off + 1, BRANCH, env);
			if (ret == 1)
				goto peek_stack;
			else if (ret < 0)
				goto err_free;
		}
	} else {
		/* all other non-branch instructions with single
		 * fall-through edge
		 */
		ret = push_insn(t, t + 1, FALLTHROUGH, env);
		if (ret == 1)
			goto peek_stack;
		else if (ret < 0)
			goto err_free;
	}

mark_explored:
	insn_state[t] = EXPLORED;
	if (cur_stack-- <= 0) {
		verbose("pop stack internal bug\n");
		ret = -EFAULT;
		goto err_free;
	}
	goto peek_stack;

check_state:
	for (i = 0; i < insn_cnt; i++) {
		if (insn_state[i] != EXPLORED) {
			verbose("unreachable insn %d\n", i);
			ret = -EINVAL;
			goto err_free;
		}
	}
	ret = 0; /* cfg looks good */

err_free:
	kfree(insn_state);
	kfree(insn_stack);
	return ret;
}

/* check %cur's range satisfies %old's */
static bool range_within(struct bpf_reg_state *old,
			 struct bpf_reg_state *cur)
{
	return old->umin_value <= cur->umin_value &&
	       old->umax_value >= cur->umax_value &&
	       old->smin_value <= cur->smin_value &&
	       old->smax_value >= cur->smax_value;
}

/* Maximum number of register states that can exist at once */
#define ID_MAP_SIZE	(MAX_BPF_REG + MAX_BPF_STACK / BPF_REG_SIZE)
struct idpair {
	u32 old;
	u32 cur;
};

/* If in the old state two registers had the same id, then they need to have
 * the same id in the new state as well.  But that id could be different from
 * the old state, so we need to track the mapping from old to new ids.
 * Once we have seen that, say, a reg with old id 5 had new id 9, any subsequent
 * regs with old id 5 must also have new id 9 for the new state to be safe.  But
 * regs with a different old id could still have new id 9, we don't care about
 * that.
 * So we look through our idmap to see if this old id has been seen before.  If
 * so, we require the new id to match; otherwise, we add the id pair to the map.
 */
static bool check_ids(u32 old_id, u32 cur_id, struct idpair *idmap)
{
	unsigned int i;

	for (i = 0; i < ID_MAP_SIZE; i++) {
		if (!idmap[i].old) {
			/* Reached an empty slot; haven't seen this id before */
			idmap[i].old = old_id;
			idmap[i].cur = cur_id;
			return true;
		}
		if (idmap[i].old == old_id)
			return idmap[i].cur == cur_id;
	}
	/* We ran out of idmap slots, which should be impossible */
	WARN_ON_ONCE(1);
	return false;
}

/* Returns true if (rold safe implies rcur safe) */
static bool regsafe(struct bpf_reg_state *rold, struct bpf_reg_state *rcur,
		    struct idpair *idmap)
{
	if (!(rold->live & REG_LIVE_READ))
		/* explored state didn't use this */
		return true;

	if (memcmp(rold, rcur, offsetof(struct bpf_reg_state, live)) == 0)
		return true;

	if (rold->type == NOT_INIT)
		/* explored state can't have used this */
		return true;
	if (rcur->type == NOT_INIT)
		return false;
	switch (rold->type) {
	case SCALAR_VALUE:
		if (rcur->type == SCALAR_VALUE) {
			/* new val must satisfy old val knowledge */
			return range_within(rold, rcur) &&
			       tnum_in(rold->var_off, rcur->var_off);
		} else {
			/* We're trying to use a pointer in place of a scalar.
			 * Even if the scalar was unbounded, this could lead to
			 * pointer leaks because scalars are allowed to leak
			 * while pointers are not. We could make this safe in
			 * special cases if root is calling us, but it's
			 * probably not worth the hassle.
			 */
			return false;
		}
	case PTR_TO_MAP_VALUE:
		/* If the new min/max/var_off satisfy the old ones and
		 * everything else matches, we are OK.
		 * We don't care about the 'id' value, because nothing
		 * uses it for PTR_TO_MAP_VALUE (only for ..._OR_NULL)
		 */
		return memcmp(rold, rcur, offsetof(struct bpf_reg_state, id)) == 0 &&
		       range_within(rold, rcur) &&
		       tnum_in(rold->var_off, rcur->var_off);
	case PTR_TO_MAP_VALUE_OR_NULL:
		/* a PTR_TO_MAP_VALUE could be safe to use as a
		 * PTR_TO_MAP_VALUE_OR_NULL into the same map.
		 * However, if the old PTR_TO_MAP_VALUE_OR_NULL then got NULL-
		 * checked, doing so could have affected others with the same
		 * id, and we can't check for that because we lost the id when
		 * we converted to a PTR_TO_MAP_VALUE.
		 */
		if (rcur->type != PTR_TO_MAP_VALUE_OR_NULL)
			return false;
		if (memcmp(rold, rcur, offsetof(struct bpf_reg_state, id)))
			return false;
		/* Check our ids match any regs they're supposed to */
		return check_ids(rold->id, rcur->id, idmap);
	case PTR_TO_PACKET:
		if (rcur->type != PTR_TO_PACKET)
			return false;
		/* We must have at least as much range as the old ptr
		 * did, so that any accesses which were safe before are
		 * still safe.  This is true even if old range < old off,
		 * since someone could have accessed through (ptr - k), or
		 * even done ptr -= k in a register, to get a safe access.
		 */
		if (rold->range > rcur->range)
			return false;
		/* If the offsets don't match, we can't trust our alignment;
		 * nor can we be sure that we won't fall out of range.
		 */
		if (rold->off != rcur->off)
			return false;
		/* id relations must be preserved */
		if (rold->id && !check_ids(rold->id, rcur->id, idmap))
			return false;
		/* new val must satisfy old val knowledge */
		return range_within(rold, rcur) &&
		       tnum_in(rold->var_off, rcur->var_off);
	case PTR_TO_CTX:
	case CONST_PTR_TO_MAP:
	case PTR_TO_STACK:
	case PTR_TO_PACKET_END:
		/* Only valid matches are exact, which memcmp() above
		 * would have accepted
		 */
	default:
		/* Don't know what's going on, just say it's not safe */
		return false;
	}

	/* Shouldn't get here; if we do, say it's not safe */
	WARN_ON_ONCE(1);
	return false;
}

/* compare two verifier states
 *
 * all states stored in state_list are known to be valid, since
 * verifier reached 'bpf_exit' instruction through them
 *
 * this function is called when verifier exploring different branches of
 * execution popped from the state stack. If it sees an old state that has
 * more strict register state and more strict stack state then this execution
 * branch doesn't need to be explored further, since verifier already
 * concluded that more strict state leads to valid finish.
 *
 * Therefore two states are equivalent if register state is more conservative
 * and explored stack state is more conservative than the current one.
 * Example:
 *       explored                   current
 * (slot1=INV slot2=MISC) == (slot1=MISC slot2=MISC)
 * (slot1=MISC slot2=MISC) != (slot1=INV slot2=MISC)
 *
 * In other words if current stack state (one being explored) has more
 * valid slots than old one that already passed validation, it means
 * the verifier can stop exploring and conclude that current state is valid too
 *
 * Similarly with registers. If explored state has register type as invalid
 * whereas register type in current state is meaningful, it means that
 * the current state will reach 'bpf_exit' instruction safely
 */
static bool states_equal(struct bpf_verifier_env *env,
			 struct bpf_verifier_state *old,
			 struct bpf_verifier_state *cur)
{
	struct idpair *idmap;
	bool ret = false;
	int i;

	idmap = kcalloc(ID_MAP_SIZE, sizeof(struct idpair), GFP_KERNEL);
	/* If we failed to allocate the idmap, just say it's not safe */
	if (!idmap)
		return false;

	for (i = 0; i < MAX_BPF_REG; i++) {
		if (!regsafe(&old->regs[i], &cur->regs[i], idmap))
			goto out_free;
	}

	for (i = 0; i < MAX_BPF_STACK; i++) {
		if (old->stack_slot_type[i] == STACK_INVALID)
			continue;
		if (old->stack_slot_type[i] != cur->stack_slot_type[i])
			/* Ex: old explored (safe) state has STACK_SPILL in
			 * this stack slot, but current has has STACK_MISC ->
			 * this verifier states are not equivalent,
			 * return false to continue verification of this path
			 */
			goto out_free;
		if (i % BPF_REG_SIZE)
			continue;
		if (old->stack_slot_type[i] != STACK_SPILL)
			continue;
		if (!regsafe(&old->spilled_regs[i / BPF_REG_SIZE],
			     &cur->spilled_regs[i / BPF_REG_SIZE],
			     idmap))
			/* when explored and current stack slot are both storing
			 * spilled registers, check that stored pointers types
			 * are the same as well.
			 * Ex: explored safe path could have stored
			 * (bpf_reg_state) {.type = PTR_TO_STACK, .off = -8}
			 * but current path has stored:
			 * (bpf_reg_state) {.type = PTR_TO_STACK, .off = -16}
			 * such verifier states are not equivalent.
			 * return false to continue verification of this path
			 */
			goto out_free;
		else
			continue;
	}
	ret = true;
out_free:
	kfree(idmap);
	return ret;
}

/* A write screens off any subsequent reads; but write marks come from the
 * straight-line code between a state and its parent.  When we arrive at a
 * jump target (in the first iteration of the propagate_liveness() loop),
 * we didn't arrive by the straight-line code, so read marks in state must
 * propagate to parent regardless of state's write marks.
 */
static bool do_propagate_liveness(const struct bpf_verifier_state *state,
				  struct bpf_verifier_state *parent)
{
	bool writes = parent == state->parent; /* Observe write marks */
	bool touched = false; /* any changes made? */
	int i;

	if (!parent)
		return touched;
	/* Propagate read liveness of registers... */
	BUILD_BUG_ON(BPF_REG_FP + 1 != MAX_BPF_REG);
	/* We don't need to worry about FP liveness because it's read-only */
	for (i = 0; i < BPF_REG_FP; i++) {
		if (parent->regs[i].live & REG_LIVE_READ)
			continue;
		if (writes && (state->regs[i].live & REG_LIVE_WRITTEN))
			continue;
		if (state->regs[i].live & REG_LIVE_READ) {
			parent->regs[i].live |= REG_LIVE_READ;
			touched = true;
		}
	}
	/* ... and stack slots */
	for (i = 0; i < MAX_BPF_STACK / BPF_REG_SIZE; i++) {
		if (parent->stack_slot_type[i * BPF_REG_SIZE] != STACK_SPILL)
			continue;
		if (state->stack_slot_type[i * BPF_REG_SIZE] != STACK_SPILL)
			continue;
		if (parent->spilled_regs[i].live & REG_LIVE_READ)
			continue;
		if (writes && (state->spilled_regs[i].live & REG_LIVE_WRITTEN))
			continue;
		if (state->spilled_regs[i].live & REG_LIVE_READ) {
			parent->spilled_regs[i].live |= REG_LIVE_READ;
			touched = true;
		}
	}
	return touched;
}

/* "parent" is "a state from which we reach the current state", but initially
 * it is not the state->parent (i.e. "the state whose straight-line code leads
 * to the current state"), instead it is the state that happened to arrive at
 * a (prunable) equivalent of the current state.  See comment above
 * do_propagate_liveness() for consequences of this.
 * This function is just a more efficient way of calling mark_reg_read() or
 * mark_stack_slot_read() on each reg in "parent" that is read in "state",
 * though it requires that parent != state->parent in the call arguments.
 */
static void propagate_liveness(const struct bpf_verifier_state *state,
			       struct bpf_verifier_state *parent)
{
	while (do_propagate_liveness(state, parent)) {
		/* Something changed, so we need to feed those changes onward */
		state = parent;
		parent = state->parent;
	}
}

static int is_state_visited(struct bpf_verifier_env *env, int insn_idx)
{
	struct bpf_verifier_state_list *new_sl;
	struct bpf_verifier_state_list *sl;
	int i;

	sl = env->explored_states[insn_idx];
	if (!sl)
		/* this 'insn_idx' instruction wasn't marked, so we will not
		 * be doing state search here
		 */
		return 0;

	while (sl != STATE_LIST_MARK) {
		if (states_equal(env, &sl->state, &env->cur_state)) {
			/* reached equivalent register/stack state,
			 * prune the search.
			 * Registers read by the continuation are read by us.
			 * If we have any write marks in env->cur_state, they
			 * will prevent corresponding reads in the continuation
			 * from reaching our parent (an explored_state).  Our
			 * own state will get the read marks recorded, but
			 * they'll be immediately forgotten as we're pruning
			 * this state and will pop a new one.
			 */
			propagate_liveness(&sl->state, &env->cur_state);
			return 1;
		}
		sl = sl->next;
	}

	/* there were no equivalent states, remember current one.
	 * technically the current state is not proven to be safe yet,
	 * but it will either reach bpf_exit (which means it's safe) or
	 * it will be rejected. Since there are no loops, we won't be
	 * seeing this 'insn_idx' instruction again on the way to bpf_exit
	 */
	new_sl = kmalloc(sizeof(struct bpf_verifier_state_list), GFP_USER);
	if (!new_sl)
		return -ENOMEM;

	/* add new state to the head of linked list */
	memcpy(&new_sl->state, &env->cur_state, sizeof(env->cur_state));
	new_sl->next = env->explored_states[insn_idx];
	env->explored_states[insn_idx] = new_sl;
	/* connect new state to parentage chain */
	env->cur_state.parent = &new_sl->state;
	/* clear write marks in current state: the writes we did are not writes
	 * our child did, so they don't screen off its reads from us.
	 * (There are no read marks in current state, because reads always mark
	 * their parent and current state never has children yet.  Only
	 * explored_states can get read marks.)
	 */
	for (i = 0; i < BPF_REG_FP; i++)
		env->cur_state.regs[i].live = REG_LIVE_NONE;
	for (i = 0; i < MAX_BPF_STACK / BPF_REG_SIZE; i++)
		if (env->cur_state.stack_slot_type[i * BPF_REG_SIZE] == STACK_SPILL)
			env->cur_state.spilled_regs[i].live = REG_LIVE_NONE;
	return 0;
}

static int ext_analyzer_insn_hook(struct bpf_verifier_env *env,
				  int insn_idx, int prev_insn_idx)
{
	if (!env->analyzer_ops || !env->analyzer_ops->insn_hook)
		return 0;

	return env->analyzer_ops->insn_hook(env, insn_idx, prev_insn_idx);
}

static int do_check(struct bpf_verifier_env *env)
{
	struct bpf_verifier_state *state = &env->cur_state;
	struct bpf_insn *insns = env->prog->insnsi;
	struct bpf_reg_state *regs = state->regs;
	int insn_cnt = env->prog->len;
	int insn_idx, prev_insn_idx = 0;
	int insn_processed = 0;
	bool do_print_state = false;

	init_reg_state(regs);
	state->parent = NULL;
	insn_idx = 0;
	for (;;) {
		struct bpf_insn *insn;
		u8 class;
		int err;

		if (insn_idx >= insn_cnt) {
			verbose("invalid insn idx %d insn_cnt %d\n",
				insn_idx, insn_cnt);
			return -EFAULT;
		}

		insn = &insns[insn_idx];
		class = BPF_CLASS(insn->code);

		if (++insn_processed > BPF_COMPLEXITY_LIMIT_INSNS) {
			verbose("BPF program is too large. Processed %d insn\n",
				insn_processed);
			return -E2BIG;
		}

		err = is_state_visited(env, insn_idx);
		if (err < 0)
			return err;
		if (err == 1) {
			/* found equivalent state, can prune the search */
			if (log_level) {
				if (do_print_state)
					verbose("\nfrom %d to %d: safe\n",
						prev_insn_idx, insn_idx);
				else
					verbose("%d: safe\n", insn_idx);
			}
			goto process_bpf_exit;
		}

		if (need_resched())
			cond_resched();

		if (log_level > 1 || (log_level && do_print_state)) {
			if (log_level > 1)
				verbose("%d:", insn_idx);
			else
				verbose("\nfrom %d to %d:",
					prev_insn_idx, insn_idx);
			print_verifier_state(&env->cur_state);
			do_print_state = false;
		}

		if (log_level) {
			verbose("%d: ", insn_idx);
			print_bpf_insn(env, insn);
		}

		err = ext_analyzer_insn_hook(env, insn_idx, prev_insn_idx);
		if (err)
			return err;

		env->insn_aux_data[insn_idx].seen = true;
		if (class == BPF_ALU || class == BPF_ALU64) {
			err = check_alu_op(env, insn);
			if (err)
				return err;

		} else if (class == BPF_LDX) {
			enum bpf_reg_type *prev_src_type, src_reg_type;

			/* check for reserved fields is already done */

			/* check src operand */
			err = check_reg_arg(env, insn->src_reg, SRC_OP);
			if (err)
				return err;

			err = check_reg_arg(env, insn->dst_reg, DST_OP_NO_MARK);
			if (err)
				return err;

			src_reg_type = regs[insn->src_reg].type;

			/* check that memory (src_reg + off) is readable,
			 * the state of dst_reg will be updated by this func
			 */
			err = check_mem_access(env, insn_idx, insn->src_reg, insn->off,
					       BPF_SIZE(insn->code), BPF_READ,
					       insn->dst_reg, false);
			if (err)
				return err;

			prev_src_type = &env->insn_aux_data[insn_idx].ptr_type;

			if (*prev_src_type == NOT_INIT) {
				/* saw a valid insn
				 * dst_reg = *(u32 *)(src_reg + off)
				 * save type to validate intersecting paths
				 */
				*prev_src_type = src_reg_type;

			} else if (src_reg_type != *prev_src_type &&
				   (src_reg_type == PTR_TO_CTX ||
				    *prev_src_type == PTR_TO_CTX)) {
				/* ABuser program is trying to use the same insn
				 * dst_reg = *(u32*) (src_reg + off)
				 * with different pointer types:
				 * src_reg == ctx in one branch and
				 * src_reg == stack|map in some other branch.
				 * Reject it.
				 */
				verbose("same insn cannot be used with different pointers\n");
				return -EINVAL;
			}

		} else if (class == BPF_STX) {
			enum bpf_reg_type *prev_dst_type, dst_reg_type;

			if (BPF_MODE(insn->code) == BPF_XADD) {
				err = check_xadd(env, insn_idx, insn);
				if (err)
					return err;
				insn_idx++;
				continue;
			}

			/* check src1 operand */
			err = check_reg_arg(env, insn->src_reg, SRC_OP);
			if (err)
				return err;
			/* check src2 operand */
			err = check_reg_arg(env, insn->dst_reg, SRC_OP);
			if (err)
				return err;

			dst_reg_type = regs[insn->dst_reg].type;

			/* check that memory (dst_reg + off) is writeable */
			err = check_mem_access(env, insn_idx, insn->dst_reg, insn->off,
					       BPF_SIZE(insn->code), BPF_WRITE,
					       insn->src_reg, false);
			if (err)
				return err;

			prev_dst_type = &env->insn_aux_data[insn_idx].ptr_type;

			if (*prev_dst_type == NOT_INIT) {
				*prev_dst_type = dst_reg_type;
			} else if (dst_reg_type != *prev_dst_type &&
				   (dst_reg_type == PTR_TO_CTX ||
				    *prev_dst_type == PTR_TO_CTX)) {
				verbose("same insn cannot be used with different pointers\n");
				return -EINVAL;
			}

		} else if (class == BPF_ST) {
			if (BPF_MODE(insn->code) != BPF_MEM ||
			    insn->src_reg != BPF_REG_0) {
				verbose("BPF_ST uses reserved fields\n");
				return -EINVAL;
			}
			/* check src operand */
			err = check_reg_arg(env, insn->dst_reg, SRC_OP);
			if (err)
				return err;

			if (is_ctx_reg(env, insn->dst_reg)) {
				verbose("BPF_ST stores into R%d context is not allowed\n",
					insn->dst_reg);
				return -EACCES;
			}

			/* check that memory (dst_reg + off) is writeable */
			err = check_mem_access(env, insn_idx, insn->dst_reg, insn->off,
					       BPF_SIZE(insn->code), BPF_WRITE,
					       -1, false);
			if (err)
				return err;

		} else if (class == BPF_JMP) {
			u8 opcode = BPF_OP(insn->code);

			if (opcode == BPF_CALL) {
				if (BPF_SRC(insn->code) != BPF_K ||
				    insn->off != 0 ||
				    insn->src_reg != BPF_REG_0 ||
				    insn->dst_reg != BPF_REG_0) {
					verbose("BPF_CALL uses reserved fields\n");
					return -EINVAL;
				}

				err = check_call(env, insn->imm, insn_idx);
				if (err)
					return err;

			} else if (opcode == BPF_JA) {
				if (BPF_SRC(insn->code) != BPF_K ||
				    insn->imm != 0 ||
				    insn->src_reg != BPF_REG_0 ||
				    insn->dst_reg != BPF_REG_0) {
					verbose("BPF_JA uses reserved fields\n");
					return -EINVAL;
				}

				insn_idx += insn->off + 1;
				continue;

			} else if (opcode == BPF_EXIT) {
				if (BPF_SRC(insn->code) != BPF_K ||
				    insn->imm != 0 ||
				    insn->src_reg != BPF_REG_0 ||
				    insn->dst_reg != BPF_REG_0) {
					verbose("BPF_EXIT uses reserved fields\n");
					return -EINVAL;
				}

				/* eBPF calling convetion is such that R0 is used
				 * to return the value from eBPF program.
				 * Make sure that it's readable at this time
				 * of bpf_exit, which means that program wrote
				 * something into it earlier
				 */
				err = check_reg_arg(env, BPF_REG_0, SRC_OP);
				if (err)
					return err;

				if (is_pointer_value(env, BPF_REG_0)) {
					verbose("R0 leaks addr as return value\n");
					return -EACCES;
				}

process_bpf_exit:
				insn_idx = pop_stack(env, &prev_insn_idx);
				if (insn_idx < 0) {
					break;
				} else {
					do_print_state = true;
					continue;
				}
			} else {
				err = check_cond_jmp_op(env, insn, &insn_idx);
				if (err)
					return err;
			}
		} else if (class == BPF_LD) {
			u8 mode = BPF_MODE(insn->code);

			if (mode == BPF_ABS || mode == BPF_IND) {
				err = check_ld_abs(env, insn);
				if (err)
					return err;

			} else if (mode == BPF_IMM) {
				err = check_ld_imm(env, insn);
				if (err)
					return err;

				insn_idx++;
				env->insn_aux_data[insn_idx].seen = true;
			} else {
				verbose("invalid BPF_LD mode\n");
				return -EINVAL;
			}
		} else {
			verbose("unknown insn class %d\n", class);
			return -EINVAL;
		}

		insn_idx++;
	}

	verbose("processed %d insns, stack depth %d\n",
		insn_processed, env->prog->aux->stack_depth);
	return 0;
}

static int check_map_prealloc(struct bpf_map *map)
{
	return (map->map_type != BPF_MAP_TYPE_HASH &&
		map->map_type != BPF_MAP_TYPE_PERCPU_HASH &&
		map->map_type != BPF_MAP_TYPE_HASH_OF_MAPS) ||
		!(map->map_flags & BPF_F_NO_PREALLOC);
}

static int check_map_prog_compatibility(struct bpf_map *map,
					struct bpf_prog *prog)

{
	/* Make sure that BPF_PROG_TYPE_PERF_EVENT programs only use
	 * preallocated hash maps, since doing memory allocation
	 * in overflow_handler can crash depending on where nmi got
	 * triggered.
	 */
	if (prog->type == BPF_PROG_TYPE_PERF_EVENT) {
		if (!check_map_prealloc(map)) {
			verbose("perf_event programs can only use preallocated hash map\n");
			return -EINVAL;
		}
		if (map->inner_map_meta &&
		    !check_map_prealloc(map->inner_map_meta)) {
			verbose("perf_event programs can only use preallocated inner hash map\n");
			return -EINVAL;
		}
	}
	return 0;
}

/* look for pseudo eBPF instructions that access map FDs and
 * replace them with actual map pointers
 */
static int replace_map_fd_with_map_ptr(struct bpf_verifier_env *env)
{
	struct bpf_insn *insn = env->prog->insnsi;
	int insn_cnt = env->prog->len;
	int i, j, err;

	err = bpf_prog_calc_tag(env->prog);
	if (err)
		return err;

	for (i = 0; i < insn_cnt; i++, insn++) {
		if (BPF_CLASS(insn->code) == BPF_LDX &&
		    (BPF_MODE(insn->code) != BPF_MEM || insn->imm != 0)) {
			verbose("BPF_LDX uses reserved fields\n");
			return -EINVAL;
		}

		if (BPF_CLASS(insn->code) == BPF_STX &&
		    ((BPF_MODE(insn->code) != BPF_MEM &&
		      BPF_MODE(insn->code) != BPF_XADD) || insn->imm != 0)) {
			verbose("BPF_STX uses reserved fields\n");
			return -EINVAL;
		}

		if (insn[0].code == (BPF_LD | BPF_IMM | BPF_DW)) {
			struct bpf_map *map;
			struct fd f;

			if (i == insn_cnt - 1 || insn[1].code != 0 ||
			    insn[1].dst_reg != 0 || insn[1].src_reg != 0 ||
			    insn[1].off != 0) {
				verbose("invalid bpf_ld_imm64 insn\n");
				return -EINVAL;
			}

			if (insn->src_reg == 0)
				/* valid generic load 64-bit imm */
				goto next_insn;

			if (insn->src_reg != BPF_PSEUDO_MAP_FD) {
				verbose("unrecognized bpf_ld_imm64 insn\n");
				return -EINVAL;
			}

			f = fdget(insn->imm);
			map = __bpf_map_get(f);
			if (IS_ERR(map)) {
				verbose("fd %d is not pointing to valid bpf_map\n",
					insn->imm);
				return PTR_ERR(map);
			}

			err = check_map_prog_compatibility(map, env->prog);
			if (err) {
				fdput(f);
				return err;
			}

			/* store map pointer inside BPF_LD_IMM64 instruction */
			insn[0].imm = (u32) (unsigned long) map;
			insn[1].imm = ((u64) (unsigned long) map) >> 32;

			/* check whether we recorded this map already */
			for (j = 0; j < env->used_map_cnt; j++)
				if (env->used_maps[j] == map) {
					fdput(f);
					goto next_insn;
				}

			if (env->used_map_cnt >= MAX_USED_MAPS) {
				fdput(f);
				return -E2BIG;
			}

			/* hold the map. If the program is rejected by verifier,
			 * the map will be released by release_maps() or it
			 * will be used by the valid program until it's unloaded
			 * and all maps are released in free_used_maps()
			 */
			map = bpf_map_inc(map, false);
			if (IS_ERR(map)) {
				fdput(f);
				return PTR_ERR(map);
			}
			env->used_maps[env->used_map_cnt++] = map;

			fdput(f);
next_insn:
			insn++;
			i++;
		}
	}

	/* now all pseudo BPF_LD_IMM64 instructions load valid
	 * 'struct bpf_map *' into a register instead of user map_fd.
	 * These pointers will be used later by verifier to validate map access.
	 */
	return 0;
}

/* drop refcnt of maps used by the rejected program */
static void release_maps(struct bpf_verifier_env *env)
{
	int i;

	for (i = 0; i < env->used_map_cnt; i++)
		bpf_map_put(env->used_maps[i]);
}

/* convert pseudo BPF_LD_IMM64 into generic BPF_LD_IMM64 */
static void convert_pseudo_ld_imm64(struct bpf_verifier_env *env)
{
	struct bpf_insn *insn = env->prog->insnsi;
	int insn_cnt = env->prog->len;
	int i;

	for (i = 0; i < insn_cnt; i++, insn++)
		if (insn->code == (BPF_LD | BPF_IMM | BPF_DW))
			insn->src_reg = 0;
}

/* single env->prog->insni[off] instruction was replaced with the range
 * insni[off, off + cnt).  Adjust corresponding insn_aux_data by copying
 * [0, off) and [off, end) to new locations, so the patched range stays zero
 */
static int adjust_insn_aux_data(struct bpf_verifier_env *env, u32 prog_len,
				u32 off, u32 cnt)
{
	struct bpf_insn_aux_data *new_data, *old_data = env->insn_aux_data;
	int i;

	if (cnt == 1)
		return 0;
	new_data = vzalloc(sizeof(struct bpf_insn_aux_data) * prog_len);
	if (!new_data)
		return -ENOMEM;
	memcpy(new_data, old_data, sizeof(struct bpf_insn_aux_data) * off);
	memcpy(new_data + off + cnt - 1, old_data + off,
	       sizeof(struct bpf_insn_aux_data) * (prog_len - off - cnt + 1));
	for (i = off; i < off + cnt - 1; i++)
		new_data[i].seen = true;
	env->insn_aux_data = new_data;
	vfree(old_data);
	return 0;
}

static struct bpf_prog *bpf_patch_insn_data(struct bpf_verifier_env *env, u32 off,
					    const struct bpf_insn *patch, u32 len)
{
	struct bpf_prog *new_prog;

	new_prog = bpf_patch_insn_single(env->prog, off, patch, len);
	if (!new_prog)
		return NULL;
	if (adjust_insn_aux_data(env, new_prog->len, off, len))
		return NULL;
	return new_prog;
}

/* The verifier does more data flow analysis than llvm and will not explore
 * branches that are dead at run time. Malicious programs can have dead code
 * too. Therefore replace all dead at-run-time code with nops.
 */
static void sanitize_dead_code(struct bpf_verifier_env *env)
{
	struct bpf_insn_aux_data *aux_data = env->insn_aux_data;
	struct bpf_insn nop = BPF_MOV64_REG(BPF_REG_0, BPF_REG_0);
	struct bpf_insn *insn = env->prog->insnsi;
	const int insn_cnt = env->prog->len;
	int i;

	for (i = 0; i < insn_cnt; i++) {
		if (aux_data[i].seen)
			continue;
		memcpy(insn + i, &nop, sizeof(nop));
	}
}

/* convert load instructions that access fields of 'struct __sk_buff'
 * into sequence of instructions that access fields of 'struct sk_buff'
 */
static int convert_ctx_accesses(struct bpf_verifier_env *env)
{
	const struct bpf_verifier_ops *ops = env->prog->aux->ops;
	int i, cnt, size, ctx_field_size, delta = 0;
	const int insn_cnt = env->prog->len;
	struct bpf_insn insn_buf[16], *insn;
	struct bpf_prog *new_prog;
	enum bpf_access_type type;
	bool is_narrower_load;
	u32 target_size;

	if (ops->gen_prologue) {
		cnt = ops->gen_prologue(insn_buf, env->seen_direct_write,
					env->prog);
		if (cnt >= ARRAY_SIZE(insn_buf)) {
			verbose("bpf verifier is misconfigured\n");
			return -EINVAL;
		} else if (cnt) {
			new_prog = bpf_patch_insn_data(env, 0, insn_buf, cnt);
			if (!new_prog)
				return -ENOMEM;

			env->prog = new_prog;
			delta += cnt - 1;
		}
	}

	if (!ops->convert_ctx_access)
		return 0;

	insn = env->prog->insnsi + delta;

	for (i = 0; i < insn_cnt; i++, insn++) {
		if (insn->code == (BPF_LDX | BPF_MEM | BPF_B) ||
		    insn->code == (BPF_LDX | BPF_MEM | BPF_H) ||
		    insn->code == (BPF_LDX | BPF_MEM | BPF_W) ||
		    insn->code == (BPF_LDX | BPF_MEM | BPF_DW))
			type = BPF_READ;
		else if (insn->code == (BPF_STX | BPF_MEM | BPF_B) ||
			 insn->code == (BPF_STX | BPF_MEM | BPF_H) ||
			 insn->code == (BPF_STX | BPF_MEM | BPF_W) ||
			 insn->code == (BPF_STX | BPF_MEM | BPF_DW))
			type = BPF_WRITE;
		else
			continue;

		if (type == BPF_WRITE &&
		    env->insn_aux_data[i + delta].sanitize_stack_off) {
			struct bpf_insn patch[] = {
				/* Sanitize suspicious stack slot with zero.
				 * There are no memory dependencies for this store,
				 * since it's only using frame pointer and immediate
				 * constant of zero
				 */
				BPF_ST_MEM(BPF_DW, BPF_REG_FP,
					   env->insn_aux_data[i + delta].sanitize_stack_off,
					   0),
				/* the original STX instruction will immediately
				 * overwrite the same stack slot with appropriate value
				 */
				*insn,
			};

			cnt = ARRAY_SIZE(patch);
			new_prog = bpf_patch_insn_data(env, i + delta, patch, cnt);
			if (!new_prog)
				return -ENOMEM;

			delta    += cnt - 1;
			env->prog = new_prog;
			insn      = new_prog->insnsi + i + delta;
			continue;
		}

		if (env->insn_aux_data[i + delta].ptr_type != PTR_TO_CTX)
			continue;

		ctx_field_size = env->insn_aux_data[i + delta].ctx_field_size;
		size = BPF_LDST_BYTES(insn);

		/* If the read access is a narrower load of the field,
		 * convert to a 4/8-byte load, to minimum program type specific
		 * convert_ctx_access changes. If conversion is successful,
		 * we will apply proper mask to the result.
		 */
		is_narrower_load = size < ctx_field_size;
		if (is_narrower_load) {
			u32 off = insn->off;
			u8 size_code;

			if (type == BPF_WRITE) {
				verbose("bpf verifier narrow ctx access misconfigured\n");
				return -EINVAL;
			}

			size_code = BPF_H;
			if (ctx_field_size == 4)
				size_code = BPF_W;
			else if (ctx_field_size == 8)
				size_code = BPF_DW;

			insn->off = off & ~(ctx_field_size - 1);
			insn->code = BPF_LDX | BPF_MEM | size_code;
		}

		target_size = 0;
		cnt = ops->convert_ctx_access(type, insn, insn_buf, env->prog,
					      &target_size);
		if (cnt == 0 || cnt >= ARRAY_SIZE(insn_buf) ||
		    (ctx_field_size && !target_size)) {
			verbose("bpf verifier is misconfigured\n");
			return -EINVAL;
		}

		if (is_narrower_load && size < target_size) {
			if (ctx_field_size <= 4)
				insn_buf[cnt++] = BPF_ALU32_IMM(BPF_AND, insn->dst_reg,
								(1 << size * 8) - 1);
			else
				insn_buf[cnt++] = BPF_ALU64_IMM(BPF_AND, insn->dst_reg,
								(1 << size * 8) - 1);
		}

		new_prog = bpf_patch_insn_data(env, i + delta, insn_buf, cnt);
		if (!new_prog)
			return -ENOMEM;

		delta += cnt - 1;

		/* keep walking new program and skip insns we just inserted */
		env->prog = new_prog;
		insn      = new_prog->insnsi + i + delta;
	}

	return 0;
}

/* fixup insn->imm field of bpf_call instructions
 * and inline eligible helpers as explicit sequence of BPF instructions
 *
 * this function is called after eBPF program passed verification
 */
static int fixup_bpf_calls(struct bpf_verifier_env *env)
{
	struct bpf_prog *prog = env->prog;
	struct bpf_insn *insn = prog->insnsi;
	const struct bpf_func_proto *fn;
	const int insn_cnt = prog->len;
	struct bpf_insn insn_buf[16];
	struct bpf_prog *new_prog;
	struct bpf_map *map_ptr;
	int i, cnt, delta = 0;

	for (i = 0; i < insn_cnt; i++, insn++) {
		if (insn->code == (BPF_ALU | BPF_MOD | BPF_X) ||
		    insn->code == (BPF_ALU | BPF_DIV | BPF_X)) {
			/* due to JIT bugs clear upper 32-bits of src register
			 * before div/mod operation
			 */
			insn_buf[0] = BPF_MOV32_REG(insn->src_reg, insn->src_reg);
			insn_buf[1] = *insn;
			cnt = 2;
			new_prog = bpf_patch_insn_data(env, i + delta, insn_buf, cnt);
			if (!new_prog)
				return -ENOMEM;

			delta    += cnt - 1;
			env->prog = prog = new_prog;
			insn      = new_prog->insnsi + i + delta;
			continue;
		}

		if (insn->code != (BPF_JMP | BPF_CALL))
			continue;

		if (insn->imm == BPF_FUNC_get_route_realm)
			prog->dst_needed = 1;
		if (insn->imm == BPF_FUNC_get_prandom_u32)
			bpf_user_rnd_init_once();
		if (insn->imm == BPF_FUNC_tail_call) {
			/* If we tail call into other programs, we
			 * cannot make any assumptions since they can
			 * be replaced dynamically during runtime in
			 * the program array.
			 */
			prog->cb_access = 1;
			env->prog->aux->stack_depth = MAX_BPF_STACK;

			/* mark bpf_tail_call as different opcode to avoid
			 * conditional branch in the interpeter for every normal
			 * call and to prevent accidental JITing by JIT compiler
			 * that doesn't support bpf_tail_call yet
			 */
			insn->imm = 0;
			insn->code = BPF_JMP | BPF_TAIL_CALL;

			/* instead of changing every JIT dealing with tail_call
			 * emit two extra insns:
			 * if (index >= max_entries) goto out;
			 * index &= array->index_mask;
			 * to avoid out-of-bounds cpu speculation
			 */
			map_ptr = env->insn_aux_data[i + delta].map_ptr;
			if (map_ptr == BPF_MAP_PTR_POISON) {
				verbose("tail_call obusing map_ptr\n");
				return -EINVAL;
			}
			if (!map_ptr->unpriv_array)
				continue;
			insn_buf[0] = BPF_JMP_IMM(BPF_JGE, BPF_REG_3,
						  map_ptr->max_entries, 2);
			insn_buf[1] = BPF_ALU32_IMM(BPF_AND, BPF_REG_3,
						    container_of(map_ptr,
								 struct bpf_array,
								 map)->index_mask);
			insn_buf[2] = *insn;
			cnt = 3;
			new_prog = bpf_patch_insn_data(env, i + delta, insn_buf, cnt);
			if (!new_prog)
				return -ENOMEM;

			delta    += cnt - 1;
			env->prog = prog = new_prog;
			insn      = new_prog->insnsi + i + delta;
			continue;
		}

		/* BPF_EMIT_CALL() assumptions in some of the map_gen_lookup
		 * handlers are currently limited to 64 bit only.
		 */
		if (ebpf_jit_enabled() && BITS_PER_LONG == 64 &&
		    insn->imm == BPF_FUNC_map_lookup_elem) {
			map_ptr = env->insn_aux_data[i + delta].map_ptr;
			if (map_ptr == BPF_MAP_PTR_POISON ||
			    !map_ptr->ops->map_gen_lookup)
				goto patch_call_imm;

			cnt = map_ptr->ops->map_gen_lookup(map_ptr, insn_buf);
			if (cnt == 0 || cnt >= ARRAY_SIZE(insn_buf)) {
				verbose("bpf verifier is misconfigured\n");
				return -EINVAL;
			}

			new_prog = bpf_patch_insn_data(env, i + delta, insn_buf,
						       cnt);
			if (!new_prog)
				return -ENOMEM;

			delta += cnt - 1;

			/* keep walking new program and skip insns we just inserted */
			env->prog = prog = new_prog;
			insn      = new_prog->insnsi + i + delta;
			continue;
		}

		if (insn->imm == BPF_FUNC_redirect_map) {
			/* Note, we cannot use prog directly as imm as subsequent
			 * rewrites would still change the prog pointer. The only
			 * stable address we can use is aux, which also works with
			 * prog clones during blinding.
			 */
			u64 addr = (unsigned long)prog->aux;
			struct bpf_insn r4_ld[] = {
				BPF_LD_IMM64(BPF_REG_4, addr),
				*insn,
			};
			cnt = ARRAY_SIZE(r4_ld);

			new_prog = bpf_patch_insn_data(env, i + delta, r4_ld, cnt);
			if (!new_prog)
				return -ENOMEM;

			delta    += cnt - 1;
			env->prog = prog = new_prog;
			insn      = new_prog->insnsi + i + delta;
		}
patch_call_imm:
		fn = prog->aux->ops->get_func_proto(insn->imm);
		/* all functions that have prototype and verifier allowed
		 * programs to call them, must be real in-kernel functions
		 */
		if (!fn->func) {
			verbose("kernel subsystem misconfigured func %s#%d\n",
				func_id_name(insn->imm), insn->imm);
			return -EFAULT;
		}
		insn->imm = fn->func - __bpf_call_base;
	}

	return 0;
}

static void free_states(struct bpf_verifier_env *env)
{
	struct bpf_verifier_state_list *sl, *sln;
	int i;

	if (!env->explored_states)
		return;

	for (i = 0; i < env->prog->len; i++) {
		sl = env->explored_states[i];

		if (sl)
			while (sl != STATE_LIST_MARK) {
				sln = sl->next;
				kfree(sl);
				sl = sln;
			}
	}

	kfree(env->explored_states);
}

int bpf_check(struct bpf_prog **prog, union bpf_attr *attr)
{
	char __user *log_ubuf = NULL;
	struct bpf_verifier_env *env;
	int ret = -EINVAL;

	/* 'struct bpf_verifier_env' can be global, but since it's not small,
	 * allocate/free it every time bpf_check() is called
	 */
	env = kzalloc(sizeof(struct bpf_verifier_env), GFP_KERNEL);
	if (!env)
		return -ENOMEM;

	env->insn_aux_data = vzalloc(sizeof(struct bpf_insn_aux_data) *
				     (*prog)->len);
	ret = -ENOMEM;
	if (!env->insn_aux_data)
		goto err_free_env;
	env->prog = *prog;

	/* grab the mutex to protect few globals used by verifier */
	mutex_lock(&bpf_verifier_lock);

	if (attr->log_level || attr->log_buf || attr->log_size) {
		/* user requested verbose verifier output
		 * and supplied buffer to store the verification trace
		 */
		log_level = attr->log_level;
		log_ubuf = (char __user *) (unsigned long) attr->log_buf;
		log_size = attr->log_size;
		log_len = 0;

		ret = -EINVAL;
		/* log_* values have to be sane */
		if (log_size < 128 || log_size > UINT_MAX >> 8 ||
		    log_level == 0 || log_ubuf == NULL)
			goto err_unlock;

		ret = -ENOMEM;
		log_buf = vmalloc(log_size);
		if (!log_buf)
			goto err_unlock;
	} else {
		log_level = 0;
	}

	env->strict_alignment = !!(attr->prog_flags & BPF_F_STRICT_ALIGNMENT);
	if (!IS_ENABLED(CONFIG_HAVE_EFFICIENT_UNALIGNED_ACCESS))
		env->strict_alignment = true;

	ret = replace_map_fd_with_map_ptr(env);
	if (ret < 0)
		goto skip_full_check;

	env->explored_states = kcalloc(env->prog->len,
				       sizeof(struct bpf_verifier_state_list *),
				       GFP_USER);
	ret = -ENOMEM;
	if (!env->explored_states)
		goto skip_full_check;

	ret = check_cfg(env);
	if (ret < 0)
		goto skip_full_check;

	env->allow_ptr_leaks = capable(CAP_SYS_ADMIN);

	ret = do_check(env);

skip_full_check:
	while (pop_stack(env, NULL) >= 0);
	free_states(env);

	if (ret == 0)
		sanitize_dead_code(env);

	if (ret == 0)
		/* program is valid, convert *(u32*)(ctx + off) accesses */
		ret = convert_ctx_accesses(env);

	if (ret == 0)
		ret = fixup_bpf_calls(env);

	if (log_level && log_len >= log_size - 1) {
		BUG_ON(log_len >= log_size);
		/* verifier log exceeded user supplied buffer */
		ret = -ENOSPC;
		/* fall through to return what was recorded */
	}

	/* copy verifier log back to user space including trailing zero */
	if (log_level && copy_to_user(log_ubuf, log_buf, log_len + 1) != 0) {
		ret = -EFAULT;
		goto free_log_buf;
	}

	if (ret == 0 && env->used_map_cnt) {
		/* if program passed verifier, update used_maps in bpf_prog_info */
		env->prog->aux->used_maps = kmalloc_array(env->used_map_cnt,
							  sizeof(env->used_maps[0]),
							  GFP_KERNEL);

		if (!env->prog->aux->used_maps) {
			ret = -ENOMEM;
			goto free_log_buf;
		}

		memcpy(env->prog->aux->used_maps, env->used_maps,
		       sizeof(env->used_maps[0]) * env->used_map_cnt);
		env->prog->aux->used_map_cnt = env->used_map_cnt;

		/* program is valid. Convert pseudo bpf_ld_imm64 into generic
		 * bpf_ld_imm64 instructions
		 */
		convert_pseudo_ld_imm64(env);
	}

free_log_buf:
	if (log_level)
		vfree(log_buf);
	if (!env->prog->aux->used_maps)
		/* if we didn't copy map pointers into bpf_prog_info, release
		 * them now. Otherwise free_used_maps() will release them.
		 */
		release_maps(env);
	*prog = env->prog;
err_unlock:
	mutex_unlock(&bpf_verifier_lock);
	vfree(env->insn_aux_data);
err_free_env:
	kfree(env);
	return ret;
}

int bpf_analyzer(struct bpf_prog *prog, const struct bpf_ext_analyzer_ops *ops,
		 void *priv)
{
	struct bpf_verifier_env *env;
	int ret;

	env = kzalloc(sizeof(struct bpf_verifier_env), GFP_KERNEL);
	if (!env)
		return -ENOMEM;

	env->insn_aux_data = vzalloc(sizeof(struct bpf_insn_aux_data) *
				     prog->len);
	ret = -ENOMEM;
	if (!env->insn_aux_data)
		goto err_free_env;
	env->prog = prog;
	env->analyzer_ops = ops;
	env->analyzer_priv = priv;

	/* grab the mutex to protect few globals used by verifier */
	mutex_lock(&bpf_verifier_lock);

	log_level = 0;

	env->strict_alignment = false;
	if (!IS_ENABLED(CONFIG_HAVE_EFFICIENT_UNALIGNED_ACCESS))
		env->strict_alignment = true;

	env->explored_states = kcalloc(env->prog->len,
				       sizeof(struct bpf_verifier_state_list *),
				       GFP_KERNEL);
	ret = -ENOMEM;
	if (!env->explored_states)
		goto skip_full_check;

	ret = check_cfg(env);
	if (ret < 0)
		goto skip_full_check;

	env->allow_ptr_leaks = capable(CAP_SYS_ADMIN);

	ret = do_check(env);

skip_full_check:
	while (pop_stack(env, NULL) >= 0);
	free_states(env);

	mutex_unlock(&bpf_verifier_lock);
	vfree(env->insn_aux_data);
err_free_env:
	kfree(env);
	return ret;
}
EXPORT_SYMBOL_GPL(bpf_analyzer);<|MERGE_RESOLUTION|>--- conflicted
+++ resolved
@@ -2104,8 +2104,6 @@
 	u64 umin_val, umax_val;
 	u64 insn_bitness = (BPF_CLASS(insn->code) == BPF_ALU64) ? 64 : 32;
 
-<<<<<<< HEAD
-=======
 	if (insn_bitness == 32) {
 		/* Relevant for 32-bit RSH: Information can propagate towards
 		 * LSB, so it isn't sufficient to only truncate the output to
@@ -2115,7 +2113,6 @@
 		coerce_reg_to_size(&src_reg, 4);
 	}
 
->>>>>>> 1ec8f1f0
 	smin_val = src_reg.smin_value;
 	smax_val = src_reg.smax_value;
 	umin_val = src_reg.umin_value;
@@ -2335,10 +2332,6 @@
 	if (BPF_CLASS(insn->code) != BPF_ALU64) {
 		/* 32-bit ALU ops are (32,32)->32 */
 		coerce_reg_to_size(dst_reg, 4);
-<<<<<<< HEAD
-		coerce_reg_to_size(&src_reg, 4);
-=======
->>>>>>> 1ec8f1f0
 	}
 
 	__reg_deduce_bounds(dst_reg);
