/* Copyright (c) 2017 Covalent IO, Inc. http://covalent.io
 *
 * This program is free software; you can redistribute it and/or
 * modify it under the terms of version 2 of the GNU General Public
 * License as published by the Free Software Foundation.
 *
 * This program is distributed in the hope that it will be useful, but
 * WITHOUT ANY WARRANTY; without even the implied warranty of
 * MERCHANTABILITY or FITNESS FOR A PARTICULAR PURPOSE. See the GNU
 * General Public License for more details.
 */

/* A BPF sock_map is used to store sock objects. This is primarly used
 * for doing socket redirect with BPF helper routines.
 *
 * A sock map may have BPF programs attached to it, currently a program
 * used to parse packets and a program to provide a verdict and redirect
 * decision on the packet are supported. Any programs attached to a sock
 * map are inherited by sock objects when they are added to the map. If
 * no BPF programs are attached the sock object may only be used for sock
 * redirect.
 *
 * A sock object may be in multiple maps, but can only inherit a single
 * parse or verdict program. If adding a sock object to a map would result
 * in having multiple parsing programs the update will return an EBUSY error.
 *
 * For reference this program is similar to devmap used in XDP context
 * reviewing these together may be useful. For an example please review
 * ./samples/bpf/sockmap/.
 */
#include <linux/bpf.h>
#include <net/sock.h>
#include <linux/filter.h>
#include <linux/errno.h>
#include <linux/file.h>
#include <linux/kernel.h>
#include <linux/net.h>
#include <linux/skbuff.h>
#include <linux/workqueue.h>
#include <linux/list.h>
#include <net/strparser.h>
#include <net/tcp.h>

struct bpf_stab {
	struct bpf_map map;
	struct sock **sock_map;
	struct bpf_prog *bpf_parse;
	struct bpf_prog *bpf_verdict;
};

enum smap_psock_state {
	SMAP_TX_RUNNING,
};

struct smap_psock_map_entry {
	struct list_head list;
	struct sock **entry;
};

struct smap_psock {
	struct rcu_head	rcu;
	/* refcnt is used inside sk_callback_lock */
	u32 refcnt;

	/* datapath variables */
	struct sk_buff_head rxqueue;
	bool strp_enabled;

	/* datapath error path cache across tx work invocations */
	int save_rem;
	int save_off;
	struct sk_buff *save_skb;

	struct strparser strp;
	struct bpf_prog *bpf_parse;
	struct bpf_prog *bpf_verdict;
	struct list_head maps;

	/* Back reference used when sock callback trigger sockmap operations */
	struct sock *sock;
	unsigned long state;

	struct work_struct tx_work;
	struct work_struct gc_work;

	void (*save_data_ready)(struct sock *sk);
	void (*save_write_space)(struct sock *sk);
	void (*save_state_change)(struct sock *sk);
};

static inline struct smap_psock *smap_psock_sk(const struct sock *sk)
{
	return rcu_dereference_sk_user_data(sk);
}

/* compute the linear packet data range [data, data_end) for skb when
 * sk_skb type programs are in use.
 */
static inline void bpf_compute_data_end_sk_skb(struct sk_buff *skb)
{
	TCP_SKB_CB(skb)->bpf.data_end = skb->data + skb_headlen(skb);
}

enum __sk_action {
	__SK_DROP = 0,
	__SK_PASS,
	__SK_REDIRECT,
};

static int smap_verdict_func(struct smap_psock *psock, struct sk_buff *skb)
{
	struct bpf_prog *prog = READ_ONCE(psock->bpf_verdict);
	int rc;

	if (unlikely(!prog))
		return __SK_DROP;

	skb_orphan(skb);
	/* We need to ensure that BPF metadata for maps is also cleared
	 * when we orphan the skb so that we don't have the possibility
	 * to reference a stale map.
	 */
	TCP_SKB_CB(skb)->bpf.map = NULL;
	skb->sk = psock->sock;
	bpf_compute_data_end_sk_skb(skb);
	preempt_disable();
	rc = (*prog->bpf_func)(skb, prog->insnsi);
	preempt_enable();
	skb->sk = NULL;

	/* Moving return codes from UAPI namespace into internal namespace */
	return rc == SK_PASS ?
		(TCP_SKB_CB(skb)->bpf.map ? __SK_REDIRECT : __SK_PASS) :
		__SK_DROP;
}

static void smap_do_verdict(struct smap_psock *psock, struct sk_buff *skb)
{
	struct sock *sk;
	int rc;

	rc = smap_verdict_func(psock, skb);
	switch (rc) {
	case __SK_REDIRECT:
		sk = do_sk_redirect_map(skb);
		if (likely(sk)) {
			struct smap_psock *peer = smap_psock_sk(sk);

			if (likely(peer &&
				   test_bit(SMAP_TX_RUNNING, &peer->state) &&
				   !sock_flag(sk, SOCK_DEAD) &&
				   sock_writeable(sk))) {
				skb_set_owner_w(skb, sk);
				skb_queue_tail(&peer->rxqueue, skb);
				schedule_work(&peer->tx_work);
				break;
			}
		}
	/* Fall through and free skb otherwise */
	case __SK_DROP:
	default:
		kfree_skb(skb);
	}
}

static void smap_report_sk_error(struct smap_psock *psock, int err)
{
	struct sock *sk = psock->sock;

	sk->sk_err = err;
	sk->sk_error_report(sk);
}

static void smap_release_sock(struct smap_psock *psock, struct sock *sock);

/* Called with lock_sock(sk) held */
static void smap_state_change(struct sock *sk)
{
	struct smap_psock_map_entry *e, *tmp;
	struct smap_psock *psock;
	struct socket_wq *wq;
	struct sock *osk;

	rcu_read_lock();

	/* Allowing transitions into an established syn_recv states allows
	 * for early binding sockets to a smap object before the connection
	 * is established.
	 */
	switch (sk->sk_state) {
	case TCP_SYN_SENT:
	case TCP_SYN_RECV:
	case TCP_ESTABLISHED:
		break;
	case TCP_CLOSE_WAIT:
	case TCP_CLOSING:
	case TCP_LAST_ACK:
	case TCP_FIN_WAIT1:
	case TCP_FIN_WAIT2:
	case TCP_LISTEN:
		break;
	case TCP_CLOSE:
		/* Only release if the map entry is in fact the sock in
		 * question. There is a case where the operator deletes
		 * the sock from the map, but the TCP sock is closed before
		 * the psock is detached. Use cmpxchg to verify correct
		 * sock is removed.
		 */
		psock = smap_psock_sk(sk);
		if (unlikely(!psock))
			break;
		write_lock_bh(&sk->sk_callback_lock);
		list_for_each_entry_safe(e, tmp, &psock->maps, list) {
			osk = cmpxchg(e->entry, sk, NULL);
			if (osk == sk) {
				list_del(&e->list);
				smap_release_sock(psock, sk);
			}
		}
		write_unlock_bh(&sk->sk_callback_lock);
		break;
	default:
		psock = smap_psock_sk(sk);
		if (unlikely(!psock))
			break;
		smap_report_sk_error(psock, EPIPE);
		break;
	}

	wq = rcu_dereference(sk->sk_wq);
	if (skwq_has_sleeper(wq))
		wake_up_interruptible_all(&wq->wait);
	rcu_read_unlock();
}

static void smap_read_sock_strparser(struct strparser *strp,
				     struct sk_buff *skb)
{
	struct smap_psock *psock;

	rcu_read_lock();
	psock = container_of(strp, struct smap_psock, strp);
	smap_do_verdict(psock, skb);
	rcu_read_unlock();
}

/* Called with lock held on socket */
static void smap_data_ready(struct sock *sk)
{
	struct smap_psock *psock;

	rcu_read_lock();
	psock = smap_psock_sk(sk);
	if (likely(psock)) {
		write_lock_bh(&sk->sk_callback_lock);
		strp_data_ready(&psock->strp);
		write_unlock_bh(&sk->sk_callback_lock);
	}
	rcu_read_unlock();
}

static void smap_tx_work(struct work_struct *w)
{
	struct smap_psock *psock;
	struct sk_buff *skb;
	int rem, off, n;

	psock = container_of(w, struct smap_psock, tx_work);

	/* lock sock to avoid losing sk_socket at some point during loop */
	lock_sock(psock->sock);
	if (psock->save_skb) {
		skb = psock->save_skb;
		rem = psock->save_rem;
		off = psock->save_off;
		psock->save_skb = NULL;
		goto start;
	}

	while ((skb = skb_dequeue(&psock->rxqueue))) {
		rem = skb->len;
		off = 0;
start:
		do {
			if (likely(psock->sock->sk_socket))
				n = skb_send_sock_locked(psock->sock,
							 skb, off, rem);
			else
				n = -EINVAL;
			if (n <= 0) {
				if (n == -EAGAIN) {
					/* Retry when space is available */
					psock->save_skb = skb;
					psock->save_rem = rem;
					psock->save_off = off;
					goto out;
				}
				/* Hard errors break pipe and stop xmit */
				smap_report_sk_error(psock, n ? -n : EPIPE);
				clear_bit(SMAP_TX_RUNNING, &psock->state);
				kfree_skb(skb);
				goto out;
			}
			rem -= n;
			off += n;
		} while (rem);
		kfree_skb(skb);
	}
out:
	release_sock(psock->sock);
}

static void smap_write_space(struct sock *sk)
{
	struct smap_psock *psock;
	void (*write_space)(struct sock *sk);

	rcu_read_lock();
	psock = smap_psock_sk(sk);
	if (likely(psock && test_bit(SMAP_TX_RUNNING, &psock->state)))
		schedule_work(&psock->tx_work);
	write_space = psock->save_write_space;
	rcu_read_unlock();
	write_space(sk);
}

static void smap_stop_sock(struct smap_psock *psock, struct sock *sk)
{
	if (!psock->strp_enabled)
		return;
	sk->sk_data_ready = psock->save_data_ready;
	sk->sk_write_space = psock->save_write_space;
	sk->sk_state_change = psock->save_state_change;
	psock->save_data_ready = NULL;
	psock->save_write_space = NULL;
	psock->save_state_change = NULL;
	strp_stop(&psock->strp);
	psock->strp_enabled = false;
}

static void smap_destroy_psock(struct rcu_head *rcu)
{
	struct smap_psock *psock = container_of(rcu,
						  struct smap_psock, rcu);

	/* Now that a grace period has passed there is no longer
	 * any reference to this sock in the sockmap so we can
	 * destroy the psock, strparser, and bpf programs. But,
	 * because we use workqueue sync operations we can not
	 * do it in rcu context
	 */
	schedule_work(&psock->gc_work);
}

static void smap_release_sock(struct smap_psock *psock, struct sock *sock)
{
	psock->refcnt--;
	if (psock->refcnt)
		return;

	smap_stop_sock(psock, sock);
	clear_bit(SMAP_TX_RUNNING, &psock->state);
	rcu_assign_sk_user_data(sock, NULL);
	call_rcu_sched(&psock->rcu, smap_destroy_psock);
}

static int smap_parse_func_strparser(struct strparser *strp,
				       struct sk_buff *skb)
{
	struct smap_psock *psock;
	struct bpf_prog *prog;
	int rc;

	rcu_read_lock();
	psock = container_of(strp, struct smap_psock, strp);
	prog = READ_ONCE(psock->bpf_parse);

	if (unlikely(!prog)) {
		rcu_read_unlock();
		return skb->len;
	}

	/* Attach socket for bpf program to use if needed we can do this
	 * because strparser clones the skb before handing it to a upper
	 * layer, meaning skb_orphan has been called. We NULL sk on the
	 * way out to ensure we don't trigger a BUG_ON in skb/sk operations
	 * later and because we are not charging the memory of this skb to
	 * any socket yet.
	 */
	skb->sk = psock->sock;
	bpf_compute_data_end_sk_skb(skb);
	rc = (*prog->bpf_func)(skb, prog->insnsi);
	skb->sk = NULL;
	rcu_read_unlock();
	return rc;
}


static int smap_read_sock_done(struct strparser *strp, int err)
{
	return err;
}

static int smap_init_sock(struct smap_psock *psock,
			  struct sock *sk)
{
	static const struct strp_callbacks cb = {
		.rcv_msg = smap_read_sock_strparser,
		.parse_msg = smap_parse_func_strparser,
		.read_sock_done = smap_read_sock_done,
	};

	return strp_init(&psock->strp, sk, &cb);
}

static void smap_init_progs(struct smap_psock *psock,
			    struct bpf_stab *stab,
			    struct bpf_prog *verdict,
			    struct bpf_prog *parse)
{
	struct bpf_prog *orig_parse, *orig_verdict;

	orig_parse = xchg(&psock->bpf_parse, parse);
	orig_verdict = xchg(&psock->bpf_verdict, verdict);

	if (orig_verdict)
		bpf_prog_put(orig_verdict);
	if (orig_parse)
		bpf_prog_put(orig_parse);
}

static void smap_start_sock(struct smap_psock *psock, struct sock *sk)
{
	if (sk->sk_data_ready == smap_data_ready)
		return;
	psock->save_data_ready = sk->sk_data_ready;
	psock->save_write_space = sk->sk_write_space;
	psock->save_state_change = sk->sk_state_change;
	sk->sk_data_ready = smap_data_ready;
	sk->sk_write_space = smap_write_space;
	sk->sk_state_change = smap_state_change;
	psock->strp_enabled = true;
}

static void sock_map_remove_complete(struct bpf_stab *stab)
{
	bpf_map_area_free(stab->sock_map);
	kfree(stab);
}

static void smap_gc_work(struct work_struct *w)
{
	struct smap_psock_map_entry *e, *tmp;
	struct smap_psock *psock;

	psock = container_of(w, struct smap_psock, gc_work);

	/* no callback lock needed because we already detached sockmap ops */
	if (psock->strp_enabled)
		strp_done(&psock->strp);

	cancel_work_sync(&psock->tx_work);
	__skb_queue_purge(&psock->rxqueue);

	/* At this point all strparser and xmit work must be complete */
	if (psock->bpf_parse)
		bpf_prog_put(psock->bpf_parse);
	if (psock->bpf_verdict)
		bpf_prog_put(psock->bpf_verdict);

	list_for_each_entry_safe(e, tmp, &psock->maps, list) {
		list_del(&e->list);
		kfree(e);
	}

	sock_put(psock->sock);
	kfree(psock);
}

static struct smap_psock *smap_init_psock(struct sock *sock,
					  struct bpf_stab *stab)
{
	struct smap_psock *psock;

	psock = kzalloc_node(sizeof(struct smap_psock),
			     GFP_ATOMIC | __GFP_NOWARN,
			     stab->map.numa_node);
	if (!psock)
		return ERR_PTR(-ENOMEM);

	psock->sock = sock;
	skb_queue_head_init(&psock->rxqueue);
	INIT_WORK(&psock->tx_work, smap_tx_work);
	INIT_WORK(&psock->gc_work, smap_gc_work);
	INIT_LIST_HEAD(&psock->maps);
	psock->refcnt = 1;

	rcu_assign_sk_user_data(sock, psock);
	sock_hold(sock);
	return psock;
}

static struct bpf_map *sock_map_alloc(union bpf_attr *attr)
{
	struct bpf_stab *stab;
	int err = -EINVAL;
	u64 cost;

	if (!capable(CAP_NET_ADMIN))
		return ERR_PTR(-EPERM);

	/* check sanity of attributes */
	if (attr->max_entries == 0 || attr->key_size != 4 ||
	    attr->value_size != 4 || attr->map_flags & ~BPF_F_NUMA_NODE)
		return ERR_PTR(-EINVAL);

	if (attr->value_size > KMALLOC_MAX_SIZE)
		return ERR_PTR(-E2BIG);

	stab = kzalloc(sizeof(*stab), GFP_USER);
	if (!stab)
		return ERR_PTR(-ENOMEM);

	/* mandatory map attributes */
	stab->map.map_type = attr->map_type;
	stab->map.key_size = attr->key_size;
	stab->map.value_size = attr->value_size;
	stab->map.max_entries = attr->max_entries;
	stab->map.map_flags = attr->map_flags;
	stab->map.numa_node = bpf_map_attr_numa_node(attr);

	/* make sure page count doesn't overflow */
	cost = (u64) stab->map.max_entries * sizeof(struct sock *);
	if (cost >= U32_MAX - PAGE_SIZE)
		goto free_stab;

	stab->map.pages = round_up(cost, PAGE_SIZE) >> PAGE_SHIFT;

	/* if map size is larger than memlock limit, reject it early */
	err = bpf_map_precharge_memlock(stab->map.pages);
	if (err)
		goto free_stab;

	err = -ENOMEM;
	stab->sock_map = bpf_map_area_alloc(stab->map.max_entries *
					    sizeof(struct sock *),
					    stab->map.numa_node);
	if (!stab->sock_map)
		goto free_stab;

	return &stab->map;
free_stab:
	kfree(stab);
	return ERR_PTR(err);
}

static void smap_list_remove(struct smap_psock *psock, struct sock **entry)
{
	struct smap_psock_map_entry *e, *tmp;

	list_for_each_entry_safe(e, tmp, &psock->maps, list) {
		if (e->entry == entry) {
			list_del(&e->list);
			break;
		}
	}
}

static void sock_map_free(struct bpf_map *map)
{
	struct bpf_stab *stab = container_of(map, struct bpf_stab, map);
	int i;

	synchronize_rcu();

	/* At this point no update, lookup or delete operations can happen.
	 * However, be aware we can still get a socket state event updates,
	 * and data ready callabacks that reference the psock from sk_user_data
	 * Also psock worker threads are still in-flight. So smap_release_sock
	 * will only free the psock after cancel_sync on the worker threads
	 * and a grace period expire to ensure psock is really safe to remove.
	 */
	rcu_read_lock();
	for (i = 0; i < stab->map.max_entries; i++) {
		struct smap_psock *psock;
		struct sock *sock;

		sock = xchg(&stab->sock_map[i], NULL);
		if (!sock)
			continue;

		write_lock_bh(&sock->sk_callback_lock);
		psock = smap_psock_sk(sock);
		/* This check handles a racing sock event that can get the
		 * sk_callback_lock before this case but after xchg happens
		 * causing the refcnt to hit zero and sock user data (psock)
		 * to be null and queued for garbage collection.
		 */
		if (likely(psock)) {
			smap_list_remove(psock, &stab->sock_map[i]);
			smap_release_sock(psock, sock);
		}
		write_unlock_bh(&sock->sk_callback_lock);
	}
	rcu_read_unlock();

	sock_map_remove_complete(stab);
}

static int sock_map_get_next_key(struct bpf_map *map, void *key, void *next_key)
{
	struct bpf_stab *stab = container_of(map, struct bpf_stab, map);
	u32 i = key ? *(u32 *)key : U32_MAX;
	u32 *next = (u32 *)next_key;

	if (i >= stab->map.max_entries) {
		*next = 0;
		return 0;
	}

	if (i == stab->map.max_entries - 1)
		return -ENOENT;

	*next = i + 1;
	return 0;
}

struct sock  *__sock_map_lookup_elem(struct bpf_map *map, u32 key)
{
	struct bpf_stab *stab = container_of(map, struct bpf_stab, map);

	if (key >= map->max_entries)
		return NULL;

	return READ_ONCE(stab->sock_map[key]);
}

static int sock_map_delete_elem(struct bpf_map *map, void *key)
{
	struct bpf_stab *stab = container_of(map, struct bpf_stab, map);
	struct smap_psock *psock;
	int k = *(u32 *)key;
	struct sock *sock;

	if (k >= map->max_entries)
		return -EINVAL;

	sock = xchg(&stab->sock_map[k], NULL);
	if (!sock)
		return -EINVAL;

	write_lock_bh(&sock->sk_callback_lock);
	psock = smap_psock_sk(sock);
	if (!psock)
		goto out;

	if (psock->bpf_parse)
		smap_stop_sock(psock, sock);
	smap_list_remove(psock, &stab->sock_map[k]);
	smap_release_sock(psock, sock);
out:
	write_unlock_bh(&sock->sk_callback_lock);
	return 0;
}

/* Locking notes: Concurrent updates, deletes, and lookups are allowed and are
 * done inside rcu critical sections. This ensures on updates that the psock
 * will not be released via smap_release_sock() until concurrent updates/deletes
 * complete. All operations operate on sock_map using cmpxchg and xchg
 * operations to ensure we do not get stale references. Any reads into the
 * map must be done with READ_ONCE() because of this.
 *
 * A psock is destroyed via call_rcu and after any worker threads are cancelled
 * and syncd so we are certain all references from the update/lookup/delete
 * operations as well as references in the data path are no longer in use.
 *
 * Psocks may exist in multiple maps, but only a single set of parse/verdict
 * programs may be inherited from the maps it belongs to. A reference count
 * is kept with the total number of references to the psock from all maps. The
 * psock will not be released until this reaches zero. The psock and sock
 * user data data use the sk_callback_lock to protect critical data structures
 * from concurrent access. This allows us to avoid two updates from modifying
 * the user data in sock and the lock is required anyways for modifying
 * callbacks, we simply increase its scope slightly.
 *
 * Rules to follow,
 *  - psock must always be read inside RCU critical section
 *  - sk_user_data must only be modified inside sk_callback_lock and read
 *    inside RCU critical section.
 *  - psock->maps list must only be read & modified inside sk_callback_lock
 *  - sock_map must use READ_ONCE and (cmp)xchg operations
 *  - BPF verdict/parse programs must use READ_ONCE and xchg operations
 */
static int sock_map_ctx_update_elem(struct bpf_sock_ops_kern *skops,
				    struct bpf_map *map,
				    void *key, u64 flags)
{
	struct bpf_stab *stab = container_of(map, struct bpf_stab, map);
	struct smap_psock_map_entry *e = NULL;
	struct bpf_prog *verdict, *parse;
	struct sock *osock, *sock;
	struct smap_psock *psock;
	u32 i = *(u32 *)key;
	int err;

	if (unlikely(flags > BPF_EXIST))
		return -EINVAL;

	if (unlikely(i >= stab->map.max_entries))
		return -E2BIG;

	sock = READ_ONCE(stab->sock_map[i]);
	if (flags == BPF_EXIST && !sock)
		return -ENOENT;
	else if (flags == BPF_NOEXIST && sock)
		return -EEXIST;

	sock = skops->sk;

	/* 1. If sock map has BPF programs those will be inherited by the
	 * sock being added. If the sock is already attached to BPF programs
	 * this results in an error.
	 */
	verdict = READ_ONCE(stab->bpf_verdict);
	parse = READ_ONCE(stab->bpf_parse);

	if (parse && verdict) {
		/* bpf prog refcnt may be zero if a concurrent attach operation
		 * removes the program after the above READ_ONCE() but before
		 * we increment the refcnt. If this is the case abort with an
		 * error.
		 */
		verdict = bpf_prog_inc_not_zero(stab->bpf_verdict);
		if (IS_ERR(verdict))
			return PTR_ERR(verdict);

		parse = bpf_prog_inc_not_zero(stab->bpf_parse);
		if (IS_ERR(parse)) {
			bpf_prog_put(verdict);
			return PTR_ERR(parse);
		}
	}

	write_lock_bh(&sock->sk_callback_lock);
	psock = smap_psock_sk(sock);

	/* 2. Do not allow inheriting programs if psock exists and has
	 * already inherited programs. This would create confusion on
	 * which parser/verdict program is running. If no psock exists
	 * create one. Inside sk_callback_lock to ensure concurrent create
	 * doesn't update user data.
	 */
	if (psock) {
		if (READ_ONCE(psock->bpf_parse) && parse) {
			err = -EBUSY;
			goto out_progs;
		}
		psock->refcnt++;
	} else {
		psock = smap_init_psock(sock, stab);
		if (IS_ERR(psock)) {
			err = PTR_ERR(psock);
			goto out_progs;
		}

		set_bit(SMAP_TX_RUNNING, &psock->state);
	}

	e = kzalloc(sizeof(*e), GFP_ATOMIC | __GFP_NOWARN);
	if (!e) {
		err = -ENOMEM;
		goto out_progs;
	}
	e->entry = &stab->sock_map[i];

	/* 3. At this point we have a reference to a valid psock that is
	 * running. Attach any BPF programs needed.
	 */
	if (parse && verdict && !psock->strp_enabled) {
		err = smap_init_sock(psock, sock);
		if (err)
			goto out_free;
		smap_init_progs(psock, stab, verdict, parse);
		smap_start_sock(psock, sock);
	}

	/* 4. Place psock in sockmap for use and stop any programs on
	 * the old sock assuming its not the same sock we are replacing
	 * it with. Because we can only have a single set of programs if
	 * old_sock has a strp we can stop it.
	 */
	list_add_tail(&e->list, &psock->maps);
	write_unlock_bh(&sock->sk_callback_lock);

	osock = xchg(&stab->sock_map[i], sock);
	if (osock) {
		struct smap_psock *opsock = smap_psock_sk(osock);

		write_lock_bh(&osock->sk_callback_lock);
		if (osock != sock && parse)
			smap_stop_sock(opsock, osock);
		smap_list_remove(opsock, &stab->sock_map[i]);
		smap_release_sock(opsock, osock);
		write_unlock_bh(&osock->sk_callback_lock);
	}
	return 0;
out_free:
	smap_release_sock(psock, sock);
out_progs:
	if (verdict)
		bpf_prog_put(verdict);
	if (parse)
		bpf_prog_put(parse);
	write_unlock_bh(&sock->sk_callback_lock);
	kfree(e);
	return err;
}

int sock_map_prog(struct bpf_map *map, struct bpf_prog *prog, u32 type)
{
	struct bpf_stab *stab = container_of(map, struct bpf_stab, map);
	struct bpf_prog *orig;

	if (unlikely(map->map_type != BPF_MAP_TYPE_SOCKMAP))
		return -EINVAL;

	switch (type) {
	case BPF_SK_SKB_STREAM_PARSER:
		orig = xchg(&stab->bpf_parse, prog);
		break;
	case BPF_SK_SKB_STREAM_VERDICT:
		orig = xchg(&stab->bpf_verdict, prog);
		break;
	default:
		return -EOPNOTSUPP;
	}

	if (orig)
		bpf_prog_put(orig);

	return 0;
}

static void *sock_map_lookup(struct bpf_map *map, void *key)
{
	return NULL;
}

static int sock_map_update_elem(struct bpf_map *map,
				void *key, void *value, u64 flags)
{
	struct bpf_sock_ops_kern skops;
	u32 fd = *(u32 *)value;
	struct socket *socket;
	int err;

	socket = sockfd_lookup(fd, &err);
	if (!socket)
		return err;

	skops.sk = socket->sk;
	if (!skops.sk) {
		fput(socket->file);
		return -EINVAL;
	}

	if (skops.sk->sk_type != SOCK_STREAM ||
	    skops.sk->sk_protocol != IPPROTO_TCP) {
		fput(socket->file);
		return -EOPNOTSUPP;
	}

	err = sock_map_ctx_update_elem(&skops, map, key, flags);
	fput(socket->file);
	return err;
}

<<<<<<< HEAD
static void sock_map_release(struct bpf_map *map, struct file *map_file)
=======
static void sock_map_release(struct bpf_map *map)
>>>>>>> 1ec8f1f0
{
	struct bpf_stab *stab = container_of(map, struct bpf_stab, map);
	struct bpf_prog *orig;

	orig = xchg(&stab->bpf_parse, NULL);
	if (orig)
		bpf_prog_put(orig);
	orig = xchg(&stab->bpf_verdict, NULL);
	if (orig)
		bpf_prog_put(orig);
}

const struct bpf_map_ops sock_map_ops = {
	.map_alloc = sock_map_alloc,
	.map_free = sock_map_free,
	.map_lookup_elem = sock_map_lookup,
	.map_get_next_key = sock_map_get_next_key,
	.map_update_elem = sock_map_update_elem,
	.map_delete_elem = sock_map_delete_elem,
<<<<<<< HEAD
	.map_release = sock_map_release,
=======
	.map_release_uref = sock_map_release,
>>>>>>> 1ec8f1f0
};

BPF_CALL_4(bpf_sock_map_update, struct bpf_sock_ops_kern *, bpf_sock,
	   struct bpf_map *, map, void *, key, u64, flags)
{
	WARN_ON_ONCE(!rcu_read_lock_held());
	return sock_map_ctx_update_elem(bpf_sock, map, key, flags);
}

const struct bpf_func_proto bpf_sock_map_update_proto = {
	.func		= bpf_sock_map_update,
	.gpl_only	= false,
	.pkt_access	= true,
	.ret_type	= RET_INTEGER,
	.arg1_type	= ARG_PTR_TO_CTX,
	.arg2_type	= ARG_CONST_MAP_PTR,
	.arg3_type	= ARG_PTR_TO_MAP_KEY,
	.arg4_type	= ARG_ANYTHING,
};<|MERGE_RESOLUTION|>--- conflicted
+++ resolved
@@ -875,11 +875,7 @@
 	return err;
 }
 
-<<<<<<< HEAD
-static void sock_map_release(struct bpf_map *map, struct file *map_file)
-=======
 static void sock_map_release(struct bpf_map *map)
->>>>>>> 1ec8f1f0
 {
 	struct bpf_stab *stab = container_of(map, struct bpf_stab, map);
 	struct bpf_prog *orig;
@@ -899,11 +895,7 @@
 	.map_get_next_key = sock_map_get_next_key,
 	.map_update_elem = sock_map_update_elem,
 	.map_delete_elem = sock_map_delete_elem,
-<<<<<<< HEAD
-	.map_release = sock_map_release,
-=======
 	.map_release_uref = sock_map_release,
->>>>>>> 1ec8f1f0
 };
 
 BPF_CALL_4(bpf_sock_map_update, struct bpf_sock_ops_kern *, bpf_sock,
