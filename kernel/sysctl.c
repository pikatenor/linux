--- conflicted
+++ resolved
@@ -1847,8 +1847,6 @@
 		.mode		= 0644,
 		.proc_handler	= proc_doulongvec_minmax,
 	},
-<<<<<<< HEAD
-=======
 	{
 		.procname	= "mount-max",
 		.data		= &sysctl_mount_max,
@@ -1857,7 +1855,6 @@
 		.proc_handler	= proc_dointvec_minmax,
 		.extra1		= &one,
 	},
->>>>>>> 83fbd12c
 	{ }
 };
 
@@ -2167,18 +2164,12 @@
 	if (write) {
 		if (*negp)
 			return -EINVAL;
-<<<<<<< HEAD
-		*valp = *lvalp;
-	} else {
-		unsigned int val = *valp;
-=======
 		if (*lvalp > UINT_MAX)
 			return -EINVAL;
 		*valp = *lvalp;
 	} else {
 		unsigned int val = *valp;
 		*negp = false;
->>>>>>> 83fbd12c
 		*lvalp = (unsigned long)val;
 	}
 	return 0;
