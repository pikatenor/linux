/*
 *  kernel/cpuset.c
 *
 *  Processor and Memory placement constraints for sets of tasks.
 *
 *  Copyright (C) 2003 BULL SA.
 *  Copyright (C) 2004-2007 Silicon Graphics, Inc.
 *  Copyright (C) 2006 Google, Inc
 *
 *  Portions derived from Patrick Mochel's sysfs code.
 *  sysfs is Copyright (c) 2001-3 Patrick Mochel
 *
 *  2003-10-10 Written by Simon Derr.
 *  2003-10-22 Updates by Stephen Hemminger.
 *  2004 May-July Rework by Paul Jackson.
 *  2006 Rework by Paul Menage to use generic cgroups
 *  2008 Rework of the scheduler domains and CPU hotplug handling
 *       by Max Krasnyansky
 *
 *  This file is subject to the terms and conditions of the GNU General Public
 *  License.  See the file COPYING in the main directory of the Linux
 *  distribution for more details.
 */

#include <linux/cpu.h>
#include <linux/cpumask.h>
#include <linux/cpuset.h>
#include <linux/err.h>
#include <linux/errno.h>
#include <linux/file.h>
#include <linux/fs.h>
#include <linux/init.h>
#include <linux/interrupt.h>
#include <linux/kernel.h>
#include <linux/kmod.h>
#include <linux/list.h>
#include <linux/mempolicy.h>
#include <linux/mm.h>
#include <linux/memory.h>
#include <linux/export.h>
#include <linux/mount.h>
#include <linux/namei.h>
#include <linux/pagemap.h>
#include <linux/proc_fs.h>
#include <linux/rcupdate.h>
#include <linux/sched.h>
#include <linux/seq_file.h>
#include <linux/security.h>
#include <linux/slab.h>
#include <linux/spinlock.h>
#include <linux/stat.h>
#include <linux/string.h>
#include <linux/time.h>
#include <linux/backing-dev.h>
#include <linux/sort.h>

#include <asm/uaccess.h>
#include <linux/atomic.h>
#include <linux/mutex.h>
#include <linux/cgroup.h>
#include <linux/wait.h>

struct static_key cpusets_enabled_key __read_mostly = STATIC_KEY_INIT_FALSE;

/* See "Frequency meter" comments, below. */

struct fmeter {
	int cnt;		/* unprocessed events count */
	int val;		/* most recent output value */
	time_t time;		/* clock (secs) when val computed */
	spinlock_t lock;	/* guards read or write of above */
};

struct cpuset {
	struct cgroup_subsys_state css;

	unsigned long flags;		/* "unsigned long" so bitops work */

	/*
	 * On default hierarchy:
	 *
	 * The user-configured masks can only be changed by writing to
	 * cpuset.cpus and cpuset.mems, and won't be limited by the
	 * parent masks.
	 *
	 * The effective masks is the real masks that apply to the tasks
	 * in the cpuset. They may be changed if the configured masks are
	 * changed or hotplug happens.
	 *
	 * effective_mask == configured_mask & parent's effective_mask,
	 * and if it ends up empty, it will inherit the parent's mask.
	 *
	 *
	 * On legacy hierachy:
	 *
	 * The user-configured masks are always the same with effective masks.
	 */

	/* user-configured CPUs and Memory Nodes allow to tasks */
	cpumask_var_t cpus_allowed;
	cpumask_var_t cpus_requested;
	nodemask_t mems_allowed;

	/* effective CPUs and Memory Nodes allow to tasks */
	cpumask_var_t effective_cpus;
	nodemask_t effective_mems;

	/*
	 * This is old Memory Nodes tasks took on.
	 *
	 * - top_cpuset.old_mems_allowed is initialized to mems_allowed.
	 * - A new cpuset's old_mems_allowed is initialized when some
	 *   task is moved into it.
	 * - old_mems_allowed is used in cpuset_migrate_mm() when we change
	 *   cpuset.mems_allowed and have tasks' nodemask updated, and
	 *   then old_mems_allowed is updated to mems_allowed.
	 */
	nodemask_t old_mems_allowed;

	struct fmeter fmeter;		/* memory_pressure filter */

	/*
	 * Tasks are being attached to this cpuset.  Used to prevent
	 * zeroing cpus/mems_allowed between ->can_attach() and ->attach().
	 */
	int attach_in_progress;

	/* partition number for rebuild_sched_domains() */
	int pn;

	/* for custom sched domain */
	int relax_domain_level;
};

static inline struct cpuset *css_cs(struct cgroup_subsys_state *css)
{
	return css ? container_of(css, struct cpuset, css) : NULL;
}

/* Retrieve the cpuset for a task */
static inline struct cpuset *task_cs(struct task_struct *task)
{
	return css_cs(task_css(task, cpuset_cgrp_id));
}

static inline struct cpuset *parent_cs(struct cpuset *cs)
{
	return css_cs(cs->css.parent);
}

#ifdef CONFIG_NUMA
static inline bool task_has_mempolicy(struct task_struct *task)
{
	return task->mempolicy;
}
#else
static inline bool task_has_mempolicy(struct task_struct *task)
{
	return false;
}
#endif


/* bits in struct cpuset flags field */
typedef enum {
	CS_ONLINE,
	CS_CPU_EXCLUSIVE,
	CS_MEM_EXCLUSIVE,
	CS_MEM_HARDWALL,
	CS_MEMORY_MIGRATE,
	CS_SCHED_LOAD_BALANCE,
	CS_SPREAD_PAGE,
	CS_SPREAD_SLAB,
} cpuset_flagbits_t;

/* convenient tests for these bits */
static inline bool is_cpuset_online(const struct cpuset *cs)
{
	return test_bit(CS_ONLINE, &cs->flags);
}

static inline int is_cpu_exclusive(const struct cpuset *cs)
{
	return test_bit(CS_CPU_EXCLUSIVE, &cs->flags);
}

static inline int is_mem_exclusive(const struct cpuset *cs)
{
	return test_bit(CS_MEM_EXCLUSIVE, &cs->flags);
}

static inline int is_mem_hardwall(const struct cpuset *cs)
{
	return test_bit(CS_MEM_HARDWALL, &cs->flags);
}

static inline int is_sched_load_balance(const struct cpuset *cs)
{
	return test_bit(CS_SCHED_LOAD_BALANCE, &cs->flags);
}

static inline int is_memory_migrate(const struct cpuset *cs)
{
	return test_bit(CS_MEMORY_MIGRATE, &cs->flags);
}

static inline int is_spread_page(const struct cpuset *cs)
{
	return test_bit(CS_SPREAD_PAGE, &cs->flags);
}

static inline int is_spread_slab(const struct cpuset *cs)
{
	return test_bit(CS_SPREAD_SLAB, &cs->flags);
}

static struct cpuset top_cpuset = {
	.flags = ((1 << CS_ONLINE) | (1 << CS_CPU_EXCLUSIVE) |
		  (1 << CS_MEM_EXCLUSIVE)),
};

/**
 * cpuset_for_each_child - traverse online children of a cpuset
 * @child_cs: loop cursor pointing to the current child
 * @pos_css: used for iteration
 * @parent_cs: target cpuset to walk children of
 *
 * Walk @child_cs through the online children of @parent_cs.  Must be used
 * with RCU read locked.
 */
#define cpuset_for_each_child(child_cs, pos_css, parent_cs)		\
	css_for_each_child((pos_css), &(parent_cs)->css)		\
		if (is_cpuset_online(((child_cs) = css_cs((pos_css)))))

/**
 * cpuset_for_each_descendant_pre - pre-order walk of a cpuset's descendants
 * @des_cs: loop cursor pointing to the current descendant
 * @pos_css: used for iteration
 * @root_cs: target cpuset to walk ancestor of
 *
 * Walk @des_cs through the online descendants of @root_cs.  Must be used
 * with RCU read locked.  The caller may modify @pos_css by calling
 * css_rightmost_descendant() to skip subtree.  @root_cs is included in the
 * iteration and the first node to be visited.
 */
#define cpuset_for_each_descendant_pre(des_cs, pos_css, root_cs)	\
	css_for_each_descendant_pre((pos_css), &(root_cs)->css)		\
		if (is_cpuset_online(((des_cs) = css_cs((pos_css)))))

/*
 * There are two global locks guarding cpuset structures - cpuset_mutex and
 * callback_lock. We also require taking task_lock() when dereferencing a
 * task's cpuset pointer. See "The task_lock() exception", at the end of this
 * comment.
 *
 * A task must hold both locks to modify cpusets.  If a task holds
 * cpuset_mutex, then it blocks others wanting that mutex, ensuring that it
 * is the only task able to also acquire callback_lock and be able to
 * modify cpusets.  It can perform various checks on the cpuset structure
 * first, knowing nothing will change.  It can also allocate memory while
 * just holding cpuset_mutex.  While it is performing these checks, various
 * callback routines can briefly acquire callback_lock to query cpusets.
 * Once it is ready to make the changes, it takes callback_lock, blocking
 * everyone else.
 *
 * Calls to the kernel memory allocator can not be made while holding
 * callback_lock, as that would risk double tripping on callback_lock
 * from one of the callbacks into the cpuset code from within
 * __alloc_pages().
 *
 * If a task is only holding callback_lock, then it has read-only
 * access to cpusets.
 *
 * Now, the task_struct fields mems_allowed and mempolicy may be changed
 * by other task, we use alloc_lock in the task_struct fields to protect
 * them.
 *
 * The cpuset_common_file_read() handlers only hold callback_lock across
 * small pieces of code, such as when reading out possibly multi-word
 * cpumasks and nodemasks.
 *
 * Accessing a task's cpuset should be done in accordance with the
 * guidelines for accessing subsystem state in kernel/cgroup.c
 */

static DEFINE_MUTEX(cpuset_mutex);
static DEFINE_SPINLOCK(callback_lock);

static struct workqueue_struct *cpuset_migrate_mm_wq;

/*
 * CPU / memory hotplug is handled asynchronously.
 */
static void cpuset_hotplug_workfn(struct work_struct *work);
static DECLARE_WORK(cpuset_hotplug_work, cpuset_hotplug_workfn);

static DECLARE_WAIT_QUEUE_HEAD(cpuset_attach_wq);

/*
 * This is ugly, but preserves the userspace API for existing cpuset
 * users. If someone tries to mount the "cpuset" filesystem, we
 * silently switch it to mount "cgroup" instead
 */
static struct dentry *cpuset_mount(struct file_system_type *fs_type,
			 int flags, const char *unused_dev_name, void *data)
{
	struct file_system_type *cgroup_fs = get_fs_type("cgroup");
	struct dentry *ret = ERR_PTR(-ENODEV);
	if (cgroup_fs) {
		char mountopts[] =
			"cpuset,noprefix,"
			"release_agent=/sbin/cpuset_release_agent";
		ret = cgroup_fs->mount(cgroup_fs, flags,
					   unused_dev_name, mountopts);
		put_filesystem(cgroup_fs);
	}
	return ret;
}

static struct file_system_type cpuset_fs_type = {
	.name = "cpuset",
	.mount = cpuset_mount,
};

/*
 * Return in pmask the portion of a cpusets's cpus_allowed that
 * are online.  If none are online, walk up the cpuset hierarchy
 * until we find one that does have some online cpus.
 *
 * One way or another, we guarantee to return some non-empty subset
 * of cpu_online_mask.
 *
 * Call with callback_lock or cpuset_mutex held.
 */
static void guarantee_online_cpus(struct cpuset *cs, struct cpumask *pmask)
{
	while (!cpumask_intersects(cs->effective_cpus, cpu_online_mask)) {
		cs = parent_cs(cs);
		if (unlikely(!cs)) {
			/*
			 * The top cpuset doesn't have any online cpu as a
			 * consequence of a race between cpuset_hotplug_work
			 * and cpu hotplug notifier.  But we know the top
			 * cpuset's effective_cpus is on its way to to be
			 * identical to cpu_online_mask.
			 */
			cpumask_copy(pmask, cpu_online_mask);
			return;
		}
	}
	cpumask_and(pmask, cs->effective_cpus, cpu_online_mask);
}

/*
 * Return in *pmask the portion of a cpusets's mems_allowed that
 * are online, with memory.  If none are online with memory, walk
 * up the cpuset hierarchy until we find one that does have some
 * online mems.  The top cpuset always has some mems online.
 *
 * One way or another, we guarantee to return some non-empty subset
 * of node_states[N_MEMORY].
 *
 * Call with callback_lock or cpuset_mutex held.
 */
static void guarantee_online_mems(struct cpuset *cs, nodemask_t *pmask)
{
	while (!nodes_intersects(cs->effective_mems, node_states[N_MEMORY]))
		cs = parent_cs(cs);
	nodes_and(*pmask, cs->effective_mems, node_states[N_MEMORY]);
}

/*
 * update task's spread flag if cpuset's page/slab spread flag is set
 *
 * Call with callback_lock or cpuset_mutex held.
 */
static void cpuset_update_task_spread_flag(struct cpuset *cs,
					struct task_struct *tsk)
{
	if (is_spread_page(cs))
		task_set_spread_page(tsk);
	else
		task_clear_spread_page(tsk);

	if (is_spread_slab(cs))
		task_set_spread_slab(tsk);
	else
		task_clear_spread_slab(tsk);
}

/*
 * is_cpuset_subset(p, q) - Is cpuset p a subset of cpuset q?
 *
 * One cpuset is a subset of another if all its allowed CPUs and
 * Memory Nodes are a subset of the other, and its exclusive flags
 * are only set if the other's are set.  Call holding cpuset_mutex.
 */

static int is_cpuset_subset(const struct cpuset *p, const struct cpuset *q)
{
	return	cpumask_subset(p->cpus_requested, q->cpus_requested) &&
		nodes_subset(p->mems_allowed, q->mems_allowed) &&
		is_cpu_exclusive(p) <= is_cpu_exclusive(q) &&
		is_mem_exclusive(p) <= is_mem_exclusive(q);
}

/**
 * alloc_trial_cpuset - allocate a trial cpuset
 * @cs: the cpuset that the trial cpuset duplicates
 */
static struct cpuset *alloc_trial_cpuset(struct cpuset *cs)
{
	struct cpuset *trial;

	trial = kmemdup(cs, sizeof(*cs), GFP_KERNEL);
	if (!trial)
		return NULL;

	if (!alloc_cpumask_var(&trial->cpus_allowed, GFP_KERNEL))
		goto free_cs;
	if (!alloc_cpumask_var(&trial->effective_cpus, GFP_KERNEL))
		goto free_cpus;

	cpumask_copy(trial->cpus_allowed, cs->cpus_allowed);
	cpumask_copy(trial->effective_cpus, cs->effective_cpus);
	return trial;

free_cpus:
	free_cpumask_var(trial->cpus_allowed);
free_cs:
	kfree(trial);
	return NULL;
}

/**
 * free_trial_cpuset - free the trial cpuset
 * @trial: the trial cpuset to be freed
 */
static void free_trial_cpuset(struct cpuset *trial)
{
	free_cpumask_var(trial->effective_cpus);
	free_cpumask_var(trial->cpus_allowed);
	kfree(trial);
}

/*
 * validate_change() - Used to validate that any proposed cpuset change
 *		       follows the structural rules for cpusets.
 *
 * If we replaced the flag and mask values of the current cpuset
 * (cur) with those values in the trial cpuset (trial), would
 * our various subset and exclusive rules still be valid?  Presumes
 * cpuset_mutex held.
 *
 * 'cur' is the address of an actual, in-use cpuset.  Operations
 * such as list traversal that depend on the actual address of the
 * cpuset in the list must use cur below, not trial.
 *
 * 'trial' is the address of bulk structure copy of cur, with
 * perhaps one or more of the fields cpus_allowed, mems_allowed,
 * or flags changed to new, trial values.
 *
 * Return 0 if valid, -errno if not.
 */

static int validate_change(struct cpuset *cur, struct cpuset *trial)
{
	struct cgroup_subsys_state *css;
	struct cpuset *c, *par;
	int ret;

	rcu_read_lock();

	/* Each of our child cpusets must be a subset of us */
	ret = -EBUSY;
	cpuset_for_each_child(c, css, cur)
		if (!is_cpuset_subset(c, trial))
			goto out;

	/* Remaining checks don't apply to root cpuset */
	ret = 0;
	if (cur == &top_cpuset)
		goto out;

	par = parent_cs(cur);

	/* On legacy hiearchy, we must be a subset of our parent cpuset. */
	ret = -EACCES;
	if (!cgroup_subsys_on_dfl(cpuset_cgrp_subsys) &&
	    !is_cpuset_subset(trial, par))
		goto out;

	/*
	 * If either I or some sibling (!= me) is exclusive, we can't
	 * overlap
	 */
	ret = -EINVAL;
	cpuset_for_each_child(c, css, par) {
		if ((is_cpu_exclusive(trial) || is_cpu_exclusive(c)) &&
		    c != cur &&
		    cpumask_intersects(trial->cpus_requested, c->cpus_requested))
			goto out;
		if ((is_mem_exclusive(trial) || is_mem_exclusive(c)) &&
		    c != cur &&
		    nodes_intersects(trial->mems_allowed, c->mems_allowed))
			goto out;
	}

	/*
	 * Cpusets with tasks - existing or newly being attached - can't
	 * be changed to have empty cpus_allowed or mems_allowed.
	 */
	ret = -ENOSPC;
	if ((cgroup_is_populated(cur->css.cgroup) || cur->attach_in_progress)) {
		if (!cpumask_empty(cur->cpus_allowed) &&
		    cpumask_empty(trial->cpus_allowed))
			goto out;
		if (!nodes_empty(cur->mems_allowed) &&
		    nodes_empty(trial->mems_allowed))
			goto out;
	}

	/*
	 * We can't shrink if we won't have enough room for SCHED_DEADLINE
	 * tasks.
	 */
	ret = -EBUSY;
	if (is_cpu_exclusive(cur) &&
	    !cpuset_cpumask_can_shrink(cur->cpus_allowed,
				       trial->cpus_allowed))
		goto out;

	ret = 0;
out:
	rcu_read_unlock();
	return ret;
}

#ifdef CONFIG_SMP
/*
 * Helper routine for generate_sched_domains().
 * Do cpusets a, b have overlapping effective cpus_allowed masks?
 */
static int cpusets_overlap(struct cpuset *a, struct cpuset *b)
{
	return cpumask_intersects(a->effective_cpus, b->effective_cpus);
}

static void
update_domain_attr(struct sched_domain_attr *dattr, struct cpuset *c)
{
	if (dattr->relax_domain_level < c->relax_domain_level)
		dattr->relax_domain_level = c->relax_domain_level;
	return;
}

static void update_domain_attr_tree(struct sched_domain_attr *dattr,
				    struct cpuset *root_cs)
{
	struct cpuset *cp;
	struct cgroup_subsys_state *pos_css;

	rcu_read_lock();
	cpuset_for_each_descendant_pre(cp, pos_css, root_cs) {
		/* skip the whole subtree if @cp doesn't have any CPU */
		if (cpumask_empty(cp->cpus_allowed)) {
			pos_css = css_rightmost_descendant(pos_css);
			continue;
		}

		if (is_sched_load_balance(cp))
			update_domain_attr(dattr, cp);
	}
	rcu_read_unlock();
}

/*
 * generate_sched_domains()
 *
 * This function builds a partial partition of the systems CPUs
 * A 'partial partition' is a set of non-overlapping subsets whose
 * union is a subset of that set.
 * The output of this function needs to be passed to kernel/sched/core.c
 * partition_sched_domains() routine, which will rebuild the scheduler's
 * load balancing domains (sched domains) as specified by that partial
 * partition.
 *
 * See "What is sched_load_balance" in Documentation/cgroups/cpusets.txt
 * for a background explanation of this.
 *
 * Does not return errors, on the theory that the callers of this
 * routine would rather not worry about failures to rebuild sched
 * domains when operating in the severe memory shortage situations
 * that could cause allocation failures below.
 *
 * Must be called with cpuset_mutex held.
 *
 * The three key local variables below are:
 *    q  - a linked-list queue of cpuset pointers, used to implement a
 *	   top-down scan of all cpusets.  This scan loads a pointer
 *	   to each cpuset marked is_sched_load_balance into the
 *	   array 'csa'.  For our purposes, rebuilding the schedulers
 *	   sched domains, we can ignore !is_sched_load_balance cpusets.
 *  csa  - (for CpuSet Array) Array of pointers to all the cpusets
 *	   that need to be load balanced, for convenient iterative
 *	   access by the subsequent code that finds the best partition,
 *	   i.e the set of domains (subsets) of CPUs such that the
 *	   cpus_allowed of every cpuset marked is_sched_load_balance
 *	   is a subset of one of these domains, while there are as
 *	   many such domains as possible, each as small as possible.
 * doms  - Conversion of 'csa' to an array of cpumasks, for passing to
 *	   the kernel/sched/core.c routine partition_sched_domains() in a
 *	   convenient format, that can be easily compared to the prior
 *	   value to determine what partition elements (sched domains)
 *	   were changed (added or removed.)
 *
 * Finding the best partition (set of domains):
 *	The triple nested loops below over i, j, k scan over the
 *	load balanced cpusets (using the array of cpuset pointers in
 *	csa[]) looking for pairs of cpusets that have overlapping
 *	cpus_allowed, but which don't have the same 'pn' partition
 *	number and gives them in the same partition number.  It keeps
 *	looping on the 'restart' label until it can no longer find
 *	any such pairs.
 *
 *	The union of the cpus_allowed masks from the set of
 *	all cpusets having the same 'pn' value then form the one
 *	element of the partition (one sched domain) to be passed to
 *	partition_sched_domains().
 */
static int generate_sched_domains(cpumask_var_t **domains,
			struct sched_domain_attr **attributes)
{
	struct cpuset *cp;	/* scans q */
	struct cpuset **csa;	/* array of all cpuset ptrs */
	int csn;		/* how many cpuset ptrs in csa so far */
	int i, j, k;		/* indices for partition finding loops */
	cpumask_var_t *doms;	/* resulting partition; i.e. sched domains */
	cpumask_var_t non_isolated_cpus;  /* load balanced CPUs */
	struct sched_domain_attr *dattr;  /* attributes for custom domains */
	int ndoms = 0;		/* number of sched domains in result */
	int nslot;		/* next empty doms[] struct cpumask slot */
	struct cgroup_subsys_state *pos_css;

	doms = NULL;
	dattr = NULL;
	csa = NULL;

	if (!alloc_cpumask_var(&non_isolated_cpus, GFP_KERNEL))
		goto done;
	cpumask_andnot(non_isolated_cpus, cpu_possible_mask, cpu_isolated_map);

	/* Special case for the 99% of systems with one, full, sched domain */
	if (is_sched_load_balance(&top_cpuset)) {
		ndoms = 1;
		doms = alloc_sched_domains(ndoms);
		if (!doms)
			goto done;

		dattr = kmalloc(sizeof(struct sched_domain_attr), GFP_KERNEL);
		if (dattr) {
			*dattr = SD_ATTR_INIT;
			update_domain_attr_tree(dattr, &top_cpuset);
		}
		cpumask_and(doms[0], top_cpuset.effective_cpus,
				     non_isolated_cpus);

		goto done;
	}

	csa = kmalloc(nr_cpusets() * sizeof(cp), GFP_KERNEL);
	if (!csa)
		goto done;
	csn = 0;

	rcu_read_lock();
	cpuset_for_each_descendant_pre(cp, pos_css, &top_cpuset) {
		if (cp == &top_cpuset)
			continue;
		/*
		 * Continue traversing beyond @cp iff @cp has some CPUs and
		 * isn't load balancing.  The former is obvious.  The
		 * latter: All child cpusets contain a subset of the
		 * parent's cpus, so just skip them, and then we call
		 * update_domain_attr_tree() to calc relax_domain_level of
		 * the corresponding sched domain.
		 */
		if (!cpumask_empty(cp->cpus_allowed) &&
		    !(is_sched_load_balance(cp) &&
		      cpumask_intersects(cp->cpus_allowed, non_isolated_cpus)))
			continue;

		if (is_sched_load_balance(cp))
			csa[csn++] = cp;

		/* skip @cp's subtree */
		pos_css = css_rightmost_descendant(pos_css);
	}
	rcu_read_unlock();

	for (i = 0; i < csn; i++)
		csa[i]->pn = i;
	ndoms = csn;

restart:
	/* Find the best partition (set of sched domains) */
	for (i = 0; i < csn; i++) {
		struct cpuset *a = csa[i];
		int apn = a->pn;

		for (j = 0; j < csn; j++) {
			struct cpuset *b = csa[j];
			int bpn = b->pn;

			if (apn != bpn && cpusets_overlap(a, b)) {
				for (k = 0; k < csn; k++) {
					struct cpuset *c = csa[k];

					if (c->pn == bpn)
						c->pn = apn;
				}
				ndoms--;	/* one less element */
				goto restart;
			}
		}
	}

	/*
	 * Now we know how many domains to create.
	 * Convert <csn, csa> to <ndoms, doms> and populate cpu masks.
	 */
	doms = alloc_sched_domains(ndoms);
	if (!doms)
		goto done;

	/*
	 * The rest of the code, including the scheduler, can deal with
	 * dattr==NULL case. No need to abort if alloc fails.
	 */
	dattr = kmalloc(ndoms * sizeof(struct sched_domain_attr), GFP_KERNEL);

	for (nslot = 0, i = 0; i < csn; i++) {
		struct cpuset *a = csa[i];
		struct cpumask *dp;
		int apn = a->pn;

		if (apn < 0) {
			/* Skip completed partitions */
			continue;
		}

		dp = doms[nslot];

		if (nslot == ndoms) {
			static int warnings = 10;
			if (warnings) {
				pr_warn("rebuild_sched_domains confused: nslot %d, ndoms %d, csn %d, i %d, apn %d\n",
					nslot, ndoms, csn, i, apn);
				warnings--;
			}
			continue;
		}

		cpumask_clear(dp);
		if (dattr)
			*(dattr + nslot) = SD_ATTR_INIT;
		for (j = i; j < csn; j++) {
			struct cpuset *b = csa[j];

			if (apn == b->pn) {
				cpumask_or(dp, dp, b->effective_cpus);
				cpumask_and(dp, dp, non_isolated_cpus);
				if (dattr)
					update_domain_attr_tree(dattr + nslot, b);

				/* Done with this partition */
				b->pn = -1;
			}
		}
		nslot++;
	}
	BUG_ON(nslot != ndoms);

done:
	free_cpumask_var(non_isolated_cpus);
	kfree(csa);

	/*
	 * Fallback to the default domain if kmalloc() failed.
	 * See comments in partition_sched_domains().
	 */
	if (doms == NULL)
		ndoms = 1;

	*domains    = doms;
	*attributes = dattr;
	return ndoms;
}

/*
 * Rebuild scheduler domains.
 *
 * If the flag 'sched_load_balance' of any cpuset with non-empty
 * 'cpus' changes, or if the 'cpus' allowed changes in any cpuset
 * which has that flag enabled, or if any cpuset with a non-empty
 * 'cpus' is removed, then call this routine to rebuild the
 * scheduler's dynamic sched domains.
 *
 * Call with cpuset_mutex held.  Takes get_online_cpus().
 */
static void rebuild_sched_domains_locked(void)
{
	struct sched_domain_attr *attr;
	cpumask_var_t *doms;
	int ndoms;

	lockdep_assert_held(&cpuset_mutex);
	get_online_cpus();

	/*
	 * We have raced with CPU hotplug. Don't do anything to avoid
	 * passing doms with offlined cpu to partition_sched_domains().
	 * Anyways, hotplug work item will rebuild sched domains.
	 */
	if (!cpumask_equal(top_cpuset.effective_cpus, cpu_active_mask))
		goto out;

	/* Generate domain masks and attrs */
	ndoms = generate_sched_domains(&doms, &attr);

	/* Have scheduler rebuild the domains */
	partition_sched_domains(ndoms, doms, attr);
out:
	put_online_cpus();
}
#else /* !CONFIG_SMP */
static void rebuild_sched_domains_locked(void)
{
}
#endif /* CONFIG_SMP */

void rebuild_sched_domains(void)
{
	mutex_lock(&cpuset_mutex);
	rebuild_sched_domains_locked();
	mutex_unlock(&cpuset_mutex);
}

/**
 * update_tasks_cpumask - Update the cpumasks of tasks in the cpuset.
 * @cs: the cpuset in which each task's cpus_allowed mask needs to be changed
 *
 * Iterate through each task of @cs updating its cpus_allowed to the
 * effective cpuset's.  As this function is called with cpuset_mutex held,
 * cpuset membership stays stable.
 */
static void update_tasks_cpumask(struct cpuset *cs)
{
	struct css_task_iter it;
	struct task_struct *task;

	css_task_iter_start(&cs->css, &it);
	while ((task = css_task_iter_next(&it)))
		set_cpus_allowed_ptr(task, cs->effective_cpus);
	css_task_iter_end(&it);
}

/*
 * update_cpumasks_hier - Update effective cpumasks and tasks in the subtree
 * @cs: the cpuset to consider
 * @new_cpus: temp variable for calculating new effective_cpus
 *
 * When congifured cpumask is changed, the effective cpumasks of this cpuset
 * and all its descendants need to be updated.
 *
 * On legacy hierachy, effective_cpus will be the same with cpu_allowed.
 *
 * Called with cpuset_mutex held
 */
static void update_cpumasks_hier(struct cpuset *cs, struct cpumask *new_cpus)
{
	struct cpuset *cp;
	struct cgroup_subsys_state *pos_css;
	bool need_rebuild_sched_domains = false;

	rcu_read_lock();
	cpuset_for_each_descendant_pre(cp, pos_css, cs) {
		struct cpuset *parent = parent_cs(cp);

		cpumask_and(new_cpus, cp->cpus_allowed, parent->effective_cpus);

		/*
		 * If it becomes empty, inherit the effective mask of the
		 * parent, which is guaranteed to have some CPUs.
		 */
		if (cgroup_subsys_on_dfl(cpuset_cgrp_subsys) &&
		    cpumask_empty(new_cpus))
			cpumask_copy(new_cpus, parent->effective_cpus);

		/* Skip the whole subtree if the cpumask remains the same. */
		if (cpumask_equal(new_cpus, cp->effective_cpus)) {
			pos_css = css_rightmost_descendant(pos_css);
			continue;
		}

		if (!css_tryget_online(&cp->css))
			continue;
		rcu_read_unlock();

		spin_lock_irq(&callback_lock);
		cpumask_copy(cp->effective_cpus, new_cpus);
		spin_unlock_irq(&callback_lock);

		WARN_ON(!cgroup_subsys_on_dfl(cpuset_cgrp_subsys) &&
			!cpumask_equal(cp->cpus_allowed, cp->effective_cpus));

		update_tasks_cpumask(cp);

		/*
		 * If the effective cpumask of any non-empty cpuset is changed,
		 * we need to rebuild sched domains.
		 */
		if (!cpumask_empty(cp->cpus_allowed) &&
		    is_sched_load_balance(cp))
			need_rebuild_sched_domains = true;

		rcu_read_lock();
		css_put(&cp->css);
	}
	rcu_read_unlock();

	if (need_rebuild_sched_domains)
		rebuild_sched_domains_locked();
}

/**
 * update_cpumask - update the cpus_allowed mask of a cpuset and all tasks in it
 * @cs: the cpuset to consider
 * @trialcs: trial cpuset
 * @buf: buffer of cpu numbers written to this cpuset
 */
static int update_cpumask(struct cpuset *cs, struct cpuset *trialcs,
			  const char *buf)
{
	int retval;

	/* top_cpuset.cpus_allowed tracks cpu_online_mask; it's read-only */
	if (cs == &top_cpuset)
		return -EACCES;

	/*
	 * An empty cpus_allowed is ok only if the cpuset has no tasks.
	 * Since cpulist_parse() fails on an empty mask, we special case
	 * that parsing.  The validate_change() call ensures that cpusets
	 * with tasks have cpus.
	 */
	if (!*buf) {
		cpumask_clear(trialcs->cpus_allowed);
	} else {
		retval = cpulist_parse(buf, trialcs->cpus_requested);
		if (retval < 0)
			return retval;

		if (!cpumask_subset(trialcs->cpus_requested, cpu_present_mask))
			return -EINVAL;

		cpumask_and(trialcs->cpus_allowed, trialcs->cpus_requested, cpu_active_mask);
	}

	/* Nothing to do if the cpus didn't change */
	if (cpumask_equal(cs->cpus_requested, trialcs->cpus_requested))
		return 0;

	retval = validate_change(cs, trialcs);
	if (retval < 0)
		return retval;

	spin_lock_irq(&callback_lock);
	cpumask_copy(cs->cpus_allowed, trialcs->cpus_allowed);
	cpumask_copy(cs->cpus_requested, trialcs->cpus_requested);
	spin_unlock_irq(&callback_lock);

	/* use trialcs->cpus_allowed as a temp variable */
	update_cpumasks_hier(cs, trialcs->cpus_allowed);
	return 0;
}

/*
 * Migrate memory region from one set of nodes to another.  This is
 * performed asynchronously as it can be called from process migration path
 * holding locks involved in process management.  All mm migrations are
 * performed in the queued order and can be waited for by flushing
 * cpuset_migrate_mm_wq.
 */

struct cpuset_migrate_mm_work {
	struct work_struct	work;
	struct mm_struct	*mm;
	nodemask_t		from;
	nodemask_t		to;
};

static void cpuset_migrate_mm_workfn(struct work_struct *work)
{
	struct cpuset_migrate_mm_work *mwork =
		container_of(work, struct cpuset_migrate_mm_work, work);

	/* on a wq worker, no need to worry about %current's mems_allowed */
	do_migrate_pages(mwork->mm, &mwork->from, &mwork->to, MPOL_MF_MOVE_ALL);
	mmput(mwork->mm);
	kfree(mwork);
}

static void cpuset_migrate_mm(struct mm_struct *mm, const nodemask_t *from,
							const nodemask_t *to)
{
	struct cpuset_migrate_mm_work *mwork;

	mwork = kzalloc(sizeof(*mwork), GFP_KERNEL);
	if (mwork) {
		mwork->mm = mm;
		mwork->from = *from;
		mwork->to = *to;
		INIT_WORK(&mwork->work, cpuset_migrate_mm_workfn);
		queue_work(cpuset_migrate_mm_wq, &mwork->work);
	} else {
		mmput(mm);
	}
}

static void cpuset_post_attach(void)
{
	flush_workqueue(cpuset_migrate_mm_wq);
}

/*
 * cpuset_change_task_nodemask - change task's mems_allowed and mempolicy
 * @tsk: the task to change
 * @newmems: new nodes that the task will be set
 *
 * In order to avoid seeing no nodes if the old and new nodes are disjoint,
 * we structure updates as setting all new allowed nodes, then clearing newly
 * disallowed ones.
 */
static void cpuset_change_task_nodemask(struct task_struct *tsk,
					nodemask_t *newmems)
{
	bool need_loop;

	/*
	 * Allow tasks that have access to memory reserves because they have
	 * been OOM killed to get memory anywhere.
	 */
	if (unlikely(test_thread_flag(TIF_MEMDIE)))
		return;
	if (current->flags & PF_EXITING) /* Let dying task have memory */
		return;

	task_lock(tsk);
	/*
	 * Determine if a loop is necessary if another thread is doing
	 * read_mems_allowed_begin().  If at least one node remains unchanged and
	 * tsk does not have a mempolicy, then an empty nodemask will not be
	 * possible when mems_allowed is larger than a word.
	 */
	need_loop = task_has_mempolicy(tsk) ||
			!nodes_intersects(*newmems, tsk->mems_allowed);

	if (need_loop) {
		local_irq_disable();
		write_seqcount_begin(&tsk->mems_allowed_seq);
	}

	nodes_or(tsk->mems_allowed, tsk->mems_allowed, *newmems);
	mpol_rebind_task(tsk, newmems, MPOL_REBIND_STEP1);

	mpol_rebind_task(tsk, newmems, MPOL_REBIND_STEP2);
	tsk->mems_allowed = *newmems;

	if (need_loop) {
		write_seqcount_end(&tsk->mems_allowed_seq);
		local_irq_enable();
	}

	task_unlock(tsk);
}

static void *cpuset_being_rebound;

/**
 * update_tasks_nodemask - Update the nodemasks of tasks in the cpuset.
 * @cs: the cpuset in which each task's mems_allowed mask needs to be changed
 *
 * Iterate through each task of @cs updating its mems_allowed to the
 * effective cpuset's.  As this function is called with cpuset_mutex held,
 * cpuset membership stays stable.
 */
static void update_tasks_nodemask(struct cpuset *cs)
{
	static nodemask_t newmems;	/* protected by cpuset_mutex */
	struct css_task_iter it;
	struct task_struct *task;

	cpuset_being_rebound = cs;		/* causes mpol_dup() rebind */

	guarantee_online_mems(cs, &newmems);

	/*
	 * The mpol_rebind_mm() call takes mmap_sem, which we couldn't
	 * take while holding tasklist_lock.  Forks can happen - the
	 * mpol_dup() cpuset_being_rebound check will catch such forks,
	 * and rebind their vma mempolicies too.  Because we still hold
	 * the global cpuset_mutex, we know that no other rebind effort
	 * will be contending for the global variable cpuset_being_rebound.
	 * It's ok if we rebind the same mm twice; mpol_rebind_mm()
	 * is idempotent.  Also migrate pages in each mm to new nodes.
	 */
	css_task_iter_start(&cs->css, &it);
	while ((task = css_task_iter_next(&it))) {
		struct mm_struct *mm;
		bool migrate;

		cpuset_change_task_nodemask(task, &newmems);

		mm = get_task_mm(task);
		if (!mm)
			continue;

		migrate = is_memory_migrate(cs);

		mpol_rebind_mm(mm, &cs->mems_allowed);
		if (migrate)
			cpuset_migrate_mm(mm, &cs->old_mems_allowed, &newmems);
		else
			mmput(mm);
	}
	css_task_iter_end(&it);

	/*
	 * All the tasks' nodemasks have been updated, update
	 * cs->old_mems_allowed.
	 */
	cs->old_mems_allowed = newmems;

	/* We're done rebinding vmas to this cpuset's new mems_allowed. */
	cpuset_being_rebound = NULL;
}

/*
 * update_nodemasks_hier - Update effective nodemasks and tasks in the subtree
 * @cs: the cpuset to consider
 * @new_mems: a temp variable for calculating new effective_mems
 *
 * When configured nodemask is changed, the effective nodemasks of this cpuset
 * and all its descendants need to be updated.
 *
 * On legacy hiearchy, effective_mems will be the same with mems_allowed.
 *
 * Called with cpuset_mutex held
 */
static void update_nodemasks_hier(struct cpuset *cs, nodemask_t *new_mems)
{
	struct cpuset *cp;
	struct cgroup_subsys_state *pos_css;

	rcu_read_lock();
	cpuset_for_each_descendant_pre(cp, pos_css, cs) {
		struct cpuset *parent = parent_cs(cp);

		nodes_and(*new_mems, cp->mems_allowed, parent->effective_mems);

		/*
		 * If it becomes empty, inherit the effective mask of the
		 * parent, which is guaranteed to have some MEMs.
		 */
		if (cgroup_subsys_on_dfl(cpuset_cgrp_subsys) &&
		    nodes_empty(*new_mems))
			*new_mems = parent->effective_mems;

		/* Skip the whole subtree if the nodemask remains the same. */
		if (nodes_equal(*new_mems, cp->effective_mems)) {
			pos_css = css_rightmost_descendant(pos_css);
			continue;
		}

		if (!css_tryget_online(&cp->css))
			continue;
		rcu_read_unlock();

		spin_lock_irq(&callback_lock);
		cp->effective_mems = *new_mems;
		spin_unlock_irq(&callback_lock);

		WARN_ON(!cgroup_subsys_on_dfl(cpuset_cgrp_subsys) &&
			!nodes_equal(cp->mems_allowed, cp->effective_mems));

		update_tasks_nodemask(cp);

		rcu_read_lock();
		css_put(&cp->css);
	}
	rcu_read_unlock();
}

/*
 * Handle user request to change the 'mems' memory placement
 * of a cpuset.  Needs to validate the request, update the
 * cpusets mems_allowed, and for each task in the cpuset,
 * update mems_allowed and rebind task's mempolicy and any vma
 * mempolicies and if the cpuset is marked 'memory_migrate',
 * migrate the tasks pages to the new memory.
 *
 * Call with cpuset_mutex held. May take callback_lock during call.
 * Will take tasklist_lock, scan tasklist for tasks in cpuset cs,
 * lock each such tasks mm->mmap_sem, scan its vma's and rebind
 * their mempolicies to the cpusets new mems_allowed.
 */
static int update_nodemask(struct cpuset *cs, struct cpuset *trialcs,
			   const char *buf)
{
	int retval;

	/*
	 * top_cpuset.mems_allowed tracks node_stats[N_MEMORY];
	 * it's read-only
	 */
	if (cs == &top_cpuset) {
		retval = -EACCES;
		goto done;
	}

	/*
	 * An empty mems_allowed is ok iff there are no tasks in the cpuset.
	 * Since nodelist_parse() fails on an empty mask, we special case
	 * that parsing.  The validate_change() call ensures that cpusets
	 * with tasks have memory.
	 */
	if (!*buf) {
		nodes_clear(trialcs->mems_allowed);
	} else {
		retval = nodelist_parse(buf, trialcs->mems_allowed);
		if (retval < 0)
			goto done;

		if (!nodes_subset(trialcs->mems_allowed,
				  top_cpuset.mems_allowed)) {
			retval = -EINVAL;
			goto done;
		}
	}

	if (nodes_equal(cs->mems_allowed, trialcs->mems_allowed)) {
		retval = 0;		/* Too easy - nothing to do */
		goto done;
	}
	retval = validate_change(cs, trialcs);
	if (retval < 0)
		goto done;

	spin_lock_irq(&callback_lock);
	cs->mems_allowed = trialcs->mems_allowed;
	spin_unlock_irq(&callback_lock);

	/* use trialcs->mems_allowed as a temp variable */
	update_nodemasks_hier(cs, &trialcs->mems_allowed);
done:
	return retval;
}

int current_cpuset_is_being_rebound(void)
{
	int ret;

	rcu_read_lock();
	ret = task_cs(current) == cpuset_being_rebound;
	rcu_read_unlock();

	return ret;
}

static int update_relax_domain_level(struct cpuset *cs, s64 val)
{
#ifdef CONFIG_SMP
	if (val < -1 || val >= sched_domain_level_max)
		return -EINVAL;
#endif

	if (val != cs->relax_domain_level) {
		cs->relax_domain_level = val;
		if (!cpumask_empty(cs->cpus_allowed) &&
		    is_sched_load_balance(cs))
			rebuild_sched_domains_locked();
	}

	return 0;
}

/**
 * update_tasks_flags - update the spread flags of tasks in the cpuset.
 * @cs: the cpuset in which each task's spread flags needs to be changed
 *
 * Iterate through each task of @cs updating its spread flags.  As this
 * function is called with cpuset_mutex held, cpuset membership stays
 * stable.
 */
static void update_tasks_flags(struct cpuset *cs)
{
	struct css_task_iter it;
	struct task_struct *task;

	css_task_iter_start(&cs->css, &it);
	while ((task = css_task_iter_next(&it)))
		cpuset_update_task_spread_flag(cs, task);
	css_task_iter_end(&it);
}

/*
 * update_flag - read a 0 or a 1 in a file and update associated flag
 * bit:		the bit to update (see cpuset_flagbits_t)
 * cs:		the cpuset to update
 * turning_on: 	whether the flag is being set or cleared
 *
 * Call with cpuset_mutex held.
 */

static int update_flag(cpuset_flagbits_t bit, struct cpuset *cs,
		       int turning_on)
{
	struct cpuset *trialcs;
	int balance_flag_changed;
	int spread_flag_changed;
	int err;

	trialcs = alloc_trial_cpuset(cs);
	if (!trialcs)
		return -ENOMEM;

	if (turning_on)
		set_bit(bit, &trialcs->flags);
	else
		clear_bit(bit, &trialcs->flags);

	err = validate_change(cs, trialcs);
	if (err < 0)
		goto out;

	balance_flag_changed = (is_sched_load_balance(cs) !=
				is_sched_load_balance(trialcs));

	spread_flag_changed = ((is_spread_slab(cs) != is_spread_slab(trialcs))
			|| (is_spread_page(cs) != is_spread_page(trialcs)));

	spin_lock_irq(&callback_lock);
	cs->flags = trialcs->flags;
	spin_unlock_irq(&callback_lock);

	if (!cpumask_empty(trialcs->cpus_allowed) && balance_flag_changed)
		rebuild_sched_domains_locked();

	if (spread_flag_changed)
		update_tasks_flags(cs);
out:
	free_trial_cpuset(trialcs);
	return err;
}

/*
 * Frequency meter - How fast is some event occurring?
 *
 * These routines manage a digitally filtered, constant time based,
 * event frequency meter.  There are four routines:
 *   fmeter_init() - initialize a frequency meter.
 *   fmeter_markevent() - called each time the event happens.
 *   fmeter_getrate() - returns the recent rate of such events.
 *   fmeter_update() - internal routine used to update fmeter.
 *
 * A common data structure is passed to each of these routines,
 * which is used to keep track of the state required to manage the
 * frequency meter and its digital filter.
 *
 * The filter works on the number of events marked per unit time.
 * The filter is single-pole low-pass recursive (IIR).  The time unit
 * is 1 second.  Arithmetic is done using 32-bit integers scaled to
 * simulate 3 decimal digits of precision (multiplied by 1000).
 *
 * With an FM_COEF of 933, and a time base of 1 second, the filter
 * has a half-life of 10 seconds, meaning that if the events quit
 * happening, then the rate returned from the fmeter_getrate()
 * will be cut in half each 10 seconds, until it converges to zero.
 *
 * It is not worth doing a real infinitely recursive filter.  If more
 * than FM_MAXTICKS ticks have elapsed since the last filter event,
 * just compute FM_MAXTICKS ticks worth, by which point the level
 * will be stable.
 *
 * Limit the count of unprocessed events to FM_MAXCNT, so as to avoid
 * arithmetic overflow in the fmeter_update() routine.
 *
 * Given the simple 32 bit integer arithmetic used, this meter works
 * best for reporting rates between one per millisecond (msec) and
 * one per 32 (approx) seconds.  At constant rates faster than one
 * per msec it maxes out at values just under 1,000,000.  At constant
 * rates between one per msec, and one per second it will stabilize
 * to a value N*1000, where N is the rate of events per second.
 * At constant rates between one per second and one per 32 seconds,
 * it will be choppy, moving up on the seconds that have an event,
 * and then decaying until the next event.  At rates slower than
 * about one in 32 seconds, it decays all the way back to zero between
 * each event.
 */

#define FM_COEF 933		/* coefficient for half-life of 10 secs */
#define FM_MAXTICKS ((time_t)99) /* useless computing more ticks than this */
#define FM_MAXCNT 1000000	/* limit cnt to avoid overflow */
#define FM_SCALE 1000		/* faux fixed point scale */

/* Initialize a frequency meter */
static void fmeter_init(struct fmeter *fmp)
{
	fmp->cnt = 0;
	fmp->val = 0;
	fmp->time = 0;
	spin_lock_init(&fmp->lock);
}

/* Internal meter update - process cnt events and update value */
static void fmeter_update(struct fmeter *fmp)
{
	time_t now = get_seconds();
	time_t ticks = now - fmp->time;

	if (ticks == 0)
		return;

	ticks = min(FM_MAXTICKS, ticks);
	while (ticks-- > 0)
		fmp->val = (FM_COEF * fmp->val) / FM_SCALE;
	fmp->time = now;

	fmp->val += ((FM_SCALE - FM_COEF) * fmp->cnt) / FM_SCALE;
	fmp->cnt = 0;
}

/* Process any previous ticks, then bump cnt by one (times scale). */
static void fmeter_markevent(struct fmeter *fmp)
{
	spin_lock(&fmp->lock);
	fmeter_update(fmp);
	fmp->cnt = min(FM_MAXCNT, fmp->cnt + FM_SCALE);
	spin_unlock(&fmp->lock);
}

/* Process any previous ticks, then return current value. */
static int fmeter_getrate(struct fmeter *fmp)
{
	int val;

	spin_lock(&fmp->lock);
	fmeter_update(fmp);
	val = fmp->val;
	spin_unlock(&fmp->lock);
	return val;
}

static struct cpuset *cpuset_attach_old_cs;

/* Called by cgroups to determine if a cpuset is usable; cpuset_mutex held */
static int cpuset_can_attach(struct cgroup_taskset *tset)
{
	struct cgroup_subsys_state *css;
	struct cpuset *cs;
	struct task_struct *task;
	int ret;

	/* used later by cpuset_attach() */
	cpuset_attach_old_cs = task_cs(cgroup_taskset_first(tset, &css));
	cs = css_cs(css);

	mutex_lock(&cpuset_mutex);

	/* allow moving tasks into an empty cpuset if on default hierarchy */
	ret = -ENOSPC;
	if (!cgroup_subsys_on_dfl(cpuset_cgrp_subsys) &&
	    (cpumask_empty(cs->cpus_allowed) || nodes_empty(cs->mems_allowed)))
		goto out_unlock;

	cgroup_taskset_for_each(task, css, tset) {
		ret = task_can_attach(task, cs->cpus_allowed);
		if (ret)
			goto out_unlock;
		ret = security_task_setscheduler(task);
		if (ret)
			goto out_unlock;
	}

	/*
	 * Mark attach is in progress.  This makes validate_change() fail
	 * changes which zero cpus/mems_allowed.
	 */
	cs->attach_in_progress++;
	ret = 0;
out_unlock:
	mutex_unlock(&cpuset_mutex);
	return ret;
}

static void cpuset_cancel_attach(struct cgroup_taskset *tset)
{
	struct cgroup_subsys_state *css;
	struct cpuset *cs;

	cgroup_taskset_first(tset, &css);
	cs = css_cs(css);

	mutex_lock(&cpuset_mutex);
	css_cs(css)->attach_in_progress--;
	mutex_unlock(&cpuset_mutex);
}

/*
 * Protected by cpuset_mutex.  cpus_attach is used only by cpuset_attach()
 * but we can't allocate it dynamically there.  Define it global and
 * allocate from cpuset_init().
 */
static cpumask_var_t cpus_attach;

static void cpuset_attach(struct cgroup_taskset *tset)
{
	/* static buf protected by cpuset_mutex */
	static nodemask_t cpuset_attach_nodemask_to;
	struct task_struct *task;
	struct task_struct *leader;
	struct cgroup_subsys_state *css;
	struct cpuset *cs;
	struct cpuset *oldcs = cpuset_attach_old_cs;

	cgroup_taskset_first(tset, &css);
	cs = css_cs(css);

	mutex_lock(&cpuset_mutex);

	/* prepare for attach */
	if (cs == &top_cpuset)
		cpumask_copy(cpus_attach, cpu_possible_mask);
	else
		guarantee_online_cpus(cs, cpus_attach);

	guarantee_online_mems(cs, &cpuset_attach_nodemask_to);

	cgroup_taskset_for_each(task, css, tset) {
		/*
		 * can_attach beforehand should guarantee that this doesn't
		 * fail.  TODO: have a better way to handle failure here
		 */
		WARN_ON_ONCE(set_cpus_allowed_ptr(task, cpus_attach));

		cpuset_change_task_nodemask(task, &cpuset_attach_nodemask_to);
		cpuset_update_task_spread_flag(cs, task);
	}

	/*
	 * Change mm for all threadgroup leaders. This is expensive and may
	 * sleep and should be moved outside migration path proper.
	 */
	cpuset_attach_nodemask_to = cs->effective_mems;
	cgroup_taskset_for_each_leader(leader, css, tset) {
		struct mm_struct *mm = get_task_mm(leader);

		if (mm) {
			mpol_rebind_mm(mm, &cpuset_attach_nodemask_to);

			/*
			 * old_mems_allowed is the same with mems_allowed
			 * here, except if this task is being moved
			 * automatically due to hotplug.  In that case
			 * @mems_allowed has been updated and is empty, so
			 * @old_mems_allowed is the right nodesets that we
			 * migrate mm from.
			 */
			if (is_memory_migrate(cs))
				cpuset_migrate_mm(mm, &oldcs->old_mems_allowed,
						  &cpuset_attach_nodemask_to);
			else
				mmput(mm);
		}
	}

	cs->old_mems_allowed = cpuset_attach_nodemask_to;

	cs->attach_in_progress--;
	if (!cs->attach_in_progress)
		wake_up(&cpuset_attach_wq);

	mutex_unlock(&cpuset_mutex);
}

/* The various types of files and directories in a cpuset file system */

typedef enum {
	FILE_MEMORY_MIGRATE,
	FILE_CPULIST,
	FILE_MEMLIST,
	FILE_EFFECTIVE_CPULIST,
	FILE_EFFECTIVE_MEMLIST,
	FILE_CPU_EXCLUSIVE,
	FILE_MEM_EXCLUSIVE,
	FILE_MEM_HARDWALL,
	FILE_SCHED_LOAD_BALANCE,
	FILE_SCHED_RELAX_DOMAIN_LEVEL,
	FILE_MEMORY_PRESSURE_ENABLED,
	FILE_MEMORY_PRESSURE,
	FILE_SPREAD_PAGE,
	FILE_SPREAD_SLAB,
} cpuset_filetype_t;

static int cpuset_write_u64(struct cgroup_subsys_state *css, struct cftype *cft,
			    u64 val)
{
	struct cpuset *cs = css_cs(css);
	cpuset_filetype_t type = cft->private;
	int retval = 0;

	mutex_lock(&cpuset_mutex);
	if (!is_cpuset_online(cs)) {
		retval = -ENODEV;
		goto out_unlock;
	}

	switch (type) {
	case FILE_CPU_EXCLUSIVE:
		retval = update_flag(CS_CPU_EXCLUSIVE, cs, val);
		break;
	case FILE_MEM_EXCLUSIVE:
		retval = update_flag(CS_MEM_EXCLUSIVE, cs, val);
		break;
	case FILE_MEM_HARDWALL:
		retval = update_flag(CS_MEM_HARDWALL, cs, val);
		break;
	case FILE_SCHED_LOAD_BALANCE:
		retval = update_flag(CS_SCHED_LOAD_BALANCE, cs, val);
		break;
	case FILE_MEMORY_MIGRATE:
		retval = update_flag(CS_MEMORY_MIGRATE, cs, val);
		break;
	case FILE_MEMORY_PRESSURE_ENABLED:
		cpuset_memory_pressure_enabled = !!val;
		break;
	case FILE_SPREAD_PAGE:
		retval = update_flag(CS_SPREAD_PAGE, cs, val);
		break;
	case FILE_SPREAD_SLAB:
		retval = update_flag(CS_SPREAD_SLAB, cs, val);
		break;
	default:
		retval = -EINVAL;
		break;
	}
out_unlock:
	mutex_unlock(&cpuset_mutex);
	return retval;
}

static int cpuset_write_s64(struct cgroup_subsys_state *css, struct cftype *cft,
			    s64 val)
{
	struct cpuset *cs = css_cs(css);
	cpuset_filetype_t type = cft->private;
	int retval = -ENODEV;

	mutex_lock(&cpuset_mutex);
	if (!is_cpuset_online(cs))
		goto out_unlock;

	switch (type) {
	case FILE_SCHED_RELAX_DOMAIN_LEVEL:
		retval = update_relax_domain_level(cs, val);
		break;
	default:
		retval = -EINVAL;
		break;
	}
out_unlock:
	mutex_unlock(&cpuset_mutex);
	return retval;
}

/*
 * Common handling for a write to a "cpus" or "mems" file.
 */
static ssize_t cpuset_write_resmask(struct kernfs_open_file *of,
				    char *buf, size_t nbytes, loff_t off)
{
	struct cpuset *cs = css_cs(of_css(of));
	struct cpuset *trialcs;
	int retval = -ENODEV;

	buf = strstrip(buf);

	/*
	 * CPU or memory hotunplug may leave @cs w/o any execution
	 * resources, in which case the hotplug code asynchronously updates
	 * configuration and transfers all tasks to the nearest ancestor
	 * which can execute.
	 *
	 * As writes to "cpus" or "mems" may restore @cs's execution
	 * resources, wait for the previously scheduled operations before
	 * proceeding, so that we don't end up keep removing tasks added
	 * after execution capability is restored.
	 *
	 * cpuset_hotplug_work calls back into cgroup core via
	 * cgroup_transfer_tasks() and waiting for it from a cgroupfs
	 * operation like this one can lead to a deadlock through kernfs
	 * active_ref protection.  Let's break the protection.  Losing the
	 * protection is okay as we check whether @cs is online after
	 * grabbing cpuset_mutex anyway.  This only happens on the legacy
	 * hierarchies.
	 */
	css_get(&cs->css);
	kernfs_break_active_protection(of->kn);
	flush_work(&cpuset_hotplug_work);

	mutex_lock(&cpuset_mutex);
	if (!is_cpuset_online(cs))
		goto out_unlock;

	trialcs = alloc_trial_cpuset(cs);
	if (!trialcs) {
		retval = -ENOMEM;
		goto out_unlock;
	}

	switch (of_cft(of)->private) {
	case FILE_CPULIST:
		retval = update_cpumask(cs, trialcs, buf);
		break;
	case FILE_MEMLIST:
		retval = update_nodemask(cs, trialcs, buf);
		break;
	default:
		retval = -EINVAL;
		break;
	}

	free_trial_cpuset(trialcs);
out_unlock:
	mutex_unlock(&cpuset_mutex);
	kernfs_unbreak_active_protection(of->kn);
	css_put(&cs->css);
	flush_workqueue(cpuset_migrate_mm_wq);
	return retval ?: nbytes;
}

/*
 * These ascii lists should be read in a single call, by using a user
 * buffer large enough to hold the entire map.  If read in smaller
 * chunks, there is no guarantee of atomicity.  Since the display format
 * used, list of ranges of sequential numbers, is variable length,
 * and since these maps can change value dynamically, one could read
 * gibberish by doing partial reads while a list was changing.
 */
static int cpuset_common_seq_show(struct seq_file *sf, void *v)
{
	struct cpuset *cs = css_cs(seq_css(sf));
	cpuset_filetype_t type = seq_cft(sf)->private;
	int ret = 0;

	spin_lock_irq(&callback_lock);

	switch (type) {
	case FILE_CPULIST:
		seq_printf(sf, "%*pbl\n", cpumask_pr_args(cs->cpus_requested));
		break;
	case FILE_MEMLIST:
		seq_printf(sf, "%*pbl\n", nodemask_pr_args(&cs->mems_allowed));
		break;
	case FILE_EFFECTIVE_CPULIST:
		seq_printf(sf, "%*pbl\n", cpumask_pr_args(cs->effective_cpus));
		break;
	case FILE_EFFECTIVE_MEMLIST:
		seq_printf(sf, "%*pbl\n", nodemask_pr_args(&cs->effective_mems));
		break;
	default:
		ret = -EINVAL;
	}

	spin_unlock_irq(&callback_lock);
	return ret;
}

static u64 cpuset_read_u64(struct cgroup_subsys_state *css, struct cftype *cft)
{
	struct cpuset *cs = css_cs(css);
	cpuset_filetype_t type = cft->private;
	switch (type) {
	case FILE_CPU_EXCLUSIVE:
		return is_cpu_exclusive(cs);
	case FILE_MEM_EXCLUSIVE:
		return is_mem_exclusive(cs);
	case FILE_MEM_HARDWALL:
		return is_mem_hardwall(cs);
	case FILE_SCHED_LOAD_BALANCE:
		return is_sched_load_balance(cs);
	case FILE_MEMORY_MIGRATE:
		return is_memory_migrate(cs);
	case FILE_MEMORY_PRESSURE_ENABLED:
		return cpuset_memory_pressure_enabled;
	case FILE_MEMORY_PRESSURE:
		return fmeter_getrate(&cs->fmeter);
	case FILE_SPREAD_PAGE:
		return is_spread_page(cs);
	case FILE_SPREAD_SLAB:
		return is_spread_slab(cs);
	default:
		BUG();
	}

	/* Unreachable but makes gcc happy */
	return 0;
}

static s64 cpuset_read_s64(struct cgroup_subsys_state *css, struct cftype *cft)
{
	struct cpuset *cs = css_cs(css);
	cpuset_filetype_t type = cft->private;
	switch (type) {
	case FILE_SCHED_RELAX_DOMAIN_LEVEL:
		return cs->relax_domain_level;
	default:
		BUG();
	}

	/* Unrechable but makes gcc happy */
	return 0;
}


/*
 * for the common functions, 'private' gives the type of file
 */

static struct cftype files[] = {
	{
		.name = "cpus",
		.seq_show = cpuset_common_seq_show,
		.write = cpuset_write_resmask,
		.max_write_len = (100U + 6 * NR_CPUS),
		.private = FILE_CPULIST,
	},

	{
		.name = "mems",
		.seq_show = cpuset_common_seq_show,
		.write = cpuset_write_resmask,
		.max_write_len = (100U + 6 * MAX_NUMNODES),
		.private = FILE_MEMLIST,
	},

	{
		.name = "effective_cpus",
		.seq_show = cpuset_common_seq_show,
		.private = FILE_EFFECTIVE_CPULIST,
	},

	{
		.name = "effective_mems",
		.seq_show = cpuset_common_seq_show,
		.private = FILE_EFFECTIVE_MEMLIST,
	},

	{
		.name = "cpu_exclusive",
		.read_u64 = cpuset_read_u64,
		.write_u64 = cpuset_write_u64,
		.private = FILE_CPU_EXCLUSIVE,
	},

	{
		.name = "mem_exclusive",
		.read_u64 = cpuset_read_u64,
		.write_u64 = cpuset_write_u64,
		.private = FILE_MEM_EXCLUSIVE,
	},

	{
		.name = "mem_hardwall",
		.read_u64 = cpuset_read_u64,
		.write_u64 = cpuset_write_u64,
		.private = FILE_MEM_HARDWALL,
	},

	{
		.name = "sched_load_balance",
		.read_u64 = cpuset_read_u64,
		.write_u64 = cpuset_write_u64,
		.private = FILE_SCHED_LOAD_BALANCE,
	},

	{
		.name = "sched_relax_domain_level",
		.read_s64 = cpuset_read_s64,
		.write_s64 = cpuset_write_s64,
		.private = FILE_SCHED_RELAX_DOMAIN_LEVEL,
	},

	{
		.name = "memory_migrate",
		.read_u64 = cpuset_read_u64,
		.write_u64 = cpuset_write_u64,
		.private = FILE_MEMORY_MIGRATE,
	},

	{
		.name = "memory_pressure",
		.read_u64 = cpuset_read_u64,
	},

	{
		.name = "memory_spread_page",
		.read_u64 = cpuset_read_u64,
		.write_u64 = cpuset_write_u64,
		.private = FILE_SPREAD_PAGE,
	},

	{
		.name = "memory_spread_slab",
		.read_u64 = cpuset_read_u64,
		.write_u64 = cpuset_write_u64,
		.private = FILE_SPREAD_SLAB,
	},

	{
		.name = "memory_pressure_enabled",
		.flags = CFTYPE_ONLY_ON_ROOT,
		.read_u64 = cpuset_read_u64,
		.write_u64 = cpuset_write_u64,
		.private = FILE_MEMORY_PRESSURE_ENABLED,
	},

	{ }	/* terminate */
};

/*
 *	cpuset_css_alloc - allocate a cpuset css
 *	cgrp:	control group that the new cpuset will be part of
 */

static struct cgroup_subsys_state *
cpuset_css_alloc(struct cgroup_subsys_state *parent_css)
{
	struct cpuset *cs;

	if (!parent_css)
		return &top_cpuset.css;

	cs = kzalloc(sizeof(*cs), GFP_KERNEL);
	if (!cs)
		return ERR_PTR(-ENOMEM);
	if (!alloc_cpumask_var(&cs->cpus_allowed, GFP_KERNEL))
		goto free_cs;
	if (!alloc_cpumask_var(&cs->cpus_requested, GFP_KERNEL))
		goto free_allowed;
	if (!alloc_cpumask_var(&cs->effective_cpus, GFP_KERNEL))
		goto free_requested;

	set_bit(CS_SCHED_LOAD_BALANCE, &cs->flags);
	cpumask_clear(cs->cpus_allowed);
	cpumask_clear(cs->cpus_requested);
	nodes_clear(cs->mems_allowed);
	cpumask_clear(cs->effective_cpus);
	nodes_clear(cs->effective_mems);
	fmeter_init(&cs->fmeter);
	cs->relax_domain_level = -1;

	return &cs->css;

free_requested:
	free_cpumask_var(cs->cpus_requested);
free_allowed:
	free_cpumask_var(cs->cpus_allowed);
free_cs:
	kfree(cs);
	return ERR_PTR(-ENOMEM);
}

static int cpuset_css_online(struct cgroup_subsys_state *css)
{
	struct cpuset *cs = css_cs(css);
	struct cpuset *parent = parent_cs(cs);
	struct cpuset *tmp_cs;
	struct cgroup_subsys_state *pos_css;

	if (!parent)
		return 0;

	mutex_lock(&cpuset_mutex);

	set_bit(CS_ONLINE, &cs->flags);
	if (is_spread_page(parent))
		set_bit(CS_SPREAD_PAGE, &cs->flags);
	if (is_spread_slab(parent))
		set_bit(CS_SPREAD_SLAB, &cs->flags);

	cpuset_inc();

	spin_lock_irq(&callback_lock);
	if (cgroup_subsys_on_dfl(cpuset_cgrp_subsys)) {
		cpumask_copy(cs->effective_cpus, parent->effective_cpus);
		cs->effective_mems = parent->effective_mems;
	}
	spin_unlock_irq(&callback_lock);

	if (!test_bit(CGRP_CPUSET_CLONE_CHILDREN, &css->cgroup->flags))
		goto out_unlock;

	/*
	 * Clone @parent's configuration if CGRP_CPUSET_CLONE_CHILDREN is
	 * set.  This flag handling is implemented in cgroup core for
	 * histrical reasons - the flag may be specified during mount.
	 *
	 * Currently, if any sibling cpusets have exclusive cpus or mem, we
	 * refuse to clone the configuration - thereby refusing the task to
	 * be entered, and as a result refusing the sys_unshare() or
	 * clone() which initiated it.  If this becomes a problem for some
	 * users who wish to allow that scenario, then this could be
	 * changed to grant parent->cpus_allowed-sibling_cpus_exclusive
	 * (and likewise for mems) to the new cgroup.
	 */
	rcu_read_lock();
	cpuset_for_each_child(tmp_cs, pos_css, parent) {
		if (is_mem_exclusive(tmp_cs) || is_cpu_exclusive(tmp_cs)) {
			rcu_read_unlock();
			goto out_unlock;
		}
	}
	rcu_read_unlock();

	spin_lock_irq(&callback_lock);
	cs->mems_allowed = parent->mems_allowed;
	cs->effective_mems = parent->mems_allowed;
	cpumask_copy(cs->cpus_allowed, parent->cpus_allowed);
	cpumask_copy(cs->cpus_requested, parent->cpus_requested);
	cpumask_copy(cs->effective_cpus, parent->cpus_allowed);
	spin_unlock_irq(&callback_lock);
out_unlock:
	mutex_unlock(&cpuset_mutex);
	return 0;
}

/*
 * If the cpuset being removed has its flag 'sched_load_balance'
 * enabled, then simulate turning sched_load_balance off, which
 * will call rebuild_sched_domains_locked().
 */

static void cpuset_css_offline(struct cgroup_subsys_state *css)
{
	struct cpuset *cs = css_cs(css);

	mutex_lock(&cpuset_mutex);

	if (is_sched_load_balance(cs))
		update_flag(CS_SCHED_LOAD_BALANCE, cs, 0);

	cpuset_dec();
	clear_bit(CS_ONLINE, &cs->flags);

	mutex_unlock(&cpuset_mutex);
}

static void cpuset_css_free(struct cgroup_subsys_state *css)
{
	struct cpuset *cs = css_cs(css);

	free_cpumask_var(cs->effective_cpus);
	free_cpumask_var(cs->cpus_allowed);
	free_cpumask_var(cs->cpus_requested);
	kfree(cs);
}

static void cpuset_bind(struct cgroup_subsys_state *root_css)
{
	mutex_lock(&cpuset_mutex);
	spin_lock_irq(&callback_lock);

	if (cgroup_subsys_on_dfl(cpuset_cgrp_subsys)) {
		cpumask_copy(top_cpuset.cpus_allowed, cpu_possible_mask);
		top_cpuset.mems_allowed = node_possible_map;
	} else {
		cpumask_copy(top_cpuset.cpus_allowed,
			     top_cpuset.effective_cpus);
		top_cpuset.mems_allowed = top_cpuset.effective_mems;
	}

	spin_unlock_irq(&callback_lock);
	mutex_unlock(&cpuset_mutex);
}

<<<<<<< HEAD
/*
 * Make sure the new task conform to the current state of its parent,
 * which could have been changed by cpuset just after it inherits the
 * state from the parent and before it sits on the cgroup's task list.
 */
void cpuset_fork(struct task_struct *task, void *priv)
{
	if (task_css_is_root(task, cpuset_cgrp_id))
		return;

	set_cpus_allowed_ptr(task, &current->cpus_allowed);
	task->mems_allowed = current->mems_allowed;
}

=======
>>>>>>> 4a8b645c
struct cgroup_subsys cpuset_cgrp_subsys = {
	.css_alloc	= cpuset_css_alloc,
	.css_online	= cpuset_css_online,
	.css_offline	= cpuset_css_offline,
	.css_free	= cpuset_css_free,
	.can_attach	= cpuset_can_attach,
	.cancel_attach	= cpuset_cancel_attach,
	.attach		= cpuset_attach,
	.post_attach	= cpuset_post_attach,
	.bind		= cpuset_bind,
	.fork		= cpuset_fork,
	.legacy_cftypes	= files,
	.early_init	= 1,
};

/**
 * cpuset_init - initialize cpusets at system boot
 *
 * Description: Initialize top_cpuset and the cpuset internal file system,
 **/

int __init cpuset_init(void)
{
	int err = 0;

	if (!alloc_cpumask_var(&top_cpuset.cpus_allowed, GFP_KERNEL))
		BUG();
	if (!alloc_cpumask_var(&top_cpuset.effective_cpus, GFP_KERNEL))
		BUG();
	if (!alloc_cpumask_var(&top_cpuset.cpus_requested, GFP_KERNEL))
		BUG();

	cpumask_setall(top_cpuset.cpus_allowed);
	cpumask_setall(top_cpuset.cpus_requested);
	nodes_setall(top_cpuset.mems_allowed);
	cpumask_setall(top_cpuset.effective_cpus);
	nodes_setall(top_cpuset.effective_mems);

	fmeter_init(&top_cpuset.fmeter);
	set_bit(CS_SCHED_LOAD_BALANCE, &top_cpuset.flags);
	top_cpuset.relax_domain_level = -1;

	err = register_filesystem(&cpuset_fs_type);
	if (err < 0)
		return err;

	if (!alloc_cpumask_var(&cpus_attach, GFP_KERNEL))
		BUG();

	return 0;
}

/*
 * If CPU and/or memory hotplug handlers, below, unplug any CPUs
 * or memory nodes, we need to walk over the cpuset hierarchy,
 * removing that CPU or node from all cpusets.  If this removes the
 * last CPU or node from a cpuset, then move the tasks in the empty
 * cpuset to its next-highest non-empty parent.
 */
static void remove_tasks_in_empty_cpuset(struct cpuset *cs)
{
	struct cpuset *parent;

	/*
	 * Find its next-highest non-empty parent, (top cpuset
	 * has online cpus, so can't be empty).
	 */
	parent = parent_cs(cs);
	while (cpumask_empty(parent->cpus_allowed) ||
			nodes_empty(parent->mems_allowed))
		parent = parent_cs(parent);

	if (cgroup_transfer_tasks(parent->css.cgroup, cs->css.cgroup)) {
		pr_err("cpuset: failed to transfer tasks out of empty cpuset ");
		pr_cont_cgroup_name(cs->css.cgroup);
		pr_cont("\n");
	}
}

static void
hotplug_update_tasks_legacy(struct cpuset *cs,
			    struct cpumask *new_cpus, nodemask_t *new_mems,
			    bool cpus_updated, bool mems_updated)
{
	bool is_empty;

	spin_lock_irq(&callback_lock);
	cpumask_copy(cs->cpus_allowed, new_cpus);
	cpumask_copy(cs->effective_cpus, new_cpus);
	cs->mems_allowed = *new_mems;
	cs->effective_mems = *new_mems;
	spin_unlock_irq(&callback_lock);

	/*
	 * Don't call update_tasks_cpumask() if the cpuset becomes empty,
	 * as the tasks will be migratecd to an ancestor.
	 */
	if (cpus_updated && !cpumask_empty(cs->cpus_allowed))
		update_tasks_cpumask(cs);
	if (mems_updated && !nodes_empty(cs->mems_allowed))
		update_tasks_nodemask(cs);

	is_empty = cpumask_empty(cs->cpus_allowed) ||
		   nodes_empty(cs->mems_allowed);

	mutex_unlock(&cpuset_mutex);

	/*
	 * Move tasks to the nearest ancestor with execution resources,
	 * This is full cgroup operation which will also call back into
	 * cpuset. Should be done outside any lock.
	 */
	if (is_empty)
		remove_tasks_in_empty_cpuset(cs);

	mutex_lock(&cpuset_mutex);
}

static void
hotplug_update_tasks(struct cpuset *cs,
		     struct cpumask *new_cpus, nodemask_t *new_mems,
		     bool cpus_updated, bool mems_updated)
{
	if (cpumask_empty(new_cpus))
		cpumask_copy(new_cpus, parent_cs(cs)->effective_cpus);
	if (nodes_empty(*new_mems))
		*new_mems = parent_cs(cs)->effective_mems;

	spin_lock_irq(&callback_lock);
	cpumask_copy(cs->effective_cpus, new_cpus);
	cs->effective_mems = *new_mems;
	spin_unlock_irq(&callback_lock);

	if (cpus_updated)
		update_tasks_cpumask(cs);
	if (mems_updated)
		update_tasks_nodemask(cs);
}

/**
 * cpuset_hotplug_update_tasks - update tasks in a cpuset for hotunplug
 * @cs: cpuset in interest
 *
 * Compare @cs's cpu and mem masks against top_cpuset and if some have gone
 * offline, update @cs accordingly.  If @cs ends up with no CPU or memory,
 * all its tasks are moved to the nearest ancestor with both resources.
 */
static void cpuset_hotplug_update_tasks(struct cpuset *cs)
{
	static cpumask_t new_cpus;
	static nodemask_t new_mems;
	bool cpus_updated;
	bool mems_updated;
retry:
	wait_event(cpuset_attach_wq, cs->attach_in_progress == 0);

	mutex_lock(&cpuset_mutex);

	/*
	 * We have raced with task attaching. We wait until attaching
	 * is finished, so we won't attach a task to an empty cpuset.
	 */
	if (cs->attach_in_progress) {
		mutex_unlock(&cpuset_mutex);
		goto retry;
	}

	cpumask_and(&new_cpus, cs->cpus_requested, parent_cs(cs)->effective_cpus);
	nodes_and(new_mems, cs->mems_allowed, parent_cs(cs)->effective_mems);

	cpus_updated = !cpumask_equal(&new_cpus, cs->effective_cpus);
	mems_updated = !nodes_equal(new_mems, cs->effective_mems);

	if (cgroup_subsys_on_dfl(cpuset_cgrp_subsys))
		hotplug_update_tasks(cs, &new_cpus, &new_mems,
				     cpus_updated, mems_updated);
	else
		hotplug_update_tasks_legacy(cs, &new_cpus, &new_mems,
					    cpus_updated, mems_updated);

	mutex_unlock(&cpuset_mutex);
}

/**
 * cpuset_hotplug_workfn - handle CPU/memory hotunplug for a cpuset
 *
 * This function is called after either CPU or memory configuration has
 * changed and updates cpuset accordingly.  The top_cpuset is always
 * synchronized to cpu_active_mask and N_MEMORY, which is necessary in
 * order to make cpusets transparent (of no affect) on systems that are
 * actively using CPU hotplug but making no active use of cpusets.
 *
 * Non-root cpusets are only affected by offlining.  If any CPUs or memory
 * nodes have been taken down, cpuset_hotplug_update_tasks() is invoked on
 * all descendants.
 *
 * Note that CPU offlining during suspend is ignored.  We don't modify
 * cpusets across suspend/resume cycles at all.
 */
static void cpuset_hotplug_workfn(struct work_struct *work)
{
	static cpumask_t new_cpus;
	static nodemask_t new_mems;
	bool cpus_updated, mems_updated;
	bool on_dfl = cgroup_subsys_on_dfl(cpuset_cgrp_subsys);

	mutex_lock(&cpuset_mutex);

	/* fetch the available cpus/mems and find out which changed how */
	cpumask_copy(&new_cpus, cpu_active_mask);
	new_mems = node_states[N_MEMORY];

	cpus_updated = !cpumask_equal(top_cpuset.effective_cpus, &new_cpus);
	mems_updated = !nodes_equal(top_cpuset.effective_mems, new_mems);

	/* synchronize cpus_allowed to cpu_active_mask */
	if (cpus_updated) {
		spin_lock_irq(&callback_lock);
		if (!on_dfl)
			cpumask_copy(top_cpuset.cpus_allowed, &new_cpus);
		cpumask_copy(top_cpuset.effective_cpus, &new_cpus);
		spin_unlock_irq(&callback_lock);
		/* we don't mess with cpumasks of tasks in top_cpuset */
	}

	/* synchronize mems_allowed to N_MEMORY */
	if (mems_updated) {
		spin_lock_irq(&callback_lock);
		if (!on_dfl)
			top_cpuset.mems_allowed = new_mems;
		top_cpuset.effective_mems = new_mems;
		spin_unlock_irq(&callback_lock);
		update_tasks_nodemask(&top_cpuset);
	}

	mutex_unlock(&cpuset_mutex);

	/* if cpus or mems changed, we need to propagate to descendants */
	if (cpus_updated || mems_updated) {
		struct cpuset *cs;
		struct cgroup_subsys_state *pos_css;

		rcu_read_lock();
		cpuset_for_each_descendant_pre(cs, pos_css, &top_cpuset) {
			if (cs == &top_cpuset || !css_tryget_online(&cs->css))
				continue;
			rcu_read_unlock();

			cpuset_hotplug_update_tasks(cs);

			rcu_read_lock();
			css_put(&cs->css);
		}
		rcu_read_unlock();
	}

	/* rebuild sched domains if cpus_allowed has changed */
	if (cpus_updated)
		rebuild_sched_domains();
}

void cpuset_update_active_cpus(bool cpu_online)
{
	/*
	 * We're inside cpu hotplug critical region which usually nests
	 * inside cgroup synchronization.  Bounce actual hotplug processing
	 * to a work item to avoid reverse locking order.
	 *
	 * We still need to do partition_sched_domains() synchronously;
	 * otherwise, the scheduler will get confused and put tasks to the
	 * dead CPU.  Fall back to the default single domain.
	 * cpuset_hotplug_workfn() will rebuild it as necessary.
	 */
	partition_sched_domains(1, NULL, NULL);
	schedule_work(&cpuset_hotplug_work);
}

/*
 * Keep top_cpuset.mems_allowed tracking node_states[N_MEMORY].
 * Call this routine anytime after node_states[N_MEMORY] changes.
 * See cpuset_update_active_cpus() for CPU hotplug handling.
 */
static int cpuset_track_online_nodes(struct notifier_block *self,
				unsigned long action, void *arg)
{
	schedule_work(&cpuset_hotplug_work);
	return NOTIFY_OK;
}

static struct notifier_block cpuset_track_online_nodes_nb = {
	.notifier_call = cpuset_track_online_nodes,
	.priority = 10,		/* ??! */
};

/**
 * cpuset_init_smp - initialize cpus_allowed
 *
 * Description: Finish top cpuset after cpu, node maps are initialized
 */
void __init cpuset_init_smp(void)
{
	cpumask_copy(top_cpuset.cpus_allowed, cpu_active_mask);
	top_cpuset.mems_allowed = node_states[N_MEMORY];
	top_cpuset.old_mems_allowed = top_cpuset.mems_allowed;

	cpumask_copy(top_cpuset.effective_cpus, cpu_active_mask);
	top_cpuset.effective_mems = node_states[N_MEMORY];

	register_hotmemory_notifier(&cpuset_track_online_nodes_nb);

	cpuset_migrate_mm_wq = alloc_ordered_workqueue("cpuset_migrate_mm", 0);
	BUG_ON(!cpuset_migrate_mm_wq);
}

/**
 * cpuset_cpus_allowed - return cpus_allowed mask from a tasks cpuset.
 * @tsk: pointer to task_struct from which to obtain cpuset->cpus_allowed.
 * @pmask: pointer to struct cpumask variable to receive cpus_allowed set.
 *
 * Description: Returns the cpumask_var_t cpus_allowed of the cpuset
 * attached to the specified @tsk.  Guaranteed to return some non-empty
 * subset of cpu_online_mask, even if this means going outside the
 * tasks cpuset.
 **/

void cpuset_cpus_allowed(struct task_struct *tsk, struct cpumask *pmask)
{
	unsigned long flags;

	spin_lock_irqsave(&callback_lock, flags);
	rcu_read_lock();
	guarantee_online_cpus(task_cs(tsk), pmask);
	rcu_read_unlock();
	spin_unlock_irqrestore(&callback_lock, flags);
}

void cpuset_cpus_allowed_fallback(struct task_struct *tsk)
{
	rcu_read_lock();
	do_set_cpus_allowed(tsk, task_cs(tsk)->effective_cpus);
	rcu_read_unlock();

	/*
	 * We own tsk->cpus_allowed, nobody can change it under us.
	 *
	 * But we used cs && cs->cpus_allowed lockless and thus can
	 * race with cgroup_attach_task() or update_cpumask() and get
	 * the wrong tsk->cpus_allowed. However, both cases imply the
	 * subsequent cpuset_change_cpumask()->set_cpus_allowed_ptr()
	 * which takes task_rq_lock().
	 *
	 * If we are called after it dropped the lock we must see all
	 * changes in tsk_cs()->cpus_allowed. Otherwise we can temporary
	 * set any mask even if it is not right from task_cs() pov,
	 * the pending set_cpus_allowed_ptr() will fix things.
	 *
	 * select_fallback_rq() will fix things ups and set cpu_possible_mask
	 * if required.
	 */
}

void __init cpuset_init_current_mems_allowed(void)
{
	nodes_setall(current->mems_allowed);
}

/**
 * cpuset_mems_allowed - return mems_allowed mask from a tasks cpuset.
 * @tsk: pointer to task_struct from which to obtain cpuset->mems_allowed.
 *
 * Description: Returns the nodemask_t mems_allowed of the cpuset
 * attached to the specified @tsk.  Guaranteed to return some non-empty
 * subset of node_states[N_MEMORY], even if this means going outside the
 * tasks cpuset.
 **/

nodemask_t cpuset_mems_allowed(struct task_struct *tsk)
{
	nodemask_t mask;
	unsigned long flags;

	spin_lock_irqsave(&callback_lock, flags);
	rcu_read_lock();
	guarantee_online_mems(task_cs(tsk), &mask);
	rcu_read_unlock();
	spin_unlock_irqrestore(&callback_lock, flags);

	return mask;
}

/**
 * cpuset_nodemask_valid_mems_allowed - check nodemask vs. curremt mems_allowed
 * @nodemask: the nodemask to be checked
 *
 * Are any of the nodes in the nodemask allowed in current->mems_allowed?
 */
int cpuset_nodemask_valid_mems_allowed(nodemask_t *nodemask)
{
	return nodes_intersects(*nodemask, current->mems_allowed);
}

/*
 * nearest_hardwall_ancestor() - Returns the nearest mem_exclusive or
 * mem_hardwall ancestor to the specified cpuset.  Call holding
 * callback_lock.  If no ancestor is mem_exclusive or mem_hardwall
 * (an unusual configuration), then returns the root cpuset.
 */
static struct cpuset *nearest_hardwall_ancestor(struct cpuset *cs)
{
	while (!(is_mem_exclusive(cs) || is_mem_hardwall(cs)) && parent_cs(cs))
		cs = parent_cs(cs);
	return cs;
}

/**
 * cpuset_node_allowed - Can we allocate on a memory node?
 * @node: is this an allowed node?
 * @gfp_mask: memory allocation flags
 *
 * If we're in interrupt, yes, we can always allocate.  If @node is set in
 * current's mems_allowed, yes.  If it's not a __GFP_HARDWALL request and this
 * node is set in the nearest hardwalled cpuset ancestor to current's cpuset,
 * yes.  If current has access to memory reserves due to TIF_MEMDIE, yes.
 * Otherwise, no.
 *
 * GFP_USER allocations are marked with the __GFP_HARDWALL bit,
 * and do not allow allocations outside the current tasks cpuset
 * unless the task has been OOM killed as is marked TIF_MEMDIE.
 * GFP_KERNEL allocations are not so marked, so can escape to the
 * nearest enclosing hardwalled ancestor cpuset.
 *
 * Scanning up parent cpusets requires callback_lock.  The
 * __alloc_pages() routine only calls here with __GFP_HARDWALL bit
 * _not_ set if it's a GFP_KERNEL allocation, and all nodes in the
 * current tasks mems_allowed came up empty on the first pass over
 * the zonelist.  So only GFP_KERNEL allocations, if all nodes in the
 * cpuset are short of memory, might require taking the callback_lock.
 *
 * The first call here from mm/page_alloc:get_page_from_freelist()
 * has __GFP_HARDWALL set in gfp_mask, enforcing hardwall cpusets,
 * so no allocation on a node outside the cpuset is allowed (unless
 * in interrupt, of course).
 *
 * The second pass through get_page_from_freelist() doesn't even call
 * here for GFP_ATOMIC calls.  For those calls, the __alloc_pages()
 * variable 'wait' is not set, and the bit ALLOC_CPUSET is not set
 * in alloc_flags.  That logic and the checks below have the combined
 * affect that:
 *	in_interrupt - any node ok (current task context irrelevant)
 *	GFP_ATOMIC   - any node ok
 *	TIF_MEMDIE   - any node ok
 *	GFP_KERNEL   - any node in enclosing hardwalled cpuset ok
 *	GFP_USER     - only nodes in current tasks mems allowed ok.
 */
int __cpuset_node_allowed(int node, gfp_t gfp_mask)
{
	struct cpuset *cs;		/* current cpuset ancestors */
	int allowed;			/* is allocation in zone z allowed? */
	unsigned long flags;

	if (in_interrupt())
		return 1;
	if (node_isset(node, current->mems_allowed))
		return 1;
	/*
	 * Allow tasks that have access to memory reserves because they have
	 * been OOM killed to get memory anywhere.
	 */
	if (unlikely(test_thread_flag(TIF_MEMDIE)))
		return 1;
	if (gfp_mask & __GFP_HARDWALL)	/* If hardwall request, stop here */
		return 0;

	if (current->flags & PF_EXITING) /* Let dying task have memory */
		return 1;

	/* Not hardwall and node outside mems_allowed: scan up cpusets */
	spin_lock_irqsave(&callback_lock, flags);

	rcu_read_lock();
	cs = nearest_hardwall_ancestor(task_cs(current));
	allowed = node_isset(node, cs->mems_allowed);
	rcu_read_unlock();

	spin_unlock_irqrestore(&callback_lock, flags);
	return allowed;
}

/**
 * cpuset_mem_spread_node() - On which node to begin search for a file page
 * cpuset_slab_spread_node() - On which node to begin search for a slab page
 *
 * If a task is marked PF_SPREAD_PAGE or PF_SPREAD_SLAB (as for
 * tasks in a cpuset with is_spread_page or is_spread_slab set),
 * and if the memory allocation used cpuset_mem_spread_node()
 * to determine on which node to start looking, as it will for
 * certain page cache or slab cache pages such as used for file
 * system buffers and inode caches, then instead of starting on the
 * local node to look for a free page, rather spread the starting
 * node around the tasks mems_allowed nodes.
 *
 * We don't have to worry about the returned node being offline
 * because "it can't happen", and even if it did, it would be ok.
 *
 * The routines calling guarantee_online_mems() are careful to
 * only set nodes in task->mems_allowed that are online.  So it
 * should not be possible for the following code to return an
 * offline node.  But if it did, that would be ok, as this routine
 * is not returning the node where the allocation must be, only
 * the node where the search should start.  The zonelist passed to
 * __alloc_pages() will include all nodes.  If the slab allocator
 * is passed an offline node, it will fall back to the local node.
 * See kmem_cache_alloc_node().
 */

static int cpuset_spread_node(int *rotor)
{
	int node;

	node = next_node(*rotor, current->mems_allowed);
	if (node == MAX_NUMNODES)
		node = first_node(current->mems_allowed);
	*rotor = node;
	return node;
}

int cpuset_mem_spread_node(void)
{
	if (current->cpuset_mem_spread_rotor == NUMA_NO_NODE)
		current->cpuset_mem_spread_rotor =
			node_random(&current->mems_allowed);

	return cpuset_spread_node(&current->cpuset_mem_spread_rotor);
}

int cpuset_slab_spread_node(void)
{
	if (current->cpuset_slab_spread_rotor == NUMA_NO_NODE)
		current->cpuset_slab_spread_rotor =
			node_random(&current->mems_allowed);

	return cpuset_spread_node(&current->cpuset_slab_spread_rotor);
}

EXPORT_SYMBOL_GPL(cpuset_mem_spread_node);

/**
 * cpuset_mems_allowed_intersects - Does @tsk1's mems_allowed intersect @tsk2's?
 * @tsk1: pointer to task_struct of some task.
 * @tsk2: pointer to task_struct of some other task.
 *
 * Description: Return true if @tsk1's mems_allowed intersects the
 * mems_allowed of @tsk2.  Used by the OOM killer to determine if
 * one of the task's memory usage might impact the memory available
 * to the other.
 **/

int cpuset_mems_allowed_intersects(const struct task_struct *tsk1,
				   const struct task_struct *tsk2)
{
	return nodes_intersects(tsk1->mems_allowed, tsk2->mems_allowed);
}

/**
 * cpuset_print_current_mems_allowed - prints current's cpuset and mems_allowed
 *
 * Description: Prints current's name, cpuset name, and cached copy of its
 * mems_allowed to the kernel log.
 */
void cpuset_print_current_mems_allowed(void)
{
	struct cgroup *cgrp;

	rcu_read_lock();

	cgrp = task_cs(current)->css.cgroup;
	pr_info("%s cpuset=", current->comm);
	pr_cont_cgroup_name(cgrp);
	pr_cont(" mems_allowed=%*pbl\n",
		nodemask_pr_args(&current->mems_allowed));

	rcu_read_unlock();
}

/*
 * Collection of memory_pressure is suppressed unless
 * this flag is enabled by writing "1" to the special
 * cpuset file 'memory_pressure_enabled' in the root cpuset.
 */

int cpuset_memory_pressure_enabled __read_mostly;

/**
 * cpuset_memory_pressure_bump - keep stats of per-cpuset reclaims.
 *
 * Keep a running average of the rate of synchronous (direct)
 * page reclaim efforts initiated by tasks in each cpuset.
 *
 * This represents the rate at which some task in the cpuset
 * ran low on memory on all nodes it was allowed to use, and
 * had to enter the kernels page reclaim code in an effort to
 * create more free memory by tossing clean pages or swapping
 * or writing dirty pages.
 *
 * Display to user space in the per-cpuset read-only file
 * "memory_pressure".  Value displayed is an integer
 * representing the recent rate of entry into the synchronous
 * (direct) page reclaim by any task attached to the cpuset.
 **/

void __cpuset_memory_pressure_bump(void)
{
	rcu_read_lock();
	fmeter_markevent(&task_cs(current)->fmeter);
	rcu_read_unlock();
}

#ifdef CONFIG_PROC_PID_CPUSET
/*
 * proc_cpuset_show()
 *  - Print tasks cpuset path into seq_file.
 *  - Used for /proc/<pid>/cpuset.
 *  - No need to task_lock(tsk) on this tsk->cpuset reference, as it
 *    doesn't really matter if tsk->cpuset changes after we read it,
 *    and we take cpuset_mutex, keeping cpuset_attach() from changing it
 *    anyway.
 */
int proc_cpuset_show(struct seq_file *m, struct pid_namespace *ns,
		     struct pid *pid, struct task_struct *tsk)
{
	char *buf, *p;
	struct cgroup_subsys_state *css;
	int retval;

	retval = -ENOMEM;
	buf = kmalloc(PATH_MAX, GFP_KERNEL);
	if (!buf)
		goto out;

	retval = -ENAMETOOLONG;
	rcu_read_lock();
	css = task_css(tsk, cpuset_cgrp_id);
	p = cgroup_path(css->cgroup, buf, PATH_MAX);
	rcu_read_unlock();
	if (!p)
		goto out_free;
	seq_puts(m, p);
	seq_putc(m, '\n');
	retval = 0;
out_free:
	kfree(buf);
out:
	return retval;
}
#endif /* CONFIG_PROC_PID_CPUSET */

/* Display task mems_allowed in /proc/<pid>/status file. */
void cpuset_task_status_allowed(struct seq_file *m, struct task_struct *task)
{
	seq_printf(m, "Mems_allowed:\t%*pb\n",
		   nodemask_pr_args(&task->mems_allowed));
	seq_printf(m, "Mems_allowed_list:\t%*pbl\n",
		   nodemask_pr_args(&task->mems_allowed));
}<|MERGE_RESOLUTION|>--- conflicted
+++ resolved
@@ -2095,23 +2095,6 @@
 	mutex_unlock(&cpuset_mutex);
 }
 
-<<<<<<< HEAD
-/*
- * Make sure the new task conform to the current state of its parent,
- * which could have been changed by cpuset just after it inherits the
- * state from the parent and before it sits on the cgroup's task list.
- */
-void cpuset_fork(struct task_struct *task, void *priv)
-{
-	if (task_css_is_root(task, cpuset_cgrp_id))
-		return;
-
-	set_cpus_allowed_ptr(task, &current->cpus_allowed);
-	task->mems_allowed = current->mems_allowed;
-}
-
-=======
->>>>>>> 4a8b645c
 struct cgroup_subsys cpuset_cgrp_subsys = {
 	.css_alloc	= cpuset_css_alloc,
 	.css_online	= cpuset_css_online,
