/*
 * Kernel Debugger Architecture Independent Console I/O handler
 *
 * This file is subject to the terms and conditions of the GNU General Public
 * License.  See the file "COPYING" in the main directory of this archive
 * for more details.
 *
 * Copyright (c) 1999-2006 Silicon Graphics, Inc.  All Rights Reserved.
 * Copyright (c) 2009 Wind River Systems, Inc.  All Rights Reserved.
 */

#include <linux/module.h>
#include <linux/types.h>
#include <linux/ctype.h>
#include <linux/kernel.h>
#include <linux/init.h>
#include <linux/kdev_t.h>
#include <linux/console.h>
#include <linux/string.h>
#include <linux/sched.h>
#include <linux/smp.h>
#include <linux/nmi.h>
#include <linux/delay.h>
#include <linux/kgdb.h>
#include <linux/kdb.h>
#include <linux/kallsyms.h>
#include "kdb_private.h"

#define CMD_BUFLEN 256
char kdb_prompt_str[CMD_BUFLEN];

int kdb_trap_printk;
int kdb_printf_cpu = -1;

static int kgdb_transition_check(char *buffer)
{
	if (buffer[0] != '+' && buffer[0] != '$') {
		KDB_STATE_SET(KGDB_TRANS);
		kdb_printf("%s", buffer);
	} else {
		int slen = strlen(buffer);
		if (slen > 3 && buffer[slen - 3] == '#') {
			kdb_gdb_state_pass(buffer);
			strcpy(buffer, "kgdb");
			KDB_STATE_SET(DOING_KGDB);
			return 1;
		}
	}
	return 0;
}

static int kdb_read_get_key(char *buffer, size_t bufsize)
{
#define ESCAPE_UDELAY 1000
#define ESCAPE_DELAY (2*1000000/ESCAPE_UDELAY) /* 2 seconds worth of udelays */
	char escape_data[5];	/* longest vt100 escape sequence is 4 bytes */
	char *ped = escape_data;
	int escape_delay = 0;
	get_char_func *f, *f_escape = NULL;
	int key;

	for (f = &kdb_poll_funcs[0]; ; ++f) {
		if (*f == NULL) {
			/* Reset NMI watchdog once per poll loop */
			touch_nmi_watchdog();
			f = &kdb_poll_funcs[0];
		}
		if (escape_delay == 2) {
			*ped = '\0';
			ped = escape_data;
			--escape_delay;
		}
		if (escape_delay == 1) {
			key = *ped++;
			if (!*ped)
				--escape_delay;
			break;
		}
		key = (*f)();
		if (key == -1) {
			if (escape_delay) {
				udelay(ESCAPE_UDELAY);
				--escape_delay;
			}
			continue;
		}
		if (bufsize <= 2) {
			if (key == '\r')
				key = '\n';
			*buffer++ = key;
			*buffer = '\0';
			return -1;
		}
		if (escape_delay == 0 && key == '\e') {
			escape_delay = ESCAPE_DELAY;
			ped = escape_data;
			f_escape = f;
		}
		if (escape_delay) {
			*ped++ = key;
			if (f_escape != f) {
				escape_delay = 2;
				continue;
			}
			if (ped - escape_data == 1) {
				/* \e */
				continue;
			} else if (ped - escape_data == 2) {
				/* \e<something> */
				if (key != '[')
					escape_delay = 2;
				continue;
			} else if (ped - escape_data == 3) {
				/* \e[<something> */
				int mapkey = 0;
				switch (key) {
				case 'A': /* \e[A, up arrow */
					mapkey = 16;
					break;
				case 'B': /* \e[B, down arrow */
					mapkey = 14;
					break;
				case 'C': /* \e[C, right arrow */
					mapkey = 6;
					break;
				case 'D': /* \e[D, left arrow */
					mapkey = 2;
					break;
				case '1': /* dropthrough */
				case '3': /* dropthrough */
				/* \e[<1,3,4>], may be home, del, end */
				case '4':
					mapkey = -1;
					break;
				}
				if (mapkey != -1) {
					if (mapkey > 0) {
						escape_data[0] = mapkey;
						escape_data[1] = '\0';
					}
					escape_delay = 2;
				}
				continue;
			} else if (ped - escape_data == 4) {
				/* \e[<1,3,4><something> */
				int mapkey = 0;
				if (key == '~') {
					switch (escape_data[2]) {
					case '1': /* \e[1~, home */
						mapkey = 1;
						break;
					case '3': /* \e[3~, del */
						mapkey = 4;
						break;
					case '4': /* \e[4~, end */
						mapkey = 5;
						break;
					}
				}
				if (mapkey > 0) {
					escape_data[0] = mapkey;
					escape_data[1] = '\0';
				}
				escape_delay = 2;
				continue;
			}
		}
		break;	/* A key to process */
	}
	return key;
}

/*
 * kdb_read
 *
 *	This function reads a string of characters, terminated by
 *	a newline, or by reaching the end of the supplied buffer,
 *	from the current kernel debugger console device.
 * Parameters:
 *	buffer	- Address of character buffer to receive input characters.
 *	bufsize - size, in bytes, of the character buffer
 * Returns:
 *	Returns a pointer to the buffer containing the received
 *	character string.  This string will be terminated by a
 *	newline character.
 * Locking:
 *	No locks are required to be held upon entry to this
 *	function.  It is not reentrant - it relies on the fact
 *	that while kdb is running on only one "master debug" cpu.
 * Remarks:
 *
 * The buffer size must be >= 2.  A buffer size of 2 means that the caller only
 * wants a single key.
 *
 * An escape key could be the start of a vt100 control sequence such as \e[D
 * (left arrow) or it could be a character in its own right.  The standard
 * method for detecting the difference is to wait for 2 seconds to see if there
 * are any other characters.  kdb is complicated by the lack of a timer service
 * (interrupts are off), by multiple input sources and by the need to sometimes
 * return after just one key.  Escape sequence processing has to be done as
 * states in the polling loop.
 */

static char *kdb_read(char *buffer, size_t bufsize)
{
	char *cp = buffer;
	char *bufend = buffer+bufsize-2;	/* Reserve space for newline
						 * and null byte */
	char *lastchar;
	char *p_tmp;
	char tmp;
	static char tmpbuffer[CMD_BUFLEN];
	int len = strlen(buffer);
	int len_tmp;
	int tab = 0;
	int count;
	int i;
	int diag, dtab_count;
	int key, buf_size, ret;


	diag = kdbgetintenv("DTABCOUNT", &dtab_count);
	if (diag)
		dtab_count = 30;

	if (len > 0) {
		cp += len;
		if (*(buffer+len-1) == '\n')
			cp--;
	}

	lastchar = cp;
	*cp = '\0';
	kdb_printf("%s", buffer);
poll_again:
	key = kdb_read_get_key(buffer, bufsize);
	if (key == -1)
		return buffer;
	if (key != 9)
		tab = 0;
	switch (key) {
	case 8: /* backspace */
		if (cp > buffer) {
			if (cp < lastchar) {
				memcpy(tmpbuffer, cp, lastchar - cp);
				memcpy(cp-1, tmpbuffer, lastchar - cp);
			}
			*(--lastchar) = '\0';
			--cp;
			kdb_printf("\b%s \r", cp);
			tmp = *cp;
			*cp = '\0';
			kdb_printf(kdb_prompt_str);
			kdb_printf("%s", buffer);
			*cp = tmp;
		}
		break;
	case 13: /* enter */
		*lastchar++ = '\n';
		*lastchar++ = '\0';
		if (!KDB_STATE(KGDB_TRANS)) {
			KDB_STATE_SET(KGDB_TRANS);
			kdb_printf("%s", buffer);
		}
		kdb_printf("\n");
		return buffer;
	case 4: /* Del */
		if (cp < lastchar) {
			memcpy(tmpbuffer, cp+1, lastchar - cp - 1);
			memcpy(cp, tmpbuffer, lastchar - cp - 1);
			*(--lastchar) = '\0';
			kdb_printf("%s \r", cp);
			tmp = *cp;
			*cp = '\0';
			kdb_printf(kdb_prompt_str);
			kdb_printf("%s", buffer);
			*cp = tmp;
		}
		break;
	case 1: /* Home */
		if (cp > buffer) {
			kdb_printf("\r");
			kdb_printf(kdb_prompt_str);
			cp = buffer;
		}
		break;
	case 5: /* End */
		if (cp < lastchar) {
			kdb_printf("%s", cp);
			cp = lastchar;
		}
		break;
	case 2: /* Left */
		if (cp > buffer) {
			kdb_printf("\b");
			--cp;
		}
		break;
	case 14: /* Down */
		memset(tmpbuffer, ' ',
		       strlen(kdb_prompt_str) + (lastchar-buffer));
		*(tmpbuffer+strlen(kdb_prompt_str) +
		  (lastchar-buffer)) = '\0';
		kdb_printf("\r%s\r", tmpbuffer);
		*lastchar = (char)key;
		*(lastchar+1) = '\0';
		return lastchar;
	case 6: /* Right */
		if (cp < lastchar) {
			kdb_printf("%c", *cp);
			++cp;
		}
		break;
	case 16: /* Up */
		memset(tmpbuffer, ' ',
		       strlen(kdb_prompt_str) + (lastchar-buffer));
		*(tmpbuffer+strlen(kdb_prompt_str) +
		  (lastchar-buffer)) = '\0';
		kdb_printf("\r%s\r", tmpbuffer);
		*lastchar = (char)key;
		*(lastchar+1) = '\0';
		return lastchar;
	case 9: /* Tab */
		if (tab < 2)
			++tab;
		p_tmp = buffer;
		while (*p_tmp == ' ')
			p_tmp++;
		if (p_tmp > cp)
			break;
		memcpy(tmpbuffer, p_tmp, cp-p_tmp);
		*(tmpbuffer + (cp-p_tmp)) = '\0';
		p_tmp = strrchr(tmpbuffer, ' ');
		if (p_tmp)
			++p_tmp;
		else
			p_tmp = tmpbuffer;
		len = strlen(p_tmp);
		buf_size = sizeof(tmpbuffer) - (p_tmp - tmpbuffer);
		count = kallsyms_symbol_complete(p_tmp, buf_size);
		if (tab == 2 && count > 0) {
			kdb_printf("\n%d symbols are found.", count);
			if (count > dtab_count) {
				count = dtab_count;
				kdb_printf(" But only first %d symbols will"
					   " be printed.\nYou can change the"
					   " environment variable DTABCOUNT.",
					   count);
			}
			kdb_printf("\n");
			for (i = 0; i < count; i++) {
<<<<<<< HEAD
				if (WARN_ON(!kallsyms_symbol_next(p_tmp, i)))
=======
				ret = kallsyms_symbol_next(p_tmp, i, buf_size);
				if (WARN_ON(!ret))
>>>>>>> 1ec8f1f0
					break;
				if (ret != -E2BIG)
					kdb_printf("%s ", p_tmp);
				else
					kdb_printf("%s... ", p_tmp);
				*(p_tmp + len) = '\0';
			}
			if (i >= dtab_count)
				kdb_printf("...");
			kdb_printf("\n");
			kdb_printf(kdb_prompt_str);
			kdb_printf("%s", buffer);
		} else if (tab != 2 && count > 0) {
			len_tmp = strlen(p_tmp);
			strncpy(p_tmp+len_tmp, cp, lastchar-cp+1);
			len_tmp = strlen(p_tmp);
			strncpy(cp, p_tmp+len, len_tmp-len + 1);
			len = len_tmp - len;
			kdb_printf("%s", cp);
			cp += len;
			lastchar += len;
		}
		kdb_nextline = 1; /* reset output line number */
		break;
	default:
		if (key >= 32 && lastchar < bufend) {
			if (cp < lastchar) {
				memcpy(tmpbuffer, cp, lastchar - cp);
				memcpy(cp+1, tmpbuffer, lastchar - cp);
				*++lastchar = '\0';
				*cp = key;
				kdb_printf("%s\r", cp);
				++cp;
				tmp = *cp;
				*cp = '\0';
				kdb_printf(kdb_prompt_str);
				kdb_printf("%s", buffer);
				*cp = tmp;
			} else {
				*++lastchar = '\0';
				*cp++ = key;
				/* The kgdb transition check will hide
				 * printed characters if we think that
				 * kgdb is connecting, until the check
				 * fails */
				if (!KDB_STATE(KGDB_TRANS)) {
					if (kgdb_transition_check(buffer))
						return buffer;
				} else {
					kdb_printf("%c", key);
				}
			}
			/* Special escape to kgdb */
			if (lastchar - buffer >= 5 &&
			    strcmp(lastchar - 5, "$?#3f") == 0) {
				kdb_gdb_state_pass(lastchar - 5);
				strcpy(buffer, "kgdb");
				KDB_STATE_SET(DOING_KGDB);
				return buffer;
			}
			if (lastchar - buffer >= 11 &&
			    strcmp(lastchar - 11, "$qSupported") == 0) {
				kdb_gdb_state_pass(lastchar - 11);
				strcpy(buffer, "kgdb");
				KDB_STATE_SET(DOING_KGDB);
				return buffer;
			}
		}
		break;
	}
	goto poll_again;
}

/*
 * kdb_getstr
 *
 *	Print the prompt string and read a command from the
 *	input device.
 *
 * Parameters:
 *	buffer	Address of buffer to receive command
 *	bufsize Size of buffer in bytes
 *	prompt	Pointer to string to use as prompt string
 * Returns:
 *	Pointer to command buffer.
 * Locking:
 *	None.
 * Remarks:
 *	For SMP kernels, the processor number will be
 *	substituted for %d, %x or %o in the prompt.
 */

char *kdb_getstr(char *buffer, size_t bufsize, const char *prompt)
{
	if (prompt && kdb_prompt_str != prompt)
		strncpy(kdb_prompt_str, prompt, CMD_BUFLEN);
	kdb_printf(kdb_prompt_str);
	kdb_nextline = 1;	/* Prompt and input resets line number */
	return kdb_read(buffer, bufsize);
}

/*
 * kdb_input_flush
 *
 *	Get rid of any buffered console input.
 *
 * Parameters:
 *	none
 * Returns:
 *	nothing
 * Locking:
 *	none
 * Remarks:
 *	Call this function whenever you want to flush input.  If there is any
 *	outstanding input, it ignores all characters until there has been no
 *	data for approximately 1ms.
 */

static void kdb_input_flush(void)
{
	get_char_func *f;
	int res;
	int flush_delay = 1;
	while (flush_delay) {
		flush_delay--;
empty:
		touch_nmi_watchdog();
		for (f = &kdb_poll_funcs[0]; *f; ++f) {
			res = (*f)();
			if (res != -1) {
				flush_delay = 1;
				goto empty;
			}
		}
		if (flush_delay)
			mdelay(1);
	}
}

/*
 * kdb_printf
 *
 *	Print a string to the output device(s).
 *
 * Parameters:
 *	printf-like format and optional args.
 * Returns:
 *	0
 * Locking:
 *	None.
 * Remarks:
 *	use 'kdbcons->write()' to avoid polluting 'log_buf' with
 *	kdb output.
 *
 *  If the user is doing a cmd args | grep srch
 *  then kdb_grepping_flag is set.
 *  In that case we need to accumulate full lines (ending in \n) before
 *  searching for the pattern.
 */

static char kdb_buffer[256];	/* A bit too big to go on stack */
static char *next_avail = kdb_buffer;
static int  size_avail;
static int  suspend_grep;

/*
 * search arg1 to see if it contains arg2
 * (kdmain.c provides flags for ^pat and pat$)
 *
 * return 1 for found, 0 for not found
 */
static int kdb_search_string(char *searched, char *searchfor)
{
	char firstchar, *cp;
	int len1, len2;

	/* not counting the newline at the end of "searched" */
	len1 = strlen(searched)-1;
	len2 = strlen(searchfor);
	if (len1 < len2)
		return 0;
	if (kdb_grep_leading && kdb_grep_trailing && len1 != len2)
		return 0;
	if (kdb_grep_leading) {
		if (!strncmp(searched, searchfor, len2))
			return 1;
	} else if (kdb_grep_trailing) {
		if (!strncmp(searched+len1-len2, searchfor, len2))
			return 1;
	} else {
		firstchar = *searchfor;
		cp = searched;
		while ((cp = strchr(cp, firstchar))) {
			if (!strncmp(cp, searchfor, len2))
				return 1;
			cp++;
		}
	}
	return 0;
}

int vkdb_printf(enum kdb_msgsrc src, const char *fmt, va_list ap)
{
	int diag;
	int linecount;
	int colcount;
	int logging, saved_loglevel = 0;
	int retlen = 0;
	int fnd, len;
	int this_cpu, old_cpu;
	char *cp, *cp2, *cphold = NULL, replaced_byte = ' ';
	char *moreprompt = "more> ";
	struct console *c = console_drivers;
	unsigned long uninitialized_var(flags);

	/* Serialize kdb_printf if multiple cpus try to write at once.
	 * But if any cpu goes recursive in kdb, just print the output,
	 * even if it is interleaved with any other text.
	 */
	local_irq_save(flags);
	this_cpu = smp_processor_id();
	for (;;) {
		old_cpu = cmpxchg(&kdb_printf_cpu, -1, this_cpu);
		if (old_cpu == -1 || old_cpu == this_cpu)
			break;

		cpu_relax();
	}

	diag = kdbgetintenv("LINES", &linecount);
	if (diag || linecount <= 1)
		linecount = 24;

	diag = kdbgetintenv("COLUMNS", &colcount);
	if (diag || colcount <= 1)
		colcount = 80;

	diag = kdbgetintenv("LOGGING", &logging);
	if (diag)
		logging = 0;

	if (!kdb_grepping_flag || suspend_grep) {
		/* normally, every vsnprintf starts a new buffer */
		next_avail = kdb_buffer;
		size_avail = sizeof(kdb_buffer);
	}
	vsnprintf(next_avail, size_avail, fmt, ap);

	/*
	 * If kdb_parse() found that the command was cmd xxx | grep yyy
	 * then kdb_grepping_flag is set, and kdb_grep_string contains yyy
	 *
	 * Accumulate the print data up to a newline before searching it.
	 * (vsnprintf does null-terminate the string that it generates)
	 */

	/* skip the search if prints are temporarily unconditional */
	if (!suspend_grep && kdb_grepping_flag) {
		cp = strchr(kdb_buffer, '\n');
		if (!cp) {
			/*
			 * Special cases that don't end with newlines
			 * but should be written without one:
			 *   The "[nn]kdb> " prompt should
			 *   appear at the front of the buffer.
			 *
			 *   The "[nn]more " prompt should also be
			 *     (MOREPROMPT -> moreprompt)
			 *   written *   but we print that ourselves,
			 *   we set the suspend_grep flag to make
			 *   it unconditional.
			 *
			 */
			if (next_avail == kdb_buffer) {
				/*
				 * these should occur after a newline,
				 * so they will be at the front of the
				 * buffer
				 */
				cp2 = kdb_buffer;
				len = strlen(kdb_prompt_str);
				if (!strncmp(cp2, kdb_prompt_str, len)) {
					/*
					 * We're about to start a new
					 * command, so we can go back
					 * to normal mode.
					 */
					kdb_grepping_flag = 0;
					goto kdb_printit;
				}
			}
			/* no newline; don't search/write the buffer
			   until one is there */
			len = strlen(kdb_buffer);
			next_avail = kdb_buffer + len;
			size_avail = sizeof(kdb_buffer) - len;
			goto kdb_print_out;
		}

		/*
		 * The newline is present; print through it or discard
		 * it, depending on the results of the search.
		 */
		cp++;	 	     /* to byte after the newline */
		replaced_byte = *cp; /* remember what/where it was */
		cphold = cp;
		*cp = '\0';	     /* end the string for our search */

		/*
		 * We now have a newline at the end of the string
		 * Only continue with this output if it contains the
		 * search string.
		 */
		fnd = kdb_search_string(kdb_buffer, kdb_grep_string);
		if (!fnd) {
			/*
			 * At this point the complete line at the start
			 * of kdb_buffer can be discarded, as it does
			 * not contain what the user is looking for.
			 * Shift the buffer left.
			 */
			*cphold = replaced_byte;
			strcpy(kdb_buffer, cphold);
			len = strlen(kdb_buffer);
			next_avail = kdb_buffer + len;
			size_avail = sizeof(kdb_buffer) - len;
			goto kdb_print_out;
		}
		if (kdb_grepping_flag >= KDB_GREPPING_FLAG_SEARCH)
			/*
			 * This was a interactive search (using '/' at more
			 * prompt) and it has completed. Clear the flag.
			 */
			kdb_grepping_flag = 0;
		/*
		 * at this point the string is a full line and
		 * should be printed, up to the null.
		 */
	}
kdb_printit:

	/*
	 * Write to all consoles.
	 */
	retlen = strlen(kdb_buffer);
	cp = (char *) printk_skip_headers(kdb_buffer);
	if (!dbg_kdb_mode && kgdb_connected) {
		gdbstub_msg_write(cp, retlen - (cp - kdb_buffer));
	} else {
		if (dbg_io_ops && !dbg_io_ops->is_console) {
			len = retlen - (cp - kdb_buffer);
			cp2 = cp;
			while (len--) {
				dbg_io_ops->write_char(*cp2);
				cp2++;
			}
		}
		while (c) {
			c->write(c, cp, retlen - (cp - kdb_buffer));
			touch_nmi_watchdog();
			c = c->next;
		}
	}
	if (logging) {
		saved_loglevel = console_loglevel;
		console_loglevel = CONSOLE_LOGLEVEL_SILENT;
		if (printk_get_level(kdb_buffer) || src == KDB_MSGSRC_PRINTK)
			printk("%s", kdb_buffer);
		else
			pr_info("%s", kdb_buffer);
	}

	if (KDB_STATE(PAGER)) {
		/*
		 * Check printed string to decide how to bump the
		 * kdb_nextline to control when the more prompt should
		 * show up.
		 */
		int got = 0;
		len = retlen;
		while (len--) {
			if (kdb_buffer[len] == '\n') {
				kdb_nextline++;
				got = 0;
			} else if (kdb_buffer[len] == '\r') {
				got = 0;
			} else {
				got++;
			}
		}
		kdb_nextline += got / (colcount + 1);
	}

	/* check for having reached the LINES number of printed lines */
	if (kdb_nextline >= linecount) {
		char buf1[16] = "";

		/* Watch out for recursion here.  Any routine that calls
		 * kdb_printf will come back through here.  And kdb_read
		 * uses kdb_printf to echo on serial consoles ...
		 */
		kdb_nextline = 1;	/* In case of recursion */

		/*
		 * Pause until cr.
		 */
		moreprompt = kdbgetenv("MOREPROMPT");
		if (moreprompt == NULL)
			moreprompt = "more> ";

		kdb_input_flush();
		c = console_drivers;

		if (dbg_io_ops && !dbg_io_ops->is_console) {
			len = strlen(moreprompt);
			cp = moreprompt;
			while (len--) {
				dbg_io_ops->write_char(*cp);
				cp++;
			}
		}
		while (c) {
			c->write(c, moreprompt, strlen(moreprompt));
			touch_nmi_watchdog();
			c = c->next;
		}

		if (logging)
			printk("%s", moreprompt);

		kdb_read(buf1, 2); /* '2' indicates to return
				    * immediately after getting one key. */
		kdb_nextline = 1;	/* Really set output line 1 */

		/* empty and reset the buffer: */
		kdb_buffer[0] = '\0';
		next_avail = kdb_buffer;
		size_avail = sizeof(kdb_buffer);
		if ((buf1[0] == 'q') || (buf1[0] == 'Q')) {
			/* user hit q or Q */
			KDB_FLAG_SET(CMD_INTERRUPT); /* command interrupted */
			KDB_STATE_CLEAR(PAGER);
			/* end of command output; back to normal mode */
			kdb_grepping_flag = 0;
			kdb_printf("\n");
		} else if (buf1[0] == ' ') {
			kdb_printf("\r");
			suspend_grep = 1; /* for this recursion */
		} else if (buf1[0] == '\n') {
			kdb_nextline = linecount - 1;
			kdb_printf("\r");
			suspend_grep = 1; /* for this recursion */
		} else if (buf1[0] == '/' && !kdb_grepping_flag) {
			kdb_printf("\r");
			kdb_getstr(kdb_grep_string, KDB_GREP_STRLEN,
				   kdbgetenv("SEARCHPROMPT") ?: "search> ");
			*strchrnul(kdb_grep_string, '\n') = '\0';
			kdb_grepping_flag += KDB_GREPPING_FLAG_SEARCH;
			suspend_grep = 1; /* for this recursion */
		} else if (buf1[0] && buf1[0] != '\n') {
			/* user hit something other than enter */
			suspend_grep = 1; /* for this recursion */
			if (buf1[0] != '/')
				kdb_printf(
				    "\nOnly 'q', 'Q' or '/' are processed at "
				    "more prompt, input ignored\n");
			else
				kdb_printf("\n'/' cannot be used during | "
					   "grep filtering, input ignored\n");
		} else if (kdb_grepping_flag) {
			/* user hit enter */
			suspend_grep = 1; /* for this recursion */
			kdb_printf("\n");
		}
		kdb_input_flush();
	}

	/*
	 * For grep searches, shift the printed string left.
	 *  replaced_byte contains the character that was overwritten with
	 *  the terminating null, and cphold points to the null.
	 * Then adjust the notion of available space in the buffer.
	 */
	if (kdb_grepping_flag && !suspend_grep) {
		*cphold = replaced_byte;
		strcpy(kdb_buffer, cphold);
		len = strlen(kdb_buffer);
		next_avail = kdb_buffer + len;
		size_avail = sizeof(kdb_buffer) - len;
	}

kdb_print_out:
	suspend_grep = 0; /* end of what may have been a recursive call */
	if (logging)
		console_loglevel = saved_loglevel;
	/* kdb_printf_cpu locked the code above. */
	smp_store_release(&kdb_printf_cpu, old_cpu);
	local_irq_restore(flags);
	return retlen;
}

int kdb_printf(const char *fmt, ...)
{
	va_list ap;
	int r;

	va_start(ap, fmt);
	r = vkdb_printf(KDB_MSGSRC_INTERNAL, fmt, ap);
	va_end(ap);

	return r;
}
EXPORT_SYMBOL_GPL(kdb_printf);<|MERGE_RESOLUTION|>--- conflicted
+++ resolved
@@ -349,12 +349,8 @@
 			}
 			kdb_printf("\n");
 			for (i = 0; i < count; i++) {
-<<<<<<< HEAD
-				if (WARN_ON(!kallsyms_symbol_next(p_tmp, i)))
-=======
 				ret = kallsyms_symbol_next(p_tmp, i, buf_size);
 				if (WARN_ON(!ret))
->>>>>>> 1ec8f1f0
 					break;
 				if (ret != -E2BIG)
 					kdb_printf("%s ", p_tmp);
