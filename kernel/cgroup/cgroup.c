/*
 *  Generic process-grouping system.
 *
 *  Based originally on the cpuset system, extracted by Paul Menage
 *  Copyright (C) 2006 Google, Inc
 *
 *  Notifications support
 *  Copyright (C) 2009 Nokia Corporation
 *  Author: Kirill A. Shutemov
 *
 *  Copyright notices from the original cpuset code:
 *  --------------------------------------------------
 *  Copyright (C) 2003 BULL SA.
 *  Copyright (C) 2004-2006 Silicon Graphics, Inc.
 *
 *  Portions derived from Patrick Mochel's sysfs code.
 *  sysfs is Copyright (c) 2001-3 Patrick Mochel
 *
 *  2003-10-10 Written by Simon Derr.
 *  2003-10-22 Updates by Stephen Hemminger.
 *  2004 May-July Rework by Paul Jackson.
 *  ---------------------------------------------------
 *
 *  This file is subject to the terms and conditions of the GNU General Public
 *  License.  See the file COPYING in the main directory of the Linux
 *  distribution for more details.
 */

#define pr_fmt(fmt) KBUILD_MODNAME ": " fmt

#include "cgroup-internal.h"

#include <linux/cred.h>
#include <linux/errno.h>
#include <linux/init_task.h>
#include <linux/kernel.h>
#include <linux/magic.h>
#include <linux/mutex.h>
#include <linux/mount.h>
#include <linux/pagemap.h>
#include <linux/proc_fs.h>
#include <linux/rcupdate.h>
#include <linux/sched.h>
#include <linux/sched/task.h>
#include <linux/slab.h>
#include <linux/spinlock.h>
#include <linux/percpu-rwsem.h>
#include <linux/string.h>
#include <linux/hashtable.h>
#include <linux/idr.h>
#include <linux/kthread.h>
#include <linux/atomic.h>
#include <linux/cpuset.h>
#include <linux/proc_ns.h>
#include <linux/nsproxy.h>
#include <linux/file.h>
#include <net/sock.h>

#define CREATE_TRACE_POINTS
#include <trace/events/cgroup.h>

#define CGROUP_FILE_NAME_MAX		(MAX_CGROUP_TYPE_NAMELEN +	\
					 MAX_CFTYPE_NAME + 2)

/*
 * cgroup_mutex is the master lock.  Any modification to cgroup or its
 * hierarchy must be performed while holding it.
 *
 * css_set_lock protects task->cgroups pointer, the list of css_set
 * objects, and the chain of tasks off each css_set.
 *
 * These locks are exported if CONFIG_PROVE_RCU so that accessors in
 * cgroup.h can use them for lockdep annotations.
 */
DEFINE_MUTEX(cgroup_mutex);
DEFINE_SPINLOCK(css_set_lock);

#ifdef CONFIG_PROVE_RCU
EXPORT_SYMBOL_GPL(cgroup_mutex);
EXPORT_SYMBOL_GPL(css_set_lock);
#endif

/*
 * Protects cgroup_idr and css_idr so that IDs can be released without
 * grabbing cgroup_mutex.
 */
static DEFINE_SPINLOCK(cgroup_idr_lock);

/*
 * Protects cgroup_file->kn for !self csses.  It synchronizes notifications
 * against file removal/re-creation across css hiding.
 */
static DEFINE_SPINLOCK(cgroup_file_kn_lock);

struct percpu_rw_semaphore cgroup_threadgroup_rwsem;

#define cgroup_assert_mutex_or_rcu_locked()				\
	RCU_LOCKDEP_WARN(!rcu_read_lock_held() &&			\
			   !lockdep_is_held(&cgroup_mutex),		\
			   "cgroup_mutex or RCU read lock required");

/*
 * cgroup destruction makes heavy use of work items and there can be a lot
 * of concurrent destructions.  Use a separate workqueue so that cgroup
 * destruction work items don't end up filling up max_active of system_wq
 * which may lead to deadlock.
 */
static struct workqueue_struct *cgroup_destroy_wq;

/* generate an array of cgroup subsystem pointers */
#define SUBSYS(_x) [_x ## _cgrp_id] = &_x ## _cgrp_subsys,
struct cgroup_subsys *cgroup_subsys[] = {
#include <linux/cgroup_subsys.h>
};
#undef SUBSYS

/* array of cgroup subsystem names */
#define SUBSYS(_x) [_x ## _cgrp_id] = #_x,
static const char *cgroup_subsys_name[] = {
#include <linux/cgroup_subsys.h>
};
#undef SUBSYS

/* array of static_keys for cgroup_subsys_enabled() and cgroup_subsys_on_dfl() */
#define SUBSYS(_x)								\
	DEFINE_STATIC_KEY_TRUE(_x ## _cgrp_subsys_enabled_key);			\
	DEFINE_STATIC_KEY_TRUE(_x ## _cgrp_subsys_on_dfl_key);			\
	EXPORT_SYMBOL_GPL(_x ## _cgrp_subsys_enabled_key);			\
	EXPORT_SYMBOL_GPL(_x ## _cgrp_subsys_on_dfl_key);
#include <linux/cgroup_subsys.h>
#undef SUBSYS

#define SUBSYS(_x) [_x ## _cgrp_id] = &_x ## _cgrp_subsys_enabled_key,
static struct static_key_true *cgroup_subsys_enabled_key[] = {
#include <linux/cgroup_subsys.h>
};
#undef SUBSYS

#define SUBSYS(_x) [_x ## _cgrp_id] = &_x ## _cgrp_subsys_on_dfl_key,
static struct static_key_true *cgroup_subsys_on_dfl_key[] = {
#include <linux/cgroup_subsys.h>
};
#undef SUBSYS

/*
 * The default hierarchy, reserved for the subsystems that are otherwise
 * unattached - it never has more than a single cgroup, and all tasks are
 * part of that cgroup.
 */
struct cgroup_root cgrp_dfl_root;
EXPORT_SYMBOL_GPL(cgrp_dfl_root);

/*
 * The default hierarchy always exists but is hidden until mounted for the
 * first time.  This is for backward compatibility.
 */
static bool cgrp_dfl_visible;

/* some controllers are not supported in the default hierarchy */
static u16 cgrp_dfl_inhibit_ss_mask;

/* some controllers are implicitly enabled on the default hierarchy */
static u16 cgrp_dfl_implicit_ss_mask;

/* some controllers can be threaded on the default hierarchy */
static u16 cgrp_dfl_threaded_ss_mask;

/* The list of hierarchy roots */
LIST_HEAD(cgroup_roots);
static int cgroup_root_count;

/* hierarchy ID allocation and mapping, protected by cgroup_mutex */
static DEFINE_IDR(cgroup_hierarchy_idr);

/*
 * Assign a monotonically increasing serial number to csses.  It guarantees
 * cgroups with bigger numbers are newer than those with smaller numbers.
 * Also, as csses are always appended to the parent's ->children list, it
 * guarantees that sibling csses are always sorted in the ascending serial
 * number order on the list.  Protected by cgroup_mutex.
 */
static u64 css_serial_nr_next = 1;

/*
 * These bitmasks identify subsystems with specific features to avoid
 * having to do iterative checks repeatedly.
 */
static u16 have_fork_callback __read_mostly;
static u16 have_exit_callback __read_mostly;
static u16 have_release_callback __read_mostly;
static u16 have_canfork_callback __read_mostly;

/* cgroup namespace for init task */
struct cgroup_namespace init_cgroup_ns = {
	.count		= REFCOUNT_INIT(2),
	.user_ns	= &init_user_ns,
	.ns.ops		= &cgroupns_operations,
	.ns.inum	= PROC_CGROUP_INIT_INO,
	.root_cset	= &init_css_set,
};

static struct file_system_type cgroup2_fs_type;
static struct cftype cgroup_base_files[];

static int cgroup_apply_control(struct cgroup *cgrp);
static void cgroup_finalize_control(struct cgroup *cgrp, int ret);
static void css_task_iter_advance(struct css_task_iter *it);
static int cgroup_destroy_locked(struct cgroup *cgrp);
static struct cgroup_subsys_state *css_create(struct cgroup *cgrp,
					      struct cgroup_subsys *ss);
static void css_release(struct percpu_ref *ref);
static void kill_css(struct cgroup_subsys_state *css);
static int cgroup_addrm_files(struct cgroup_subsys_state *css,
			      struct cgroup *cgrp, struct cftype cfts[],
			      bool is_add);

/**
 * cgroup_ssid_enabled - cgroup subsys enabled test by subsys ID
 * @ssid: subsys ID of interest
 *
 * cgroup_subsys_enabled() can only be used with literal subsys names which
 * is fine for individual subsystems but unsuitable for cgroup core.  This
 * is slower static_key_enabled() based test indexed by @ssid.
 */
bool cgroup_ssid_enabled(int ssid)
{
	if (CGROUP_SUBSYS_COUNT == 0)
		return false;

	return static_key_enabled(cgroup_subsys_enabled_key[ssid]);
}

/**
 * cgroup_on_dfl - test whether a cgroup is on the default hierarchy
 * @cgrp: the cgroup of interest
 *
 * The default hierarchy is the v2 interface of cgroup and this function
 * can be used to test whether a cgroup is on the default hierarchy for
 * cases where a subsystem should behave differnetly depending on the
 * interface version.
 *
 * The set of behaviors which change on the default hierarchy are still
 * being determined and the mount option is prefixed with __DEVEL__.
 *
 * List of changed behaviors:
 *
 * - Mount options "noprefix", "xattr", "clone_children", "release_agent"
 *   and "name" are disallowed.
 *
 * - When mounting an existing superblock, mount options should match.
 *
 * - Remount is disallowed.
 *
 * - rename(2) is disallowed.
 *
 * - "tasks" is removed.  Everything should be at process granularity.  Use
 *   "cgroup.procs" instead.
 *
 * - "cgroup.procs" is not sorted.  pids will be unique unless they got
 *   recycled inbetween reads.
 *
 * - "release_agent" and "notify_on_release" are removed.  Replacement
 *   notification mechanism will be implemented.
 *
 * - "cgroup.clone_children" is removed.
 *
 * - "cgroup.subtree_populated" is available.  Its value is 0 if the cgroup
 *   and its descendants contain no task; otherwise, 1.  The file also
 *   generates kernfs notification which can be monitored through poll and
 *   [di]notify when the value of the file changes.
 *
 * - cpuset: tasks will be kept in empty cpusets when hotplug happens and
 *   take masks of ancestors with non-empty cpus/mems, instead of being
 *   moved to an ancestor.
 *
 * - cpuset: a task can be moved into an empty cpuset, and again it takes
 *   masks of ancestors.
 *
 * - memcg: use_hierarchy is on by default and the cgroup file for the flag
 *   is not created.
 *
 * - blkcg: blk-throttle becomes properly hierarchical.
 *
 * - debug: disallowed on the default hierarchy.
 */
bool cgroup_on_dfl(const struct cgroup *cgrp)
{
	return cgrp->root == &cgrp_dfl_root;
}

/* IDR wrappers which synchronize using cgroup_idr_lock */
static int cgroup_idr_alloc(struct idr *idr, void *ptr, int start, int end,
			    gfp_t gfp_mask)
{
	int ret;

	idr_preload(gfp_mask);
	spin_lock_bh(&cgroup_idr_lock);
	ret = idr_alloc(idr, ptr, start, end, gfp_mask & ~__GFP_DIRECT_RECLAIM);
	spin_unlock_bh(&cgroup_idr_lock);
	idr_preload_end();
	return ret;
}

static void *cgroup_idr_replace(struct idr *idr, void *ptr, int id)
{
	void *ret;

	spin_lock_bh(&cgroup_idr_lock);
	ret = idr_replace(idr, ptr, id);
	spin_unlock_bh(&cgroup_idr_lock);
	return ret;
}

static void cgroup_idr_remove(struct idr *idr, int id)
{
	spin_lock_bh(&cgroup_idr_lock);
	idr_remove(idr, id);
	spin_unlock_bh(&cgroup_idr_lock);
}

static bool cgroup_has_tasks(struct cgroup *cgrp)
{
	return cgrp->nr_populated_csets;
}

bool cgroup_is_threaded(struct cgroup *cgrp)
{
	return cgrp->dom_cgrp != cgrp;
}

/* can @cgrp host both domain and threaded children? */
static bool cgroup_is_mixable(struct cgroup *cgrp)
{
	/*
	 * Root isn't under domain level resource control exempting it from
	 * the no-internal-process constraint, so it can serve as a thread
	 * root and a parent of resource domains at the same time.
	 */
	return !cgroup_parent(cgrp);
}

/* can @cgrp become a thread root? should always be true for a thread root */
static bool cgroup_can_be_thread_root(struct cgroup *cgrp)
{
	/* mixables don't care */
	if (cgroup_is_mixable(cgrp))
		return true;

	/* domain roots can't be nested under threaded */
	if (cgroup_is_threaded(cgrp))
		return false;

	/* can only have either domain or threaded children */
	if (cgrp->nr_populated_domain_children)
		return false;

	/* and no domain controllers can be enabled */
	if (cgrp->subtree_control & ~cgrp_dfl_threaded_ss_mask)
		return false;

	return true;
}

/* is @cgrp root of a threaded subtree? */
bool cgroup_is_thread_root(struct cgroup *cgrp)
{
	/* thread root should be a domain */
	if (cgroup_is_threaded(cgrp))
		return false;

	/* a domain w/ threaded children is a thread root */
	if (cgrp->nr_threaded_children)
		return true;

	/*
	 * A domain which has tasks and explicit threaded controllers
	 * enabled is a thread root.
	 */
	if (cgroup_has_tasks(cgrp) &&
	    (cgrp->subtree_control & cgrp_dfl_threaded_ss_mask))
		return true;

	return false;
}

/* a domain which isn't connected to the root w/o brekage can't be used */
static bool cgroup_is_valid_domain(struct cgroup *cgrp)
{
	/* the cgroup itself can be a thread root */
	if (cgroup_is_threaded(cgrp))
		return false;

	/* but the ancestors can't be unless mixable */
	while ((cgrp = cgroup_parent(cgrp))) {
		if (!cgroup_is_mixable(cgrp) && cgroup_is_thread_root(cgrp))
			return false;
		if (cgroup_is_threaded(cgrp))
			return false;
	}

	return true;
}

/* subsystems visibly enabled on a cgroup */
static u16 cgroup_control(struct cgroup *cgrp)
{
	struct cgroup *parent = cgroup_parent(cgrp);
	u16 root_ss_mask = cgrp->root->subsys_mask;

	if (parent) {
		u16 ss_mask = parent->subtree_control;

		/* threaded cgroups can only have threaded controllers */
		if (cgroup_is_threaded(cgrp))
			ss_mask &= cgrp_dfl_threaded_ss_mask;
		return ss_mask;
	}

	if (cgroup_on_dfl(cgrp))
		root_ss_mask &= ~(cgrp_dfl_inhibit_ss_mask |
				  cgrp_dfl_implicit_ss_mask);
	return root_ss_mask;
}

/* subsystems enabled on a cgroup */
static u16 cgroup_ss_mask(struct cgroup *cgrp)
{
	struct cgroup *parent = cgroup_parent(cgrp);

	if (parent) {
		u16 ss_mask = parent->subtree_ss_mask;

		/* threaded cgroups can only have threaded controllers */
		if (cgroup_is_threaded(cgrp))
			ss_mask &= cgrp_dfl_threaded_ss_mask;
		return ss_mask;
	}

	return cgrp->root->subsys_mask;
}

/**
 * cgroup_css - obtain a cgroup's css for the specified subsystem
 * @cgrp: the cgroup of interest
 * @ss: the subsystem of interest (%NULL returns @cgrp->self)
 *
 * Return @cgrp's css (cgroup_subsys_state) associated with @ss.  This
 * function must be called either under cgroup_mutex or rcu_read_lock() and
 * the caller is responsible for pinning the returned css if it wants to
 * keep accessing it outside the said locks.  This function may return
 * %NULL if @cgrp doesn't have @subsys_id enabled.
 */
static struct cgroup_subsys_state *cgroup_css(struct cgroup *cgrp,
					      struct cgroup_subsys *ss)
{
	if (ss)
		return rcu_dereference_check(cgrp->subsys[ss->id],
					lockdep_is_held(&cgroup_mutex));
	else
		return &cgrp->self;
}

/**
 * cgroup_e_css - obtain a cgroup's effective css for the specified subsystem
 * @cgrp: the cgroup of interest
 * @ss: the subsystem of interest (%NULL returns @cgrp->self)
 *
 * Similar to cgroup_css() but returns the effective css, which is defined
 * as the matching css of the nearest ancestor including self which has @ss
 * enabled.  If @ss is associated with the hierarchy @cgrp is on, this
 * function is guaranteed to return non-NULL css.
 */
static struct cgroup_subsys_state *cgroup_e_css(struct cgroup *cgrp,
						struct cgroup_subsys *ss)
{
	lockdep_assert_held(&cgroup_mutex);

	if (!ss)
		return &cgrp->self;

	/*
	 * This function is used while updating css associations and thus
	 * can't test the csses directly.  Test ss_mask.
	 */
	while (!(cgroup_ss_mask(cgrp) & (1 << ss->id))) {
		cgrp = cgroup_parent(cgrp);
		if (!cgrp)
			return NULL;
	}

	return cgroup_css(cgrp, ss);
}

/**
 * cgroup_get_e_css - get a cgroup's effective css for the specified subsystem
 * @cgrp: the cgroup of interest
 * @ss: the subsystem of interest
 *
 * Find and get the effective css of @cgrp for @ss.  The effective css is
 * defined as the matching css of the nearest ancestor including self which
 * has @ss enabled.  If @ss is not mounted on the hierarchy @cgrp is on,
 * the root css is returned, so this function always returns a valid css.
 * The returned css must be put using css_put().
 */
struct cgroup_subsys_state *cgroup_get_e_css(struct cgroup *cgrp,
					     struct cgroup_subsys *ss)
{
	struct cgroup_subsys_state *css;

	rcu_read_lock();

	do {
		css = cgroup_css(cgrp, ss);

		if (css && css_tryget_online(css))
			goto out_unlock;
		cgrp = cgroup_parent(cgrp);
	} while (cgrp);

	css = init_css_set.subsys[ss->id];
	css_get(css);
out_unlock:
	rcu_read_unlock();
	return css;
}

static void cgroup_get_live(struct cgroup *cgrp)
{
	WARN_ON_ONCE(cgroup_is_dead(cgrp));
	css_get(&cgrp->self);
}

struct cgroup_subsys_state *of_css(struct kernfs_open_file *of)
{
	struct cgroup *cgrp = of->kn->parent->priv;
	struct cftype *cft = of_cft(of);

	/*
	 * This is open and unprotected implementation of cgroup_css().
	 * seq_css() is only called from a kernfs file operation which has
	 * an active reference on the file.  Because all the subsystem
	 * files are drained before a css is disassociated with a cgroup,
	 * the matching css from the cgroup's subsys table is guaranteed to
	 * be and stay valid until the enclosing operation is complete.
	 */
	if (cft->ss)
		return rcu_dereference_raw(cgrp->subsys[cft->ss->id]);
	else
		return &cgrp->self;
}
EXPORT_SYMBOL_GPL(of_css);

/**
 * for_each_css - iterate all css's of a cgroup
 * @css: the iteration cursor
 * @ssid: the index of the subsystem, CGROUP_SUBSYS_COUNT after reaching the end
 * @cgrp: the target cgroup to iterate css's of
 *
 * Should be called under cgroup_[tree_]mutex.
 */
#define for_each_css(css, ssid, cgrp)					\
	for ((ssid) = 0; (ssid) < CGROUP_SUBSYS_COUNT; (ssid)++)	\
		if (!((css) = rcu_dereference_check(			\
				(cgrp)->subsys[(ssid)],			\
				lockdep_is_held(&cgroup_mutex)))) { }	\
		else

/**
 * for_each_e_css - iterate all effective css's of a cgroup
 * @css: the iteration cursor
 * @ssid: the index of the subsystem, CGROUP_SUBSYS_COUNT after reaching the end
 * @cgrp: the target cgroup to iterate css's of
 *
 * Should be called under cgroup_[tree_]mutex.
 */
#define for_each_e_css(css, ssid, cgrp)					\
	for ((ssid) = 0; (ssid) < CGROUP_SUBSYS_COUNT; (ssid)++)	\
		if (!((css) = cgroup_e_css(cgrp, cgroup_subsys[(ssid)]))) \
			;						\
		else

/**
 * do_each_subsys_mask - filter for_each_subsys with a bitmask
 * @ss: the iteration cursor
 * @ssid: the index of @ss, CGROUP_SUBSYS_COUNT after reaching the end
 * @ss_mask: the bitmask
 *
 * The block will only run for cases where the ssid-th bit (1 << ssid) of
 * @ss_mask is set.
 */
#define do_each_subsys_mask(ss, ssid, ss_mask) do {			\
	unsigned long __ss_mask = (ss_mask);				\
	if (!CGROUP_SUBSYS_COUNT) { /* to avoid spurious gcc warning */	\
		(ssid) = 0;						\
		break;							\
	}								\
	for_each_set_bit(ssid, &__ss_mask, CGROUP_SUBSYS_COUNT) {	\
		(ss) = cgroup_subsys[ssid];				\
		{

#define while_each_subsys_mask()					\
		}							\
	}								\
} while (false)

/* iterate over child cgrps, lock should be held throughout iteration */
#define cgroup_for_each_live_child(child, cgrp)				\
	list_for_each_entry((child), &(cgrp)->self.children, self.sibling) \
		if (({ lockdep_assert_held(&cgroup_mutex);		\
		       cgroup_is_dead(child); }))			\
			;						\
		else

/* walk live descendants in preorder */
#define cgroup_for_each_live_descendant_pre(dsct, d_css, cgrp)		\
	css_for_each_descendant_pre((d_css), cgroup_css((cgrp), NULL))	\
		if (({ lockdep_assert_held(&cgroup_mutex);		\
		       (dsct) = (d_css)->cgroup;			\
		       cgroup_is_dead(dsct); }))			\
			;						\
		else

/* walk live descendants in postorder */
#define cgroup_for_each_live_descendant_post(dsct, d_css, cgrp)		\
	css_for_each_descendant_post((d_css), cgroup_css((cgrp), NULL))	\
		if (({ lockdep_assert_held(&cgroup_mutex);		\
		       (dsct) = (d_css)->cgroup;			\
		       cgroup_is_dead(dsct); }))			\
			;						\
		else

/*
 * The default css_set - used by init and its children prior to any
 * hierarchies being mounted. It contains a pointer to the root state
 * for each subsystem. Also used to anchor the list of css_sets. Not
 * reference-counted, to improve performance when child cgroups
 * haven't been created.
 */
struct css_set init_css_set = {
	.refcount		= REFCOUNT_INIT(1),
	.dom_cset		= &init_css_set,
	.tasks			= LIST_HEAD_INIT(init_css_set.tasks),
	.mg_tasks		= LIST_HEAD_INIT(init_css_set.mg_tasks),
	.task_iters		= LIST_HEAD_INIT(init_css_set.task_iters),
	.threaded_csets		= LIST_HEAD_INIT(init_css_set.threaded_csets),
	.cgrp_links		= LIST_HEAD_INIT(init_css_set.cgrp_links),
	.mg_preload_node	= LIST_HEAD_INIT(init_css_set.mg_preload_node),
	.mg_node		= LIST_HEAD_INIT(init_css_set.mg_node),
};

static int css_set_count	= 1;	/* 1 for init_css_set */

static bool css_set_threaded(struct css_set *cset)
{
	return cset->dom_cset != cset;
}

/**
 * css_set_populated - does a css_set contain any tasks?
 * @cset: target css_set
 *
 * css_set_populated() should be the same as !!cset->nr_tasks at steady
 * state. However, css_set_populated() can be called while a task is being
 * added to or removed from the linked list before the nr_tasks is
 * properly updated. Hence, we can't just look at ->nr_tasks here.
 */
static bool css_set_populated(struct css_set *cset)
{
	lockdep_assert_held(&css_set_lock);

	return !list_empty(&cset->tasks) || !list_empty(&cset->mg_tasks);
}

/**
 * cgroup_update_populated - update the populated count of a cgroup
 * @cgrp: the target cgroup
 * @populated: inc or dec populated count
 *
 * One of the css_sets associated with @cgrp is either getting its first
 * task or losing the last.  Update @cgrp->nr_populated_* accordingly.  The
 * count is propagated towards root so that a given cgroup's
 * nr_populated_children is zero iff none of its descendants contain any
 * tasks.
 *
 * @cgrp's interface file "cgroup.populated" is zero if both
 * @cgrp->nr_populated_csets and @cgrp->nr_populated_children are zero and
 * 1 otherwise.  When the sum changes from or to zero, userland is notified
 * that the content of the interface file has changed.  This can be used to
 * detect when @cgrp and its descendants become populated or empty.
 */
static void cgroup_update_populated(struct cgroup *cgrp, bool populated)
{
	struct cgroup *child = NULL;
	int adj = populated ? 1 : -1;

	lockdep_assert_held(&css_set_lock);

	do {
		bool was_populated = cgroup_is_populated(cgrp);

		if (!child) {
			cgrp->nr_populated_csets += adj;
		} else {
			if (cgroup_is_threaded(child))
				cgrp->nr_populated_threaded_children += adj;
			else
				cgrp->nr_populated_domain_children += adj;
		}

		if (was_populated == cgroup_is_populated(cgrp))
			break;

		cgroup1_check_for_release(cgrp);
		cgroup_file_notify(&cgrp->events_file);

		child = cgrp;
		cgrp = cgroup_parent(cgrp);
	} while (cgrp);
}

/**
 * css_set_update_populated - update populated state of a css_set
 * @cset: target css_set
 * @populated: whether @cset is populated or depopulated
 *
 * @cset is either getting the first task or losing the last.  Update the
 * populated counters of all associated cgroups accordingly.
 */
static void css_set_update_populated(struct css_set *cset, bool populated)
{
	struct cgrp_cset_link *link;

	lockdep_assert_held(&css_set_lock);

	list_for_each_entry(link, &cset->cgrp_links, cgrp_link)
		cgroup_update_populated(link->cgrp, populated);
}

/**
 * css_set_move_task - move a task from one css_set to another
 * @task: task being moved
 * @from_cset: css_set @task currently belongs to (may be NULL)
 * @to_cset: new css_set @task is being moved to (may be NULL)
 * @use_mg_tasks: move to @to_cset->mg_tasks instead of ->tasks
 *
 * Move @task from @from_cset to @to_cset.  If @task didn't belong to any
 * css_set, @from_cset can be NULL.  If @task is being disassociated
 * instead of moved, @to_cset can be NULL.
 *
 * This function automatically handles populated counter updates and
 * css_task_iter adjustments but the caller is responsible for managing
 * @from_cset and @to_cset's reference counts.
 */
static void css_set_move_task(struct task_struct *task,
			      struct css_set *from_cset, struct css_set *to_cset,
			      bool use_mg_tasks)
{
	lockdep_assert_held(&css_set_lock);

	if (to_cset && !css_set_populated(to_cset))
		css_set_update_populated(to_cset, true);

	if (from_cset) {
		struct css_task_iter *it, *pos;

		WARN_ON_ONCE(list_empty(&task->cg_list));

		/*
		 * @task is leaving, advance task iterators which are
		 * pointing to it so that they can resume at the next
		 * position.  Advancing an iterator might remove it from
		 * the list, use safe walk.  See css_task_iter_advance*()
		 * for details.
		 */
		list_for_each_entry_safe(it, pos, &from_cset->task_iters,
					 iters_node)
			if (it->task_pos == &task->cg_list)
				css_task_iter_advance(it);

		list_del_init(&task->cg_list);
		if (!css_set_populated(from_cset))
			css_set_update_populated(from_cset, false);
	} else {
		WARN_ON_ONCE(!list_empty(&task->cg_list));
	}

	if (to_cset) {
		/*
		 * We are synchronized through cgroup_threadgroup_rwsem
		 * against PF_EXITING setting such that we can't race
		 * against cgroup_exit() changing the css_set to
		 * init_css_set and dropping the old one.
		 */
		WARN_ON_ONCE(task->flags & PF_EXITING);

		rcu_assign_pointer(task->cgroups, to_cset);
		list_add_tail(&task->cg_list, use_mg_tasks ? &to_cset->mg_tasks :
							     &to_cset->tasks);
	}
}

/*
 * hash table for cgroup groups. This improves the performance to find
 * an existing css_set. This hash doesn't (currently) take into
 * account cgroups in empty hierarchies.
 */
#define CSS_SET_HASH_BITS	7
static DEFINE_HASHTABLE(css_set_table, CSS_SET_HASH_BITS);

static unsigned long css_set_hash(struct cgroup_subsys_state *css[])
{
	unsigned long key = 0UL;
	struct cgroup_subsys *ss;
	int i;

	for_each_subsys(ss, i)
		key += (unsigned long)css[i];
	key = (key >> 16) ^ key;

	return key;
}

void put_css_set_locked(struct css_set *cset)
{
	struct cgrp_cset_link *link, *tmp_link;
	struct cgroup_subsys *ss;
	int ssid;

	lockdep_assert_held(&css_set_lock);

	if (!refcount_dec_and_test(&cset->refcount))
		return;

	WARN_ON_ONCE(!list_empty(&cset->threaded_csets));

	/* This css_set is dead. unlink it and release cgroup and css refs */
	for_each_subsys(ss, ssid) {
		list_del(&cset->e_cset_node[ssid]);
		css_put(cset->subsys[ssid]);
	}
	hash_del(&cset->hlist);
	css_set_count--;

	list_for_each_entry_safe(link, tmp_link, &cset->cgrp_links, cgrp_link) {
		list_del(&link->cset_link);
		list_del(&link->cgrp_link);
		if (cgroup_parent(link->cgrp))
			cgroup_put(link->cgrp);
		kfree(link);
	}

	if (css_set_threaded(cset)) {
		list_del(&cset->threaded_csets_node);
		put_css_set_locked(cset->dom_cset);
	}

	kfree_rcu(cset, rcu_head);
}

/**
 * compare_css_sets - helper function for find_existing_css_set().
 * @cset: candidate css_set being tested
 * @old_cset: existing css_set for a task
 * @new_cgrp: cgroup that's being entered by the task
 * @template: desired set of css pointers in css_set (pre-calculated)
 *
 * Returns true if "cset" matches "old_cset" except for the hierarchy
 * which "new_cgrp" belongs to, for which it should match "new_cgrp".
 */
static bool compare_css_sets(struct css_set *cset,
			     struct css_set *old_cset,
			     struct cgroup *new_cgrp,
			     struct cgroup_subsys_state *template[])
{
	struct cgroup *new_dfl_cgrp;
	struct list_head *l1, *l2;

	/*
	 * On the default hierarchy, there can be csets which are
	 * associated with the same set of cgroups but different csses.
	 * Let's first ensure that csses match.
	 */
	if (memcmp(template, cset->subsys, sizeof(cset->subsys)))
		return false;


	/* @cset's domain should match the default cgroup's */
	if (cgroup_on_dfl(new_cgrp))
		new_dfl_cgrp = new_cgrp;
	else
		new_dfl_cgrp = old_cset->dfl_cgrp;

	if (new_dfl_cgrp->dom_cgrp != cset->dom_cset->dfl_cgrp)
		return false;

	/*
	 * Compare cgroup pointers in order to distinguish between
	 * different cgroups in hierarchies.  As different cgroups may
	 * share the same effective css, this comparison is always
	 * necessary.
	 */
	l1 = &cset->cgrp_links;
	l2 = &old_cset->cgrp_links;
	while (1) {
		struct cgrp_cset_link *link1, *link2;
		struct cgroup *cgrp1, *cgrp2;

		l1 = l1->next;
		l2 = l2->next;
		/* See if we reached the end - both lists are equal length. */
		if (l1 == &cset->cgrp_links) {
			BUG_ON(l2 != &old_cset->cgrp_links);
			break;
		} else {
			BUG_ON(l2 == &old_cset->cgrp_links);
		}
		/* Locate the cgroups associated with these links. */
		link1 = list_entry(l1, struct cgrp_cset_link, cgrp_link);
		link2 = list_entry(l2, struct cgrp_cset_link, cgrp_link);
		cgrp1 = link1->cgrp;
		cgrp2 = link2->cgrp;
		/* Hierarchies should be linked in the same order. */
		BUG_ON(cgrp1->root != cgrp2->root);

		/*
		 * If this hierarchy is the hierarchy of the cgroup
		 * that's changing, then we need to check that this
		 * css_set points to the new cgroup; if it's any other
		 * hierarchy, then this css_set should point to the
		 * same cgroup as the old css_set.
		 */
		if (cgrp1->root == new_cgrp->root) {
			if (cgrp1 != new_cgrp)
				return false;
		} else {
			if (cgrp1 != cgrp2)
				return false;
		}
	}
	return true;
}

/**
 * find_existing_css_set - init css array and find the matching css_set
 * @old_cset: the css_set that we're using before the cgroup transition
 * @cgrp: the cgroup that we're moving into
 * @template: out param for the new set of csses, should be clear on entry
 */
static struct css_set *find_existing_css_set(struct css_set *old_cset,
					struct cgroup *cgrp,
					struct cgroup_subsys_state *template[])
{
	struct cgroup_root *root = cgrp->root;
	struct cgroup_subsys *ss;
	struct css_set *cset;
	unsigned long key;
	int i;

	/*
	 * Build the set of subsystem state objects that we want to see in the
	 * new css_set. while subsystems can change globally, the entries here
	 * won't change, so no need for locking.
	 */
	for_each_subsys(ss, i) {
		if (root->subsys_mask & (1UL << i)) {
			/*
			 * @ss is in this hierarchy, so we want the
			 * effective css from @cgrp.
			 */
			template[i] = cgroup_e_css(cgrp, ss);
		} else {
			/*
			 * @ss is not in this hierarchy, so we don't want
			 * to change the css.
			 */
			template[i] = old_cset->subsys[i];
		}
	}

	key = css_set_hash(template);
	hash_for_each_possible(css_set_table, cset, hlist, key) {
		if (!compare_css_sets(cset, old_cset, cgrp, template))
			continue;

		/* This css_set matches what we need */
		return cset;
	}

	/* No existing cgroup group matched */
	return NULL;
}

static void free_cgrp_cset_links(struct list_head *links_to_free)
{
	struct cgrp_cset_link *link, *tmp_link;

	list_for_each_entry_safe(link, tmp_link, links_to_free, cset_link) {
		list_del(&link->cset_link);
		kfree(link);
	}
}

/**
 * allocate_cgrp_cset_links - allocate cgrp_cset_links
 * @count: the number of links to allocate
 * @tmp_links: list_head the allocated links are put on
 *
 * Allocate @count cgrp_cset_link structures and chain them on @tmp_links
 * through ->cset_link.  Returns 0 on success or -errno.
 */
static int allocate_cgrp_cset_links(int count, struct list_head *tmp_links)
{
	struct cgrp_cset_link *link;
	int i;

	INIT_LIST_HEAD(tmp_links);

	for (i = 0; i < count; i++) {
		link = kzalloc(sizeof(*link), GFP_KERNEL);
		if (!link) {
			free_cgrp_cset_links(tmp_links);
			return -ENOMEM;
		}
		list_add(&link->cset_link, tmp_links);
	}
	return 0;
}

/**
 * link_css_set - a helper function to link a css_set to a cgroup
 * @tmp_links: cgrp_cset_link objects allocated by allocate_cgrp_cset_links()
 * @cset: the css_set to be linked
 * @cgrp: the destination cgroup
 */
static void link_css_set(struct list_head *tmp_links, struct css_set *cset,
			 struct cgroup *cgrp)
{
	struct cgrp_cset_link *link;

	BUG_ON(list_empty(tmp_links));

	if (cgroup_on_dfl(cgrp))
		cset->dfl_cgrp = cgrp;

	link = list_first_entry(tmp_links, struct cgrp_cset_link, cset_link);
	link->cset = cset;
	link->cgrp = cgrp;

	/*
	 * Always add links to the tail of the lists so that the lists are
	 * in choronological order.
	 */
	list_move_tail(&link->cset_link, &cgrp->cset_links);
	list_add_tail(&link->cgrp_link, &cset->cgrp_links);

	if (cgroup_parent(cgrp))
		cgroup_get_live(cgrp);
}

/**
 * find_css_set - return a new css_set with one cgroup updated
 * @old_cset: the baseline css_set
 * @cgrp: the cgroup to be updated
 *
 * Return a new css_set that's equivalent to @old_cset, but with @cgrp
 * substituted into the appropriate hierarchy.
 */
static struct css_set *find_css_set(struct css_set *old_cset,
				    struct cgroup *cgrp)
{
	struct cgroup_subsys_state *template[CGROUP_SUBSYS_COUNT] = { };
	struct css_set *cset;
	struct list_head tmp_links;
	struct cgrp_cset_link *link;
	struct cgroup_subsys *ss;
	unsigned long key;
	int ssid;

	lockdep_assert_held(&cgroup_mutex);

	/* First see if we already have a cgroup group that matches
	 * the desired set */
	spin_lock_irq(&css_set_lock);
	cset = find_existing_css_set(old_cset, cgrp, template);
	if (cset)
		get_css_set(cset);
	spin_unlock_irq(&css_set_lock);

	if (cset)
		return cset;

	cset = kzalloc(sizeof(*cset), GFP_KERNEL);
	if (!cset)
		return NULL;

	/* Allocate all the cgrp_cset_link objects that we'll need */
	if (allocate_cgrp_cset_links(cgroup_root_count, &tmp_links) < 0) {
		kfree(cset);
		return NULL;
	}

	refcount_set(&cset->refcount, 1);
	cset->dom_cset = cset;
	INIT_LIST_HEAD(&cset->tasks);
	INIT_LIST_HEAD(&cset->mg_tasks);
	INIT_LIST_HEAD(&cset->task_iters);
	INIT_LIST_HEAD(&cset->threaded_csets);
	INIT_HLIST_NODE(&cset->hlist);
	INIT_LIST_HEAD(&cset->cgrp_links);
	INIT_LIST_HEAD(&cset->mg_preload_node);
	INIT_LIST_HEAD(&cset->mg_node);

	/* Copy the set of subsystem state objects generated in
	 * find_existing_css_set() */
	memcpy(cset->subsys, template, sizeof(cset->subsys));

	spin_lock_irq(&css_set_lock);
	/* Add reference counts and links from the new css_set. */
	list_for_each_entry(link, &old_cset->cgrp_links, cgrp_link) {
		struct cgroup *c = link->cgrp;

		if (c->root == cgrp->root)
			c = cgrp;
		link_css_set(&tmp_links, cset, c);
	}

	BUG_ON(!list_empty(&tmp_links));

	css_set_count++;

	/* Add @cset to the hash table */
	key = css_set_hash(cset->subsys);
	hash_add(css_set_table, &cset->hlist, key);

	for_each_subsys(ss, ssid) {
		struct cgroup_subsys_state *css = cset->subsys[ssid];

		list_add_tail(&cset->e_cset_node[ssid],
			      &css->cgroup->e_csets[ssid]);
		css_get(css);
	}

	spin_unlock_irq(&css_set_lock);

	/*
	 * If @cset should be threaded, look up the matching dom_cset and
	 * link them up.  We first fully initialize @cset then look for the
	 * dom_cset.  It's simpler this way and safe as @cset is guaranteed
	 * to stay empty until we return.
	 */
	if (cgroup_is_threaded(cset->dfl_cgrp)) {
		struct css_set *dcset;

		dcset = find_css_set(cset, cset->dfl_cgrp->dom_cgrp);
		if (!dcset) {
			put_css_set(cset);
			return NULL;
		}

		spin_lock_irq(&css_set_lock);
		cset->dom_cset = dcset;
		list_add_tail(&cset->threaded_csets_node,
			      &dcset->threaded_csets);
		spin_unlock_irq(&css_set_lock);
	}

	return cset;
}

struct cgroup_root *cgroup_root_from_kf(struct kernfs_root *kf_root)
{
	struct cgroup *root_cgrp = kf_root->kn->priv;

	return root_cgrp->root;
}

static int cgroup_init_root_id(struct cgroup_root *root)
{
	int id;

	lockdep_assert_held(&cgroup_mutex);

	id = idr_alloc_cyclic(&cgroup_hierarchy_idr, root, 0, 0, GFP_KERNEL);
	if (id < 0)
		return id;

	root->hierarchy_id = id;
	return 0;
}

static void cgroup_exit_root_id(struct cgroup_root *root)
{
	lockdep_assert_held(&cgroup_mutex);

	idr_remove(&cgroup_hierarchy_idr, root->hierarchy_id);
}

void cgroup_free_root(struct cgroup_root *root)
{
	if (root) {
		idr_destroy(&root->cgroup_idr);
		kfree(root);
	}
}

static void cgroup_destroy_root(struct cgroup_root *root)
{
	struct cgroup *cgrp = &root->cgrp;
	struct cgrp_cset_link *link, *tmp_link;

	trace_cgroup_destroy_root(root);

	cgroup_lock_and_drain_offline(&cgrp_dfl_root.cgrp);

	BUG_ON(atomic_read(&root->nr_cgrps));
	BUG_ON(!list_empty(&cgrp->self.children));

	/* Rebind all subsystems back to the default hierarchy */
	WARN_ON(rebind_subsystems(&cgrp_dfl_root, root->subsys_mask));

	/*
	 * Release all the links from cset_links to this hierarchy's
	 * root cgroup
	 */
	spin_lock_irq(&css_set_lock);

	list_for_each_entry_safe(link, tmp_link, &cgrp->cset_links, cset_link) {
		list_del(&link->cset_link);
		list_del(&link->cgrp_link);
		kfree(link);
	}

	spin_unlock_irq(&css_set_lock);

	if (!list_empty(&root->root_list)) {
		list_del(&root->root_list);
		cgroup_root_count--;
	}

	cgroup_exit_root_id(root);

	mutex_unlock(&cgroup_mutex);

	kernfs_destroy_root(root->kf_root);
	cgroup_free_root(root);
}

/*
 * look up cgroup associated with current task's cgroup namespace on the
 * specified hierarchy
 */
static struct cgroup *
current_cgns_cgroup_from_root(struct cgroup_root *root)
{
	struct cgroup *res = NULL;
	struct css_set *cset;

	lockdep_assert_held(&css_set_lock);

	rcu_read_lock();

	cset = current->nsproxy->cgroup_ns->root_cset;
	if (cset == &init_css_set) {
		res = &root->cgrp;
	} else {
		struct cgrp_cset_link *link;

		list_for_each_entry(link, &cset->cgrp_links, cgrp_link) {
			struct cgroup *c = link->cgrp;

			if (c->root == root) {
				res = c;
				break;
			}
		}
	}
	rcu_read_unlock();

	BUG_ON(!res);
	return res;
}

/* look up cgroup associated with given css_set on the specified hierarchy */
static struct cgroup *cset_cgroup_from_root(struct css_set *cset,
					    struct cgroup_root *root)
{
	struct cgroup *res = NULL;

	lockdep_assert_held(&cgroup_mutex);
	lockdep_assert_held(&css_set_lock);

	if (cset == &init_css_set) {
		res = &root->cgrp;
	} else if (root == &cgrp_dfl_root) {
		res = cset->dfl_cgrp;
	} else {
		struct cgrp_cset_link *link;

		list_for_each_entry(link, &cset->cgrp_links, cgrp_link) {
			struct cgroup *c = link->cgrp;

			if (c->root == root) {
				res = c;
				break;
			}
		}
	}

	BUG_ON(!res);
	return res;
}

/*
 * Return the cgroup for "task" from the given hierarchy. Must be
 * called with cgroup_mutex and css_set_lock held.
 */
struct cgroup *task_cgroup_from_root(struct task_struct *task,
				     struct cgroup_root *root)
{
	/*
	 * No need to lock the task - since we hold cgroup_mutex the
	 * task can't change groups, so the only thing that can happen
	 * is that it exits and its css is set back to init_css_set.
	 */
	return cset_cgroup_from_root(task_css_set(task), root);
}

/*
 * A task must hold cgroup_mutex to modify cgroups.
 *
 * Any task can increment and decrement the count field without lock.
 * So in general, code holding cgroup_mutex can't rely on the count
 * field not changing.  However, if the count goes to zero, then only
 * cgroup_attach_task() can increment it again.  Because a count of zero
 * means that no tasks are currently attached, therefore there is no
 * way a task attached to that cgroup can fork (the other way to
 * increment the count).  So code holding cgroup_mutex can safely
 * assume that if the count is zero, it will stay zero. Similarly, if
 * a task holds cgroup_mutex on a cgroup with zero count, it
 * knows that the cgroup won't be removed, as cgroup_rmdir()
 * needs that mutex.
 *
 * A cgroup can only be deleted if both its 'count' of using tasks
 * is zero, and its list of 'children' cgroups is empty.  Since all
 * tasks in the system use _some_ cgroup, and since there is always at
 * least one task in the system (init, pid == 1), therefore, root cgroup
 * always has either children cgroups and/or using tasks.  So we don't
 * need a special hack to ensure that root cgroup cannot be deleted.
 *
 * P.S.  One more locking exception.  RCU is used to guard the
 * update of a tasks cgroup pointer by cgroup_attach_task()
 */

static struct kernfs_syscall_ops cgroup_kf_syscall_ops;

static char *cgroup_file_name(struct cgroup *cgrp, const struct cftype *cft,
			      char *buf)
{
	struct cgroup_subsys *ss = cft->ss;

	if (cft->ss && !(cft->flags & CFTYPE_NO_PREFIX) &&
	    !(cgrp->root->flags & CGRP_ROOT_NOPREFIX))
		snprintf(buf, CGROUP_FILE_NAME_MAX, "%s.%s",
			 cgroup_on_dfl(cgrp) ? ss->name : ss->legacy_name,
			 cft->name);
	else
		strncpy(buf, cft->name, CGROUP_FILE_NAME_MAX);
	return buf;
}

/**
 * cgroup_file_mode - deduce file mode of a control file
 * @cft: the control file in question
 *
 * S_IRUGO for read, S_IWUSR for write.
 */
static umode_t cgroup_file_mode(const struct cftype *cft)
{
	umode_t mode = 0;

	if (cft->read_u64 || cft->read_s64 || cft->seq_show)
		mode |= S_IRUGO;

	if (cft->write_u64 || cft->write_s64 || cft->write) {
		if (cft->flags & CFTYPE_WORLD_WRITABLE)
			mode |= S_IWUGO;
		else
			mode |= S_IWUSR;
	}

	return mode;
}

/**
 * cgroup_calc_subtree_ss_mask - calculate subtree_ss_mask
 * @subtree_control: the new subtree_control mask to consider
 * @this_ss_mask: available subsystems
 *
 * On the default hierarchy, a subsystem may request other subsystems to be
 * enabled together through its ->depends_on mask.  In such cases, more
 * subsystems than specified in "cgroup.subtree_control" may be enabled.
 *
 * This function calculates which subsystems need to be enabled if
 * @subtree_control is to be applied while restricted to @this_ss_mask.
 */
static u16 cgroup_calc_subtree_ss_mask(u16 subtree_control, u16 this_ss_mask)
{
	u16 cur_ss_mask = subtree_control;
	struct cgroup_subsys *ss;
	int ssid;

	lockdep_assert_held(&cgroup_mutex);

	cur_ss_mask |= cgrp_dfl_implicit_ss_mask;

	while (true) {
		u16 new_ss_mask = cur_ss_mask;

		do_each_subsys_mask(ss, ssid, cur_ss_mask) {
			new_ss_mask |= ss->depends_on;
		} while_each_subsys_mask();

		/*
		 * Mask out subsystems which aren't available.  This can
		 * happen only if some depended-upon subsystems were bound
		 * to non-default hierarchies.
		 */
		new_ss_mask &= this_ss_mask;

		if (new_ss_mask == cur_ss_mask)
			break;
		cur_ss_mask = new_ss_mask;
	}

	return cur_ss_mask;
}

/**
 * cgroup_kn_unlock - unlocking helper for cgroup kernfs methods
 * @kn: the kernfs_node being serviced
 *
 * This helper undoes cgroup_kn_lock_live() and should be invoked before
 * the method finishes if locking succeeded.  Note that once this function
 * returns the cgroup returned by cgroup_kn_lock_live() may become
 * inaccessible any time.  If the caller intends to continue to access the
 * cgroup, it should pin it before invoking this function.
 */
void cgroup_kn_unlock(struct kernfs_node *kn)
{
	struct cgroup *cgrp;

	if (kernfs_type(kn) == KERNFS_DIR)
		cgrp = kn->priv;
	else
		cgrp = kn->parent->priv;

	mutex_unlock(&cgroup_mutex);

	kernfs_unbreak_active_protection(kn);
	cgroup_put(cgrp);
}

/**
 * cgroup_kn_lock_live - locking helper for cgroup kernfs methods
 * @kn: the kernfs_node being serviced
 * @drain_offline: perform offline draining on the cgroup
 *
 * This helper is to be used by a cgroup kernfs method currently servicing
 * @kn.  It breaks the active protection, performs cgroup locking and
 * verifies that the associated cgroup is alive.  Returns the cgroup if
 * alive; otherwise, %NULL.  A successful return should be undone by a
 * matching cgroup_kn_unlock() invocation.  If @drain_offline is %true, the
 * cgroup is drained of offlining csses before return.
 *
 * Any cgroup kernfs method implementation which requires locking the
 * associated cgroup should use this helper.  It avoids nesting cgroup
 * locking under kernfs active protection and allows all kernfs operations
 * including self-removal.
 */
struct cgroup *cgroup_kn_lock_live(struct kernfs_node *kn, bool drain_offline)
{
	struct cgroup *cgrp;

	if (kernfs_type(kn) == KERNFS_DIR)
		cgrp = kn->priv;
	else
		cgrp = kn->parent->priv;

	/*
	 * We're gonna grab cgroup_mutex which nests outside kernfs
	 * active_ref.  cgroup liveliness check alone provides enough
	 * protection against removal.  Ensure @cgrp stays accessible and
	 * break the active_ref protection.
	 */
	if (!cgroup_tryget(cgrp))
		return NULL;
	kernfs_break_active_protection(kn);

	if (drain_offline)
		cgroup_lock_and_drain_offline(cgrp);
	else
		mutex_lock(&cgroup_mutex);

	if (!cgroup_is_dead(cgrp))
		return cgrp;

	cgroup_kn_unlock(kn);
	return NULL;
}

static void cgroup_rm_file(struct cgroup *cgrp, const struct cftype *cft)
{
	char name[CGROUP_FILE_NAME_MAX];

	lockdep_assert_held(&cgroup_mutex);

	if (cft->file_offset) {
		struct cgroup_subsys_state *css = cgroup_css(cgrp, cft->ss);
		struct cgroup_file *cfile = (void *)css + cft->file_offset;

		spin_lock_irq(&cgroup_file_kn_lock);
		cfile->kn = NULL;
		spin_unlock_irq(&cgroup_file_kn_lock);
	}

	kernfs_remove_by_name(cgrp->kn, cgroup_file_name(cgrp, cft, name));
}

/**
 * css_clear_dir - remove subsys files in a cgroup directory
 * @css: taget css
 */
static void css_clear_dir(struct cgroup_subsys_state *css)
{
	struct cgroup *cgrp = css->cgroup;
	struct cftype *cfts;

	if (!(css->flags & CSS_VISIBLE))
		return;

	css->flags &= ~CSS_VISIBLE;

	list_for_each_entry(cfts, &css->ss->cfts, node)
		cgroup_addrm_files(css, cgrp, cfts, false);
}

/**
 * css_populate_dir - create subsys files in a cgroup directory
 * @css: target css
 *
 * On failure, no file is added.
 */
static int css_populate_dir(struct cgroup_subsys_state *css)
{
	struct cgroup *cgrp = css->cgroup;
	struct cftype *cfts, *failed_cfts;
	int ret;

	if ((css->flags & CSS_VISIBLE) || !cgrp->kn)
		return 0;

	if (!css->ss) {
		if (cgroup_on_dfl(cgrp))
			cfts = cgroup_base_files;
		else
			cfts = cgroup1_base_files;

		return cgroup_addrm_files(&cgrp->self, cgrp, cfts, true);
	}

	list_for_each_entry(cfts, &css->ss->cfts, node) {
		ret = cgroup_addrm_files(css, cgrp, cfts, true);
		if (ret < 0) {
			failed_cfts = cfts;
			goto err;
		}
	}

	css->flags |= CSS_VISIBLE;

	return 0;
err:
	list_for_each_entry(cfts, &css->ss->cfts, node) {
		if (cfts == failed_cfts)
			break;
		cgroup_addrm_files(css, cgrp, cfts, false);
	}
	return ret;
}

int rebind_subsystems(struct cgroup_root *dst_root, u16 ss_mask)
{
	struct cgroup *dcgrp = &dst_root->cgrp;
	struct cgroup_subsys *ss;
	int ssid, i, ret;

	lockdep_assert_held(&cgroup_mutex);

	do_each_subsys_mask(ss, ssid, ss_mask) {
		/*
		 * If @ss has non-root csses attached to it, can't move.
		 * If @ss is an implicit controller, it is exempt from this
		 * rule and can be stolen.
		 */
		if (css_next_child(NULL, cgroup_css(&ss->root->cgrp, ss)) &&
		    !ss->implicit_on_dfl)
			return -EBUSY;

		/* can't move between two non-dummy roots either */
		if (ss->root != &cgrp_dfl_root && dst_root != &cgrp_dfl_root)
			return -EBUSY;
	} while_each_subsys_mask();

	do_each_subsys_mask(ss, ssid, ss_mask) {
		struct cgroup_root *src_root = ss->root;
		struct cgroup *scgrp = &src_root->cgrp;
		struct cgroup_subsys_state *css = cgroup_css(scgrp, ss);
		struct css_set *cset;

		WARN_ON(!css || cgroup_css(dcgrp, ss));

		/* disable from the source */
		src_root->subsys_mask &= ~(1 << ssid);
		WARN_ON(cgroup_apply_control(scgrp));
		cgroup_finalize_control(scgrp, 0);

		/* rebind */
		RCU_INIT_POINTER(scgrp->subsys[ssid], NULL);
		rcu_assign_pointer(dcgrp->subsys[ssid], css);
		ss->root = dst_root;
		css->cgroup = dcgrp;

		spin_lock_irq(&css_set_lock);
		hash_for_each(css_set_table, i, cset, hlist)
			list_move_tail(&cset->e_cset_node[ss->id],
				       &dcgrp->e_csets[ss->id]);
		spin_unlock_irq(&css_set_lock);

		/* default hierarchy doesn't enable controllers by default */
		dst_root->subsys_mask |= 1 << ssid;
		if (dst_root == &cgrp_dfl_root) {
			static_branch_enable(cgroup_subsys_on_dfl_key[ssid]);
		} else {
			dcgrp->subtree_control |= 1 << ssid;
			static_branch_disable(cgroup_subsys_on_dfl_key[ssid]);
		}

		ret = cgroup_apply_control(dcgrp);
		if (ret)
			pr_warn("partial failure to rebind %s controller (err=%d)\n",
				ss->name, ret);

		if (ss->bind)
			ss->bind(css);
	} while_each_subsys_mask();

	kernfs_activate(dcgrp->kn);
	return 0;
}

int cgroup_show_path(struct seq_file *sf, struct kernfs_node *kf_node,
		     struct kernfs_root *kf_root)
{
	int len = 0;
	char *buf = NULL;
	struct cgroup_root *kf_cgroot = cgroup_root_from_kf(kf_root);
	struct cgroup *ns_cgroup;

	buf = kmalloc(PATH_MAX, GFP_KERNEL);
	if (!buf)
		return -ENOMEM;

	spin_lock_irq(&css_set_lock);
	ns_cgroup = current_cgns_cgroup_from_root(kf_cgroot);
	len = kernfs_path_from_node(kf_node, ns_cgroup->kn, buf, PATH_MAX);
	spin_unlock_irq(&css_set_lock);

	if (len >= PATH_MAX)
		len = -ERANGE;
	else if (len > 0) {
		seq_escape(sf, buf, " \t\n\\");
		len = 0;
	}
	kfree(buf);
	return len;
}

static int parse_cgroup_root_flags(char *data, unsigned int *root_flags)
{
	char *token;

	*root_flags = 0;

	if (!data || *data == '\0')
		return 0;

	while ((token = strsep(&data, ",")) != NULL) {
		if (!strcmp(token, "nsdelegate")) {
			*root_flags |= CGRP_ROOT_NS_DELEGATE;
			continue;
		}

		pr_err("cgroup2: unknown option \"%s\"\n", token);
		return -EINVAL;
	}

	return 0;
}

static void apply_cgroup_root_flags(unsigned int root_flags)
{
	if (current->nsproxy->cgroup_ns == &init_cgroup_ns) {
		if (root_flags & CGRP_ROOT_NS_DELEGATE)
			cgrp_dfl_root.flags |= CGRP_ROOT_NS_DELEGATE;
		else
			cgrp_dfl_root.flags &= ~CGRP_ROOT_NS_DELEGATE;
	}
}

static int cgroup_show_options(struct seq_file *seq, struct kernfs_root *kf_root)
{
	if (cgrp_dfl_root.flags & CGRP_ROOT_NS_DELEGATE)
		seq_puts(seq, ",nsdelegate");
	return 0;
}

static int cgroup_remount(struct kernfs_root *kf_root, int *flags, char *data)
{
	unsigned int root_flags;
	int ret;

	ret = parse_cgroup_root_flags(data, &root_flags);
	if (ret)
		return ret;

	apply_cgroup_root_flags(root_flags);
	return 0;
}

/*
 * To reduce the fork() overhead for systems that are not actually using
 * their cgroups capability, we don't maintain the lists running through
 * each css_set to its tasks until we see the list actually used - in other
 * words after the first mount.
 */
static bool use_task_css_set_links __read_mostly;

static void cgroup_enable_task_cg_lists(void)
{
	struct task_struct *p, *g;

	spin_lock_irq(&css_set_lock);

	if (use_task_css_set_links)
		goto out_unlock;

	use_task_css_set_links = true;

	/*
	 * We need tasklist_lock because RCU is not safe against
	 * while_each_thread(). Besides, a forking task that has passed
	 * cgroup_post_fork() without seeing use_task_css_set_links = 1
	 * is not guaranteed to have its child immediately visible in the
	 * tasklist if we walk through it with RCU.
	 */
	read_lock(&tasklist_lock);
	do_each_thread(g, p) {
		WARN_ON_ONCE(!list_empty(&p->cg_list) ||
			     task_css_set(p) != &init_css_set);

		/*
		 * We should check if the process is exiting, otherwise
		 * it will race with cgroup_exit() in that the list
		 * entry won't be deleted though the process has exited.
		 * Do it while holding siglock so that we don't end up
		 * racing against cgroup_exit().
		 *
		 * Interrupts were already disabled while acquiring
		 * the css_set_lock, so we do not need to disable it
		 * again when acquiring the sighand->siglock here.
		 */
		spin_lock(&p->sighand->siglock);
		if (!(p->flags & PF_EXITING)) {
			struct css_set *cset = task_css_set(p);

			if (!css_set_populated(cset))
				css_set_update_populated(cset, true);
			list_add_tail(&p->cg_list, &cset->tasks);
			get_css_set(cset);
			cset->nr_tasks++;
		}
		spin_unlock(&p->sighand->siglock);
	} while_each_thread(g, p);
	read_unlock(&tasklist_lock);
out_unlock:
	spin_unlock_irq(&css_set_lock);
}

static void init_cgroup_housekeeping(struct cgroup *cgrp)
{
	struct cgroup_subsys *ss;
	int ssid;

	INIT_LIST_HEAD(&cgrp->self.sibling);
	INIT_LIST_HEAD(&cgrp->self.children);
	INIT_LIST_HEAD(&cgrp->cset_links);
	INIT_LIST_HEAD(&cgrp->pidlists);
	mutex_init(&cgrp->pidlist_mutex);
	cgrp->self.cgroup = cgrp;
	cgrp->self.flags |= CSS_ONLINE;
	cgrp->dom_cgrp = cgrp;
	cgrp->max_descendants = INT_MAX;
	cgrp->max_depth = INT_MAX;

	for_each_subsys(ss, ssid)
		INIT_LIST_HEAD(&cgrp->e_csets[ssid]);

	init_waitqueue_head(&cgrp->offline_waitq);
	INIT_WORK(&cgrp->release_agent_work, cgroup1_release_agent);
}

void init_cgroup_root(struct cgroup_root *root, struct cgroup_sb_opts *opts)
{
	struct cgroup *cgrp = &root->cgrp;

	INIT_LIST_HEAD(&root->root_list);
	atomic_set(&root->nr_cgrps, 1);
	cgrp->root = root;
	init_cgroup_housekeeping(cgrp);
	idr_init(&root->cgroup_idr);

	root->flags = opts->flags;
	if (opts->release_agent)
		strcpy(root->release_agent_path, opts->release_agent);
	if (opts->name)
		strcpy(root->name, opts->name);
	if (opts->cpuset_clone_children)
		set_bit(CGRP_CPUSET_CLONE_CHILDREN, &root->cgrp.flags);
}

int cgroup_setup_root(struct cgroup_root *root, u16 ss_mask, int ref_flags)
{
	LIST_HEAD(tmp_links);
	struct cgroup *root_cgrp = &root->cgrp;
	struct kernfs_syscall_ops *kf_sops;
	struct css_set *cset;
	int i, ret;

	lockdep_assert_held(&cgroup_mutex);

	ret = cgroup_idr_alloc(&root->cgroup_idr, root_cgrp, 1, 2, GFP_KERNEL);
	if (ret < 0)
		goto out;
	root_cgrp->id = ret;
	root_cgrp->ancestor_ids[0] = ret;

	ret = percpu_ref_init(&root_cgrp->self.refcnt, css_release,
			      ref_flags, GFP_KERNEL);
	if (ret)
		goto out;

	/*
	 * We're accessing css_set_count without locking css_set_lock here,
	 * but that's OK - it can only be increased by someone holding
	 * cgroup_lock, and that's us.  Later rebinding may disable
	 * controllers on the default hierarchy and thus create new csets,
	 * which can't be more than the existing ones.  Allocate 2x.
	 */
	ret = allocate_cgrp_cset_links(2 * css_set_count, &tmp_links);
	if (ret)
		goto cancel_ref;

	ret = cgroup_init_root_id(root);
	if (ret)
		goto cancel_ref;

	kf_sops = root == &cgrp_dfl_root ?
		&cgroup_kf_syscall_ops : &cgroup1_kf_syscall_ops;

	root->kf_root = kernfs_create_root(kf_sops,
					   KERNFS_ROOT_CREATE_DEACTIVATED |
					   KERNFS_ROOT_SUPPORT_EXPORTOP,
					   root_cgrp);
	if (IS_ERR(root->kf_root)) {
		ret = PTR_ERR(root->kf_root);
		goto exit_root_id;
	}
	root_cgrp->kn = root->kf_root->kn;

	ret = css_populate_dir(&root_cgrp->self);
	if (ret)
		goto destroy_root;

	ret = rebind_subsystems(root, ss_mask);
	if (ret)
		goto destroy_root;

	trace_cgroup_setup_root(root);

	/*
	 * There must be no failure case after here, since rebinding takes
	 * care of subsystems' refcounts, which are explicitly dropped in
	 * the failure exit path.
	 */
	list_add(&root->root_list, &cgroup_roots);
	cgroup_root_count++;

	/*
	 * Link the root cgroup in this hierarchy into all the css_set
	 * objects.
	 */
	spin_lock_irq(&css_set_lock);
	hash_for_each(css_set_table, i, cset, hlist) {
		link_css_set(&tmp_links, cset, root_cgrp);
		if (css_set_populated(cset))
			cgroup_update_populated(root_cgrp, true);
	}
	spin_unlock_irq(&css_set_lock);

	BUG_ON(!list_empty(&root_cgrp->self.children));
	BUG_ON(atomic_read(&root->nr_cgrps) != 1);

	kernfs_activate(root_cgrp->kn);
	ret = 0;
	goto out;

destroy_root:
	kernfs_destroy_root(root->kf_root);
	root->kf_root = NULL;
exit_root_id:
	cgroup_exit_root_id(root);
cancel_ref:
	percpu_ref_exit(&root_cgrp->self.refcnt);
out:
	free_cgrp_cset_links(&tmp_links);
	return ret;
}

struct dentry *cgroup_do_mount(struct file_system_type *fs_type, int flags,
			       struct cgroup_root *root, unsigned long magic,
			       struct cgroup_namespace *ns)
{
	struct dentry *dentry;
	bool new_sb = false;

	dentry = kernfs_mount(fs_type, flags, root->kf_root, magic, &new_sb);

	/*
	 * In non-init cgroup namespace, instead of root cgroup's dentry,
	 * we return the dentry corresponding to the cgroupns->root_cgrp.
	 */
	if (!IS_ERR(dentry) && ns != &init_cgroup_ns) {
		struct dentry *nsdentry;
		struct super_block *sb = dentry->d_sb;
		struct cgroup *cgrp;

		mutex_lock(&cgroup_mutex);
		spin_lock_irq(&css_set_lock);

		cgrp = cset_cgroup_from_root(ns->root_cset, root);

		spin_unlock_irq(&css_set_lock);
		mutex_unlock(&cgroup_mutex);

		nsdentry = kernfs_node_dentry(cgrp->kn, sb);
		dput(dentry);
		if (IS_ERR(nsdentry))
			deactivate_locked_super(sb);
		dentry = nsdentry;
	}

	if (!new_sb)
		cgroup_put(&root->cgrp);

	return dentry;
}

static struct dentry *cgroup_mount(struct file_system_type *fs_type,
			 int flags, const char *unused_dev_name,
			 void *data)
{
	struct cgroup_namespace *ns = current->nsproxy->cgroup_ns;
	struct dentry *dentry;
	int ret;

	get_cgroup_ns(ns);

	/* Check if the caller has permission to mount. */
	if (!ns_capable(ns->user_ns, CAP_SYS_ADMIN)) {
		put_cgroup_ns(ns);
		return ERR_PTR(-EPERM);
	}

	/*
	 * The first time anyone tries to mount a cgroup, enable the list
	 * linking each css_set to its tasks and fix up all existing tasks.
	 */
	if (!use_task_css_set_links)
		cgroup_enable_task_cg_lists();

	if (fs_type == &cgroup2_fs_type) {
		unsigned int root_flags;

		ret = parse_cgroup_root_flags(data, &root_flags);
		if (ret) {
			put_cgroup_ns(ns);
			return ERR_PTR(ret);
		}

		cgrp_dfl_visible = true;
		cgroup_get_live(&cgrp_dfl_root.cgrp);

		dentry = cgroup_do_mount(&cgroup2_fs_type, flags, &cgrp_dfl_root,
					 CGROUP2_SUPER_MAGIC, ns);
		if (!IS_ERR(dentry))
			apply_cgroup_root_flags(root_flags);
	} else {
		dentry = cgroup1_mount(&cgroup_fs_type, flags, data,
				       CGROUP_SUPER_MAGIC, ns);
	}

	put_cgroup_ns(ns);
	return dentry;
}

static void cgroup_kill_sb(struct super_block *sb)
{
	struct kernfs_root *kf_root = kernfs_root_from_sb(sb);
	struct cgroup_root *root = cgroup_root_from_kf(kf_root);

	/*
	 * If @root doesn't have any mounts or children, start killing it.
	 * This prevents new mounts by disabling percpu_ref_tryget_live().
	 * cgroup_mount() may wait for @root's release.
	 *
	 * And don't kill the default root.
	 */
	if (!list_empty(&root->cgrp.self.children) ||
	    root == &cgrp_dfl_root)
		cgroup_put(&root->cgrp);
	else
		percpu_ref_kill(&root->cgrp.self.refcnt);

	kernfs_kill_sb(sb);
}

struct file_system_type cgroup_fs_type = {
	.name = "cgroup",
	.mount = cgroup_mount,
	.kill_sb = cgroup_kill_sb,
	.fs_flags = FS_USERNS_MOUNT,
};

static struct file_system_type cgroup2_fs_type = {
	.name = "cgroup2",
	.mount = cgroup_mount,
	.kill_sb = cgroup_kill_sb,
	.fs_flags = FS_USERNS_MOUNT,
};

int cgroup_path_ns_locked(struct cgroup *cgrp, char *buf, size_t buflen,
			  struct cgroup_namespace *ns)
{
	struct cgroup *root = cset_cgroup_from_root(ns->root_cset, cgrp->root);

	return kernfs_path_from_node(cgrp->kn, root->kn, buf, buflen);
}

int cgroup_path_ns(struct cgroup *cgrp, char *buf, size_t buflen,
		   struct cgroup_namespace *ns)
{
	int ret;

	mutex_lock(&cgroup_mutex);
	spin_lock_irq(&css_set_lock);

	ret = cgroup_path_ns_locked(cgrp, buf, buflen, ns);

	spin_unlock_irq(&css_set_lock);
	mutex_unlock(&cgroup_mutex);

	return ret;
}
EXPORT_SYMBOL_GPL(cgroup_path_ns);

/**
 * task_cgroup_path - cgroup path of a task in the first cgroup hierarchy
 * @task: target task
 * @buf: the buffer to write the path into
 * @buflen: the length of the buffer
 *
 * Determine @task's cgroup on the first (the one with the lowest non-zero
 * hierarchy_id) cgroup hierarchy and copy its path into @buf.  This
 * function grabs cgroup_mutex and shouldn't be used inside locks used by
 * cgroup controller callbacks.
 *
 * Return value is the same as kernfs_path().
 */
int task_cgroup_path(struct task_struct *task, char *buf, size_t buflen)
{
	struct cgroup_root *root;
	struct cgroup *cgrp;
	int hierarchy_id = 1;
	int ret;

	mutex_lock(&cgroup_mutex);
	spin_lock_irq(&css_set_lock);

	root = idr_get_next(&cgroup_hierarchy_idr, &hierarchy_id);

	if (root) {
		cgrp = task_cgroup_from_root(task, root);
		ret = cgroup_path_ns_locked(cgrp, buf, buflen, &init_cgroup_ns);
	} else {
		/* if no hierarchy exists, everyone is in "/" */
		ret = strlcpy(buf, "/", buflen);
	}

	spin_unlock_irq(&css_set_lock);
	mutex_unlock(&cgroup_mutex);
	return ret;
}
EXPORT_SYMBOL_GPL(task_cgroup_path);

/**
 * cgroup_migrate_add_task - add a migration target task to a migration context
 * @task: target task
 * @mgctx: target migration context
 *
 * Add @task, which is a migration target, to @mgctx->tset.  This function
 * becomes noop if @task doesn't need to be migrated.  @task's css_set
 * should have been added as a migration source and @task->cg_list will be
 * moved from the css_set's tasks list to mg_tasks one.
 */
static void cgroup_migrate_add_task(struct task_struct *task,
				    struct cgroup_mgctx *mgctx)
{
	struct css_set *cset;

	lockdep_assert_held(&css_set_lock);

	/* @task either already exited or can't exit until the end */
	if (task->flags & PF_EXITING)
		return;

	/* leave @task alone if post_fork() hasn't linked it yet */
	if (list_empty(&task->cg_list))
		return;

	cset = task_css_set(task);
	if (!cset->mg_src_cgrp)
		return;

	mgctx->tset.nr_tasks++;

	list_move_tail(&task->cg_list, &cset->mg_tasks);
	if (list_empty(&cset->mg_node))
		list_add_tail(&cset->mg_node,
			      &mgctx->tset.src_csets);
	if (list_empty(&cset->mg_dst_cset->mg_node))
		list_add_tail(&cset->mg_dst_cset->mg_node,
			      &mgctx->tset.dst_csets);
}

/**
 * cgroup_taskset_first - reset taskset and return the first task
 * @tset: taskset of interest
 * @dst_cssp: output variable for the destination css
 *
 * @tset iteration is initialized and the first task is returned.
 */
struct task_struct *cgroup_taskset_first(struct cgroup_taskset *tset,
					 struct cgroup_subsys_state **dst_cssp)
{
	tset->cur_cset = list_first_entry(tset->csets, struct css_set, mg_node);
	tset->cur_task = NULL;

	return cgroup_taskset_next(tset, dst_cssp);
}

/**
 * cgroup_taskset_next - iterate to the next task in taskset
 * @tset: taskset of interest
 * @dst_cssp: output variable for the destination css
 *
 * Return the next task in @tset.  Iteration must have been initialized
 * with cgroup_taskset_first().
 */
struct task_struct *cgroup_taskset_next(struct cgroup_taskset *tset,
					struct cgroup_subsys_state **dst_cssp)
{
	struct css_set *cset = tset->cur_cset;
	struct task_struct *task = tset->cur_task;

	while (&cset->mg_node != tset->csets) {
		if (!task)
			task = list_first_entry(&cset->mg_tasks,
						struct task_struct, cg_list);
		else
			task = list_next_entry(task, cg_list);

		if (&task->cg_list != &cset->mg_tasks) {
			tset->cur_cset = cset;
			tset->cur_task = task;

			/*
			 * This function may be called both before and
			 * after cgroup_taskset_migrate().  The two cases
			 * can be distinguished by looking at whether @cset
			 * has its ->mg_dst_cset set.
			 */
			if (cset->mg_dst_cset)
				*dst_cssp = cset->mg_dst_cset->subsys[tset->ssid];
			else
				*dst_cssp = cset->subsys[tset->ssid];

			return task;
		}

		cset = list_next_entry(cset, mg_node);
		task = NULL;
	}

	return NULL;
}

/**
 * cgroup_taskset_migrate - migrate a taskset
 * @mgctx: migration context
 *
 * Migrate tasks in @mgctx as setup by migration preparation functions.
 * This function fails iff one of the ->can_attach callbacks fails and
 * guarantees that either all or none of the tasks in @mgctx are migrated.
 * @mgctx is consumed regardless of success.
 */
static int cgroup_migrate_execute(struct cgroup_mgctx *mgctx)
{
	struct cgroup_taskset *tset = &mgctx->tset;
	struct cgroup_subsys *ss;
	struct task_struct *task, *tmp_task;
	struct css_set *cset, *tmp_cset;
	int ssid, failed_ssid, ret;

	/* check that we can legitimately attach to the cgroup */
	if (tset->nr_tasks) {
		do_each_subsys_mask(ss, ssid, mgctx->ss_mask) {
			if (ss->can_attach) {
				tset->ssid = ssid;
				ret = ss->can_attach(tset);
				if (ret) {
					failed_ssid = ssid;
					goto out_cancel_attach;
				}
			}
		} while_each_subsys_mask();
	}

	/*
	 * Now that we're guaranteed success, proceed to move all tasks to
	 * the new cgroup.  There are no failure cases after here, so this
	 * is the commit point.
	 */
	spin_lock_irq(&css_set_lock);
	list_for_each_entry(cset, &tset->src_csets, mg_node) {
		list_for_each_entry_safe(task, tmp_task, &cset->mg_tasks, cg_list) {
			struct css_set *from_cset = task_css_set(task);
			struct css_set *to_cset = cset->mg_dst_cset;

			get_css_set(to_cset);
			to_cset->nr_tasks++;
			css_set_move_task(task, from_cset, to_cset, true);
			put_css_set_locked(from_cset);
			from_cset->nr_tasks--;
		}
	}
	spin_unlock_irq(&css_set_lock);

	/*
	 * Migration is committed, all target tasks are now on dst_csets.
	 * Nothing is sensitive to fork() after this point.  Notify
	 * controllers that migration is complete.
	 */
	tset->csets = &tset->dst_csets;

	if (tset->nr_tasks) {
		do_each_subsys_mask(ss, ssid, mgctx->ss_mask) {
			if (ss->attach) {
				tset->ssid = ssid;
				ss->attach(tset);
			}
		} while_each_subsys_mask();
	}

	ret = 0;
	goto out_release_tset;

out_cancel_attach:
	if (tset->nr_tasks) {
		do_each_subsys_mask(ss, ssid, mgctx->ss_mask) {
			if (ssid == failed_ssid)
				break;
			if (ss->cancel_attach) {
				tset->ssid = ssid;
				ss->cancel_attach(tset);
			}
		} while_each_subsys_mask();
	}
out_release_tset:
	spin_lock_irq(&css_set_lock);
	list_splice_init(&tset->dst_csets, &tset->src_csets);
	list_for_each_entry_safe(cset, tmp_cset, &tset->src_csets, mg_node) {
		list_splice_tail_init(&cset->mg_tasks, &cset->tasks);
		list_del_init(&cset->mg_node);
	}
	spin_unlock_irq(&css_set_lock);

	/*
	 * Re-initialize the cgroup_taskset structure in case it is reused
	 * again in another cgroup_migrate_add_task()/cgroup_migrate_execute()
	 * iteration.
	 */
	tset->nr_tasks = 0;
	tset->csets    = &tset->src_csets;
	return ret;
}

/**
 * cgroup_migrate_vet_dst - verify whether a cgroup can be migration destination
 * @dst_cgrp: destination cgroup to test
 *
 * On the default hierarchy, except for the mixable, (possible) thread root
 * and threaded cgroups, subtree_control must be zero for migration
 * destination cgroups with tasks so that child cgroups don't compete
 * against tasks.
 */
int cgroup_migrate_vet_dst(struct cgroup *dst_cgrp)
{
	/* v1 doesn't have any restriction */
	if (!cgroup_on_dfl(dst_cgrp))
		return 0;

	/* verify @dst_cgrp can host resources */
	if (!cgroup_is_valid_domain(dst_cgrp->dom_cgrp))
		return -EOPNOTSUPP;

	/* mixables don't care */
	if (cgroup_is_mixable(dst_cgrp))
		return 0;

	/*
	 * If @dst_cgrp is already or can become a thread root or is
	 * threaded, it doesn't matter.
	 */
	if (cgroup_can_be_thread_root(dst_cgrp) || cgroup_is_threaded(dst_cgrp))
		return 0;

	/* apply no-internal-process constraint */
	if (dst_cgrp->subtree_control)
		return -EBUSY;

	return 0;
}

/**
 * cgroup_migrate_finish - cleanup after attach
 * @mgctx: migration context
 *
 * Undo cgroup_migrate_add_src() and cgroup_migrate_prepare_dst().  See
 * those functions for details.
 */
void cgroup_migrate_finish(struct cgroup_mgctx *mgctx)
{
	LIST_HEAD(preloaded);
	struct css_set *cset, *tmp_cset;

	lockdep_assert_held(&cgroup_mutex);

	spin_lock_irq(&css_set_lock);

	list_splice_tail_init(&mgctx->preloaded_src_csets, &preloaded);
	list_splice_tail_init(&mgctx->preloaded_dst_csets, &preloaded);

	list_for_each_entry_safe(cset, tmp_cset, &preloaded, mg_preload_node) {
		cset->mg_src_cgrp = NULL;
		cset->mg_dst_cgrp = NULL;
		cset->mg_dst_cset = NULL;
		list_del_init(&cset->mg_preload_node);
		put_css_set_locked(cset);
	}

	spin_unlock_irq(&css_set_lock);
}

/**
 * cgroup_migrate_add_src - add a migration source css_set
 * @src_cset: the source css_set to add
 * @dst_cgrp: the destination cgroup
 * @mgctx: migration context
 *
 * Tasks belonging to @src_cset are about to be migrated to @dst_cgrp.  Pin
 * @src_cset and add it to @mgctx->src_csets, which should later be cleaned
 * up by cgroup_migrate_finish().
 *
 * This function may be called without holding cgroup_threadgroup_rwsem
 * even if the target is a process.  Threads may be created and destroyed
 * but as long as cgroup_mutex is not dropped, no new css_set can be put
 * into play and the preloaded css_sets are guaranteed to cover all
 * migrations.
 */
void cgroup_migrate_add_src(struct css_set *src_cset,
			    struct cgroup *dst_cgrp,
			    struct cgroup_mgctx *mgctx)
{
	struct cgroup *src_cgrp;

	lockdep_assert_held(&cgroup_mutex);
	lockdep_assert_held(&css_set_lock);

	/*
	 * If ->dead, @src_set is associated with one or more dead cgroups
	 * and doesn't contain any migratable tasks.  Ignore it early so
	 * that the rest of migration path doesn't get confused by it.
	 */
	if (src_cset->dead)
		return;

	src_cgrp = cset_cgroup_from_root(src_cset, dst_cgrp->root);

	if (!list_empty(&src_cset->mg_preload_node))
		return;

	WARN_ON(src_cset->mg_src_cgrp);
	WARN_ON(src_cset->mg_dst_cgrp);
	WARN_ON(!list_empty(&src_cset->mg_tasks));
	WARN_ON(!list_empty(&src_cset->mg_node));

	src_cset->mg_src_cgrp = src_cgrp;
	src_cset->mg_dst_cgrp = dst_cgrp;
	get_css_set(src_cset);
	list_add_tail(&src_cset->mg_preload_node, &mgctx->preloaded_src_csets);
}

/**
 * cgroup_migrate_prepare_dst - prepare destination css_sets for migration
 * @mgctx: migration context
 *
 * Tasks are about to be moved and all the source css_sets have been
 * preloaded to @mgctx->preloaded_src_csets.  This function looks up and
 * pins all destination css_sets, links each to its source, and append them
 * to @mgctx->preloaded_dst_csets.
 *
 * This function must be called after cgroup_migrate_add_src() has been
 * called on each migration source css_set.  After migration is performed
 * using cgroup_migrate(), cgroup_migrate_finish() must be called on
 * @mgctx.
 */
int cgroup_migrate_prepare_dst(struct cgroup_mgctx *mgctx)
{
	struct css_set *src_cset, *tmp_cset;

	lockdep_assert_held(&cgroup_mutex);

	/* look up the dst cset for each src cset and link it to src */
	list_for_each_entry_safe(src_cset, tmp_cset, &mgctx->preloaded_src_csets,
				 mg_preload_node) {
		struct css_set *dst_cset;
		struct cgroup_subsys *ss;
		int ssid;

		dst_cset = find_css_set(src_cset, src_cset->mg_dst_cgrp);
		if (!dst_cset)
			goto err;

		WARN_ON_ONCE(src_cset->mg_dst_cset || dst_cset->mg_dst_cset);

		/*
		 * If src cset equals dst, it's noop.  Drop the src.
		 * cgroup_migrate() will skip the cset too.  Note that we
		 * can't handle src == dst as some nodes are used by both.
		 */
		if (src_cset == dst_cset) {
			src_cset->mg_src_cgrp = NULL;
			src_cset->mg_dst_cgrp = NULL;
			list_del_init(&src_cset->mg_preload_node);
			put_css_set(src_cset);
			put_css_set(dst_cset);
			continue;
		}

		src_cset->mg_dst_cset = dst_cset;

		if (list_empty(&dst_cset->mg_preload_node))
			list_add_tail(&dst_cset->mg_preload_node,
				      &mgctx->preloaded_dst_csets);
		else
			put_css_set(dst_cset);

		for_each_subsys(ss, ssid)
			if (src_cset->subsys[ssid] != dst_cset->subsys[ssid])
				mgctx->ss_mask |= 1 << ssid;
	}

	return 0;
err:
	cgroup_migrate_finish(mgctx);
	return -ENOMEM;
}

/**
 * cgroup_migrate - migrate a process or task to a cgroup
 * @leader: the leader of the process or the task to migrate
 * @threadgroup: whether @leader points to the whole process or a single task
 * @mgctx: migration context
 *
 * Migrate a process or task denoted by @leader.  If migrating a process,
 * the caller must be holding cgroup_threadgroup_rwsem.  The caller is also
 * responsible for invoking cgroup_migrate_add_src() and
 * cgroup_migrate_prepare_dst() on the targets before invoking this
 * function and following up with cgroup_migrate_finish().
 *
 * As long as a controller's ->can_attach() doesn't fail, this function is
 * guaranteed to succeed.  This means that, excluding ->can_attach()
 * failure, when migrating multiple targets, the success or failure can be
 * decided for all targets by invoking group_migrate_prepare_dst() before
 * actually starting migrating.
 */
int cgroup_migrate(struct task_struct *leader, bool threadgroup,
		   struct cgroup_mgctx *mgctx)
{
	struct task_struct *task;

	/*
	 * Prevent freeing of tasks while we take a snapshot. Tasks that are
	 * already PF_EXITING could be freed from underneath us unless we
	 * take an rcu_read_lock.
	 */
	spin_lock_irq(&css_set_lock);
	rcu_read_lock();
	task = leader;
	do {
		cgroup_migrate_add_task(task, mgctx);
		if (!threadgroup)
			break;
	} while_each_thread(leader, task);
	rcu_read_unlock();
	spin_unlock_irq(&css_set_lock);

	return cgroup_migrate_execute(mgctx);
}

/**
 * cgroup_attach_task - attach a task or a whole threadgroup to a cgroup
 * @dst_cgrp: the cgroup to attach to
 * @leader: the task or the leader of the threadgroup to be attached
 * @threadgroup: attach the whole threadgroup?
 *
 * Call holding cgroup_mutex and cgroup_threadgroup_rwsem.
 */
int cgroup_attach_task(struct cgroup *dst_cgrp, struct task_struct *leader,
		       bool threadgroup)
{
	DEFINE_CGROUP_MGCTX(mgctx);
	struct task_struct *task;
	int ret;

	ret = cgroup_migrate_vet_dst(dst_cgrp);
	if (ret)
		return ret;

	/* look up all src csets */
	spin_lock_irq(&css_set_lock);
	rcu_read_lock();
	task = leader;
	do {
		cgroup_migrate_add_src(task_css_set(task), dst_cgrp, &mgctx);
		if (!threadgroup)
			break;
	} while_each_thread(leader, task);
	rcu_read_unlock();
	spin_unlock_irq(&css_set_lock);

	/* prepare dst csets and commit */
	ret = cgroup_migrate_prepare_dst(&mgctx);
	if (!ret)
		ret = cgroup_migrate(leader, threadgroup, &mgctx);

	cgroup_migrate_finish(&mgctx);

	if (!ret)
		trace_cgroup_attach_task(dst_cgrp, leader, threadgroup);

	return ret;
}

struct task_struct *cgroup_procs_write_start(char *buf, bool threadgroup)
	__acquires(&cgroup_threadgroup_rwsem)
{
	struct task_struct *tsk;
	pid_t pid;

	if (kstrtoint(strstrip(buf), 0, &pid) || pid < 0)
		return ERR_PTR(-EINVAL);

	percpu_down_write(&cgroup_threadgroup_rwsem);

	rcu_read_lock();
	if (pid) {
		tsk = find_task_by_vpid(pid);
		if (!tsk) {
			tsk = ERR_PTR(-ESRCH);
			goto out_unlock_threadgroup;
		}
	} else {
		tsk = current;
	}

	if (threadgroup)
		tsk = tsk->group_leader;

	/*
	 * kthreads may acquire PF_NO_SETAFFINITY during initialization.
	 * If userland migrates such a kthread to a non-root cgroup, it can
	 * become trapped in a cpuset, or RT kthread may be born in a
	 * cgroup with no rt_runtime allocated.  Just say no.
	 */
	if (tsk->no_cgroup_migration || (tsk->flags & PF_NO_SETAFFINITY)) {
		tsk = ERR_PTR(-EINVAL);
		goto out_unlock_threadgroup;
	}

	get_task_struct(tsk);
	goto out_unlock_rcu;

out_unlock_threadgroup:
	percpu_up_write(&cgroup_threadgroup_rwsem);
out_unlock_rcu:
	rcu_read_unlock();
	return tsk;
}

void cgroup_procs_write_finish(struct task_struct *task)
	__releases(&cgroup_threadgroup_rwsem)
{
	struct cgroup_subsys *ss;
	int ssid;

	/* release reference from cgroup_procs_write_start() */
	put_task_struct(task);

	percpu_up_write(&cgroup_threadgroup_rwsem);
	for_each_subsys(ss, ssid)
		if (ss->post_attach)
			ss->post_attach();
}

static void cgroup_print_ss_mask(struct seq_file *seq, u16 ss_mask)
{
	struct cgroup_subsys *ss;
	bool printed = false;
	int ssid;

	do_each_subsys_mask(ss, ssid, ss_mask) {
		if (printed)
			seq_putc(seq, ' ');
		seq_printf(seq, "%s", ss->name);
		printed = true;
	} while_each_subsys_mask();
	if (printed)
		seq_putc(seq, '\n');
}

/* show controllers which are enabled from the parent */
static int cgroup_controllers_show(struct seq_file *seq, void *v)
{
	struct cgroup *cgrp = seq_css(seq)->cgroup;

	cgroup_print_ss_mask(seq, cgroup_control(cgrp));
	return 0;
}

/* show controllers which are enabled for a given cgroup's children */
static int cgroup_subtree_control_show(struct seq_file *seq, void *v)
{
	struct cgroup *cgrp = seq_css(seq)->cgroup;

	cgroup_print_ss_mask(seq, cgrp->subtree_control);
	return 0;
}

/**
 * cgroup_update_dfl_csses - update css assoc of a subtree in default hierarchy
 * @cgrp: root of the subtree to update csses for
 *
 * @cgrp's control masks have changed and its subtree's css associations
 * need to be updated accordingly.  This function looks up all css_sets
 * which are attached to the subtree, creates the matching updated css_sets
 * and migrates the tasks to the new ones.
 */
static int cgroup_update_dfl_csses(struct cgroup *cgrp)
{
	DEFINE_CGROUP_MGCTX(mgctx);
	struct cgroup_subsys_state *d_css;
	struct cgroup *dsct;
	struct css_set *src_cset;
	int ret;

	lockdep_assert_held(&cgroup_mutex);

	percpu_down_write(&cgroup_threadgroup_rwsem);

	/* look up all csses currently attached to @cgrp's subtree */
	spin_lock_irq(&css_set_lock);
	cgroup_for_each_live_descendant_pre(dsct, d_css, cgrp) {
		struct cgrp_cset_link *link;

		list_for_each_entry(link, &dsct->cset_links, cset_link)
			cgroup_migrate_add_src(link->cset, dsct, &mgctx);
	}
	spin_unlock_irq(&css_set_lock);

	/* NULL dst indicates self on default hierarchy */
	ret = cgroup_migrate_prepare_dst(&mgctx);
	if (ret)
		goto out_finish;

	spin_lock_irq(&css_set_lock);
	list_for_each_entry(src_cset, &mgctx.preloaded_src_csets, mg_preload_node) {
		struct task_struct *task, *ntask;

		/* all tasks in src_csets need to be migrated */
		list_for_each_entry_safe(task, ntask, &src_cset->tasks, cg_list)
			cgroup_migrate_add_task(task, &mgctx);
	}
	spin_unlock_irq(&css_set_lock);

	ret = cgroup_migrate_execute(&mgctx);
out_finish:
	cgroup_migrate_finish(&mgctx);
	percpu_up_write(&cgroup_threadgroup_rwsem);
	return ret;
}

/**
 * cgroup_lock_and_drain_offline - lock cgroup_mutex and drain offlined csses
 * @cgrp: root of the target subtree
 *
 * Because css offlining is asynchronous, userland may try to re-enable a
 * controller while the previous css is still around.  This function grabs
 * cgroup_mutex and drains the previous css instances of @cgrp's subtree.
 */
void cgroup_lock_and_drain_offline(struct cgroup *cgrp)
	__acquires(&cgroup_mutex)
{
	struct cgroup *dsct;
	struct cgroup_subsys_state *d_css;
	struct cgroup_subsys *ss;
	int ssid;

restart:
	mutex_lock(&cgroup_mutex);

	cgroup_for_each_live_descendant_post(dsct, d_css, cgrp) {
		for_each_subsys(ss, ssid) {
			struct cgroup_subsys_state *css = cgroup_css(dsct, ss);
			DEFINE_WAIT(wait);

			if (!css || !percpu_ref_is_dying(&css->refcnt))
				continue;

			cgroup_get_live(dsct);
			prepare_to_wait(&dsct->offline_waitq, &wait,
					TASK_UNINTERRUPTIBLE);

			mutex_unlock(&cgroup_mutex);
			schedule();
			finish_wait(&dsct->offline_waitq, &wait);

			cgroup_put(dsct);
			goto restart;
		}
	}
}

/**
 * cgroup_save_control - save control masks and dom_cgrp of a subtree
 * @cgrp: root of the target subtree
 *
 * Save ->subtree_control, ->subtree_ss_mask and ->dom_cgrp to the
 * respective old_ prefixed fields for @cgrp's subtree including @cgrp
 * itself.
 */
static void cgroup_save_control(struct cgroup *cgrp)
{
	struct cgroup *dsct;
	struct cgroup_subsys_state *d_css;

	cgroup_for_each_live_descendant_pre(dsct, d_css, cgrp) {
		dsct->old_subtree_control = dsct->subtree_control;
		dsct->old_subtree_ss_mask = dsct->subtree_ss_mask;
		dsct->old_dom_cgrp = dsct->dom_cgrp;
	}
}

/**
 * cgroup_propagate_control - refresh control masks of a subtree
 * @cgrp: root of the target subtree
 *
 * For @cgrp and its subtree, ensure ->subtree_ss_mask matches
 * ->subtree_control and propagate controller availability through the
 * subtree so that descendants don't have unavailable controllers enabled.
 */
static void cgroup_propagate_control(struct cgroup *cgrp)
{
	struct cgroup *dsct;
	struct cgroup_subsys_state *d_css;

	cgroup_for_each_live_descendant_pre(dsct, d_css, cgrp) {
		dsct->subtree_control &= cgroup_control(dsct);
		dsct->subtree_ss_mask =
			cgroup_calc_subtree_ss_mask(dsct->subtree_control,
						    cgroup_ss_mask(dsct));
	}
}

/**
 * cgroup_restore_control - restore control masks and dom_cgrp of a subtree
 * @cgrp: root of the target subtree
 *
 * Restore ->subtree_control, ->subtree_ss_mask and ->dom_cgrp from the
 * respective old_ prefixed fields for @cgrp's subtree including @cgrp
 * itself.
 */
static void cgroup_restore_control(struct cgroup *cgrp)
{
	struct cgroup *dsct;
	struct cgroup_subsys_state *d_css;

	cgroup_for_each_live_descendant_post(dsct, d_css, cgrp) {
		dsct->subtree_control = dsct->old_subtree_control;
		dsct->subtree_ss_mask = dsct->old_subtree_ss_mask;
		dsct->dom_cgrp = dsct->old_dom_cgrp;
	}
}

static bool css_visible(struct cgroup_subsys_state *css)
{
	struct cgroup_subsys *ss = css->ss;
	struct cgroup *cgrp = css->cgroup;

	if (cgroup_control(cgrp) & (1 << ss->id))
		return true;
	if (!(cgroup_ss_mask(cgrp) & (1 << ss->id)))
		return false;
	return cgroup_on_dfl(cgrp) && ss->implicit_on_dfl;
}

/**
 * cgroup_apply_control_enable - enable or show csses according to control
 * @cgrp: root of the target subtree
 *
 * Walk @cgrp's subtree and create new csses or make the existing ones
 * visible.  A css is created invisible if it's being implicitly enabled
 * through dependency.  An invisible css is made visible when the userland
 * explicitly enables it.
 *
 * Returns 0 on success, -errno on failure.  On failure, csses which have
 * been processed already aren't cleaned up.  The caller is responsible for
 * cleaning up with cgroup_apply_control_disable().
 */
static int cgroup_apply_control_enable(struct cgroup *cgrp)
{
	struct cgroup *dsct;
	struct cgroup_subsys_state *d_css;
	struct cgroup_subsys *ss;
	int ssid, ret;

	cgroup_for_each_live_descendant_pre(dsct, d_css, cgrp) {
		for_each_subsys(ss, ssid) {
			struct cgroup_subsys_state *css = cgroup_css(dsct, ss);

			WARN_ON_ONCE(css && percpu_ref_is_dying(&css->refcnt));

			if (!(cgroup_ss_mask(dsct) & (1 << ss->id)))
				continue;

			if (!css) {
				css = css_create(dsct, ss);
				if (IS_ERR(css))
					return PTR_ERR(css);
			}

			if (css_visible(css)) {
				ret = css_populate_dir(css);
				if (ret)
					return ret;
			}
		}
	}

	return 0;
}

/**
 * cgroup_apply_control_disable - kill or hide csses according to control
 * @cgrp: root of the target subtree
 *
 * Walk @cgrp's subtree and kill and hide csses so that they match
 * cgroup_ss_mask() and cgroup_visible_mask().
 *
 * A css is hidden when the userland requests it to be disabled while other
 * subsystems are still depending on it.  The css must not actively control
 * resources and be in the vanilla state if it's made visible again later.
 * Controllers which may be depended upon should provide ->css_reset() for
 * this purpose.
 */
static void cgroup_apply_control_disable(struct cgroup *cgrp)
{
	struct cgroup *dsct;
	struct cgroup_subsys_state *d_css;
	struct cgroup_subsys *ss;
	int ssid;

	cgroup_for_each_live_descendant_post(dsct, d_css, cgrp) {
		for_each_subsys(ss, ssid) {
			struct cgroup_subsys_state *css = cgroup_css(dsct, ss);

			WARN_ON_ONCE(css && percpu_ref_is_dying(&css->refcnt));

			if (!css)
				continue;

			if (css->parent &&
			    !(cgroup_ss_mask(dsct) & (1 << ss->id))) {
				kill_css(css);
			} else if (!css_visible(css)) {
				css_clear_dir(css);
				if (ss->css_reset)
					ss->css_reset(css);
			}
		}
	}
}

/**
 * cgroup_apply_control - apply control mask updates to the subtree
 * @cgrp: root of the target subtree
 *
 * subsystems can be enabled and disabled in a subtree using the following
 * steps.
 *
 * 1. Call cgroup_save_control() to stash the current state.
 * 2. Update ->subtree_control masks in the subtree as desired.
 * 3. Call cgroup_apply_control() to apply the changes.
 * 4. Optionally perform other related operations.
 * 5. Call cgroup_finalize_control() to finish up.
 *
 * This function implements step 3 and propagates the mask changes
 * throughout @cgrp's subtree, updates csses accordingly and perform
 * process migrations.
 */
static int cgroup_apply_control(struct cgroup *cgrp)
{
	int ret;

	cgroup_propagate_control(cgrp);

	ret = cgroup_apply_control_enable(cgrp);
	if (ret)
		return ret;

	/*
	 * At this point, cgroup_e_css() results reflect the new csses
	 * making the following cgroup_update_dfl_csses() properly update
	 * css associations of all tasks in the subtree.
	 */
	ret = cgroup_update_dfl_csses(cgrp);
	if (ret)
		return ret;

	return 0;
}

/**
 * cgroup_finalize_control - finalize control mask update
 * @cgrp: root of the target subtree
 * @ret: the result of the update
 *
 * Finalize control mask update.  See cgroup_apply_control() for more info.
 */
static void cgroup_finalize_control(struct cgroup *cgrp, int ret)
{
	if (ret) {
		cgroup_restore_control(cgrp);
		cgroup_propagate_control(cgrp);
	}

	cgroup_apply_control_disable(cgrp);
}

static int cgroup_vet_subtree_control_enable(struct cgroup *cgrp, u16 enable)
{
	u16 domain_enable = enable & ~cgrp_dfl_threaded_ss_mask;

	/* if nothing is getting enabled, nothing to worry about */
	if (!enable)
		return 0;

	/* can @cgrp host any resources? */
	if (!cgroup_is_valid_domain(cgrp->dom_cgrp))
		return -EOPNOTSUPP;

	/* mixables don't care */
	if (cgroup_is_mixable(cgrp))
		return 0;

	if (domain_enable) {
		/* can't enable domain controllers inside a thread subtree */
		if (cgroup_is_thread_root(cgrp) || cgroup_is_threaded(cgrp))
			return -EOPNOTSUPP;
	} else {
		/*
		 * Threaded controllers can handle internal competitions
		 * and are always allowed inside a (prospective) thread
		 * subtree.
		 */
		if (cgroup_can_be_thread_root(cgrp) || cgroup_is_threaded(cgrp))
			return 0;
	}

	/*
	 * Controllers can't be enabled for a cgroup with tasks to avoid
	 * child cgroups competing against tasks.
	 */
	if (cgroup_has_tasks(cgrp))
		return -EBUSY;

	return 0;
}

/* change the enabled child controllers for a cgroup in the default hierarchy */
static ssize_t cgroup_subtree_control_write(struct kernfs_open_file *of,
					    char *buf, size_t nbytes,
					    loff_t off)
{
	u16 enable = 0, disable = 0;
	struct cgroup *cgrp, *child;
	struct cgroup_subsys *ss;
	char *tok;
	int ssid, ret;

	/*
	 * Parse input - space separated list of subsystem names prefixed
	 * with either + or -.
	 */
	buf = strstrip(buf);
	while ((tok = strsep(&buf, " "))) {
		if (tok[0] == '\0')
			continue;
		do_each_subsys_mask(ss, ssid, ~cgrp_dfl_inhibit_ss_mask) {
			if (!cgroup_ssid_enabled(ssid) ||
			    strcmp(tok + 1, ss->name))
				continue;

			if (*tok == '+') {
				enable |= 1 << ssid;
				disable &= ~(1 << ssid);
			} else if (*tok == '-') {
				disable |= 1 << ssid;
				enable &= ~(1 << ssid);
			} else {
				return -EINVAL;
			}
			break;
		} while_each_subsys_mask();
		if (ssid == CGROUP_SUBSYS_COUNT)
			return -EINVAL;
	}

	cgrp = cgroup_kn_lock_live(of->kn, true);
	if (!cgrp)
		return -ENODEV;

	for_each_subsys(ss, ssid) {
		if (enable & (1 << ssid)) {
			if (cgrp->subtree_control & (1 << ssid)) {
				enable &= ~(1 << ssid);
				continue;
			}

			if (!(cgroup_control(cgrp) & (1 << ssid))) {
				ret = -ENOENT;
				goto out_unlock;
			}
		} else if (disable & (1 << ssid)) {
			if (!(cgrp->subtree_control & (1 << ssid))) {
				disable &= ~(1 << ssid);
				continue;
			}

			/* a child has it enabled? */
			cgroup_for_each_live_child(child, cgrp) {
				if (child->subtree_control & (1 << ssid)) {
					ret = -EBUSY;
					goto out_unlock;
				}
			}
		}
	}

	if (!enable && !disable) {
		ret = 0;
		goto out_unlock;
	}

	ret = cgroup_vet_subtree_control_enable(cgrp, enable);
	if (ret)
		goto out_unlock;

	/* save and update control masks and prepare csses */
	cgroup_save_control(cgrp);

	cgrp->subtree_control |= enable;
	cgrp->subtree_control &= ~disable;

	ret = cgroup_apply_control(cgrp);
	cgroup_finalize_control(cgrp, ret);
	if (ret)
		goto out_unlock;

	kernfs_activate(cgrp->kn);
out_unlock:
	cgroup_kn_unlock(of->kn);
	return ret ?: nbytes;
}

/**
 * cgroup_enable_threaded - make @cgrp threaded
 * @cgrp: the target cgroup
 *
 * Called when "threaded" is written to the cgroup.type interface file and
 * tries to make @cgrp threaded and join the parent's resource domain.
 * This function is never called on the root cgroup as cgroup.type doesn't
 * exist on it.
 */
static int cgroup_enable_threaded(struct cgroup *cgrp)
{
	struct cgroup *parent = cgroup_parent(cgrp);
	struct cgroup *dom_cgrp = parent->dom_cgrp;
	struct cgroup *dsct;
	struct cgroup_subsys_state *d_css;
	int ret;

	lockdep_assert_held(&cgroup_mutex);

	/* noop if already threaded */
	if (cgroup_is_threaded(cgrp))
		return 0;

	/*
	 * If @cgroup is populated or has domain controllers enabled, it
	 * can't be switched.  While the below cgroup_can_be_thread_root()
	 * test can catch the same conditions, that's only when @parent is
	 * not mixable, so let's check it explicitly.
	 */
	if (cgroup_is_populated(cgrp) ||
	    cgrp->subtree_control & ~cgrp_dfl_threaded_ss_mask)
		return -EOPNOTSUPP;

	/* we're joining the parent's domain, ensure its validity */
	if (!cgroup_is_valid_domain(dom_cgrp) ||
	    !cgroup_can_be_thread_root(dom_cgrp))
		return -EOPNOTSUPP;

	/*
	 * The following shouldn't cause actual migrations and should
	 * always succeed.
	 */
	cgroup_save_control(cgrp);

	cgroup_for_each_live_descendant_pre(dsct, d_css, cgrp)
		if (dsct == cgrp || cgroup_is_threaded(dsct))
			dsct->dom_cgrp = dom_cgrp;

	ret = cgroup_apply_control(cgrp);
	if (!ret)
		parent->nr_threaded_children++;

	cgroup_finalize_control(cgrp, ret);
	return ret;
}

static int cgroup_type_show(struct seq_file *seq, void *v)
{
	struct cgroup *cgrp = seq_css(seq)->cgroup;

	if (cgroup_is_threaded(cgrp))
		seq_puts(seq, "threaded\n");
	else if (!cgroup_is_valid_domain(cgrp))
		seq_puts(seq, "domain invalid\n");
	else if (cgroup_is_thread_root(cgrp))
		seq_puts(seq, "domain threaded\n");
	else
		seq_puts(seq, "domain\n");

	return 0;
}

static ssize_t cgroup_type_write(struct kernfs_open_file *of, char *buf,
				 size_t nbytes, loff_t off)
{
	struct cgroup *cgrp;
	int ret;

	/* only switching to threaded mode is supported */
	if (strcmp(strstrip(buf), "threaded"))
		return -EINVAL;

	cgrp = cgroup_kn_lock_live(of->kn, false);
	if (!cgrp)
		return -ENOENT;

	/* threaded can only be enabled */
	ret = cgroup_enable_threaded(cgrp);

	cgroup_kn_unlock(of->kn);
	return ret ?: nbytes;
}

static int cgroup_max_descendants_show(struct seq_file *seq, void *v)
{
	struct cgroup *cgrp = seq_css(seq)->cgroup;
	int descendants = READ_ONCE(cgrp->max_descendants);

	if (descendants == INT_MAX)
		seq_puts(seq, "max\n");
	else
		seq_printf(seq, "%d\n", descendants);

	return 0;
}

static ssize_t cgroup_max_descendants_write(struct kernfs_open_file *of,
					   char *buf, size_t nbytes, loff_t off)
{
	struct cgroup *cgrp;
	int descendants;
	ssize_t ret;

	buf = strstrip(buf);
	if (!strcmp(buf, "max")) {
		descendants = INT_MAX;
	} else {
		ret = kstrtoint(buf, 0, &descendants);
		if (ret)
			return ret;
	}

	if (descendants < 0)
		return -ERANGE;

	cgrp = cgroup_kn_lock_live(of->kn, false);
	if (!cgrp)
		return -ENOENT;

	cgrp->max_descendants = descendants;

	cgroup_kn_unlock(of->kn);

	return nbytes;
}

static int cgroup_max_depth_show(struct seq_file *seq, void *v)
{
	struct cgroup *cgrp = seq_css(seq)->cgroup;
	int depth = READ_ONCE(cgrp->max_depth);

	if (depth == INT_MAX)
		seq_puts(seq, "max\n");
	else
		seq_printf(seq, "%d\n", depth);

	return 0;
}

static ssize_t cgroup_max_depth_write(struct kernfs_open_file *of,
				      char *buf, size_t nbytes, loff_t off)
{
	struct cgroup *cgrp;
	ssize_t ret;
	int depth;

	buf = strstrip(buf);
	if (!strcmp(buf, "max")) {
		depth = INT_MAX;
	} else {
		ret = kstrtoint(buf, 0, &depth);
		if (ret)
			return ret;
	}

	if (depth < 0)
		return -ERANGE;

	cgrp = cgroup_kn_lock_live(of->kn, false);
	if (!cgrp)
		return -ENOENT;

	cgrp->max_depth = depth;

	cgroup_kn_unlock(of->kn);

	return nbytes;
}

static int cgroup_events_show(struct seq_file *seq, void *v)
{
	seq_printf(seq, "populated %d\n",
		   cgroup_is_populated(seq_css(seq)->cgroup));
	return 0;
}

static int cgroup_stat_show(struct seq_file *seq, void *v)
{
	struct cgroup *cgroup = seq_css(seq)->cgroup;

	seq_printf(seq, "nr_descendants %d\n",
		   cgroup->nr_descendants);
	seq_printf(seq, "nr_dying_descendants %d\n",
		   cgroup->nr_dying_descendants);

	return 0;
}

static int cgroup_file_open(struct kernfs_open_file *of)
{
	struct cftype *cft = of->kn->priv;

	if (cft->open)
		return cft->open(of);
	return 0;
}

static void cgroup_file_release(struct kernfs_open_file *of)
{
	struct cftype *cft = of->kn->priv;

	if (cft->release)
		cft->release(of);
}

static ssize_t cgroup_file_write(struct kernfs_open_file *of, char *buf,
				 size_t nbytes, loff_t off)
{
	struct cgroup_namespace *ns = current->nsproxy->cgroup_ns;
	struct cgroup *cgrp = of->kn->parent->priv;
	struct cftype *cft = of->kn->priv;
	struct cgroup_subsys_state *css;
	int ret;

	/*
	 * If namespaces are delegation boundaries, disallow writes to
	 * files in an non-init namespace root from inside the namespace
	 * except for the files explicitly marked delegatable -
	 * cgroup.procs and cgroup.subtree_control.
	 */
	if ((cgrp->root->flags & CGRP_ROOT_NS_DELEGATE) &&
	    !(cft->flags & CFTYPE_NS_DELEGATABLE) &&
	    ns != &init_cgroup_ns && ns->root_cset->dfl_cgrp == cgrp)
		return -EPERM;

	if (cft->write)
		return cft->write(of, buf, nbytes, off);

	/*
	 * kernfs guarantees that a file isn't deleted with operations in
	 * flight, which means that the matching css is and stays alive and
	 * doesn't need to be pinned.  The RCU locking is not necessary
	 * either.  It's just for the convenience of using cgroup_css().
	 */
	rcu_read_lock();
	css = cgroup_css(cgrp, cft->ss);
	rcu_read_unlock();

	if (cft->write_u64) {
		unsigned long long v;
		ret = kstrtoull(buf, 0, &v);
		if (!ret)
			ret = cft->write_u64(css, cft, v);
	} else if (cft->write_s64) {
		long long v;
		ret = kstrtoll(buf, 0, &v);
		if (!ret)
			ret = cft->write_s64(css, cft, v);
	} else {
		ret = -EINVAL;
	}

	return ret ?: nbytes;
}

static void *cgroup_seqfile_start(struct seq_file *seq, loff_t *ppos)
{
	return seq_cft(seq)->seq_start(seq, ppos);
}

static void *cgroup_seqfile_next(struct seq_file *seq, void *v, loff_t *ppos)
{
	return seq_cft(seq)->seq_next(seq, v, ppos);
}

static void cgroup_seqfile_stop(struct seq_file *seq, void *v)
{
	if (seq_cft(seq)->seq_stop)
		seq_cft(seq)->seq_stop(seq, v);
}

static int cgroup_seqfile_show(struct seq_file *m, void *arg)
{
	struct cftype *cft = seq_cft(m);
	struct cgroup_subsys_state *css = seq_css(m);

	if (cft->seq_show)
		return cft->seq_show(m, arg);

	if (cft->read_u64)
		seq_printf(m, "%llu\n", cft->read_u64(css, cft));
	else if (cft->read_s64)
		seq_printf(m, "%lld\n", cft->read_s64(css, cft));
	else
		return -EINVAL;
	return 0;
}

static struct kernfs_ops cgroup_kf_single_ops = {
	.atomic_write_len	= PAGE_SIZE,
	.open			= cgroup_file_open,
	.release		= cgroup_file_release,
	.write			= cgroup_file_write,
	.seq_show		= cgroup_seqfile_show,
};

static struct kernfs_ops cgroup_kf_ops = {
	.atomic_write_len	= PAGE_SIZE,
	.open			= cgroup_file_open,
	.release		= cgroup_file_release,
	.write			= cgroup_file_write,
	.seq_start		= cgroup_seqfile_start,
	.seq_next		= cgroup_seqfile_next,
	.seq_stop		= cgroup_seqfile_stop,
	.seq_show		= cgroup_seqfile_show,
};

/* set uid and gid of cgroup dirs and files to that of the creator */
static int cgroup_kn_set_ugid(struct kernfs_node *kn)
{
	struct iattr iattr = { .ia_valid = ATTR_UID | ATTR_GID,
			       .ia_uid = current_fsuid(),
			       .ia_gid = current_fsgid(), };

	if (uid_eq(iattr.ia_uid, GLOBAL_ROOT_UID) &&
	    gid_eq(iattr.ia_gid, GLOBAL_ROOT_GID))
		return 0;

	return kernfs_setattr(kn, &iattr);
}

static int cgroup_add_file(struct cgroup_subsys_state *css, struct cgroup *cgrp,
			   struct cftype *cft)
{
	char name[CGROUP_FILE_NAME_MAX];
	struct kernfs_node *kn;
	struct lock_class_key *key = NULL;
	int ret;

#ifdef CONFIG_DEBUG_LOCK_ALLOC
	key = &cft->lockdep_key;
#endif
	kn = __kernfs_create_file(cgrp->kn, cgroup_file_name(cgrp, cft, name),
				  cgroup_file_mode(cft), 0, cft->kf_ops, cft,
				  NULL, key);
	if (IS_ERR(kn))
		return PTR_ERR(kn);

	ret = cgroup_kn_set_ugid(kn);
	if (ret) {
		kernfs_remove(kn);
		return ret;
	}

	if (cft->file_offset) {
		struct cgroup_file *cfile = (void *)css + cft->file_offset;

		spin_lock_irq(&cgroup_file_kn_lock);
		cfile->kn = kn;
		spin_unlock_irq(&cgroup_file_kn_lock);
	}

	return 0;
}

/**
 * cgroup_addrm_files - add or remove files to a cgroup directory
 * @css: the target css
 * @cgrp: the target cgroup (usually css->cgroup)
 * @cfts: array of cftypes to be added
 * @is_add: whether to add or remove
 *
 * Depending on @is_add, add or remove files defined by @cfts on @cgrp.
 * For removals, this function never fails.
 */
static int cgroup_addrm_files(struct cgroup_subsys_state *css,
			      struct cgroup *cgrp, struct cftype cfts[],
			      bool is_add)
{
	struct cftype *cft, *cft_end = NULL;
	int ret = 0;

	lockdep_assert_held(&cgroup_mutex);

restart:
	for (cft = cfts; cft != cft_end && cft->name[0] != '\0'; cft++) {
		/* does cft->flags tell us to skip this file on @cgrp? */
		if ((cft->flags & __CFTYPE_ONLY_ON_DFL) && !cgroup_on_dfl(cgrp))
			continue;
		if ((cft->flags & __CFTYPE_NOT_ON_DFL) && cgroup_on_dfl(cgrp))
			continue;
		if ((cft->flags & CFTYPE_NOT_ON_ROOT) && !cgroup_parent(cgrp))
			continue;
		if ((cft->flags & CFTYPE_ONLY_ON_ROOT) && cgroup_parent(cgrp))
			continue;

		if (is_add) {
			ret = cgroup_add_file(css, cgrp, cft);
			if (ret) {
				pr_warn("%s: failed to add %s, err=%d\n",
					__func__, cft->name, ret);
				cft_end = cft;
				is_add = false;
				goto restart;
			}
		} else {
			cgroup_rm_file(cgrp, cft);
		}
	}
	return ret;
}

static int cgroup_apply_cftypes(struct cftype *cfts, bool is_add)
{
	struct cgroup_subsys *ss = cfts[0].ss;
	struct cgroup *root = &ss->root->cgrp;
	struct cgroup_subsys_state *css;
	int ret = 0;

	lockdep_assert_held(&cgroup_mutex);

	/* add/rm files for all cgroups created before */
	css_for_each_descendant_pre(css, cgroup_css(root, ss)) {
		struct cgroup *cgrp = css->cgroup;

		if (!(css->flags & CSS_VISIBLE))
			continue;

		ret = cgroup_addrm_files(css, cgrp, cfts, is_add);
		if (ret)
			break;
	}

	if (is_add && !ret)
		kernfs_activate(root->kn);
	return ret;
}

static void cgroup_exit_cftypes(struct cftype *cfts)
{
	struct cftype *cft;

	for (cft = cfts; cft->name[0] != '\0'; cft++) {
		/* free copy for custom atomic_write_len, see init_cftypes() */
		if (cft->max_write_len && cft->max_write_len != PAGE_SIZE)
			kfree(cft->kf_ops);
		cft->kf_ops = NULL;
		cft->ss = NULL;

		/* revert flags set by cgroup core while adding @cfts */
		cft->flags &= ~(__CFTYPE_ONLY_ON_DFL | __CFTYPE_NOT_ON_DFL);
	}
}

static int cgroup_init_cftypes(struct cgroup_subsys *ss, struct cftype *cfts)
{
	struct cftype *cft;

	for (cft = cfts; cft->name[0] != '\0'; cft++) {
		struct kernfs_ops *kf_ops;

		WARN_ON(cft->ss || cft->kf_ops);

		if (cft->seq_start)
			kf_ops = &cgroup_kf_ops;
		else
			kf_ops = &cgroup_kf_single_ops;

		/*
		 * Ugh... if @cft wants a custom max_write_len, we need to
		 * make a copy of kf_ops to set its atomic_write_len.
		 */
		if (cft->max_write_len && cft->max_write_len != PAGE_SIZE) {
			kf_ops = kmemdup(kf_ops, sizeof(*kf_ops), GFP_KERNEL);
			if (!kf_ops) {
				cgroup_exit_cftypes(cfts);
				return -ENOMEM;
			}
			kf_ops->atomic_write_len = cft->max_write_len;
		}

		cft->kf_ops = kf_ops;
		cft->ss = ss;
	}

	return 0;
}

static int cgroup_rm_cftypes_locked(struct cftype *cfts)
{
	lockdep_assert_held(&cgroup_mutex);

	if (!cfts || !cfts[0].ss)
		return -ENOENT;

	list_del(&cfts->node);
	cgroup_apply_cftypes(cfts, false);
	cgroup_exit_cftypes(cfts);
	return 0;
}

/**
 * cgroup_rm_cftypes - remove an array of cftypes from a subsystem
 * @cfts: zero-length name terminated array of cftypes
 *
 * Unregister @cfts.  Files described by @cfts are removed from all
 * existing cgroups and all future cgroups won't have them either.  This
 * function can be called anytime whether @cfts' subsys is attached or not.
 *
 * Returns 0 on successful unregistration, -ENOENT if @cfts is not
 * registered.
 */
int cgroup_rm_cftypes(struct cftype *cfts)
{
	int ret;

	mutex_lock(&cgroup_mutex);
	ret = cgroup_rm_cftypes_locked(cfts);
	mutex_unlock(&cgroup_mutex);
	return ret;
}

/**
 * cgroup_add_cftypes - add an array of cftypes to a subsystem
 * @ss: target cgroup subsystem
 * @cfts: zero-length name terminated array of cftypes
 *
 * Register @cfts to @ss.  Files described by @cfts are created for all
 * existing cgroups to which @ss is attached and all future cgroups will
 * have them too.  This function can be called anytime whether @ss is
 * attached or not.
 *
 * Returns 0 on successful registration, -errno on failure.  Note that this
 * function currently returns 0 as long as @cfts registration is successful
 * even if some file creation attempts on existing cgroups fail.
 */
static int cgroup_add_cftypes(struct cgroup_subsys *ss, struct cftype *cfts)
{
	int ret;

	if (!cgroup_ssid_enabled(ss->id))
		return 0;

	if (!cfts || cfts[0].name[0] == '\0')
		return 0;

	ret = cgroup_init_cftypes(ss, cfts);
	if (ret)
		return ret;

	mutex_lock(&cgroup_mutex);

	list_add_tail(&cfts->node, &ss->cfts);
	ret = cgroup_apply_cftypes(cfts, true);
	if (ret)
		cgroup_rm_cftypes_locked(cfts);

	mutex_unlock(&cgroup_mutex);
	return ret;
}

/**
 * cgroup_add_dfl_cftypes - add an array of cftypes for default hierarchy
 * @ss: target cgroup subsystem
 * @cfts: zero-length name terminated array of cftypes
 *
 * Similar to cgroup_add_cftypes() but the added files are only used for
 * the default hierarchy.
 */
int cgroup_add_dfl_cftypes(struct cgroup_subsys *ss, struct cftype *cfts)
{
	struct cftype *cft;

	for (cft = cfts; cft && cft->name[0] != '\0'; cft++)
		cft->flags |= __CFTYPE_ONLY_ON_DFL;
	return cgroup_add_cftypes(ss, cfts);
}

/**
 * cgroup_add_legacy_cftypes - add an array of cftypes for legacy hierarchies
 * @ss: target cgroup subsystem
 * @cfts: zero-length name terminated array of cftypes
 *
 * Similar to cgroup_add_cftypes() but the added files are only used for
 * the legacy hierarchies.
 */
int cgroup_add_legacy_cftypes(struct cgroup_subsys *ss, struct cftype *cfts)
{
	struct cftype *cft;

	for (cft = cfts; cft && cft->name[0] != '\0'; cft++)
		cft->flags |= __CFTYPE_NOT_ON_DFL;
	return cgroup_add_cftypes(ss, cfts);
}

/**
 * cgroup_file_notify - generate a file modified event for a cgroup_file
 * @cfile: target cgroup_file
 *
 * @cfile must have been obtained by setting cftype->file_offset.
 */
void cgroup_file_notify(struct cgroup_file *cfile)
{
	unsigned long flags;

	spin_lock_irqsave(&cgroup_file_kn_lock, flags);
	if (cfile->kn)
		kernfs_notify(cfile->kn);
	spin_unlock_irqrestore(&cgroup_file_kn_lock, flags);
}

/**
 * css_next_child - find the next child of a given css
 * @pos: the current position (%NULL to initiate traversal)
 * @parent: css whose children to walk
 *
 * This function returns the next child of @parent and should be called
 * under either cgroup_mutex or RCU read lock.  The only requirement is
 * that @parent and @pos are accessible.  The next sibling is guaranteed to
 * be returned regardless of their states.
 *
 * If a subsystem synchronizes ->css_online() and the start of iteration, a
 * css which finished ->css_online() is guaranteed to be visible in the
 * future iterations and will stay visible until the last reference is put.
 * A css which hasn't finished ->css_online() or already finished
 * ->css_offline() may show up during traversal.  It's each subsystem's
 * responsibility to synchronize against on/offlining.
 */
struct cgroup_subsys_state *css_next_child(struct cgroup_subsys_state *pos,
					   struct cgroup_subsys_state *parent)
{
	struct cgroup_subsys_state *next;

	cgroup_assert_mutex_or_rcu_locked();

	/*
	 * @pos could already have been unlinked from the sibling list.
	 * Once a cgroup is removed, its ->sibling.next is no longer
	 * updated when its next sibling changes.  CSS_RELEASED is set when
	 * @pos is taken off list, at which time its next pointer is valid,
	 * and, as releases are serialized, the one pointed to by the next
	 * pointer is guaranteed to not have started release yet.  This
	 * implies that if we observe !CSS_RELEASED on @pos in this RCU
	 * critical section, the one pointed to by its next pointer is
	 * guaranteed to not have finished its RCU grace period even if we
	 * have dropped rcu_read_lock() inbetween iterations.
	 *
	 * If @pos has CSS_RELEASED set, its next pointer can't be
	 * dereferenced; however, as each css is given a monotonically
	 * increasing unique serial number and always appended to the
	 * sibling list, the next one can be found by walking the parent's
	 * children until the first css with higher serial number than
	 * @pos's.  While this path can be slower, it happens iff iteration
	 * races against release and the race window is very small.
	 */
	if (!pos) {
		next = list_entry_rcu(parent->children.next, struct cgroup_subsys_state, sibling);
	} else if (likely(!(pos->flags & CSS_RELEASED))) {
		next = list_entry_rcu(pos->sibling.next, struct cgroup_subsys_state, sibling);
	} else {
		list_for_each_entry_rcu(next, &parent->children, sibling)
			if (next->serial_nr > pos->serial_nr)
				break;
	}

	/*
	 * @next, if not pointing to the head, can be dereferenced and is
	 * the next sibling.
	 */
	if (&next->sibling != &parent->children)
		return next;
	return NULL;
}

/**
 * css_next_descendant_pre - find the next descendant for pre-order walk
 * @pos: the current position (%NULL to initiate traversal)
 * @root: css whose descendants to walk
 *
 * To be used by css_for_each_descendant_pre().  Find the next descendant
 * to visit for pre-order traversal of @root's descendants.  @root is
 * included in the iteration and the first node to be visited.
 *
 * While this function requires cgroup_mutex or RCU read locking, it
 * doesn't require the whole traversal to be contained in a single critical
 * section.  This function will return the correct next descendant as long
 * as both @pos and @root are accessible and @pos is a descendant of @root.
 *
 * If a subsystem synchronizes ->css_online() and the start of iteration, a
 * css which finished ->css_online() is guaranteed to be visible in the
 * future iterations and will stay visible until the last reference is put.
 * A css which hasn't finished ->css_online() or already finished
 * ->css_offline() may show up during traversal.  It's each subsystem's
 * responsibility to synchronize against on/offlining.
 */
struct cgroup_subsys_state *
css_next_descendant_pre(struct cgroup_subsys_state *pos,
			struct cgroup_subsys_state *root)
{
	struct cgroup_subsys_state *next;

	cgroup_assert_mutex_or_rcu_locked();

	/* if first iteration, visit @root */
	if (!pos)
		return root;

	/* visit the first child if exists */
	next = css_next_child(NULL, pos);
	if (next)
		return next;

	/* no child, visit my or the closest ancestor's next sibling */
	while (pos != root) {
		next = css_next_child(pos, pos->parent);
		if (next)
			return next;
		pos = pos->parent;
	}

	return NULL;
}

/**
 * css_rightmost_descendant - return the rightmost descendant of a css
 * @pos: css of interest
 *
 * Return the rightmost descendant of @pos.  If there's no descendant, @pos
 * is returned.  This can be used during pre-order traversal to skip
 * subtree of @pos.
 *
 * While this function requires cgroup_mutex or RCU read locking, it
 * doesn't require the whole traversal to be contained in a single critical
 * section.  This function will return the correct rightmost descendant as
 * long as @pos is accessible.
 */
struct cgroup_subsys_state *
css_rightmost_descendant(struct cgroup_subsys_state *pos)
{
	struct cgroup_subsys_state *last, *tmp;

	cgroup_assert_mutex_or_rcu_locked();

	do {
		last = pos;
		/* ->prev isn't RCU safe, walk ->next till the end */
		pos = NULL;
		css_for_each_child(tmp, last)
			pos = tmp;
	} while (pos);

	return last;
}

static struct cgroup_subsys_state *
css_leftmost_descendant(struct cgroup_subsys_state *pos)
{
	struct cgroup_subsys_state *last;

	do {
		last = pos;
		pos = css_next_child(NULL, pos);
	} while (pos);

	return last;
}

/**
 * css_next_descendant_post - find the next descendant for post-order walk
 * @pos: the current position (%NULL to initiate traversal)
 * @root: css whose descendants to walk
 *
 * To be used by css_for_each_descendant_post().  Find the next descendant
 * to visit for post-order traversal of @root's descendants.  @root is
 * included in the iteration and the last node to be visited.
 *
 * While this function requires cgroup_mutex or RCU read locking, it
 * doesn't require the whole traversal to be contained in a single critical
 * section.  This function will return the correct next descendant as long
 * as both @pos and @cgroup are accessible and @pos is a descendant of
 * @cgroup.
 *
 * If a subsystem synchronizes ->css_online() and the start of iteration, a
 * css which finished ->css_online() is guaranteed to be visible in the
 * future iterations and will stay visible until the last reference is put.
 * A css which hasn't finished ->css_online() or already finished
 * ->css_offline() may show up during traversal.  It's each subsystem's
 * responsibility to synchronize against on/offlining.
 */
struct cgroup_subsys_state *
css_next_descendant_post(struct cgroup_subsys_state *pos,
			 struct cgroup_subsys_state *root)
{
	struct cgroup_subsys_state *next;

	cgroup_assert_mutex_or_rcu_locked();

	/* if first iteration, visit leftmost descendant which may be @root */
	if (!pos)
		return css_leftmost_descendant(root);

	/* if we visited @root, we're done */
	if (pos == root)
		return NULL;

	/* if there's an unvisited sibling, visit its leftmost descendant */
	next = css_next_child(pos, pos->parent);
	if (next)
		return css_leftmost_descendant(next);

	/* no sibling left, visit parent */
	return pos->parent;
}

/**
 * css_has_online_children - does a css have online children
 * @css: the target css
 *
 * Returns %true if @css has any online children; otherwise, %false.  This
 * function can be called from any context but the caller is responsible
 * for synchronizing against on/offlining as necessary.
 */
bool css_has_online_children(struct cgroup_subsys_state *css)
{
	struct cgroup_subsys_state *child;
	bool ret = false;

	rcu_read_lock();
	css_for_each_child(child, css) {
		if (child->flags & CSS_ONLINE) {
			ret = true;
			break;
		}
	}
	rcu_read_unlock();
	return ret;
}

static struct css_set *css_task_iter_next_css_set(struct css_task_iter *it)
{
	struct list_head *l;
	struct cgrp_cset_link *link;
	struct css_set *cset;

	lockdep_assert_held(&css_set_lock);

	/* find the next threaded cset */
	if (it->tcset_pos) {
		l = it->tcset_pos->next;

		if (l != it->tcset_head) {
			it->tcset_pos = l;
			return container_of(l, struct css_set,
					    threaded_csets_node);
		}

		it->tcset_pos = NULL;
	}

	/* find the next cset */
	l = it->cset_pos;
	l = l->next;
	if (l == it->cset_head) {
		it->cset_pos = NULL;
		return NULL;
	}

	if (it->ss) {
		cset = container_of(l, struct css_set, e_cset_node[it->ss->id]);
	} else {
		link = list_entry(l, struct cgrp_cset_link, cset_link);
		cset = link->cset;
	}

	it->cset_pos = l;

	/* initialize threaded css_set walking */
	if (it->flags & CSS_TASK_ITER_THREADED) {
		if (it->cur_dcset)
			put_css_set_locked(it->cur_dcset);
		it->cur_dcset = cset;
		get_css_set(cset);

		it->tcset_head = &cset->threaded_csets;
		it->tcset_pos = &cset->threaded_csets;
	}

	return cset;
}

/**
 * css_task_iter_advance_css_set - advance a task itererator to the next css_set
 * @it: the iterator to advance
 *
 * Advance @it to the next css_set to walk.
 */
static void css_task_iter_advance_css_set(struct css_task_iter *it)
{
	struct css_set *cset;

	lockdep_assert_held(&css_set_lock);

	/* Advance to the next non-empty css_set */
	do {
		cset = css_task_iter_next_css_set(it);
		if (!cset) {
			it->task_pos = NULL;
			return;
		}
	} while (!css_set_populated(cset));

	if (!list_empty(&cset->tasks))
		it->task_pos = cset->tasks.next;
	else
		it->task_pos = cset->mg_tasks.next;

	it->tasks_head = &cset->tasks;
	it->mg_tasks_head = &cset->mg_tasks;

	/*
	 * We don't keep css_sets locked across iteration steps and thus
	 * need to take steps to ensure that iteration can be resumed after
	 * the lock is re-acquired.  Iteration is performed at two levels -
	 * css_sets and tasks in them.
	 *
	 * Once created, a css_set never leaves its cgroup lists, so a
	 * pinned css_set is guaranteed to stay put and we can resume
	 * iteration afterwards.
	 *
	 * Tasks may leave @cset across iteration steps.  This is resolved
	 * by registering each iterator with the css_set currently being
	 * walked and making css_set_move_task() advance iterators whose
	 * next task is leaving.
	 */
	if (it->cur_cset) {
		list_del(&it->iters_node);
		put_css_set_locked(it->cur_cset);
	}
	get_css_set(cset);
	it->cur_cset = cset;
	list_add(&it->iters_node, &cset->task_iters);
}

static void css_task_iter_advance(struct css_task_iter *it)
{
	struct list_head *next;

	lockdep_assert_held(&css_set_lock);
repeat:
<<<<<<< HEAD
	/*
	 * Advance iterator to find next entry.  cset->tasks is consumed
	 * first and then ->mg_tasks.  After ->mg_tasks, we move onto the
	 * next cset.
	 */
	next = it->task_pos->next;

	if (next == it->tasks_head)
		next = it->mg_tasks_head->next;

	if (next == it->mg_tasks_head)
		css_task_iter_advance_css_set(it);
	else
		it->task_pos = next;
=======
	if (it->task_pos) {
		/*
		 * Advance iterator to find next entry.  cset->tasks is
		 * consumed first and then ->mg_tasks.  After ->mg_tasks,
		 * we move onto the next cset.
		 */
		next = it->task_pos->next;

		if (next == it->tasks_head)
			next = it->mg_tasks_head->next;

		if (next == it->mg_tasks_head)
			css_task_iter_advance_css_set(it);
		else
			it->task_pos = next;
	} else {
		/* called from start, proceed to the first cset */
		css_task_iter_advance_css_set(it);
	}
>>>>>>> 1ec8f1f0

	/* if PROCS, skip over tasks which aren't group leaders */
	if ((it->flags & CSS_TASK_ITER_PROCS) && it->task_pos &&
	    !thread_group_leader(list_entry(it->task_pos, struct task_struct,
					    cg_list)))
		goto repeat;
}

/**
 * css_task_iter_start - initiate task iteration
 * @css: the css to walk tasks of
 * @flags: CSS_TASK_ITER_* flags
 * @it: the task iterator to use
 *
 * Initiate iteration through the tasks of @css.  The caller can call
 * css_task_iter_next() to walk through the tasks until the function
 * returns NULL.  On completion of iteration, css_task_iter_end() must be
 * called.
 */
void css_task_iter_start(struct cgroup_subsys_state *css, unsigned int flags,
			 struct css_task_iter *it)
{
	/* no one should try to iterate before mounting cgroups */
	WARN_ON_ONCE(!use_task_css_set_links);

	memset(it, 0, sizeof(*it));

	spin_lock_irq(&css_set_lock);

	it->ss = css->ss;
	it->flags = flags;

	if (it->ss)
		it->cset_pos = &css->cgroup->e_csets[css->ss->id];
	else
		it->cset_pos = &css->cgroup->cset_links;

	it->cset_head = it->cset_pos;

	css_task_iter_advance(it);

	spin_unlock_irq(&css_set_lock);
}

/**
 * css_task_iter_next - return the next task for the iterator
 * @it: the task iterator being iterated
 *
 * The "next" function for task iteration.  @it should have been
 * initialized via css_task_iter_start().  Returns NULL when the iteration
 * reaches the end.
 */
struct task_struct *css_task_iter_next(struct css_task_iter *it)
{
	if (it->cur_task) {
		put_task_struct(it->cur_task);
		it->cur_task = NULL;
	}

	spin_lock_irq(&css_set_lock);

	if (it->task_pos) {
		it->cur_task = list_entry(it->task_pos, struct task_struct,
					  cg_list);
		get_task_struct(it->cur_task);
		css_task_iter_advance(it);
	}

	spin_unlock_irq(&css_set_lock);

	return it->cur_task;
}

/**
 * css_task_iter_end - finish task iteration
 * @it: the task iterator to finish
 *
 * Finish task iteration started by css_task_iter_start().
 */
void css_task_iter_end(struct css_task_iter *it)
{
	if (it->cur_cset) {
		spin_lock_irq(&css_set_lock);
		list_del(&it->iters_node);
		put_css_set_locked(it->cur_cset);
		spin_unlock_irq(&css_set_lock);
	}

	if (it->cur_dcset)
		put_css_set(it->cur_dcset);

	if (it->cur_task)
		put_task_struct(it->cur_task);
}

static void cgroup_procs_release(struct kernfs_open_file *of)
{
	if (of->priv) {
		css_task_iter_end(of->priv);
		kfree(of->priv);
	}
}

static void *cgroup_procs_next(struct seq_file *s, void *v, loff_t *pos)
{
	struct kernfs_open_file *of = s->private;
	struct css_task_iter *it = of->priv;

	return css_task_iter_next(it);
}

static void *__cgroup_procs_start(struct seq_file *s, loff_t *pos,
				  unsigned int iter_flags)
{
	struct kernfs_open_file *of = s->private;
	struct cgroup *cgrp = seq_css(s)->cgroup;
	struct css_task_iter *it = of->priv;

	/*
	 * When a seq_file is seeked, it's always traversed sequentially
	 * from position 0, so we can simply keep iterating on !0 *pos.
	 */
	if (!it) {
		if (WARN_ON_ONCE((*pos)++))
			return ERR_PTR(-EINVAL);

		it = kzalloc(sizeof(*it), GFP_KERNEL);
		if (!it)
			return ERR_PTR(-ENOMEM);
		of->priv = it;
		css_task_iter_start(&cgrp->self, iter_flags, it);
	} else if (!(*pos)++) {
		css_task_iter_end(it);
		css_task_iter_start(&cgrp->self, iter_flags, it);
	}

	return cgroup_procs_next(s, NULL, NULL);
}

static void *cgroup_procs_start(struct seq_file *s, loff_t *pos)
{
	struct cgroup *cgrp = seq_css(s)->cgroup;

	/*
	 * All processes of a threaded subtree belong to the domain cgroup
	 * of the subtree.  Only threads can be distributed across the
	 * subtree.  Reject reads on cgroup.procs in the subtree proper.
	 * They're always empty anyway.
	 */
	if (cgroup_is_threaded(cgrp))
		return ERR_PTR(-EOPNOTSUPP);

	return __cgroup_procs_start(s, pos, CSS_TASK_ITER_PROCS |
					    CSS_TASK_ITER_THREADED);
}

static int cgroup_procs_show(struct seq_file *s, void *v)
{
	seq_printf(s, "%d\n", task_pid_vnr(v));
	return 0;
}

static int cgroup_procs_write_permission(struct cgroup *src_cgrp,
					 struct cgroup *dst_cgrp,
					 struct super_block *sb)
{
	struct cgroup_namespace *ns = current->nsproxy->cgroup_ns;
	struct cgroup *com_cgrp = src_cgrp;
	struct inode *inode;
	int ret;

	lockdep_assert_held(&cgroup_mutex);

	/* find the common ancestor */
	while (!cgroup_is_descendant(dst_cgrp, com_cgrp))
		com_cgrp = cgroup_parent(com_cgrp);

	/* %current should be authorized to migrate to the common ancestor */
	inode = kernfs_get_inode(sb, com_cgrp->procs_file.kn);
	if (!inode)
		return -ENOMEM;

	ret = inode_permission(inode, MAY_WRITE);
	iput(inode);
	if (ret)
		return ret;

	/*
	 * If namespaces are delegation boundaries, %current must be able
	 * to see both source and destination cgroups from its namespace.
	 */
	if ((cgrp_dfl_root.flags & CGRP_ROOT_NS_DELEGATE) &&
	    (!cgroup_is_descendant(src_cgrp, ns->root_cset->dfl_cgrp) ||
	     !cgroup_is_descendant(dst_cgrp, ns->root_cset->dfl_cgrp)))
		return -ENOENT;

	return 0;
}

static ssize_t cgroup_procs_write(struct kernfs_open_file *of,
				  char *buf, size_t nbytes, loff_t off)
{
	struct cgroup *src_cgrp, *dst_cgrp;
	struct task_struct *task;
	ssize_t ret;

	dst_cgrp = cgroup_kn_lock_live(of->kn, false);
	if (!dst_cgrp)
		return -ENODEV;

	task = cgroup_procs_write_start(buf, true);
	ret = PTR_ERR_OR_ZERO(task);
	if (ret)
		goto out_unlock;

	/* find the source cgroup */
	spin_lock_irq(&css_set_lock);
	src_cgrp = task_cgroup_from_root(task, &cgrp_dfl_root);
	spin_unlock_irq(&css_set_lock);

	ret = cgroup_procs_write_permission(src_cgrp, dst_cgrp,
					    of->file->f_path.dentry->d_sb);
	if (ret)
		goto out_finish;

	ret = cgroup_attach_task(dst_cgrp, task, true);

out_finish:
	cgroup_procs_write_finish(task);
out_unlock:
	cgroup_kn_unlock(of->kn);

	return ret ?: nbytes;
}

static void *cgroup_threads_start(struct seq_file *s, loff_t *pos)
{
	return __cgroup_procs_start(s, pos, 0);
}

static ssize_t cgroup_threads_write(struct kernfs_open_file *of,
				    char *buf, size_t nbytes, loff_t off)
{
	struct cgroup *src_cgrp, *dst_cgrp;
	struct task_struct *task;
	ssize_t ret;

	buf = strstrip(buf);

	dst_cgrp = cgroup_kn_lock_live(of->kn, false);
	if (!dst_cgrp)
		return -ENODEV;

	task = cgroup_procs_write_start(buf, false);
	ret = PTR_ERR_OR_ZERO(task);
	if (ret)
		goto out_unlock;

	/* find the source cgroup */
	spin_lock_irq(&css_set_lock);
	src_cgrp = task_cgroup_from_root(task, &cgrp_dfl_root);
	spin_unlock_irq(&css_set_lock);

	/* thread migrations follow the cgroup.procs delegation rule */
	ret = cgroup_procs_write_permission(src_cgrp, dst_cgrp,
					    of->file->f_path.dentry->d_sb);
	if (ret)
		goto out_finish;

	/* and must be contained in the same domain */
	ret = -EOPNOTSUPP;
	if (src_cgrp->dom_cgrp != dst_cgrp->dom_cgrp)
		goto out_finish;

	ret = cgroup_attach_task(dst_cgrp, task, false);

out_finish:
	cgroup_procs_write_finish(task);
out_unlock:
	cgroup_kn_unlock(of->kn);

	return ret ?: nbytes;
}

/* cgroup core interface files for the default hierarchy */
static struct cftype cgroup_base_files[] = {
	{
		.name = "cgroup.type",
		.flags = CFTYPE_NOT_ON_ROOT,
		.seq_show = cgroup_type_show,
		.write = cgroup_type_write,
	},
	{
		.name = "cgroup.procs",
		.flags = CFTYPE_NS_DELEGATABLE,
		.file_offset = offsetof(struct cgroup, procs_file),
		.release = cgroup_procs_release,
		.seq_start = cgroup_procs_start,
		.seq_next = cgroup_procs_next,
		.seq_show = cgroup_procs_show,
		.write = cgroup_procs_write,
	},
	{
		.name = "cgroup.threads",
		.release = cgroup_procs_release,
		.seq_start = cgroup_threads_start,
		.seq_next = cgroup_procs_next,
		.seq_show = cgroup_procs_show,
		.write = cgroup_threads_write,
	},
	{
		.name = "cgroup.controllers",
		.seq_show = cgroup_controllers_show,
	},
	{
		.name = "cgroup.subtree_control",
		.flags = CFTYPE_NS_DELEGATABLE,
		.seq_show = cgroup_subtree_control_show,
		.write = cgroup_subtree_control_write,
	},
	{
		.name = "cgroup.events",
		.flags = CFTYPE_NOT_ON_ROOT,
		.file_offset = offsetof(struct cgroup, events_file),
		.seq_show = cgroup_events_show,
	},
	{
		.name = "cgroup.max.descendants",
		.seq_show = cgroup_max_descendants_show,
		.write = cgroup_max_descendants_write,
	},
	{
		.name = "cgroup.max.depth",
		.seq_show = cgroup_max_depth_show,
		.write = cgroup_max_depth_write,
	},
	{
		.name = "cgroup.stat",
		.seq_show = cgroup_stat_show,
	},
	{ }	/* terminate */
};

/*
 * css destruction is four-stage process.
 *
 * 1. Destruction starts.  Killing of the percpu_ref is initiated.
 *    Implemented in kill_css().
 *
 * 2. When the percpu_ref is confirmed to be visible as killed on all CPUs
 *    and thus css_tryget_online() is guaranteed to fail, the css can be
 *    offlined by invoking offline_css().  After offlining, the base ref is
 *    put.  Implemented in css_killed_work_fn().
 *
 * 3. When the percpu_ref reaches zero, the only possible remaining
 *    accessors are inside RCU read sections.  css_release() schedules the
 *    RCU callback.
 *
 * 4. After the grace period, the css can be freed.  Implemented in
 *    css_free_work_fn().
 *
 * It is actually hairier because both step 2 and 4 require process context
 * and thus involve punting to css->destroy_work adding two additional
 * steps to the already complex sequence.
 */
static void css_free_work_fn(struct work_struct *work)
{
	struct cgroup_subsys_state *css =
		container_of(work, struct cgroup_subsys_state, destroy_work);
	struct cgroup_subsys *ss = css->ss;
	struct cgroup *cgrp = css->cgroup;

	percpu_ref_exit(&css->refcnt);

	if (ss) {
		/* css free path */
		struct cgroup_subsys_state *parent = css->parent;
		int id = css->id;

		ss->css_free(css);
		cgroup_idr_remove(&ss->css_idr, id);
		cgroup_put(cgrp);

		if (parent)
			css_put(parent);
	} else {
		/* cgroup free path */
		atomic_dec(&cgrp->root->nr_cgrps);
		cgroup1_pidlist_destroy_all(cgrp);
		cancel_work_sync(&cgrp->release_agent_work);

		if (cgroup_parent(cgrp)) {
			/*
			 * We get a ref to the parent, and put the ref when
			 * this cgroup is being freed, so it's guaranteed
			 * that the parent won't be destroyed before its
			 * children.
			 */
			cgroup_put(cgroup_parent(cgrp));
			kernfs_put(cgrp->kn);
			kfree(cgrp);
		} else {
			/*
			 * This is root cgroup's refcnt reaching zero,
			 * which indicates that the root should be
			 * released.
			 */
			cgroup_destroy_root(cgrp->root);
		}
	}
}

static void css_free_rcu_fn(struct rcu_head *rcu_head)
{
	struct cgroup_subsys_state *css =
		container_of(rcu_head, struct cgroup_subsys_state, rcu_head);

	INIT_WORK(&css->destroy_work, css_free_work_fn);
	queue_work(cgroup_destroy_wq, &css->destroy_work);
}

static void css_release_work_fn(struct work_struct *work)
{
	struct cgroup_subsys_state *css =
		container_of(work, struct cgroup_subsys_state, destroy_work);
	struct cgroup_subsys *ss = css->ss;
	struct cgroup *cgrp = css->cgroup;

	mutex_lock(&cgroup_mutex);

	css->flags |= CSS_RELEASED;
	list_del_rcu(&css->sibling);

	if (ss) {
		/* css release path */
		cgroup_idr_replace(&ss->css_idr, NULL, css->id);
		if (ss->css_released)
			ss->css_released(css);
	} else {
		struct cgroup *tcgrp;

		/* cgroup release path */
		trace_cgroup_release(cgrp);

		for (tcgrp = cgroup_parent(cgrp); tcgrp;
		     tcgrp = cgroup_parent(tcgrp))
			tcgrp->nr_dying_descendants--;

		cgroup_idr_remove(&cgrp->root->cgroup_idr, cgrp->id);
		cgrp->id = -1;

		/*
		 * There are two control paths which try to determine
		 * cgroup from dentry without going through kernfs -
		 * cgroupstats_build() and css_tryget_online_from_dir().
		 * Those are supported by RCU protecting clearing of
		 * cgrp->kn->priv backpointer.
		 */
		if (cgrp->kn)
			RCU_INIT_POINTER(*(void __rcu __force **)&cgrp->kn->priv,
					 NULL);

		cgroup_bpf_put(cgrp);
	}

	mutex_unlock(&cgroup_mutex);

	call_rcu(&css->rcu_head, css_free_rcu_fn);
}

static void css_release(struct percpu_ref *ref)
{
	struct cgroup_subsys_state *css =
		container_of(ref, struct cgroup_subsys_state, refcnt);

	INIT_WORK(&css->destroy_work, css_release_work_fn);
	queue_work(cgroup_destroy_wq, &css->destroy_work);
}

static void init_and_link_css(struct cgroup_subsys_state *css,
			      struct cgroup_subsys *ss, struct cgroup *cgrp)
{
	lockdep_assert_held(&cgroup_mutex);

	cgroup_get_live(cgrp);

	memset(css, 0, sizeof(*css));
	css->cgroup = cgrp;
	css->ss = ss;
	css->id = -1;
	INIT_LIST_HEAD(&css->sibling);
	INIT_LIST_HEAD(&css->children);
	css->serial_nr = css_serial_nr_next++;
	atomic_set(&css->online_cnt, 0);

	if (cgroup_parent(cgrp)) {
		css->parent = cgroup_css(cgroup_parent(cgrp), ss);
		css_get(css->parent);
	}

	BUG_ON(cgroup_css(cgrp, ss));
}

/* invoke ->css_online() on a new CSS and mark it online if successful */
static int online_css(struct cgroup_subsys_state *css)
{
	struct cgroup_subsys *ss = css->ss;
	int ret = 0;

	lockdep_assert_held(&cgroup_mutex);

	if (ss->css_online)
		ret = ss->css_online(css);
	if (!ret) {
		css->flags |= CSS_ONLINE;
		rcu_assign_pointer(css->cgroup->subsys[ss->id], css);

		atomic_inc(&css->online_cnt);
		if (css->parent)
			atomic_inc(&css->parent->online_cnt);
	}
	return ret;
}

/* if the CSS is online, invoke ->css_offline() on it and mark it offline */
static void offline_css(struct cgroup_subsys_state *css)
{
	struct cgroup_subsys *ss = css->ss;

	lockdep_assert_held(&cgroup_mutex);

	if (!(css->flags & CSS_ONLINE))
		return;

	if (ss->css_offline)
		ss->css_offline(css);

	css->flags &= ~CSS_ONLINE;
	RCU_INIT_POINTER(css->cgroup->subsys[ss->id], NULL);

	wake_up_all(&css->cgroup->offline_waitq);
}

/**
 * css_create - create a cgroup_subsys_state
 * @cgrp: the cgroup new css will be associated with
 * @ss: the subsys of new css
 *
 * Create a new css associated with @cgrp - @ss pair.  On success, the new
 * css is online and installed in @cgrp.  This function doesn't create the
 * interface files.  Returns 0 on success, -errno on failure.
 */
static struct cgroup_subsys_state *css_create(struct cgroup *cgrp,
					      struct cgroup_subsys *ss)
{
	struct cgroup *parent = cgroup_parent(cgrp);
	struct cgroup_subsys_state *parent_css = cgroup_css(parent, ss);
	struct cgroup_subsys_state *css;
	int err;

	lockdep_assert_held(&cgroup_mutex);

	css = ss->css_alloc(parent_css);
	if (!css)
		css = ERR_PTR(-ENOMEM);
	if (IS_ERR(css))
		return css;

	init_and_link_css(css, ss, cgrp);

	err = percpu_ref_init(&css->refcnt, css_release, 0, GFP_KERNEL);
	if (err)
		goto err_free_css;

	err = cgroup_idr_alloc(&ss->css_idr, NULL, 2, 0, GFP_KERNEL);
	if (err < 0)
		goto err_free_css;
	css->id = err;

	/* @css is ready to be brought online now, make it visible */
	list_add_tail_rcu(&css->sibling, &parent_css->children);
	cgroup_idr_replace(&ss->css_idr, css, css->id);

	err = online_css(css);
	if (err)
		goto err_list_del;

	if (ss->broken_hierarchy && !ss->warned_broken_hierarchy &&
	    cgroup_parent(parent)) {
		pr_warn("%s (%d) created nested cgroup for controller \"%s\" which has incomplete hierarchy support. Nested cgroups may change behavior in the future.\n",
			current->comm, current->pid, ss->name);
		if (!strcmp(ss->name, "memory"))
			pr_warn("\"memory\" requires setting use_hierarchy to 1 on the root\n");
		ss->warned_broken_hierarchy = true;
	}

	return css;

err_list_del:
	list_del_rcu(&css->sibling);
err_free_css:
	call_rcu(&css->rcu_head, css_free_rcu_fn);
	return ERR_PTR(err);
}

/*
 * The returned cgroup is fully initialized including its control mask, but
 * it isn't associated with its kernfs_node and doesn't have the control
 * mask applied.
 */
static struct cgroup *cgroup_create(struct cgroup *parent)
{
	struct cgroup_root *root = parent->root;
	struct cgroup *cgrp, *tcgrp;
	int level = parent->level + 1;
	int ret;

	/* allocate the cgroup and its ID, 0 is reserved for the root */
	cgrp = kzalloc(sizeof(*cgrp) +
		       sizeof(cgrp->ancestor_ids[0]) * (level + 1), GFP_KERNEL);
	if (!cgrp)
		return ERR_PTR(-ENOMEM);

	ret = percpu_ref_init(&cgrp->self.refcnt, css_release, 0, GFP_KERNEL);
	if (ret)
		goto out_free_cgrp;

	/*
	 * Temporarily set the pointer to NULL, so idr_find() won't return
	 * a half-baked cgroup.
	 */
	cgrp->id = cgroup_idr_alloc(&root->cgroup_idr, NULL, 2, 0, GFP_KERNEL);
	if (cgrp->id < 0) {
		ret = -ENOMEM;
		goto out_cancel_ref;
	}

	init_cgroup_housekeeping(cgrp);

	cgrp->self.parent = &parent->self;
	cgrp->root = root;
	cgrp->level = level;

	for (tcgrp = cgrp; tcgrp; tcgrp = cgroup_parent(tcgrp)) {
		cgrp->ancestor_ids[tcgrp->level] = tcgrp->id;

		if (tcgrp != cgrp)
			tcgrp->nr_descendants++;
	}

	if (notify_on_release(parent))
		set_bit(CGRP_NOTIFY_ON_RELEASE, &cgrp->flags);

	if (test_bit(CGRP_CPUSET_CLONE_CHILDREN, &parent->flags))
		set_bit(CGRP_CPUSET_CLONE_CHILDREN, &cgrp->flags);

	cgrp->self.serial_nr = css_serial_nr_next++;

	/* allocation complete, commit to creation */
	list_add_tail_rcu(&cgrp->self.sibling, &cgroup_parent(cgrp)->self.children);
	atomic_inc(&root->nr_cgrps);
	cgroup_get_live(parent);

	/*
	 * @cgrp is now fully operational.  If something fails after this
	 * point, it'll be released via the normal destruction path.
	 */
	cgroup_idr_replace(&root->cgroup_idr, cgrp, cgrp->id);

	/*
	 * On the default hierarchy, a child doesn't automatically inherit
	 * subtree_control from the parent.  Each is configured manually.
	 */
	if (!cgroup_on_dfl(cgrp))
		cgrp->subtree_control = cgroup_control(cgrp);

	if (parent)
		cgroup_bpf_inherit(cgrp, parent);

	cgroup_propagate_control(cgrp);

	return cgrp;

out_cancel_ref:
	percpu_ref_exit(&cgrp->self.refcnt);
out_free_cgrp:
	kfree(cgrp);
	return ERR_PTR(ret);
}

static bool cgroup_check_hierarchy_limits(struct cgroup *parent)
{
	struct cgroup *cgroup;
	int ret = false;
	int level = 1;

	lockdep_assert_held(&cgroup_mutex);

	for (cgroup = parent; cgroup; cgroup = cgroup_parent(cgroup)) {
		if (cgroup->nr_descendants >= cgroup->max_descendants)
			goto fail;

		if (level > cgroup->max_depth)
			goto fail;

		level++;
	}

	ret = true;
fail:
	return ret;
}

int cgroup_mkdir(struct kernfs_node *parent_kn, const char *name, umode_t mode)
{
	struct cgroup *parent, *cgrp;
	struct kernfs_node *kn;
	int ret;

	/* do not accept '\n' to prevent making /proc/<pid>/cgroup unparsable */
	if (strchr(name, '\n'))
		return -EINVAL;

	parent = cgroup_kn_lock_live(parent_kn, false);
	if (!parent)
		return -ENODEV;

	if (!cgroup_check_hierarchy_limits(parent)) {
		ret = -EAGAIN;
		goto out_unlock;
	}

	cgrp = cgroup_create(parent);
	if (IS_ERR(cgrp)) {
		ret = PTR_ERR(cgrp);
		goto out_unlock;
	}

	/* create the directory */
	kn = kernfs_create_dir(parent->kn, name, mode, cgrp);
	if (IS_ERR(kn)) {
		ret = PTR_ERR(kn);
		goto out_destroy;
	}
	cgrp->kn = kn;

	/*
	 * This extra ref will be put in cgroup_free_fn() and guarantees
	 * that @cgrp->kn is always accessible.
	 */
	kernfs_get(kn);

	ret = cgroup_kn_set_ugid(kn);
	if (ret)
		goto out_destroy;

	ret = css_populate_dir(&cgrp->self);
	if (ret)
		goto out_destroy;

	ret = cgroup_apply_control_enable(cgrp);
	if (ret)
		goto out_destroy;

	trace_cgroup_mkdir(cgrp);

	/* let's create and online css's */
	kernfs_activate(kn);

	ret = 0;
	goto out_unlock;

out_destroy:
	cgroup_destroy_locked(cgrp);
out_unlock:
	cgroup_kn_unlock(parent_kn);
	return ret;
}

/*
 * This is called when the refcnt of a css is confirmed to be killed.
 * css_tryget_online() is now guaranteed to fail.  Tell the subsystem to
 * initate destruction and put the css ref from kill_css().
 */
static void css_killed_work_fn(struct work_struct *work)
{
	struct cgroup_subsys_state *css =
		container_of(work, struct cgroup_subsys_state, destroy_work);

	mutex_lock(&cgroup_mutex);

	do {
		offline_css(css);
		css_put(css);
		/* @css can't go away while we're holding cgroup_mutex */
		css = css->parent;
	} while (css && atomic_dec_and_test(&css->online_cnt));

	mutex_unlock(&cgroup_mutex);
}

/* css kill confirmation processing requires process context, bounce */
static void css_killed_ref_fn(struct percpu_ref *ref)
{
	struct cgroup_subsys_state *css =
		container_of(ref, struct cgroup_subsys_state, refcnt);

	if (atomic_dec_and_test(&css->online_cnt)) {
		INIT_WORK(&css->destroy_work, css_killed_work_fn);
		queue_work(cgroup_destroy_wq, &css->destroy_work);
	}
}

/**
 * kill_css - destroy a css
 * @css: css to destroy
 *
 * This function initiates destruction of @css by removing cgroup interface
 * files and putting its base reference.  ->css_offline() will be invoked
 * asynchronously once css_tryget_online() is guaranteed to fail and when
 * the reference count reaches zero, @css will be released.
 */
static void kill_css(struct cgroup_subsys_state *css)
{
	lockdep_assert_held(&cgroup_mutex);

	if (css->flags & CSS_DYING)
		return;

	css->flags |= CSS_DYING;

	/*
	 * This must happen before css is disassociated with its cgroup.
	 * See seq_css() for details.
	 */
	css_clear_dir(css);

	/*
	 * Killing would put the base ref, but we need to keep it alive
	 * until after ->css_offline().
	 */
	css_get(css);

	/*
	 * cgroup core guarantees that, by the time ->css_offline() is
	 * invoked, no new css reference will be given out via
	 * css_tryget_online().  We can't simply call percpu_ref_kill() and
	 * proceed to offlining css's because percpu_ref_kill() doesn't
	 * guarantee that the ref is seen as killed on all CPUs on return.
	 *
	 * Use percpu_ref_kill_and_confirm() to get notifications as each
	 * css is confirmed to be seen as killed on all CPUs.
	 */
	percpu_ref_kill_and_confirm(&css->refcnt, css_killed_ref_fn);
}

/**
 * cgroup_destroy_locked - the first stage of cgroup destruction
 * @cgrp: cgroup to be destroyed
 *
 * css's make use of percpu refcnts whose killing latency shouldn't be
 * exposed to userland and are RCU protected.  Also, cgroup core needs to
 * guarantee that css_tryget_online() won't succeed by the time
 * ->css_offline() is invoked.  To satisfy all the requirements,
 * destruction is implemented in the following two steps.
 *
 * s1. Verify @cgrp can be destroyed and mark it dying.  Remove all
 *     userland visible parts and start killing the percpu refcnts of
 *     css's.  Set up so that the next stage will be kicked off once all
 *     the percpu refcnts are confirmed to be killed.
 *
 * s2. Invoke ->css_offline(), mark the cgroup dead and proceed with the
 *     rest of destruction.  Once all cgroup references are gone, the
 *     cgroup is RCU-freed.
 *
 * This function implements s1.  After this step, @cgrp is gone as far as
 * the userland is concerned and a new cgroup with the same name may be
 * created.  As cgroup doesn't care about the names internally, this
 * doesn't cause any problem.
 */
static int cgroup_destroy_locked(struct cgroup *cgrp)
	__releases(&cgroup_mutex) __acquires(&cgroup_mutex)
{
	struct cgroup *tcgrp, *parent = cgroup_parent(cgrp);
	struct cgroup_subsys_state *css;
	struct cgrp_cset_link *link;
	int ssid;

	lockdep_assert_held(&cgroup_mutex);

	/*
	 * Only migration can raise populated from zero and we're already
	 * holding cgroup_mutex.
	 */
	if (cgroup_is_populated(cgrp))
		return -EBUSY;

	/*
	 * Make sure there's no live children.  We can't test emptiness of
	 * ->self.children as dead children linger on it while being
	 * drained; otherwise, "rmdir parent/child parent" may fail.
	 */
	if (css_has_online_children(&cgrp->self))
		return -EBUSY;

	/*
	 * Mark @cgrp and the associated csets dead.  The former prevents
	 * further task migration and child creation by disabling
	 * cgroup_lock_live_group().  The latter makes the csets ignored by
	 * the migration path.
	 */
	cgrp->self.flags &= ~CSS_ONLINE;

	spin_lock_irq(&css_set_lock);
	list_for_each_entry(link, &cgrp->cset_links, cset_link)
		link->cset->dead = true;
	spin_unlock_irq(&css_set_lock);

	/* initiate massacre of all css's */
	for_each_css(css, ssid, cgrp)
		kill_css(css);

	/*
	 * Remove @cgrp directory along with the base files.  @cgrp has an
	 * extra ref on its kn.
	 */
	kernfs_remove(cgrp->kn);

	if (parent && cgroup_is_threaded(cgrp))
		parent->nr_threaded_children--;

	for (tcgrp = cgroup_parent(cgrp); tcgrp; tcgrp = cgroup_parent(tcgrp)) {
		tcgrp->nr_descendants--;
		tcgrp->nr_dying_descendants++;
	}

	cgroup1_check_for_release(parent);

	/* put the base reference */
	percpu_ref_kill(&cgrp->self.refcnt);

	return 0;
};

int cgroup_rmdir(struct kernfs_node *kn)
{
	struct cgroup *cgrp;
	int ret = 0;

	cgrp = cgroup_kn_lock_live(kn, false);
	if (!cgrp)
		return 0;

	ret = cgroup_destroy_locked(cgrp);

	if (!ret)
		trace_cgroup_rmdir(cgrp);

	cgroup_kn_unlock(kn);
	return ret;
}

static struct kernfs_syscall_ops cgroup_kf_syscall_ops = {
	.show_options		= cgroup_show_options,
	.remount_fs		= cgroup_remount,
	.mkdir			= cgroup_mkdir,
	.rmdir			= cgroup_rmdir,
	.show_path		= cgroup_show_path,
};

static void __init cgroup_init_subsys(struct cgroup_subsys *ss, bool early)
{
	struct cgroup_subsys_state *css;

	pr_debug("Initializing cgroup subsys %s\n", ss->name);

	mutex_lock(&cgroup_mutex);

	idr_init(&ss->css_idr);
	INIT_LIST_HEAD(&ss->cfts);

	/* Create the root cgroup state for this subsystem */
	ss->root = &cgrp_dfl_root;
	css = ss->css_alloc(cgroup_css(&cgrp_dfl_root.cgrp, ss));
	/* We don't handle early failures gracefully */
	BUG_ON(IS_ERR(css));
	init_and_link_css(css, ss, &cgrp_dfl_root.cgrp);

	/*
	 * Root csses are never destroyed and we can't initialize
	 * percpu_ref during early init.  Disable refcnting.
	 */
	css->flags |= CSS_NO_REF;

	if (early) {
		/* allocation can't be done safely during early init */
		css->id = 1;
	} else {
		css->id = cgroup_idr_alloc(&ss->css_idr, css, 1, 2, GFP_KERNEL);
		BUG_ON(css->id < 0);
	}

	/* Update the init_css_set to contain a subsys
	 * pointer to this state - since the subsystem is
	 * newly registered, all tasks and hence the
	 * init_css_set is in the subsystem's root cgroup. */
	init_css_set.subsys[ss->id] = css;

	have_fork_callback |= (bool)ss->fork << ss->id;
	have_exit_callback |= (bool)ss->exit << ss->id;
	have_release_callback |= (bool)ss->release << ss->id;
	have_canfork_callback |= (bool)ss->can_fork << ss->id;

	/* At system boot, before all subsystems have been
	 * registered, no tasks have been forked, so we don't
	 * need to invoke fork callbacks here. */
	BUG_ON(!list_empty(&init_task.tasks));

	BUG_ON(online_css(css));

	mutex_unlock(&cgroup_mutex);
}

/**
 * cgroup_init_early - cgroup initialization at system boot
 *
 * Initialize cgroups at system boot, and initialize any
 * subsystems that request early init.
 */
int __init cgroup_init_early(void)
{
	static struct cgroup_sb_opts __initdata opts;
	struct cgroup_subsys *ss;
	int i;

	init_cgroup_root(&cgrp_dfl_root, &opts);
	cgrp_dfl_root.cgrp.self.flags |= CSS_NO_REF;

	RCU_INIT_POINTER(init_task.cgroups, &init_css_set);

	for_each_subsys(ss, i) {
		WARN(!ss->css_alloc || !ss->css_free || ss->name || ss->id,
		     "invalid cgroup_subsys %d:%s css_alloc=%p css_free=%p id:name=%d:%s\n",
		     i, cgroup_subsys_name[i], ss->css_alloc, ss->css_free,
		     ss->id, ss->name);
		WARN(strlen(cgroup_subsys_name[i]) > MAX_CGROUP_TYPE_NAMELEN,
		     "cgroup_subsys_name %s too long\n", cgroup_subsys_name[i]);

		ss->id = i;
		ss->name = cgroup_subsys_name[i];
		if (!ss->legacy_name)
			ss->legacy_name = cgroup_subsys_name[i];

		if (ss->early_init)
			cgroup_init_subsys(ss, true);
	}
	return 0;
}

static u16 cgroup_disable_mask __initdata;

/**
 * cgroup_init - cgroup initialization
 *
 * Register cgroup filesystem and /proc file, and initialize
 * any subsystems that didn't request early init.
 */
int __init cgroup_init(void)
{
	struct cgroup_subsys *ss;
	int ssid;

	BUILD_BUG_ON(CGROUP_SUBSYS_COUNT > 16);
	BUG_ON(percpu_init_rwsem(&cgroup_threadgroup_rwsem));
	BUG_ON(cgroup_init_cftypes(NULL, cgroup_base_files));
	BUG_ON(cgroup_init_cftypes(NULL, cgroup1_base_files));

	/*
	 * The latency of the synchronize_sched() is too high for cgroups,
	 * avoid it at the cost of forcing all readers into the slow path.
	 */
	rcu_sync_enter_start(&cgroup_threadgroup_rwsem.rss);

	get_user_ns(init_cgroup_ns.user_ns);

	mutex_lock(&cgroup_mutex);

	/*
	 * Add init_css_set to the hash table so that dfl_root can link to
	 * it during init.
	 */
	hash_add(css_set_table, &init_css_set.hlist,
		 css_set_hash(init_css_set.subsys));

	BUG_ON(cgroup_setup_root(&cgrp_dfl_root, 0, 0));

	mutex_unlock(&cgroup_mutex);

	for_each_subsys(ss, ssid) {
		if (ss->early_init) {
			struct cgroup_subsys_state *css =
				init_css_set.subsys[ss->id];

			css->id = cgroup_idr_alloc(&ss->css_idr, css, 1, 2,
						   GFP_KERNEL);
			BUG_ON(css->id < 0);
		} else {
			cgroup_init_subsys(ss, false);
		}

		list_add_tail(&init_css_set.e_cset_node[ssid],
			      &cgrp_dfl_root.cgrp.e_csets[ssid]);

		/*
		 * Setting dfl_root subsys_mask needs to consider the
		 * disabled flag and cftype registration needs kmalloc,
		 * both of which aren't available during early_init.
		 */
		if (cgroup_disable_mask & (1 << ssid)) {
			static_branch_disable(cgroup_subsys_enabled_key[ssid]);
			printk(KERN_INFO "Disabling %s control group subsystem\n",
			       ss->name);
			continue;
		}

		if (cgroup1_ssid_disabled(ssid))
			printk(KERN_INFO "Disabling %s control group subsystem in v1 mounts\n",
			       ss->name);

		cgrp_dfl_root.subsys_mask |= 1 << ss->id;

		/* implicit controllers must be threaded too */
		WARN_ON(ss->implicit_on_dfl && !ss->threaded);

		if (ss->implicit_on_dfl)
			cgrp_dfl_implicit_ss_mask |= 1 << ss->id;
		else if (!ss->dfl_cftypes)
			cgrp_dfl_inhibit_ss_mask |= 1 << ss->id;

		if (ss->threaded)
			cgrp_dfl_threaded_ss_mask |= 1 << ss->id;

		if (ss->dfl_cftypes == ss->legacy_cftypes) {
			WARN_ON(cgroup_add_cftypes(ss, ss->dfl_cftypes));
		} else {
			WARN_ON(cgroup_add_dfl_cftypes(ss, ss->dfl_cftypes));
			WARN_ON(cgroup_add_legacy_cftypes(ss, ss->legacy_cftypes));
		}

		if (ss->bind)
			ss->bind(init_css_set.subsys[ssid]);

		mutex_lock(&cgroup_mutex);
		css_populate_dir(init_css_set.subsys[ssid]);
		mutex_unlock(&cgroup_mutex);
	}

	/* init_css_set.subsys[] has been updated, re-hash */
	hash_del(&init_css_set.hlist);
	hash_add(css_set_table, &init_css_set.hlist,
		 css_set_hash(init_css_set.subsys));

	WARN_ON(sysfs_create_mount_point(fs_kobj, "cgroup"));
	WARN_ON(register_filesystem(&cgroup_fs_type));
	WARN_ON(register_filesystem(&cgroup2_fs_type));
	WARN_ON(!proc_create("cgroups", 0, NULL, &proc_cgroupstats_operations));

	return 0;
}

static int __init cgroup_wq_init(void)
{
	/*
	 * There isn't much point in executing destruction path in
	 * parallel.  Good chunk is serialized with cgroup_mutex anyway.
	 * Use 1 for @max_active.
	 *
	 * We would prefer to do this in cgroup_init() above, but that
	 * is called before init_workqueues(): so leave this until after.
	 */
	cgroup_destroy_wq = alloc_workqueue("cgroup_destroy", 0, 1);
	BUG_ON(!cgroup_destroy_wq);
	return 0;
}
core_initcall(cgroup_wq_init);

void cgroup_path_from_kernfs_id(const union kernfs_node_id *id,
					char *buf, size_t buflen)
{
	struct kernfs_node *kn;

	kn = kernfs_get_node_by_id(cgrp_dfl_root.kf_root, id);
	if (!kn)
		return;
	kernfs_path(kn, buf, buflen);
	kernfs_put(kn);
}

/*
 * proc_cgroup_show()
 *  - Print task's cgroup paths into seq_file, one line for each hierarchy
 *  - Used for /proc/<pid>/cgroup.
 */
int proc_cgroup_show(struct seq_file *m, struct pid_namespace *ns,
		     struct pid *pid, struct task_struct *tsk)
{
	char *buf;
	int retval;
	struct cgroup_root *root;

	retval = -ENOMEM;
	buf = kmalloc(PATH_MAX, GFP_KERNEL);
	if (!buf)
		goto out;

	mutex_lock(&cgroup_mutex);
	spin_lock_irq(&css_set_lock);

	for_each_root(root) {
		struct cgroup_subsys *ss;
		struct cgroup *cgrp;
		int ssid, count = 0;

		if (root == &cgrp_dfl_root && !cgrp_dfl_visible)
			continue;

		seq_printf(m, "%d:", root->hierarchy_id);
		if (root != &cgrp_dfl_root)
			for_each_subsys(ss, ssid)
				if (root->subsys_mask & (1 << ssid))
					seq_printf(m, "%s%s", count++ ? "," : "",
						   ss->legacy_name);
		if (strlen(root->name))
			seq_printf(m, "%sname=%s", count ? "," : "",
				   root->name);
		seq_putc(m, ':');

		cgrp = task_cgroup_from_root(tsk, root);

		/*
		 * On traditional hierarchies, all zombie tasks show up as
		 * belonging to the root cgroup.  On the default hierarchy,
		 * while a zombie doesn't show up in "cgroup.procs" and
		 * thus can't be migrated, its /proc/PID/cgroup keeps
		 * reporting the cgroup it belonged to before exiting.  If
		 * the cgroup is removed before the zombie is reaped,
		 * " (deleted)" is appended to the cgroup path.
		 */
		if (cgroup_on_dfl(cgrp) || !(tsk->flags & PF_EXITING)) {
			retval = cgroup_path_ns_locked(cgrp, buf, PATH_MAX,
						current->nsproxy->cgroup_ns);
			if (retval >= PATH_MAX)
				retval = -ENAMETOOLONG;
			if (retval < 0)
				goto out_unlock;

			seq_puts(m, buf);
		} else {
			seq_puts(m, "/");
		}

		if (cgroup_on_dfl(cgrp) && cgroup_is_dead(cgrp))
			seq_puts(m, " (deleted)\n");
		else
			seq_putc(m, '\n');
	}

	retval = 0;
out_unlock:
	spin_unlock_irq(&css_set_lock);
	mutex_unlock(&cgroup_mutex);
	kfree(buf);
out:
	return retval;
}

/**
 * cgroup_fork - initialize cgroup related fields during copy_process()
 * @child: pointer to task_struct of forking parent process.
 *
 * A task is associated with the init_css_set until cgroup_post_fork()
 * attaches it to the parent's css_set.  Empty cg_list indicates that
 * @child isn't holding reference to its css_set.
 */
void cgroup_fork(struct task_struct *child)
{
	RCU_INIT_POINTER(child->cgroups, &init_css_set);
	INIT_LIST_HEAD(&child->cg_list);
}

/**
 * cgroup_can_fork - called on a new task before the process is exposed
 * @child: the task in question.
 *
 * This calls the subsystem can_fork() callbacks. If the can_fork() callback
 * returns an error, the fork aborts with that error code. This allows for
 * a cgroup subsystem to conditionally allow or deny new forks.
 */
int cgroup_can_fork(struct task_struct *child)
{
	struct cgroup_subsys *ss;
	int i, j, ret;

	do_each_subsys_mask(ss, i, have_canfork_callback) {
		ret = ss->can_fork(child);
		if (ret)
			goto out_revert;
	} while_each_subsys_mask();

	return 0;

out_revert:
	for_each_subsys(ss, j) {
		if (j >= i)
			break;
		if (ss->cancel_fork)
			ss->cancel_fork(child);
	}

	return ret;
}

/**
 * cgroup_cancel_fork - called if a fork failed after cgroup_can_fork()
 * @child: the task in question
 *
 * This calls the cancel_fork() callbacks if a fork failed *after*
 * cgroup_can_fork() succeded.
 */
void cgroup_cancel_fork(struct task_struct *child)
{
	struct cgroup_subsys *ss;
	int i;

	for_each_subsys(ss, i)
		if (ss->cancel_fork)
			ss->cancel_fork(child);
}

/**
 * cgroup_post_fork - called on a new task after adding it to the task list
 * @child: the task in question
 *
 * Adds the task to the list running through its css_set if necessary and
 * call the subsystem fork() callbacks.  Has to be after the task is
 * visible on the task list in case we race with the first call to
 * cgroup_task_iter_start() - to guarantee that the new task ends up on its
 * list.
 */
void cgroup_post_fork(struct task_struct *child)
{
	struct cgroup_subsys *ss;
	int i;

	/*
	 * This may race against cgroup_enable_task_cg_lists().  As that
	 * function sets use_task_css_set_links before grabbing
	 * tasklist_lock and we just went through tasklist_lock to add
	 * @child, it's guaranteed that either we see the set
	 * use_task_css_set_links or cgroup_enable_task_cg_lists() sees
	 * @child during its iteration.
	 *
	 * If we won the race, @child is associated with %current's
	 * css_set.  Grabbing css_set_lock guarantees both that the
	 * association is stable, and, on completion of the parent's
	 * migration, @child is visible in the source of migration or
	 * already in the destination cgroup.  This guarantee is necessary
	 * when implementing operations which need to migrate all tasks of
	 * a cgroup to another.
	 *
	 * Note that if we lose to cgroup_enable_task_cg_lists(), @child
	 * will remain in init_css_set.  This is safe because all tasks are
	 * in the init_css_set before cg_links is enabled and there's no
	 * operation which transfers all tasks out of init_css_set.
	 */
	if (use_task_css_set_links) {
		struct css_set *cset;

		spin_lock_irq(&css_set_lock);
		cset = task_css_set(current);
		if (list_empty(&child->cg_list)) {
			get_css_set(cset);
			cset->nr_tasks++;
			css_set_move_task(child, NULL, cset, false);
		}
		spin_unlock_irq(&css_set_lock);
	}

	/*
	 * Call ss->fork().  This must happen after @child is linked on
	 * css_set; otherwise, @child might change state between ->fork()
	 * and addition to css_set.
	 */
	do_each_subsys_mask(ss, i, have_fork_callback) {
		ss->fork(child);
	} while_each_subsys_mask();
}

/**
 * cgroup_exit - detach cgroup from exiting task
 * @tsk: pointer to task_struct of exiting process
 *
 * Description: Detach cgroup from @tsk and release it.
 *
 * Note that cgroups marked notify_on_release force every task in
 * them to take the global cgroup_mutex mutex when exiting.
 * This could impact scaling on very large systems.  Be reluctant to
 * use notify_on_release cgroups where very high task exit scaling
 * is required on large systems.
 *
 * We set the exiting tasks cgroup to the root cgroup (top_cgroup).  We
 * call cgroup_exit() while the task is still competent to handle
 * notify_on_release(), then leave the task attached to the root cgroup in
 * each hierarchy for the remainder of its exit.  No need to bother with
 * init_css_set refcnting.  init_css_set never goes away and we can't race
 * with migration path - PF_EXITING is visible to migration path.
 */
void cgroup_exit(struct task_struct *tsk)
{
	struct cgroup_subsys *ss;
	struct css_set *cset;
	int i;

	/*
	 * Unlink from @tsk from its css_set.  As migration path can't race
	 * with us, we can check css_set and cg_list without synchronization.
	 */
	cset = task_css_set(tsk);

	if (!list_empty(&tsk->cg_list)) {
		spin_lock_irq(&css_set_lock);
		css_set_move_task(tsk, cset, NULL, false);
		cset->nr_tasks--;
		spin_unlock_irq(&css_set_lock);
	} else {
		get_css_set(cset);
	}

	/* see cgroup_post_fork() for details */
	do_each_subsys_mask(ss, i, have_exit_callback) {
		ss->exit(tsk);
	} while_each_subsys_mask();
}

void cgroup_release(struct task_struct *task)
{
	struct cgroup_subsys *ss;
	int ssid;

	do_each_subsys_mask(ss, ssid, have_release_callback) {
		ss->release(task);
	} while_each_subsys_mask();
}

void cgroup_free(struct task_struct *task)
{
	struct css_set *cset = task_css_set(task);
	put_css_set(cset);
}

static int __init cgroup_disable(char *str)
{
	struct cgroup_subsys *ss;
	char *token;
	int i;

	while ((token = strsep(&str, ",")) != NULL) {
		if (!*token)
			continue;

		for_each_subsys(ss, i) {
			if (strcmp(token, ss->name) &&
			    strcmp(token, ss->legacy_name))
				continue;
			cgroup_disable_mask |= 1 << i;
		}
	}
	return 1;
}
__setup("cgroup_disable=", cgroup_disable);

/**
 * css_tryget_online_from_dir - get corresponding css from a cgroup dentry
 * @dentry: directory dentry of interest
 * @ss: subsystem of interest
 *
 * If @dentry is a directory for a cgroup which has @ss enabled on it, try
 * to get the corresponding css and return it.  If such css doesn't exist
 * or can't be pinned, an ERR_PTR value is returned.
 */
struct cgroup_subsys_state *css_tryget_online_from_dir(struct dentry *dentry,
						       struct cgroup_subsys *ss)
{
	struct kernfs_node *kn = kernfs_node_from_dentry(dentry);
	struct file_system_type *s_type = dentry->d_sb->s_type;
	struct cgroup_subsys_state *css = NULL;
	struct cgroup *cgrp;

	/* is @dentry a cgroup dir? */
	if ((s_type != &cgroup_fs_type && s_type != &cgroup2_fs_type) ||
	    !kn || kernfs_type(kn) != KERNFS_DIR)
		return ERR_PTR(-EBADF);

	rcu_read_lock();

	/*
	 * This path doesn't originate from kernfs and @kn could already
	 * have been or be removed at any point.  @kn->priv is RCU
	 * protected for this access.  See css_release_work_fn() for details.
	 */
	cgrp = rcu_dereference(*(void __rcu __force **)&kn->priv);
	if (cgrp)
		css = cgroup_css(cgrp, ss);

	if (!css || !css_tryget_online(css))
		css = ERR_PTR(-ENOENT);

	rcu_read_unlock();
	return css;
}

/**
 * css_from_id - lookup css by id
 * @id: the cgroup id
 * @ss: cgroup subsys to be looked into
 *
 * Returns the css if there's valid one with @id, otherwise returns NULL.
 * Should be called under rcu_read_lock().
 */
struct cgroup_subsys_state *css_from_id(int id, struct cgroup_subsys *ss)
{
	WARN_ON_ONCE(!rcu_read_lock_held());
	return idr_find(&ss->css_idr, id);
}

/**
 * cgroup_get_from_path - lookup and get a cgroup from its default hierarchy path
 * @path: path on the default hierarchy
 *
 * Find the cgroup at @path on the default hierarchy, increment its
 * reference count and return it.  Returns pointer to the found cgroup on
 * success, ERR_PTR(-ENOENT) if @path doens't exist and ERR_PTR(-ENOTDIR)
 * if @path points to a non-directory.
 */
struct cgroup *cgroup_get_from_path(const char *path)
{
	struct kernfs_node *kn;
	struct cgroup *cgrp;

	mutex_lock(&cgroup_mutex);

	kn = kernfs_walk_and_get(cgrp_dfl_root.cgrp.kn, path);
	if (kn) {
		if (kernfs_type(kn) == KERNFS_DIR) {
			cgrp = kn->priv;
			cgroup_get_live(cgrp);
		} else {
			cgrp = ERR_PTR(-ENOTDIR);
		}
		kernfs_put(kn);
	} else {
		cgrp = ERR_PTR(-ENOENT);
	}

	mutex_unlock(&cgroup_mutex);
	return cgrp;
}
EXPORT_SYMBOL_GPL(cgroup_get_from_path);

/**
 * cgroup_get_from_fd - get a cgroup pointer from a fd
 * @fd: fd obtained by open(cgroup2_dir)
 *
 * Find the cgroup from a fd which should be obtained
 * by opening a cgroup directory.  Returns a pointer to the
 * cgroup on success. ERR_PTR is returned if the cgroup
 * cannot be found.
 */
struct cgroup *cgroup_get_from_fd(int fd)
{
	struct cgroup_subsys_state *css;
	struct cgroup *cgrp;
	struct file *f;

	f = fget_raw(fd);
	if (!f)
		return ERR_PTR(-EBADF);

	css = css_tryget_online_from_dir(f->f_path.dentry, NULL);
	fput(f);
	if (IS_ERR(css))
		return ERR_CAST(css);

	cgrp = css->cgroup;
	if (!cgroup_on_dfl(cgrp)) {
		cgroup_put(cgrp);
		return ERR_PTR(-EBADF);
	}

	return cgrp;
}
EXPORT_SYMBOL_GPL(cgroup_get_from_fd);

/*
 * sock->sk_cgrp_data handling.  For more info, see sock_cgroup_data
 * definition in cgroup-defs.h.
 */
#ifdef CONFIG_SOCK_CGROUP_DATA

#if defined(CONFIG_CGROUP_NET_PRIO) || defined(CONFIG_CGROUP_NET_CLASSID)

DEFINE_SPINLOCK(cgroup_sk_update_lock);
static bool cgroup_sk_alloc_disabled __read_mostly;

void cgroup_sk_alloc_disable(void)
{
	if (cgroup_sk_alloc_disabled)
		return;
	pr_info("cgroup: disabling cgroup2 socket matching due to net_prio or net_cls activation\n");
	cgroup_sk_alloc_disabled = true;
}

#else

#define cgroup_sk_alloc_disabled	false

#endif

void cgroup_sk_alloc(struct sock_cgroup_data *skcd)
{
	if (cgroup_sk_alloc_disabled)
		return;

	/* Socket clone path */
	if (skcd->val) {
		/*
		 * We might be cloning a socket which is left in an empty
		 * cgroup and the cgroup might have already been rmdir'd.
		 * Don't use cgroup_get_live().
		 */
		cgroup_get(sock_cgroup_ptr(skcd));
		return;
	}

	rcu_read_lock();

	while (true) {
		struct css_set *cset;

		cset = task_css_set(current);
		if (likely(cgroup_tryget(cset->dfl_cgrp))) {
			skcd->val = (unsigned long)cset->dfl_cgrp;
			break;
		}
		cpu_relax();
	}

	rcu_read_unlock();
}

void cgroup_sk_free(struct sock_cgroup_data *skcd)
{
	cgroup_put(sock_cgroup_ptr(skcd));
}

#endif	/* CONFIG_SOCK_CGROUP_DATA */

#ifdef CONFIG_CGROUP_BPF
int cgroup_bpf_update(struct cgroup *cgrp, struct bpf_prog *prog,
		      enum bpf_attach_type type, bool overridable)
{
	struct cgroup *parent = cgroup_parent(cgrp);
	int ret;

	mutex_lock(&cgroup_mutex);
	ret = __cgroup_bpf_update(cgrp, parent, prog, type, overridable);
	mutex_unlock(&cgroup_mutex);
	return ret;
}
#endif /* CONFIG_CGROUP_BPF */<|MERGE_RESOLUTION|>--- conflicted
+++ resolved
@@ -4083,22 +4083,6 @@
 
 	lockdep_assert_held(&css_set_lock);
 repeat:
-<<<<<<< HEAD
-	/*
-	 * Advance iterator to find next entry.  cset->tasks is consumed
-	 * first and then ->mg_tasks.  After ->mg_tasks, we move onto the
-	 * next cset.
-	 */
-	next = it->task_pos->next;
-
-	if (next == it->tasks_head)
-		next = it->mg_tasks_head->next;
-
-	if (next == it->mg_tasks_head)
-		css_task_iter_advance_css_set(it);
-	else
-		it->task_pos = next;
-=======
 	if (it->task_pos) {
 		/*
 		 * Advance iterator to find next entry.  cset->tasks is
@@ -4118,7 +4102,6 @@
 		/* called from start, proceed to the first cset */
 		css_task_iter_advance_css_set(it);
 	}
->>>>>>> 1ec8f1f0
 
 	/* if PROCS, skip over tasks which aren't group leaders */
 	if ((it->flags & CSS_TASK_ITER_PROCS) && it->task_pos &&
