--- conflicted
+++ resolved
@@ -676,11 +676,7 @@
 
 static inline bool local_timer_softirq_pending(void)
 {
-<<<<<<< HEAD
-	return local_softirq_pending() & TIMER_SOFTIRQ;
-=======
 	return local_softirq_pending() & BIT(TIMER_SOFTIRQ);
->>>>>>> 1ec8f1f0
 }
 
 static ktime_t tick_nohz_stop_sched_tick(struct tick_sched *ts,
