/*
 *  kernel/sched/core.c
 *
 *  Kernel scheduler and related syscalls
 *
 *  Copyright (C) 1991-2002  Linus Torvalds
 *
 *  1996-12-23  Modified by Dave Grothe to fix bugs in semaphores and
 *		make semaphores SMP safe
 *  1998-11-19	Implemented schedule_timeout() and related stuff
 *		by Andrea Arcangeli
 *  2002-01-04	New ultra-scalable O(1) scheduler by Ingo Molnar:
 *		hybrid priority-list and round-robin design with
 *		an array-switch method of distributing timeslices
 *		and per-CPU runqueues.  Cleanups and useful suggestions
 *		by Davide Libenzi, preemptible kernel bits by Robert Love.
 *  2003-09-03	Interactivity tuning by Con Kolivas.
 *  2004-04-02	Scheduler domains code by Nick Piggin
 *  2007-04-15  Work begun on replacing all interactivity tuning with a
 *              fair scheduling design by Con Kolivas.
 *  2007-05-05  Load balancing (smp-nice) and other improvements
 *              by Peter Williams
 *  2007-05-06  Interactivity improvements to CFS by Mike Galbraith
 *  2007-07-01  Group scheduling enhancements by Srivatsa Vaddagiri
 *  2007-11-29  RT balancing improvements by Steven Rostedt, Gregory Haskins,
 *              Thomas Gleixner, Mike Kravetz
 */

#include <linux/mm.h>
#include <linux/module.h>
#include <linux/nmi.h>
#include <linux/init.h>
#include <linux/uaccess.h>
#include <linux/highmem.h>
#include <asm/mmu_context.h>
#include <linux/interrupt.h>
#include <linux/capability.h>
#include <linux/completion.h>
#include <linux/kernel_stat.h>
#include <linux/debug_locks.h>
#include <linux/perf_event.h>
#include <linux/security.h>
#include <linux/notifier.h>
#include <linux/profile.h>
#include <linux/freezer.h>
#include <linux/vmalloc.h>
#include <linux/blkdev.h>
#include <linux/delay.h>
#include <linux/pid_namespace.h>
#include <linux/smp.h>
#include <linux/threads.h>
#include <linux/timer.h>
#include <linux/rcupdate.h>
#include <linux/cpu.h>
#include <linux/cpuset.h>
#include <linux/percpu.h>
#include <linux/proc_fs.h>
#include <linux/seq_file.h>
#include <linux/sysctl.h>
#include <linux/syscalls.h>
#include <linux/times.h>
#include <linux/tsacct_kern.h>
#include <linux/kprobes.h>
#include <linux/delayacct.h>
#include <linux/unistd.h>
#include <linux/pagemap.h>
#include <linux/hrtimer.h>
#include <linux/tick.h>
#include <linux/debugfs.h>
#include <linux/ctype.h>
#include <linux/ftrace.h>
#include <linux/slab.h>
#include <linux/init_task.h>
#include <linux/binfmts.h>
#include <linux/context_tracking.h>

#include <asm/switch_to.h>
#include <asm/tlb.h>
#include <asm/irq_regs.h>
#include <asm/mutex.h>
#ifdef CONFIG_PARAVIRT
#include <asm/paravirt.h>
#endif

#include "sched.h"
#include "../workqueue_sched.h"
#include "../smpboot.h"

#define CREATE_TRACE_POINTS
#include <trace/events/sched.h>

void start_bandwidth_timer(struct hrtimer *period_timer, ktime_t period)
{
	unsigned long delta;
	ktime_t soft, hard, now;

	for (;;) {
		if (hrtimer_active(period_timer))
			break;

		now = hrtimer_cb_get_time(period_timer);
		hrtimer_forward(period_timer, now, period);

		soft = hrtimer_get_softexpires(period_timer);
		hard = hrtimer_get_expires(period_timer);
		delta = ktime_to_ns(ktime_sub(hard, soft));
		__hrtimer_start_range_ns(period_timer, soft, delta,
					 HRTIMER_MODE_ABS_PINNED, 0);
	}
}

DEFINE_MUTEX(sched_domains_mutex);
DEFINE_PER_CPU_SHARED_ALIGNED(struct rq, runqueues);

static void update_rq_clock_task(struct rq *rq, s64 delta);

void update_rq_clock(struct rq *rq)
{
	s64 delta;

	if (rq->skip_clock_update > 0)
		return;

	delta = sched_clock_cpu(cpu_of(rq)) - rq->clock;
	rq->clock += delta;
	update_rq_clock_task(rq, delta);
}

/*
 * Debugging: various feature bits
 */

#define SCHED_FEAT(name, enabled)	\
	(1UL << __SCHED_FEAT_##name) * enabled |

const_debug unsigned int sysctl_sched_features =
#include "features.h"
	0;

#undef SCHED_FEAT

#ifdef CONFIG_SCHED_DEBUG
#define SCHED_FEAT(name, enabled)	\
	#name ,

static const char * const sched_feat_names[] = {
#include "features.h"
};

#undef SCHED_FEAT

static int sched_feat_show(struct seq_file *m, void *v)
{
	int i;

	for (i = 0; i < __SCHED_FEAT_NR; i++) {
		if (!(sysctl_sched_features & (1UL << i)))
			seq_puts(m, "NO_");
		seq_printf(m, "%s ", sched_feat_names[i]);
	}
	seq_puts(m, "\n");

	return 0;
}

#ifdef HAVE_JUMP_LABEL

#define jump_label_key__true  STATIC_KEY_INIT_TRUE
#define jump_label_key__false STATIC_KEY_INIT_FALSE

#define SCHED_FEAT(name, enabled)	\
	jump_label_key__##enabled ,

struct static_key sched_feat_keys[__SCHED_FEAT_NR] = {
#include "features.h"
};

#undef SCHED_FEAT

static void sched_feat_disable(int i)
{
	if (static_key_enabled(&sched_feat_keys[i]))
		static_key_slow_dec(&sched_feat_keys[i]);
}

static void sched_feat_enable(int i)
{
	if (!static_key_enabled(&sched_feat_keys[i]))
		static_key_slow_inc(&sched_feat_keys[i]);
}
#else
static void sched_feat_disable(int i) { };
static void sched_feat_enable(int i) { };
#endif /* HAVE_JUMP_LABEL */

static ssize_t
sched_feat_write(struct file *filp, const char __user *ubuf,
		size_t cnt, loff_t *ppos)
{
	char buf[64];
	char *cmp;
	int neg = 0;
	int i;

	if (cnt > 63)
		cnt = 63;

	if (copy_from_user(&buf, ubuf, cnt))
		return -EFAULT;

	buf[cnt] = 0;
	cmp = strstrip(buf);

	if (strncmp(cmp, "NO_", 3) == 0) {
		neg = 1;
		cmp += 3;
	}

	for (i = 0; i < __SCHED_FEAT_NR; i++) {
		if (strcmp(cmp, sched_feat_names[i]) == 0) {
			if (neg) {
				sysctl_sched_features &= ~(1UL << i);
				sched_feat_disable(i);
			} else {
				sysctl_sched_features |= (1UL << i);
				sched_feat_enable(i);
			}
			break;
		}
	}

	if (i == __SCHED_FEAT_NR)
		return -EINVAL;

	*ppos += cnt;

	return cnt;
}

static int sched_feat_open(struct inode *inode, struct file *filp)
{
	return single_open(filp, sched_feat_show, NULL);
}

static const struct file_operations sched_feat_fops = {
	.open		= sched_feat_open,
	.write		= sched_feat_write,
	.read		= seq_read,
	.llseek		= seq_lseek,
	.release	= single_release,
};

static __init int sched_init_debug(void)
{
	debugfs_create_file("sched_features", 0644, NULL, NULL,
			&sched_feat_fops);

	return 0;
}
late_initcall(sched_init_debug);
#endif /* CONFIG_SCHED_DEBUG */

/*
 * Number of tasks to iterate in a single balance run.
 * Limited because this is done with IRQs disabled.
 */
const_debug unsigned int sysctl_sched_nr_migrate = 32;

/*
 * period over which we average the RT time consumption, measured
 * in ms.
 *
 * default: 1s
 */
const_debug unsigned int sysctl_sched_time_avg = MSEC_PER_SEC;

/*
 * period over which we measure -rt task cpu usage in us.
 * default: 1s
 */
unsigned int sysctl_sched_rt_period = 1000000;

__read_mostly int scheduler_running;

/*
 * part of the period that we allow rt tasks to run in us.
 * default: 0.95s
 */
int sysctl_sched_rt_runtime = 950000;



/*
 * __task_rq_lock - lock the rq @p resides on.
 */
static inline struct rq *__task_rq_lock(struct task_struct *p)
	__acquires(rq->lock)
{
	struct rq *rq;

	lockdep_assert_held(&p->pi_lock);

	for (;;) {
		rq = task_rq(p);
		raw_spin_lock(&rq->lock);
		if (likely(rq == task_rq(p)))
			return rq;
		raw_spin_unlock(&rq->lock);
	}
}

/*
 * task_rq_lock - lock p->pi_lock and lock the rq @p resides on.
 */
static struct rq *task_rq_lock(struct task_struct *p, unsigned long *flags)
	__acquires(p->pi_lock)
	__acquires(rq->lock)
{
	struct rq *rq;

	for (;;) {
		raw_spin_lock_irqsave(&p->pi_lock, *flags);
		rq = task_rq(p);
		raw_spin_lock(&rq->lock);
		if (likely(rq == task_rq(p)))
			return rq;
		raw_spin_unlock(&rq->lock);
		raw_spin_unlock_irqrestore(&p->pi_lock, *flags);
	}
}

static void __task_rq_unlock(struct rq *rq)
	__releases(rq->lock)
{
	raw_spin_unlock(&rq->lock);
}

static inline void
task_rq_unlock(struct rq *rq, struct task_struct *p, unsigned long *flags)
	__releases(rq->lock)
	__releases(p->pi_lock)
{
	raw_spin_unlock(&rq->lock);
	raw_spin_unlock_irqrestore(&p->pi_lock, *flags);
}

/*
 * this_rq_lock - lock this runqueue and disable interrupts.
 */
static struct rq *this_rq_lock(void)
	__acquires(rq->lock)
{
	struct rq *rq;

	local_irq_disable();
	rq = this_rq();
	raw_spin_lock(&rq->lock);

	return rq;
}

#ifdef CONFIG_SCHED_HRTICK
/*
 * Use HR-timers to deliver accurate preemption points.
 *
 * Its all a bit involved since we cannot program an hrt while holding the
 * rq->lock. So what we do is store a state in in rq->hrtick_* and ask for a
 * reschedule event.
 *
 * When we get rescheduled we reprogram the hrtick_timer outside of the
 * rq->lock.
 */

static void hrtick_clear(struct rq *rq)
{
	if (hrtimer_active(&rq->hrtick_timer))
		hrtimer_cancel(&rq->hrtick_timer);
}

/*
 * High-resolution timer tick.
 * Runs from hardirq context with interrupts disabled.
 */
static enum hrtimer_restart hrtick(struct hrtimer *timer)
{
	struct rq *rq = container_of(timer, struct rq, hrtick_timer);

	WARN_ON_ONCE(cpu_of(rq) != smp_processor_id());

	raw_spin_lock(&rq->lock);
	update_rq_clock(rq);
	rq->curr->sched_class->task_tick(rq, rq->curr, 1);
	raw_spin_unlock(&rq->lock);

	return HRTIMER_NORESTART;
}

#ifdef CONFIG_SMP
/*
 * called from hardirq (IPI) context
 */
static void __hrtick_start(void *arg)
{
	struct rq *rq = arg;

	raw_spin_lock(&rq->lock);
	hrtimer_restart(&rq->hrtick_timer);
	rq->hrtick_csd_pending = 0;
	raw_spin_unlock(&rq->lock);
}

/*
 * Called to set the hrtick timer state.
 *
 * called with rq->lock held and irqs disabled
 */
void hrtick_start(struct rq *rq, u64 delay)
{
	struct hrtimer *timer = &rq->hrtick_timer;
	ktime_t time = ktime_add_ns(timer->base->get_time(), delay);

	hrtimer_set_expires(timer, time);

	if (rq == this_rq()) {
		hrtimer_restart(timer);
	} else if (!rq->hrtick_csd_pending) {
		__smp_call_function_single(cpu_of(rq), &rq->hrtick_csd, 0);
		rq->hrtick_csd_pending = 1;
	}
}

static int
hotplug_hrtick(struct notifier_block *nfb, unsigned long action, void *hcpu)
{
	int cpu = (int)(long)hcpu;

	switch (action) {
	case CPU_UP_CANCELED:
	case CPU_UP_CANCELED_FROZEN:
	case CPU_DOWN_PREPARE:
	case CPU_DOWN_PREPARE_FROZEN:
	case CPU_DEAD:
	case CPU_DEAD_FROZEN:
		hrtick_clear(cpu_rq(cpu));
		return NOTIFY_OK;
	}

	return NOTIFY_DONE;
}

static __init void init_hrtick(void)
{
	hotcpu_notifier(hotplug_hrtick, 0);
}
#else
/*
 * Called to set the hrtick timer state.
 *
 * called with rq->lock held and irqs disabled
 */
void hrtick_start(struct rq *rq, u64 delay)
{
	__hrtimer_start_range_ns(&rq->hrtick_timer, ns_to_ktime(delay), 0,
			HRTIMER_MODE_REL_PINNED, 0);
}

static inline void init_hrtick(void)
{
}
#endif /* CONFIG_SMP */

static void init_rq_hrtick(struct rq *rq)
{
#ifdef CONFIG_SMP
	rq->hrtick_csd_pending = 0;

	rq->hrtick_csd.flags = 0;
	rq->hrtick_csd.func = __hrtick_start;
	rq->hrtick_csd.info = rq;
#endif

	hrtimer_init(&rq->hrtick_timer, CLOCK_MONOTONIC, HRTIMER_MODE_REL);
	rq->hrtick_timer.function = hrtick;
}
#else	/* CONFIG_SCHED_HRTICK */
static inline void hrtick_clear(struct rq *rq)
{
}

static inline void init_rq_hrtick(struct rq *rq)
{
}

static inline void init_hrtick(void)
{
}
#endif	/* CONFIG_SCHED_HRTICK */

/*
 * resched_task - mark a task 'to be rescheduled now'.
 *
 * On UP this means the setting of the need_resched flag, on SMP it
 * might also involve a cross-CPU call to trigger the scheduler on
 * the target CPU.
 */
#ifdef CONFIG_SMP

#ifndef tsk_is_polling
#define tsk_is_polling(t) 0
#endif

void resched_task(struct task_struct *p)
{
	int cpu;

	assert_raw_spin_locked(&task_rq(p)->lock);

	if (test_tsk_need_resched(p))
		return;

	set_tsk_need_resched(p);

	cpu = task_cpu(p);
	if (cpu == smp_processor_id())
		return;

	/* NEED_RESCHED must be visible before we test polling */
	smp_mb();
	if (!tsk_is_polling(p))
		smp_send_reschedule(cpu);
}

void resched_cpu(int cpu)
{
	struct rq *rq = cpu_rq(cpu);
	unsigned long flags;

	if (!raw_spin_trylock_irqsave(&rq->lock, flags))
		return;
	resched_task(cpu_curr(cpu));
	raw_spin_unlock_irqrestore(&rq->lock, flags);
}

#ifdef CONFIG_NO_HZ
/*
 * In the semi idle case, use the nearest busy cpu for migrating timers
 * from an idle cpu.  This is good for power-savings.
 *
 * We don't do similar optimization for completely idle system, as
 * selecting an idle cpu will add more delays to the timers than intended
 * (as that cpu's timer base may not be uptodate wrt jiffies etc).
 */
int get_nohz_timer_target(void)
{
	int cpu = smp_processor_id();
	int i;
	struct sched_domain *sd;

	rcu_read_lock();
	for_each_domain(cpu, sd) {
		for_each_cpu(i, sched_domain_span(sd)) {
			if (!idle_cpu(i)) {
				cpu = i;
				goto unlock;
			}
		}
	}
unlock:
	rcu_read_unlock();
	return cpu;
}
/*
 * When add_timer_on() enqueues a timer into the timer wheel of an
 * idle CPU then this timer might expire before the next timer event
 * which is scheduled to wake up that CPU. In case of a completely
 * idle system the next event might even be infinite time into the
 * future. wake_up_idle_cpu() ensures that the CPU is woken up and
 * leaves the inner idle loop so the newly added timer is taken into
 * account when the CPU goes back to idle and evaluates the timer
 * wheel for the next timer event.
 */
void wake_up_idle_cpu(int cpu)
{
	struct rq *rq = cpu_rq(cpu);

	if (cpu == smp_processor_id())
		return;

	/*
	 * This is safe, as this function is called with the timer
	 * wheel base lock of (cpu) held. When the CPU is on the way
	 * to idle and has not yet set rq->curr to idle then it will
	 * be serialized on the timer wheel base lock and take the new
	 * timer into account automatically.
	 */
	if (rq->curr != rq->idle)
		return;

	/*
	 * We can set TIF_RESCHED on the idle task of the other CPU
	 * lockless. The worst case is that the other CPU runs the
	 * idle task through an additional NOOP schedule()
	 */
	set_tsk_need_resched(rq->idle);

	/* NEED_RESCHED must be visible before we test polling */
	smp_mb();
	if (!tsk_is_polling(rq->idle))
		smp_send_reschedule(cpu);
}

static inline bool got_nohz_idle_kick(void)
{
	int cpu = smp_processor_id();
	return idle_cpu(cpu) && test_bit(NOHZ_BALANCE_KICK, nohz_flags(cpu));
}

#else /* CONFIG_NO_HZ */

static inline bool got_nohz_idle_kick(void)
{
	return false;
}

#endif /* CONFIG_NO_HZ */

void sched_avg_update(struct rq *rq)
{
	s64 period = sched_avg_period();

	while ((s64)(rq->clock - rq->age_stamp) > period) {
		/*
		 * Inline assembly required to prevent the compiler
		 * optimising this loop into a divmod call.
		 * See __iter_div_u64_rem() for another example of this.
		 */
		asm("" : "+rm" (rq->age_stamp));
		rq->age_stamp += period;
		rq->rt_avg /= 2;
	}
}

#else /* !CONFIG_SMP */
void resched_task(struct task_struct *p)
{
	assert_raw_spin_locked(&task_rq(p)->lock);
	set_tsk_need_resched(p);
}
#endif /* CONFIG_SMP */

#if defined(CONFIG_RT_GROUP_SCHED) || (defined(CONFIG_FAIR_GROUP_SCHED) && \
			(defined(CONFIG_SMP) || defined(CONFIG_CFS_BANDWIDTH)))
/*
 * Iterate task_group tree rooted at *from, calling @down when first entering a
 * node and @up when leaving it for the final time.
 *
 * Caller must hold rcu_lock or sufficient equivalent.
 */
int walk_tg_tree_from(struct task_group *from,
			     tg_visitor down, tg_visitor up, void *data)
{
	struct task_group *parent, *child;
	int ret;

	parent = from;

down:
	ret = (*down)(parent, data);
	if (ret)
		goto out;
	list_for_each_entry_rcu(child, &parent->children, siblings) {
		parent = child;
		goto down;

up:
		continue;
	}
	ret = (*up)(parent, data);
	if (ret || parent == from)
		goto out;

	child = parent;
	parent = parent->parent;
	if (parent)
		goto up;
out:
	return ret;
}

int tg_nop(struct task_group *tg, void *data)
{
	return 0;
}
#endif

static void set_load_weight(struct task_struct *p)
{
	int prio = p->static_prio - MAX_RT_PRIO;
	struct load_weight *load = &p->se.load;

	/*
	 * SCHED_IDLE tasks get minimal weight:
	 */
	if (p->policy == SCHED_IDLE) {
		load->weight = scale_load(WEIGHT_IDLEPRIO);
		load->inv_weight = WMULT_IDLEPRIO;
		return;
	}

	load->weight = scale_load(prio_to_weight[prio]);
	load->inv_weight = prio_to_wmult[prio];
}

static void enqueue_task(struct rq *rq, struct task_struct *p, int flags)
{
	update_rq_clock(rq);
	sched_info_queued(p);
	p->sched_class->enqueue_task(rq, p, flags);
}

static void dequeue_task(struct rq *rq, struct task_struct *p, int flags)
{
	update_rq_clock(rq);
	sched_info_dequeued(p);
	p->sched_class->dequeue_task(rq, p, flags);
}

void activate_task(struct rq *rq, struct task_struct *p, int flags)
{
	if (task_contributes_to_load(p))
		rq->nr_uninterruptible--;

	enqueue_task(rq, p, flags);
}

void deactivate_task(struct rq *rq, struct task_struct *p, int flags)
{
	if (task_contributes_to_load(p))
		rq->nr_uninterruptible++;

	dequeue_task(rq, p, flags);
}

static void update_rq_clock_task(struct rq *rq, s64 delta)
{
/*
 * In theory, the compile should just see 0 here, and optimize out the call
 * to sched_rt_avg_update. But I don't trust it...
 */
#if defined(CONFIG_IRQ_TIME_ACCOUNTING) || defined(CONFIG_PARAVIRT_TIME_ACCOUNTING)
	s64 steal = 0, irq_delta = 0;
#endif
#ifdef CONFIG_IRQ_TIME_ACCOUNTING
	irq_delta = irq_time_read(cpu_of(rq)) - rq->prev_irq_time;

	/*
	 * Since irq_time is only updated on {soft,}irq_exit, we might run into
	 * this case when a previous update_rq_clock() happened inside a
	 * {soft,}irq region.
	 *
	 * When this happens, we stop ->clock_task and only update the
	 * prev_irq_time stamp to account for the part that fit, so that a next
	 * update will consume the rest. This ensures ->clock_task is
	 * monotonic.
	 *
	 * It does however cause some slight miss-attribution of {soft,}irq
	 * time, a more accurate solution would be to update the irq_time using
	 * the current rq->clock timestamp, except that would require using
	 * atomic ops.
	 */
	if (irq_delta > delta)
		irq_delta = delta;

	rq->prev_irq_time += irq_delta;
	delta -= irq_delta;
#endif
#ifdef CONFIG_PARAVIRT_TIME_ACCOUNTING
	if (static_key_false((&paravirt_steal_rq_enabled))) {
		u64 st;

		steal = paravirt_steal_clock(cpu_of(rq));
		steal -= rq->prev_steal_time_rq;

		if (unlikely(steal > delta))
			steal = delta;

		st = steal_ticks(steal);
		steal = st * TICK_NSEC;

		rq->prev_steal_time_rq += steal;

		delta -= steal;
	}
#endif

	rq->clock_task += delta;

#if defined(CONFIG_IRQ_TIME_ACCOUNTING) || defined(CONFIG_PARAVIRT_TIME_ACCOUNTING)
	if ((irq_delta + steal) && sched_feat(NONTASK_POWER))
		sched_rt_avg_update(rq, irq_delta + steal);
#endif
}

void sched_set_stop_task(int cpu, struct task_struct *stop)
{
	struct sched_param param = { .sched_priority = MAX_RT_PRIO - 1 };
	struct task_struct *old_stop = cpu_rq(cpu)->stop;

	if (stop) {
		/*
		 * Make it appear like a SCHED_FIFO task, its something
		 * userspace knows about and won't get confused about.
		 *
		 * Also, it will make PI more or less work without too
		 * much confusion -- but then, stop work should not
		 * rely on PI working anyway.
		 */
		sched_setscheduler_nocheck(stop, SCHED_FIFO, &param);

		stop->sched_class = &stop_sched_class;
	}

	cpu_rq(cpu)->stop = stop;

	if (old_stop) {
		/*
		 * Reset it back to a normal scheduling class so that
		 * it can die in pieces.
		 */
		old_stop->sched_class = &rt_sched_class;
	}
}

/*
 * __normal_prio - return the priority that is based on the static prio
 */
static inline int __normal_prio(struct task_struct *p)
{
	return p->static_prio;
}

/*
 * Calculate the expected normal priority: i.e. priority
 * without taking RT-inheritance into account. Might be
 * boosted by interactivity modifiers. Changes upon fork,
 * setprio syscalls, and whenever the interactivity
 * estimator recalculates.
 */
static inline int normal_prio(struct task_struct *p)
{
	int prio;

	if (task_has_rt_policy(p))
		prio = MAX_RT_PRIO-1 - p->rt_priority;
	else
		prio = __normal_prio(p);
	return prio;
}

/*
 * Calculate the current priority, i.e. the priority
 * taken into account by the scheduler. This value might
 * be boosted by RT tasks, or might be boosted by
 * interactivity modifiers. Will be RT if the task got
 * RT-boosted. If not then it returns p->normal_prio.
 */
static int effective_prio(struct task_struct *p)
{
	p->normal_prio = normal_prio(p);
	/*
	 * If we are RT tasks or we were boosted to RT priority,
	 * keep the priority unchanged. Otherwise, update priority
	 * to the normal priority:
	 */
	if (!rt_prio(p->prio))
		return p->normal_prio;
	return p->prio;
}

/**
 * task_curr - is this task currently executing on a CPU?
 * @p: the task in question.
 */
inline int task_curr(const struct task_struct *p)
{
	return cpu_curr(task_cpu(p)) == p;
}

static inline void check_class_changed(struct rq *rq, struct task_struct *p,
				       const struct sched_class *prev_class,
				       int oldprio)
{
	if (prev_class != p->sched_class) {
		if (prev_class->switched_from)
			prev_class->switched_from(rq, p);
		p->sched_class->switched_to(rq, p);
	} else if (oldprio != p->prio)
		p->sched_class->prio_changed(rq, p, oldprio);
}

void check_preempt_curr(struct rq *rq, struct task_struct *p, int flags)
{
	const struct sched_class *class;

	if (p->sched_class == rq->curr->sched_class) {
		rq->curr->sched_class->check_preempt_curr(rq, p, flags);
	} else {
		for_each_class(class) {
			if (class == rq->curr->sched_class)
				break;
			if (class == p->sched_class) {
				resched_task(rq->curr);
				break;
			}
		}
	}

	/*
	 * A queue event has occurred, and we're going to schedule.  In
	 * this case, we can save a useless back to back clock update.
	 */
	if (rq->curr->on_rq && test_tsk_need_resched(rq->curr))
		rq->skip_clock_update = 1;
}

static ATOMIC_NOTIFIER_HEAD(task_migration_notifier);

void register_task_migration_notifier(struct notifier_block *n)
{
	atomic_notifier_chain_register(&task_migration_notifier, n);
}

#ifdef CONFIG_SMP
void set_task_cpu(struct task_struct *p, unsigned int new_cpu)
{
#ifdef CONFIG_SCHED_DEBUG
	/*
	 * We should never call set_task_cpu() on a blocked task,
	 * ttwu() will sort out the placement.
	 */
	WARN_ON_ONCE(p->state != TASK_RUNNING && p->state != TASK_WAKING &&
			!(task_thread_info(p)->preempt_count & PREEMPT_ACTIVE));

#ifdef CONFIG_LOCKDEP
	/*
	 * The caller should hold either p->pi_lock or rq->lock, when changing
	 * a task's CPU. ->pi_lock for waking tasks, rq->lock for runnable tasks.
	 *
	 * sched_move_task() holds both and thus holding either pins the cgroup,
	 * see task_group().
	 *
	 * Furthermore, all task_rq users should acquire both locks, see
	 * task_rq_lock().
	 */
	WARN_ON_ONCE(debug_locks && !(lockdep_is_held(&p->pi_lock) ||
				      lockdep_is_held(&task_rq(p)->lock)));
#endif
#endif

	trace_sched_migrate_task(p, new_cpu);

	if (task_cpu(p) != new_cpu) {
<<<<<<< HEAD
		if (p->sched_class->migrate_task_rq)
			p->sched_class->migrate_task_rq(p, new_cpu);
=======
		struct task_migration_notifier tmn;

>>>>>>> 58b7825b
		p->se.nr_migrations++;
		perf_sw_event(PERF_COUNT_SW_CPU_MIGRATIONS, 1, NULL, 0);

		tmn.task = p;
		tmn.from_cpu = task_cpu(p);
		tmn.to_cpu = new_cpu;

		atomic_notifier_call_chain(&task_migration_notifier, 0, &tmn);
	}

	__set_task_cpu(p, new_cpu);
}

struct migration_arg {
	struct task_struct *task;
	int dest_cpu;
};

static int migration_cpu_stop(void *data);

/*
 * wait_task_inactive - wait for a thread to unschedule.
 *
 * If @match_state is nonzero, it's the @p->state value just checked and
 * not expected to change.  If it changes, i.e. @p might have woken up,
 * then return zero.  When we succeed in waiting for @p to be off its CPU,
 * we return a positive number (its total switch count).  If a second call
 * a short while later returns the same number, the caller can be sure that
 * @p has remained unscheduled the whole time.
 *
 * The caller must ensure that the task *will* unschedule sometime soon,
 * else this function might spin for a *long* time. This function can't
 * be called with interrupts off, or it may introduce deadlock with
 * smp_call_function() if an IPI is sent by the same process we are
 * waiting to become inactive.
 */
unsigned long wait_task_inactive(struct task_struct *p, long match_state)
{
	unsigned long flags;
	int running, on_rq;
	unsigned long ncsw;
	struct rq *rq;

	for (;;) {
		/*
		 * We do the initial early heuristics without holding
		 * any task-queue locks at all. We'll only try to get
		 * the runqueue lock when things look like they will
		 * work out!
		 */
		rq = task_rq(p);

		/*
		 * If the task is actively running on another CPU
		 * still, just relax and busy-wait without holding
		 * any locks.
		 *
		 * NOTE! Since we don't hold any locks, it's not
		 * even sure that "rq" stays as the right runqueue!
		 * But we don't care, since "task_running()" will
		 * return false if the runqueue has changed and p
		 * is actually now running somewhere else!
		 */
		while (task_running(rq, p)) {
			if (match_state && unlikely(p->state != match_state))
				return 0;
			cpu_relax();
		}

		/*
		 * Ok, time to look more closely! We need the rq
		 * lock now, to be *sure*. If we're wrong, we'll
		 * just go back and repeat.
		 */
		rq = task_rq_lock(p, &flags);
		trace_sched_wait_task(p);
		running = task_running(rq, p);
		on_rq = p->on_rq;
		ncsw = 0;
		if (!match_state || p->state == match_state)
			ncsw = p->nvcsw | LONG_MIN; /* sets MSB */
		task_rq_unlock(rq, p, &flags);

		/*
		 * If it changed from the expected state, bail out now.
		 */
		if (unlikely(!ncsw))
			break;

		/*
		 * Was it really running after all now that we
		 * checked with the proper locks actually held?
		 *
		 * Oops. Go back and try again..
		 */
		if (unlikely(running)) {
			cpu_relax();
			continue;
		}

		/*
		 * It's not enough that it's not actively running,
		 * it must be off the runqueue _entirely_, and not
		 * preempted!
		 *
		 * So if it was still runnable (but just not actively
		 * running right now), it's preempted, and we should
		 * yield - it could be a while.
		 */
		if (unlikely(on_rq)) {
			ktime_t to = ktime_set(0, NSEC_PER_SEC/HZ);

			set_current_state(TASK_UNINTERRUPTIBLE);
			schedule_hrtimeout(&to, HRTIMER_MODE_REL);
			continue;
		}

		/*
		 * Ahh, all good. It wasn't running, and it wasn't
		 * runnable, which means that it will never become
		 * running in the future either. We're all done!
		 */
		break;
	}

	return ncsw;
}

/***
 * kick_process - kick a running thread to enter/exit the kernel
 * @p: the to-be-kicked thread
 *
 * Cause a process which is running on another CPU to enter
 * kernel-mode, without any delay. (to get signals handled.)
 *
 * NOTE: this function doesn't have to take the runqueue lock,
 * because all it wants to ensure is that the remote task enters
 * the kernel. If the IPI races and the task has been migrated
 * to another CPU then no harm is done and the purpose has been
 * achieved as well.
 */
void kick_process(struct task_struct *p)
{
	int cpu;

	preempt_disable();
	cpu = task_cpu(p);
	if ((cpu != smp_processor_id()) && task_curr(p))
		smp_send_reschedule(cpu);
	preempt_enable();
}
EXPORT_SYMBOL_GPL(kick_process);
#endif /* CONFIG_SMP */

#ifdef CONFIG_SMP
/*
 * ->cpus_allowed is protected by both rq->lock and p->pi_lock
 */
static int select_fallback_rq(int cpu, struct task_struct *p)
{
	const struct cpumask *nodemask = cpumask_of_node(cpu_to_node(cpu));
	enum { cpuset, possible, fail } state = cpuset;
	int dest_cpu;

	/* Look for allowed, online CPU in same node. */
	for_each_cpu(dest_cpu, nodemask) {
		if (!cpu_online(dest_cpu))
			continue;
		if (!cpu_active(dest_cpu))
			continue;
		if (cpumask_test_cpu(dest_cpu, tsk_cpus_allowed(p)))
			return dest_cpu;
	}

	for (;;) {
		/* Any allowed, online CPU? */
		for_each_cpu(dest_cpu, tsk_cpus_allowed(p)) {
			if (!cpu_online(dest_cpu))
				continue;
			if (!cpu_active(dest_cpu))
				continue;
			goto out;
		}

		switch (state) {
		case cpuset:
			/* No more Mr. Nice Guy. */
			cpuset_cpus_allowed_fallback(p);
			state = possible;
			break;

		case possible:
			do_set_cpus_allowed(p, cpu_possible_mask);
			state = fail;
			break;

		case fail:
			BUG();
			break;
		}
	}

out:
	if (state != cpuset) {
		/*
		 * Don't tell them about moving exiting tasks or
		 * kernel threads (both mm NULL), since they never
		 * leave kernel.
		 */
		if (p->mm && printk_ratelimit()) {
			printk_sched("process %d (%s) no longer affine to cpu%d\n",
					task_pid_nr(p), p->comm, cpu);
		}
	}

	return dest_cpu;
}

/*
 * The caller (fork, wakeup) owns p->pi_lock, ->cpus_allowed is stable.
 */
static inline
int select_task_rq(struct task_struct *p, int sd_flags, int wake_flags)
{
	int cpu = p->sched_class->select_task_rq(p, sd_flags, wake_flags);

	/*
	 * In order not to call set_task_cpu() on a blocking task we need
	 * to rely on ttwu() to place the task on a valid ->cpus_allowed
	 * cpu.
	 *
	 * Since this is common to all placement strategies, this lives here.
	 *
	 * [ this allows ->select_task() to simply return task_cpu(p) and
	 *   not worry about this generic constraint ]
	 */
	if (unlikely(!cpumask_test_cpu(cpu, tsk_cpus_allowed(p)) ||
		     !cpu_online(cpu)))
		cpu = select_fallback_rq(task_cpu(p), p);

	return cpu;
}

static void update_avg(u64 *avg, u64 sample)
{
	s64 diff = sample - *avg;
	*avg += diff >> 3;
}
#endif

static void
ttwu_stat(struct task_struct *p, int cpu, int wake_flags)
{
#ifdef CONFIG_SCHEDSTATS
	struct rq *rq = this_rq();

#ifdef CONFIG_SMP
	int this_cpu = smp_processor_id();

	if (cpu == this_cpu) {
		schedstat_inc(rq, ttwu_local);
		schedstat_inc(p, se.statistics.nr_wakeups_local);
	} else {
		struct sched_domain *sd;

		schedstat_inc(p, se.statistics.nr_wakeups_remote);
		rcu_read_lock();
		for_each_domain(this_cpu, sd) {
			if (cpumask_test_cpu(cpu, sched_domain_span(sd))) {
				schedstat_inc(sd, ttwu_wake_remote);
				break;
			}
		}
		rcu_read_unlock();
	}

	if (wake_flags & WF_MIGRATED)
		schedstat_inc(p, se.statistics.nr_wakeups_migrate);

#endif /* CONFIG_SMP */

	schedstat_inc(rq, ttwu_count);
	schedstat_inc(p, se.statistics.nr_wakeups);

	if (wake_flags & WF_SYNC)
		schedstat_inc(p, se.statistics.nr_wakeups_sync);

#endif /* CONFIG_SCHEDSTATS */
}

static void ttwu_activate(struct rq *rq, struct task_struct *p, int en_flags)
{
	activate_task(rq, p, en_flags);
	p->on_rq = 1;

	/* if a worker is waking up, notify workqueue */
	if (p->flags & PF_WQ_WORKER)
		wq_worker_waking_up(p, cpu_of(rq));
}

/*
 * Mark the task runnable and perform wakeup-preemption.
 */
static void
ttwu_do_wakeup(struct rq *rq, struct task_struct *p, int wake_flags)
{
	trace_sched_wakeup(p, true);
	check_preempt_curr(rq, p, wake_flags);

	p->state = TASK_RUNNING;
#ifdef CONFIG_SMP
	if (p->sched_class->task_woken)
		p->sched_class->task_woken(rq, p);

	if (rq->idle_stamp) {
		u64 delta = rq->clock - rq->idle_stamp;
		u64 max = 2*sysctl_sched_migration_cost;

		if (delta > max)
			rq->avg_idle = max;
		else
			update_avg(&rq->avg_idle, delta);
		rq->idle_stamp = 0;
	}
#endif
}

static void
ttwu_do_activate(struct rq *rq, struct task_struct *p, int wake_flags)
{
#ifdef CONFIG_SMP
	if (p->sched_contributes_to_load)
		rq->nr_uninterruptible--;
#endif

	ttwu_activate(rq, p, ENQUEUE_WAKEUP | ENQUEUE_WAKING);
	ttwu_do_wakeup(rq, p, wake_flags);
}

/*
 * Called in case the task @p isn't fully descheduled from its runqueue,
 * in this case we must do a remote wakeup. Its a 'light' wakeup though,
 * since all we need to do is flip p->state to TASK_RUNNING, since
 * the task is still ->on_rq.
 */
static int ttwu_remote(struct task_struct *p, int wake_flags)
{
	struct rq *rq;
	int ret = 0;

	rq = __task_rq_lock(p);
	if (p->on_rq) {
		ttwu_do_wakeup(rq, p, wake_flags);
		ret = 1;
	}
	__task_rq_unlock(rq);

	return ret;
}

#ifdef CONFIG_SMP
static void sched_ttwu_pending(void)
{
	struct rq *rq = this_rq();
	struct llist_node *llist = llist_del_all(&rq->wake_list);
	struct task_struct *p;

	raw_spin_lock(&rq->lock);

	while (llist) {
		p = llist_entry(llist, struct task_struct, wake_entry);
		llist = llist_next(llist);
		ttwu_do_activate(rq, p, 0);
	}

	raw_spin_unlock(&rq->lock);
}

void scheduler_ipi(void)
{
	if (llist_empty(&this_rq()->wake_list) && !got_nohz_idle_kick())
		return;

	/*
	 * Not all reschedule IPI handlers call irq_enter/irq_exit, since
	 * traditionally all their work was done from the interrupt return
	 * path. Now that we actually do some work, we need to make sure
	 * we do call them.
	 *
	 * Some archs already do call them, luckily irq_enter/exit nest
	 * properly.
	 *
	 * Arguably we should visit all archs and update all handlers,
	 * however a fair share of IPIs are still resched only so this would
	 * somewhat pessimize the simple resched case.
	 */
	irq_enter();
	sched_ttwu_pending();

	/*
	 * Check if someone kicked us for doing the nohz idle load balance.
	 */
	if (unlikely(got_nohz_idle_kick() && !need_resched())) {
		this_rq()->idle_balance = 1;
		raise_softirq_irqoff(SCHED_SOFTIRQ);
	}
	irq_exit();
}

static void ttwu_queue_remote(struct task_struct *p, int cpu)
{
	if (llist_add(&p->wake_entry, &cpu_rq(cpu)->wake_list))
		smp_send_reschedule(cpu);
}

bool cpus_share_cache(int this_cpu, int that_cpu)
{
	return per_cpu(sd_llc_id, this_cpu) == per_cpu(sd_llc_id, that_cpu);
}
#endif /* CONFIG_SMP */

static void ttwu_queue(struct task_struct *p, int cpu)
{
	struct rq *rq = cpu_rq(cpu);

#if defined(CONFIG_SMP)
	if (sched_feat(TTWU_QUEUE) && !cpus_share_cache(smp_processor_id(), cpu)) {
		sched_clock_cpu(cpu); /* sync clocks x-cpu */
		ttwu_queue_remote(p, cpu);
		return;
	}
#endif

	raw_spin_lock(&rq->lock);
	ttwu_do_activate(rq, p, 0);
	raw_spin_unlock(&rq->lock);
}

/**
 * try_to_wake_up - wake up a thread
 * @p: the thread to be awakened
 * @state: the mask of task states that can be woken
 * @wake_flags: wake modifier flags (WF_*)
 *
 * Put it on the run-queue if it's not already there. The "current"
 * thread is always on the run-queue (except when the actual
 * re-schedule is in progress), and as such you're allowed to do
 * the simpler "current->state = TASK_RUNNING" to mark yourself
 * runnable without the overhead of this.
 *
 * Returns %true if @p was woken up, %false if it was already running
 * or @state didn't match @p's state.
 */
static int
try_to_wake_up(struct task_struct *p, unsigned int state, int wake_flags)
{
	unsigned long flags;
	int cpu, success = 0;

	smp_wmb();
	raw_spin_lock_irqsave(&p->pi_lock, flags);
	if (!(p->state & state))
		goto out;

	success = 1; /* we're going to change ->state */
	cpu = task_cpu(p);

	if (p->on_rq && ttwu_remote(p, wake_flags))
		goto stat;

#ifdef CONFIG_SMP
	/*
	 * If the owning (remote) cpu is still in the middle of schedule() with
	 * this task as prev, wait until its done referencing the task.
	 */
	while (p->on_cpu)
		cpu_relax();
	/*
	 * Pairs with the smp_wmb() in finish_lock_switch().
	 */
	smp_rmb();

	p->sched_contributes_to_load = !!task_contributes_to_load(p);
	p->state = TASK_WAKING;

	if (p->sched_class->task_waking)
		p->sched_class->task_waking(p);

	cpu = select_task_rq(p, SD_BALANCE_WAKE, wake_flags);
	if (task_cpu(p) != cpu) {
		wake_flags |= WF_MIGRATED;
		set_task_cpu(p, cpu);
	}
#endif /* CONFIG_SMP */

	ttwu_queue(p, cpu);
stat:
	ttwu_stat(p, cpu, wake_flags);
out:
	raw_spin_unlock_irqrestore(&p->pi_lock, flags);

	return success;
}

/**
 * try_to_wake_up_local - try to wake up a local task with rq lock held
 * @p: the thread to be awakened
 *
 * Put @p on the run-queue if it's not already there. The caller must
 * ensure that this_rq() is locked, @p is bound to this_rq() and not
 * the current task.
 */
static void try_to_wake_up_local(struct task_struct *p)
{
	struct rq *rq = task_rq(p);

	BUG_ON(rq != this_rq());
	BUG_ON(p == current);
	lockdep_assert_held(&rq->lock);

	if (!raw_spin_trylock(&p->pi_lock)) {
		raw_spin_unlock(&rq->lock);
		raw_spin_lock(&p->pi_lock);
		raw_spin_lock(&rq->lock);
	}

	if (!(p->state & TASK_NORMAL))
		goto out;

	if (!p->on_rq)
		ttwu_activate(rq, p, ENQUEUE_WAKEUP);

	ttwu_do_wakeup(rq, p, 0);
	ttwu_stat(p, smp_processor_id(), 0);
out:
	raw_spin_unlock(&p->pi_lock);
}

/**
 * wake_up_process - Wake up a specific process
 * @p: The process to be woken up.
 *
 * Attempt to wake up the nominated process and move it to the set of runnable
 * processes.  Returns 1 if the process was woken up, 0 if it was already
 * running.
 *
 * It may be assumed that this function implies a write memory barrier before
 * changing the task state if and only if any tasks are woken up.
 */
int wake_up_process(struct task_struct *p)
{
	return try_to_wake_up(p, TASK_ALL, 0);
}
EXPORT_SYMBOL(wake_up_process);

int wake_up_state(struct task_struct *p, unsigned int state)
{
	return try_to_wake_up(p, state, 0);
}

/*
 * Perform scheduler related setup for a newly forked process p.
 * p is forked by current.
 *
 * __sched_fork() is basic setup used by init_idle() too:
 */
static void __sched_fork(struct task_struct *p)
{
	p->on_rq			= 0;

	p->se.on_rq			= 0;
	p->se.exec_start		= 0;
	p->se.sum_exec_runtime		= 0;
	p->se.prev_sum_exec_runtime	= 0;
	p->se.nr_migrations		= 0;
	p->se.vruntime			= 0;
	INIT_LIST_HEAD(&p->se.group_node);

/*
 * Load-tracking only depends on SMP, FAIR_GROUP_SCHED dependency below may be
 * removed when useful for applications beyond shares distribution (e.g.
 * load-balance).
 */
#if defined(CONFIG_SMP) && defined(CONFIG_FAIR_GROUP_SCHED)
	p->se.avg.runnable_avg_period = 0;
	p->se.avg.runnable_avg_sum = 0;
#endif
#ifdef CONFIG_SCHEDSTATS
	memset(&p->se.statistics, 0, sizeof(p->se.statistics));
#endif

	INIT_LIST_HEAD(&p->rt.run_list);

#ifdef CONFIG_PREEMPT_NOTIFIERS
	INIT_HLIST_HEAD(&p->preempt_notifiers);
#endif
}

/*
 * fork()/clone()-time setup:
 */
void sched_fork(struct task_struct *p)
{
	unsigned long flags;
	int cpu = get_cpu();

	__sched_fork(p);
	/*
	 * We mark the process as running here. This guarantees that
	 * nobody will actually run it, and a signal or other external
	 * event cannot wake it up and insert it on the runqueue either.
	 */
	p->state = TASK_RUNNING;

	/*
	 * Make sure we do not leak PI boosting priority to the child.
	 */
	p->prio = current->normal_prio;

	/*
	 * Revert to default priority/policy on fork if requested.
	 */
	if (unlikely(p->sched_reset_on_fork)) {
		if (task_has_rt_policy(p)) {
			p->policy = SCHED_NORMAL;
			p->static_prio = NICE_TO_PRIO(0);
			p->rt_priority = 0;
		} else if (PRIO_TO_NICE(p->static_prio) < 0)
			p->static_prio = NICE_TO_PRIO(0);

		p->prio = p->normal_prio = __normal_prio(p);
		set_load_weight(p);

		/*
		 * We don't need the reset flag anymore after the fork. It has
		 * fulfilled its duty:
		 */
		p->sched_reset_on_fork = 0;
	}

	if (!rt_prio(p->prio))
		p->sched_class = &fair_sched_class;

	if (p->sched_class->task_fork)
		p->sched_class->task_fork(p);

	/*
	 * The child is not yet in the pid-hash so no cgroup attach races,
	 * and the cgroup is pinned to this child due to cgroup_fork()
	 * is ran before sched_fork().
	 *
	 * Silence PROVE_RCU.
	 */
	raw_spin_lock_irqsave(&p->pi_lock, flags);
	set_task_cpu(p, cpu);
	raw_spin_unlock_irqrestore(&p->pi_lock, flags);

#if defined(CONFIG_SCHEDSTATS) || defined(CONFIG_TASK_DELAY_ACCT)
	if (likely(sched_info_on()))
		memset(&p->sched_info, 0, sizeof(p->sched_info));
#endif
#if defined(CONFIG_SMP)
	p->on_cpu = 0;
#endif
#ifdef CONFIG_PREEMPT_COUNT
	/* Want to start with kernel preemption disabled. */
	task_thread_info(p)->preempt_count = 1;
#endif
#ifdef CONFIG_SMP
	plist_node_init(&p->pushable_tasks, MAX_PRIO);
#endif

	put_cpu();
}

/*
 * wake_up_new_task - wake up a newly created task for the first time.
 *
 * This function will do some initial scheduler statistics housekeeping
 * that must be done for every newly created context, then puts the task
 * on the runqueue and wakes it.
 */
void wake_up_new_task(struct task_struct *p)
{
	unsigned long flags;
	struct rq *rq;

	raw_spin_lock_irqsave(&p->pi_lock, flags);
#ifdef CONFIG_SMP
	/*
	 * Fork balancing, do it here and not earlier because:
	 *  - cpus_allowed can change in the fork path
	 *  - any previously selected cpu might disappear through hotplug
	 */
	set_task_cpu(p, select_task_rq(p, SD_BALANCE_FORK, 0));
#endif

	rq = __task_rq_lock(p);
	activate_task(rq, p, 0);
	p->on_rq = 1;
	trace_sched_wakeup_new(p, true);
	check_preempt_curr(rq, p, WF_FORK);
#ifdef CONFIG_SMP
	if (p->sched_class->task_woken)
		p->sched_class->task_woken(rq, p);
#endif
	task_rq_unlock(rq, p, &flags);
}

#ifdef CONFIG_PREEMPT_NOTIFIERS

/**
 * preempt_notifier_register - tell me when current is being preempted & rescheduled
 * @notifier: notifier struct to register
 */
void preempt_notifier_register(struct preempt_notifier *notifier)
{
	hlist_add_head(&notifier->link, &current->preempt_notifiers);
}
EXPORT_SYMBOL_GPL(preempt_notifier_register);

/**
 * preempt_notifier_unregister - no longer interested in preemption notifications
 * @notifier: notifier struct to unregister
 *
 * This is safe to call from within a preemption notifier.
 */
void preempt_notifier_unregister(struct preempt_notifier *notifier)
{
	hlist_del(&notifier->link);
}
EXPORT_SYMBOL_GPL(preempt_notifier_unregister);

static void fire_sched_in_preempt_notifiers(struct task_struct *curr)
{
	struct preempt_notifier *notifier;
	struct hlist_node *node;

	hlist_for_each_entry(notifier, node, &curr->preempt_notifiers, link)
		notifier->ops->sched_in(notifier, raw_smp_processor_id());
}

static void
fire_sched_out_preempt_notifiers(struct task_struct *curr,
				 struct task_struct *next)
{
	struct preempt_notifier *notifier;
	struct hlist_node *node;

	hlist_for_each_entry(notifier, node, &curr->preempt_notifiers, link)
		notifier->ops->sched_out(notifier, next);
}

#else /* !CONFIG_PREEMPT_NOTIFIERS */

static void fire_sched_in_preempt_notifiers(struct task_struct *curr)
{
}

static void
fire_sched_out_preempt_notifiers(struct task_struct *curr,
				 struct task_struct *next)
{
}

#endif /* CONFIG_PREEMPT_NOTIFIERS */

/**
 * prepare_task_switch - prepare to switch tasks
 * @rq: the runqueue preparing to switch
 * @prev: the current task that is being switched out
 * @next: the task we are going to switch to.
 *
 * This is called with the rq lock held and interrupts off. It must
 * be paired with a subsequent finish_task_switch after the context
 * switch.
 *
 * prepare_task_switch sets up locking and calls architecture specific
 * hooks.
 */
static inline void
prepare_task_switch(struct rq *rq, struct task_struct *prev,
		    struct task_struct *next)
{
	trace_sched_switch(prev, next);
	sched_info_switch(prev, next);
	perf_event_task_sched_out(prev, next);
	fire_sched_out_preempt_notifiers(prev, next);
	prepare_lock_switch(rq, next);
	prepare_arch_switch(next);
}

/**
 * finish_task_switch - clean up after a task-switch
 * @rq: runqueue associated with task-switch
 * @prev: the thread we just switched away from.
 *
 * finish_task_switch must be called after the context switch, paired
 * with a prepare_task_switch call before the context switch.
 * finish_task_switch will reconcile locking set up by prepare_task_switch,
 * and do any other architecture-specific cleanup actions.
 *
 * Note that we may have delayed dropping an mm in context_switch(). If
 * so, we finish that here outside of the runqueue lock. (Doing it
 * with the lock held can cause deadlocks; see schedule() for
 * details.)
 */
static void finish_task_switch(struct rq *rq, struct task_struct *prev)
	__releases(rq->lock)
{
	struct mm_struct *mm = rq->prev_mm;
	long prev_state;

	rq->prev_mm = NULL;

	/*
	 * A task struct has one reference for the use as "current".
	 * If a task dies, then it sets TASK_DEAD in tsk->state and calls
	 * schedule one last time. The schedule call will never return, and
	 * the scheduled task must drop that reference.
	 * The test for TASK_DEAD must occur while the runqueue locks are
	 * still held, otherwise prev could be scheduled on another cpu, die
	 * there before we look at prev->state, and then the reference would
	 * be dropped twice.
	 *		Manfred Spraul <manfred@colorfullife.com>
	 */
	prev_state = prev->state;
	vtime_task_switch(prev);
	finish_arch_switch(prev);
	perf_event_task_sched_in(prev, current);
	finish_lock_switch(rq, prev);
	finish_arch_post_lock_switch();

	fire_sched_in_preempt_notifiers(current);
	if (mm)
		mmdrop(mm);
	if (unlikely(prev_state == TASK_DEAD)) {
		/*
		 * Remove function-return probe instances associated with this
		 * task and put them back on the free list.
		 */
		kprobe_flush_task(prev);
		put_task_struct(prev);
	}
}

#ifdef CONFIG_SMP

/* assumes rq->lock is held */
static inline void pre_schedule(struct rq *rq, struct task_struct *prev)
{
	if (prev->sched_class->pre_schedule)
		prev->sched_class->pre_schedule(rq, prev);
}

/* rq->lock is NOT held, but preemption is disabled */
static inline void post_schedule(struct rq *rq)
{
	if (rq->post_schedule) {
		unsigned long flags;

		raw_spin_lock_irqsave(&rq->lock, flags);
		if (rq->curr->sched_class->post_schedule)
			rq->curr->sched_class->post_schedule(rq);
		raw_spin_unlock_irqrestore(&rq->lock, flags);

		rq->post_schedule = 0;
	}
}

#else

static inline void pre_schedule(struct rq *rq, struct task_struct *p)
{
}

static inline void post_schedule(struct rq *rq)
{
}

#endif

/**
 * schedule_tail - first thing a freshly forked thread must call.
 * @prev: the thread we just switched away from.
 */
asmlinkage void schedule_tail(struct task_struct *prev)
	__releases(rq->lock)
{
	struct rq *rq = this_rq();

	finish_task_switch(rq, prev);

	/*
	 * FIXME: do we need to worry about rq being invalidated by the
	 * task_switch?
	 */
	post_schedule(rq);

#ifdef __ARCH_WANT_UNLOCKED_CTXSW
	/* In this case, finish_task_switch does not reenable preemption */
	preempt_enable();
#endif
	if (current->set_child_tid)
		put_user(task_pid_vnr(current), current->set_child_tid);
}

/*
 * context_switch - switch to the new MM and the new
 * thread's register state.
 */
static inline void
context_switch(struct rq *rq, struct task_struct *prev,
	       struct task_struct *next)
{
	struct mm_struct *mm, *oldmm;

	prepare_task_switch(rq, prev, next);

	mm = next->mm;
	oldmm = prev->active_mm;
	/*
	 * For paravirt, this is coupled with an exit in switch_to to
	 * combine the page table reload and the switch backend into
	 * one hypercall.
	 */
	arch_start_context_switch(prev);

	if (!mm) {
		next->active_mm = oldmm;
		atomic_inc(&oldmm->mm_count);
		enter_lazy_tlb(oldmm, next);
	} else
		switch_mm(oldmm, mm, next);

	if (!prev->mm) {
		prev->active_mm = NULL;
		rq->prev_mm = oldmm;
	}
	/*
	 * Since the runqueue lock will be released by the next
	 * task (which is an invalid locking op but in the case
	 * of the scheduler it's an obvious special-case), so we
	 * do an early lockdep release here:
	 */
#ifndef __ARCH_WANT_UNLOCKED_CTXSW
	spin_release(&rq->lock.dep_map, 1, _THIS_IP_);
#endif

	context_tracking_task_switch(prev, next);
	/* Here we just switch the register state and the stack. */
	switch_to(prev, next, prev);

	barrier();
	/*
	 * this_rq must be evaluated again because prev may have moved
	 * CPUs since it called schedule(), thus the 'rq' on its stack
	 * frame will be invalid.
	 */
	finish_task_switch(this_rq(), prev);
}

/*
 * nr_running, nr_uninterruptible and nr_context_switches:
 *
 * externally visible scheduler statistics: current number of runnable
 * threads, current number of uninterruptible-sleeping threads, total
 * number of context switches performed since bootup.
 */
unsigned long nr_running(void)
{
	unsigned long i, sum = 0;

	for_each_online_cpu(i)
		sum += cpu_rq(i)->nr_running;

	return sum;
}

unsigned long nr_uninterruptible(void)
{
	unsigned long i, sum = 0;

	for_each_possible_cpu(i)
		sum += cpu_rq(i)->nr_uninterruptible;

	/*
	 * Since we read the counters lockless, it might be slightly
	 * inaccurate. Do not allow it to go below zero though:
	 */
	if (unlikely((long)sum < 0))
		sum = 0;

	return sum;
}

unsigned long long nr_context_switches(void)
{
	int i;
	unsigned long long sum = 0;

	for_each_possible_cpu(i)
		sum += cpu_rq(i)->nr_switches;

	return sum;
}

unsigned long nr_iowait(void)
{
	unsigned long i, sum = 0;

	for_each_possible_cpu(i)
		sum += atomic_read(&cpu_rq(i)->nr_iowait);

	return sum;
}

unsigned long nr_iowait_cpu(int cpu)
{
	struct rq *this = cpu_rq(cpu);
	return atomic_read(&this->nr_iowait);
}

unsigned long this_cpu_load(void)
{
	struct rq *this = this_rq();
	return this->cpu_load[0];
}


/*
 * Global load-average calculations
 *
 * We take a distributed and async approach to calculating the global load-avg
 * in order to minimize overhead.
 *
 * The global load average is an exponentially decaying average of nr_running +
 * nr_uninterruptible.
 *
 * Once every LOAD_FREQ:
 *
 *   nr_active = 0;
 *   for_each_possible_cpu(cpu)
 *   	nr_active += cpu_of(cpu)->nr_running + cpu_of(cpu)->nr_uninterruptible;
 *
 *   avenrun[n] = avenrun[0] * exp_n + nr_active * (1 - exp_n)
 *
 * Due to a number of reasons the above turns in the mess below:
 *
 *  - for_each_possible_cpu() is prohibitively expensive on machines with
 *    serious number of cpus, therefore we need to take a distributed approach
 *    to calculating nr_active.
 *
 *        \Sum_i x_i(t) = \Sum_i x_i(t) - x_i(t_0) | x_i(t_0) := 0
 *                      = \Sum_i { \Sum_j=1 x_i(t_j) - x_i(t_j-1) }
 *
 *    So assuming nr_active := 0 when we start out -- true per definition, we
 *    can simply take per-cpu deltas and fold those into a global accumulate
 *    to obtain the same result. See calc_load_fold_active().
 *
 *    Furthermore, in order to avoid synchronizing all per-cpu delta folding
 *    across the machine, we assume 10 ticks is sufficient time for every
 *    cpu to have completed this task.
 *
 *    This places an upper-bound on the IRQ-off latency of the machine. Then
 *    again, being late doesn't loose the delta, just wrecks the sample.
 *
 *  - cpu_rq()->nr_uninterruptible isn't accurately tracked per-cpu because
 *    this would add another cross-cpu cacheline miss and atomic operation
 *    to the wakeup path. Instead we increment on whatever cpu the task ran
 *    when it went into uninterruptible state and decrement on whatever cpu
 *    did the wakeup. This means that only the sum of nr_uninterruptible over
 *    all cpus yields the correct result.
 *
 *  This covers the NO_HZ=n code, for extra head-aches, see the comment below.
 */

/* Variables and functions for calc_load */
static atomic_long_t calc_load_tasks;
static unsigned long calc_load_update;
unsigned long avenrun[3];
EXPORT_SYMBOL(avenrun); /* should be removed */

/**
 * get_avenrun - get the load average array
 * @loads:	pointer to dest load array
 * @offset:	offset to add
 * @shift:	shift count to shift the result left
 *
 * These values are estimates at best, so no need for locking.
 */
void get_avenrun(unsigned long *loads, unsigned long offset, int shift)
{
	loads[0] = (avenrun[0] + offset) << shift;
	loads[1] = (avenrun[1] + offset) << shift;
	loads[2] = (avenrun[2] + offset) << shift;
}

static long calc_load_fold_active(struct rq *this_rq)
{
	long nr_active, delta = 0;

	nr_active = this_rq->nr_running;
	nr_active += (long) this_rq->nr_uninterruptible;

	if (nr_active != this_rq->calc_load_active) {
		delta = nr_active - this_rq->calc_load_active;
		this_rq->calc_load_active = nr_active;
	}

	return delta;
}

/*
 * a1 = a0 * e + a * (1 - e)
 */
static unsigned long
calc_load(unsigned long load, unsigned long exp, unsigned long active)
{
	load *= exp;
	load += active * (FIXED_1 - exp);
	load += 1UL << (FSHIFT - 1);
	return load >> FSHIFT;
}

#ifdef CONFIG_NO_HZ
/*
 * Handle NO_HZ for the global load-average.
 *
 * Since the above described distributed algorithm to compute the global
 * load-average relies on per-cpu sampling from the tick, it is affected by
 * NO_HZ.
 *
 * The basic idea is to fold the nr_active delta into a global idle-delta upon
 * entering NO_HZ state such that we can include this as an 'extra' cpu delta
 * when we read the global state.
 *
 * Obviously reality has to ruin such a delightfully simple scheme:
 *
 *  - When we go NO_HZ idle during the window, we can negate our sample
 *    contribution, causing under-accounting.
 *
 *    We avoid this by keeping two idle-delta counters and flipping them
 *    when the window starts, thus separating old and new NO_HZ load.
 *
 *    The only trick is the slight shift in index flip for read vs write.
 *
 *        0s            5s            10s           15s
 *          +10           +10           +10           +10
 *        |-|-----------|-|-----------|-|-----------|-|
 *    r:0 0 1           1 0           0 1           1 0
 *    w:0 1 1           0 0           1 1           0 0
 *
 *    This ensures we'll fold the old idle contribution in this window while
 *    accumlating the new one.
 *
 *  - When we wake up from NO_HZ idle during the window, we push up our
 *    contribution, since we effectively move our sample point to a known
 *    busy state.
 *
 *    This is solved by pushing the window forward, and thus skipping the
 *    sample, for this cpu (effectively using the idle-delta for this cpu which
 *    was in effect at the time the window opened). This also solves the issue
 *    of having to deal with a cpu having been in NOHZ idle for multiple
 *    LOAD_FREQ intervals.
 *
 * When making the ILB scale, we should try to pull this in as well.
 */
static atomic_long_t calc_load_idle[2];
static int calc_load_idx;

static inline int calc_load_write_idx(void)
{
	int idx = calc_load_idx;

	/*
	 * See calc_global_nohz(), if we observe the new index, we also
	 * need to observe the new update time.
	 */
	smp_rmb();

	/*
	 * If the folding window started, make sure we start writing in the
	 * next idle-delta.
	 */
	if (!time_before(jiffies, calc_load_update))
		idx++;

	return idx & 1;
}

static inline int calc_load_read_idx(void)
{
	return calc_load_idx & 1;
}

void calc_load_enter_idle(void)
{
	struct rq *this_rq = this_rq();
	long delta;

	/*
	 * We're going into NOHZ mode, if there's any pending delta, fold it
	 * into the pending idle delta.
	 */
	delta = calc_load_fold_active(this_rq);
	if (delta) {
		int idx = calc_load_write_idx();
		atomic_long_add(delta, &calc_load_idle[idx]);
	}
}

void calc_load_exit_idle(void)
{
	struct rq *this_rq = this_rq();

	/*
	 * If we're still before the sample window, we're done.
	 */
	if (time_before(jiffies, this_rq->calc_load_update))
		return;

	/*
	 * We woke inside or after the sample window, this means we're already
	 * accounted through the nohz accounting, so skip the entire deal and
	 * sync up for the next window.
	 */
	this_rq->calc_load_update = calc_load_update;
	if (time_before(jiffies, this_rq->calc_load_update + 10))
		this_rq->calc_load_update += LOAD_FREQ;
}

static long calc_load_fold_idle(void)
{
	int idx = calc_load_read_idx();
	long delta = 0;

	if (atomic_long_read(&calc_load_idle[idx]))
		delta = atomic_long_xchg(&calc_load_idle[idx], 0);

	return delta;
}

/**
 * fixed_power_int - compute: x^n, in O(log n) time
 *
 * @x:         base of the power
 * @frac_bits: fractional bits of @x
 * @n:         power to raise @x to.
 *
 * By exploiting the relation between the definition of the natural power
 * function: x^n := x*x*...*x (x multiplied by itself for n times), and
 * the binary encoding of numbers used by computers: n := \Sum n_i * 2^i,
 * (where: n_i \elem {0, 1}, the binary vector representing n),
 * we find: x^n := x^(\Sum n_i * 2^i) := \Prod x^(n_i * 2^i), which is
 * of course trivially computable in O(log_2 n), the length of our binary
 * vector.
 */
static unsigned long
fixed_power_int(unsigned long x, unsigned int frac_bits, unsigned int n)
{
	unsigned long result = 1UL << frac_bits;

	if (n) for (;;) {
		if (n & 1) {
			result *= x;
			result += 1UL << (frac_bits - 1);
			result >>= frac_bits;
		}
		n >>= 1;
		if (!n)
			break;
		x *= x;
		x += 1UL << (frac_bits - 1);
		x >>= frac_bits;
	}

	return result;
}

/*
 * a1 = a0 * e + a * (1 - e)
 *
 * a2 = a1 * e + a * (1 - e)
 *    = (a0 * e + a * (1 - e)) * e + a * (1 - e)
 *    = a0 * e^2 + a * (1 - e) * (1 + e)
 *
 * a3 = a2 * e + a * (1 - e)
 *    = (a0 * e^2 + a * (1 - e) * (1 + e)) * e + a * (1 - e)
 *    = a0 * e^3 + a * (1 - e) * (1 + e + e^2)
 *
 *  ...
 *
 * an = a0 * e^n + a * (1 - e) * (1 + e + ... + e^n-1) [1]
 *    = a0 * e^n + a * (1 - e) * (1 - e^n)/(1 - e)
 *    = a0 * e^n + a * (1 - e^n)
 *
 * [1] application of the geometric series:
 *
 *              n         1 - x^(n+1)
 *     S_n := \Sum x^i = -------------
 *             i=0          1 - x
 */
static unsigned long
calc_load_n(unsigned long load, unsigned long exp,
	    unsigned long active, unsigned int n)
{

	return calc_load(load, fixed_power_int(exp, FSHIFT, n), active);
}

/*
 * NO_HZ can leave us missing all per-cpu ticks calling
 * calc_load_account_active(), but since an idle CPU folds its delta into
 * calc_load_tasks_idle per calc_load_account_idle(), all we need to do is fold
 * in the pending idle delta if our idle period crossed a load cycle boundary.
 *
 * Once we've updated the global active value, we need to apply the exponential
 * weights adjusted to the number of cycles missed.
 */
static void calc_global_nohz(void)
{
	long delta, active, n;

	if (!time_before(jiffies, calc_load_update + 10)) {
		/*
		 * Catch-up, fold however many we are behind still
		 */
		delta = jiffies - calc_load_update - 10;
		n = 1 + (delta / LOAD_FREQ);

		active = atomic_long_read(&calc_load_tasks);
		active = active > 0 ? active * FIXED_1 : 0;

		avenrun[0] = calc_load_n(avenrun[0], EXP_1, active, n);
		avenrun[1] = calc_load_n(avenrun[1], EXP_5, active, n);
		avenrun[2] = calc_load_n(avenrun[2], EXP_15, active, n);

		calc_load_update += n * LOAD_FREQ;
	}

	/*
	 * Flip the idle index...
	 *
	 * Make sure we first write the new time then flip the index, so that
	 * calc_load_write_idx() will see the new time when it reads the new
	 * index, this avoids a double flip messing things up.
	 */
	smp_wmb();
	calc_load_idx++;
}
#else /* !CONFIG_NO_HZ */

static inline long calc_load_fold_idle(void) { return 0; }
static inline void calc_global_nohz(void) { }

#endif /* CONFIG_NO_HZ */

/*
 * calc_load - update the avenrun load estimates 10 ticks after the
 * CPUs have updated calc_load_tasks.
 */
void calc_global_load(unsigned long ticks)
{
	long active, delta;

	if (time_before(jiffies, calc_load_update + 10))
		return;

	/*
	 * Fold the 'old' idle-delta to include all NO_HZ cpus.
	 */
	delta = calc_load_fold_idle();
	if (delta)
		atomic_long_add(delta, &calc_load_tasks);

	active = atomic_long_read(&calc_load_tasks);
	active = active > 0 ? active * FIXED_1 : 0;

	avenrun[0] = calc_load(avenrun[0], EXP_1, active);
	avenrun[1] = calc_load(avenrun[1], EXP_5, active);
	avenrun[2] = calc_load(avenrun[2], EXP_15, active);

	calc_load_update += LOAD_FREQ;

	/*
	 * In case we idled for multiple LOAD_FREQ intervals, catch up in bulk.
	 */
	calc_global_nohz();
}

/*
 * Called from update_cpu_load() to periodically update this CPU's
 * active count.
 */
static void calc_load_account_active(struct rq *this_rq)
{
	long delta;

	if (time_before(jiffies, this_rq->calc_load_update))
		return;

	delta  = calc_load_fold_active(this_rq);
	if (delta)
		atomic_long_add(delta, &calc_load_tasks);

	this_rq->calc_load_update += LOAD_FREQ;
}

/*
 * End of global load-average stuff
 */

/*
 * The exact cpuload at various idx values, calculated at every tick would be
 * load = (2^idx - 1) / 2^idx * load + 1 / 2^idx * cur_load
 *
 * If a cpu misses updates for n-1 ticks (as it was idle) and update gets called
 * on nth tick when cpu may be busy, then we have:
 * load = ((2^idx - 1) / 2^idx)^(n-1) * load
 * load = (2^idx - 1) / 2^idx) * load + 1 / 2^idx * cur_load
 *
 * decay_load_missed() below does efficient calculation of
 * load = ((2^idx - 1) / 2^idx)^(n-1) * load
 * avoiding 0..n-1 loop doing load = ((2^idx - 1) / 2^idx) * load
 *
 * The calculation is approximated on a 128 point scale.
 * degrade_zero_ticks is the number of ticks after which load at any
 * particular idx is approximated to be zero.
 * degrade_factor is a precomputed table, a row for each load idx.
 * Each column corresponds to degradation factor for a power of two ticks,
 * based on 128 point scale.
 * Example:
 * row 2, col 3 (=12) says that the degradation at load idx 2 after
 * 8 ticks is 12/128 (which is an approximation of exact factor 3^8/4^8).
 *
 * With this power of 2 load factors, we can degrade the load n times
 * by looking at 1 bits in n and doing as many mult/shift instead of
 * n mult/shifts needed by the exact degradation.
 */
#define DEGRADE_SHIFT		7
static const unsigned char
		degrade_zero_ticks[CPU_LOAD_IDX_MAX] = {0, 8, 32, 64, 128};
static const unsigned char
		degrade_factor[CPU_LOAD_IDX_MAX][DEGRADE_SHIFT + 1] = {
					{0, 0, 0, 0, 0, 0, 0, 0},
					{64, 32, 8, 0, 0, 0, 0, 0},
					{96, 72, 40, 12, 1, 0, 0},
					{112, 98, 75, 43, 15, 1, 0},
					{120, 112, 98, 76, 45, 16, 2} };

/*
 * Update cpu_load for any missed ticks, due to tickless idle. The backlog
 * would be when CPU is idle and so we just decay the old load without
 * adding any new load.
 */
static unsigned long
decay_load_missed(unsigned long load, unsigned long missed_updates, int idx)
{
	int j = 0;

	if (!missed_updates)
		return load;

	if (missed_updates >= degrade_zero_ticks[idx])
		return 0;

	if (idx == 1)
		return load >> missed_updates;

	while (missed_updates) {
		if (missed_updates % 2)
			load = (load * degrade_factor[idx][j]) >> DEGRADE_SHIFT;

		missed_updates >>= 1;
		j++;
	}
	return load;
}

/*
 * Update rq->cpu_load[] statistics. This function is usually called every
 * scheduler tick (TICK_NSEC). With tickless idle this will not be called
 * every tick. We fix it up based on jiffies.
 */
static void __update_cpu_load(struct rq *this_rq, unsigned long this_load,
			      unsigned long pending_updates)
{
	int i, scale;

	this_rq->nr_load_updates++;

	/* Update our load: */
	this_rq->cpu_load[0] = this_load; /* Fasttrack for idx 0 */
	for (i = 1, scale = 2; i < CPU_LOAD_IDX_MAX; i++, scale += scale) {
		unsigned long old_load, new_load;

		/* scale is effectively 1 << i now, and >> i divides by scale */

		old_load = this_rq->cpu_load[i];
		old_load = decay_load_missed(old_load, pending_updates - 1, i);
		new_load = this_load;
		/*
		 * Round up the averaging division if load is increasing. This
		 * prevents us from getting stuck on 9 if the load is 10, for
		 * example.
		 */
		if (new_load > old_load)
			new_load += scale - 1;

		this_rq->cpu_load[i] = (old_load * (scale - 1) + new_load) >> i;
	}

	sched_avg_update(this_rq);
}

#ifdef CONFIG_NO_HZ
/*
 * There is no sane way to deal with nohz on smp when using jiffies because the
 * cpu doing the jiffies update might drift wrt the cpu doing the jiffy reading
 * causing off-by-one errors in observed deltas; {0,2} instead of {1,1}.
 *
 * Therefore we cannot use the delta approach from the regular tick since that
 * would seriously skew the load calculation. However we'll make do for those
 * updates happening while idle (nohz_idle_balance) or coming out of idle
 * (tick_nohz_idle_exit).
 *
 * This means we might still be one tick off for nohz periods.
 */

/*
 * Called from nohz_idle_balance() to update the load ratings before doing the
 * idle balance.
 */
void update_idle_cpu_load(struct rq *this_rq)
{
	unsigned long curr_jiffies = ACCESS_ONCE(jiffies);
	unsigned long load = this_rq->load.weight;
	unsigned long pending_updates;

	/*
	 * bail if there's load or we're actually up-to-date.
	 */
	if (load || curr_jiffies == this_rq->last_load_update_tick)
		return;

	pending_updates = curr_jiffies - this_rq->last_load_update_tick;
	this_rq->last_load_update_tick = curr_jiffies;

	__update_cpu_load(this_rq, load, pending_updates);
}

/*
 * Called from tick_nohz_idle_exit() -- try and fix up the ticks we missed.
 */
void update_cpu_load_nohz(void)
{
	struct rq *this_rq = this_rq();
	unsigned long curr_jiffies = ACCESS_ONCE(jiffies);
	unsigned long pending_updates;

	if (curr_jiffies == this_rq->last_load_update_tick)
		return;

	raw_spin_lock(&this_rq->lock);
	pending_updates = curr_jiffies - this_rq->last_load_update_tick;
	if (pending_updates) {
		this_rq->last_load_update_tick = curr_jiffies;
		/*
		 * We were idle, this means load 0, the current load might be
		 * !0 due to remote wakeups and the sort.
		 */
		__update_cpu_load(this_rq, 0, pending_updates);
	}
	raw_spin_unlock(&this_rq->lock);
}
#endif /* CONFIG_NO_HZ */

/*
 * Called from scheduler_tick()
 */
static void update_cpu_load_active(struct rq *this_rq)
{
	/*
	 * See the mess around update_idle_cpu_load() / update_cpu_load_nohz().
	 */
	this_rq->last_load_update_tick = jiffies;
	__update_cpu_load(this_rq, this_rq->load.weight, 1);

	calc_load_account_active(this_rq);
}

#ifdef CONFIG_SMP

/*
 * sched_exec - execve() is a valuable balancing opportunity, because at
 * this point the task has the smallest effective memory and cache footprint.
 */
void sched_exec(void)
{
	struct task_struct *p = current;
	unsigned long flags;
	int dest_cpu;

	raw_spin_lock_irqsave(&p->pi_lock, flags);
	dest_cpu = p->sched_class->select_task_rq(p, SD_BALANCE_EXEC, 0);
	if (dest_cpu == smp_processor_id())
		goto unlock;

	if (likely(cpu_active(dest_cpu))) {
		struct migration_arg arg = { p, dest_cpu };

		raw_spin_unlock_irqrestore(&p->pi_lock, flags);
		stop_one_cpu(task_cpu(p), migration_cpu_stop, &arg);
		return;
	}
unlock:
	raw_spin_unlock_irqrestore(&p->pi_lock, flags);
}

#endif

DEFINE_PER_CPU(struct kernel_stat, kstat);
DEFINE_PER_CPU(struct kernel_cpustat, kernel_cpustat);

EXPORT_PER_CPU_SYMBOL(kstat);
EXPORT_PER_CPU_SYMBOL(kernel_cpustat);

/*
 * Return any ns on the sched_clock that have not yet been accounted in
 * @p in case that task is currently running.
 *
 * Called with task_rq_lock() held on @rq.
 */
static u64 do_task_delta_exec(struct task_struct *p, struct rq *rq)
{
	u64 ns = 0;

	if (task_current(rq, p)) {
		update_rq_clock(rq);
		ns = rq->clock_task - p->se.exec_start;
		if ((s64)ns < 0)
			ns = 0;
	}

	return ns;
}

unsigned long long task_delta_exec(struct task_struct *p)
{
	unsigned long flags;
	struct rq *rq;
	u64 ns = 0;

	rq = task_rq_lock(p, &flags);
	ns = do_task_delta_exec(p, rq);
	task_rq_unlock(rq, p, &flags);

	return ns;
}

/*
 * Return accounted runtime for the task.
 * In case the task is currently running, return the runtime plus current's
 * pending runtime that have not been accounted yet.
 */
unsigned long long task_sched_runtime(struct task_struct *p)
{
	unsigned long flags;
	struct rq *rq;
	u64 ns = 0;

	rq = task_rq_lock(p, &flags);
	ns = p->se.sum_exec_runtime + do_task_delta_exec(p, rq);
	task_rq_unlock(rq, p, &flags);

	return ns;
}

/*
 * This function gets called by the timer code, with HZ frequency.
 * We call it with interrupts disabled.
 */
void scheduler_tick(void)
{
	int cpu = smp_processor_id();
	struct rq *rq = cpu_rq(cpu);
	struct task_struct *curr = rq->curr;

	sched_clock_tick();

	raw_spin_lock(&rq->lock);
	update_rq_clock(rq);
	update_cpu_load_active(rq);
	curr->sched_class->task_tick(rq, curr, 0);
	raw_spin_unlock(&rq->lock);

	perf_event_task_tick();

#ifdef CONFIG_SMP
	rq->idle_balance = idle_cpu(cpu);
	trigger_load_balance(rq, cpu);
#endif
}

notrace unsigned long get_parent_ip(unsigned long addr)
{
	if (in_lock_functions(addr)) {
		addr = CALLER_ADDR2;
		if (in_lock_functions(addr))
			addr = CALLER_ADDR3;
	}
	return addr;
}

#if defined(CONFIG_PREEMPT) && (defined(CONFIG_DEBUG_PREEMPT) || \
				defined(CONFIG_PREEMPT_TRACER))

void __kprobes add_preempt_count(int val)
{
#ifdef CONFIG_DEBUG_PREEMPT
	/*
	 * Underflow?
	 */
	if (DEBUG_LOCKS_WARN_ON((preempt_count() < 0)))
		return;
#endif
	preempt_count() += val;
#ifdef CONFIG_DEBUG_PREEMPT
	/*
	 * Spinlock count overflowing soon?
	 */
	DEBUG_LOCKS_WARN_ON((preempt_count() & PREEMPT_MASK) >=
				PREEMPT_MASK - 10);
#endif
	if (preempt_count() == val)
		trace_preempt_off(CALLER_ADDR0, get_parent_ip(CALLER_ADDR1));
}
EXPORT_SYMBOL(add_preempt_count);

void __kprobes sub_preempt_count(int val)
{
#ifdef CONFIG_DEBUG_PREEMPT
	/*
	 * Underflow?
	 */
	if (DEBUG_LOCKS_WARN_ON(val > preempt_count()))
		return;
	/*
	 * Is the spinlock portion underflowing?
	 */
	if (DEBUG_LOCKS_WARN_ON((val < PREEMPT_MASK) &&
			!(preempt_count() & PREEMPT_MASK)))
		return;
#endif

	if (preempt_count() == val)
		trace_preempt_on(CALLER_ADDR0, get_parent_ip(CALLER_ADDR1));
	preempt_count() -= val;
}
EXPORT_SYMBOL(sub_preempt_count);

#endif

/*
 * Print scheduling while atomic bug:
 */
static noinline void __schedule_bug(struct task_struct *prev)
{
	if (oops_in_progress)
		return;

	printk(KERN_ERR "BUG: scheduling while atomic: %s/%d/0x%08x\n",
		prev->comm, prev->pid, preempt_count());

	debug_show_held_locks(prev);
	print_modules();
	if (irqs_disabled())
		print_irqtrace_events(prev);
	dump_stack();
	add_taint(TAINT_WARN);
}

/*
 * Various schedule()-time debugging checks and statistics:
 */
static inline void schedule_debug(struct task_struct *prev)
{
	/*
	 * Test if we are atomic. Since do_exit() needs to call into
	 * schedule() atomically, we ignore that path for now.
	 * Otherwise, whine if we are scheduling when we should not be.
	 */
	if (unlikely(in_atomic_preempt_off() && !prev->exit_state))
		__schedule_bug(prev);
	rcu_sleep_check();

	profile_hit(SCHED_PROFILING, __builtin_return_address(0));

	schedstat_inc(this_rq(), sched_count);
}

static void put_prev_task(struct rq *rq, struct task_struct *prev)
{
	if (prev->on_rq || rq->skip_clock_update < 0)
		update_rq_clock(rq);
	prev->sched_class->put_prev_task(rq, prev);
}

/*
 * Pick up the highest-prio task:
 */
static inline struct task_struct *
pick_next_task(struct rq *rq)
{
	const struct sched_class *class;
	struct task_struct *p;

	/*
	 * Optimization: we know that if all tasks are in
	 * the fair class we can call that function directly:
	 */
	if (likely(rq->nr_running == rq->cfs.h_nr_running)) {
		p = fair_sched_class.pick_next_task(rq);
		if (likely(p))
			return p;
	}

	for_each_class(class) {
		p = class->pick_next_task(rq);
		if (p)
			return p;
	}

	BUG(); /* the idle class will always have a runnable task */
}

/*
 * __schedule() is the main scheduler function.
 *
 * The main means of driving the scheduler and thus entering this function are:
 *
 *   1. Explicit blocking: mutex, semaphore, waitqueue, etc.
 *
 *   2. TIF_NEED_RESCHED flag is checked on interrupt and userspace return
 *      paths. For example, see arch/x86/entry_64.S.
 *
 *      To drive preemption between tasks, the scheduler sets the flag in timer
 *      interrupt handler scheduler_tick().
 *
 *   3. Wakeups don't really cause entry into schedule(). They add a
 *      task to the run-queue and that's it.
 *
 *      Now, if the new task added to the run-queue preempts the current
 *      task, then the wakeup sets TIF_NEED_RESCHED and schedule() gets
 *      called on the nearest possible occasion:
 *
 *       - If the kernel is preemptible (CONFIG_PREEMPT=y):
 *
 *         - in syscall or exception context, at the next outmost
 *           preempt_enable(). (this might be as soon as the wake_up()'s
 *           spin_unlock()!)
 *
 *         - in IRQ context, return from interrupt-handler to
 *           preemptible context
 *
 *       - If the kernel is not preemptible (CONFIG_PREEMPT is not set)
 *         then at the next:
 *
 *          - cond_resched() call
 *          - explicit schedule() call
 *          - return from syscall or exception to user-space
 *          - return from interrupt-handler to user-space
 */
static void __sched __schedule(void)
{
	struct task_struct *prev, *next;
	unsigned long *switch_count;
	struct rq *rq;
	int cpu;

need_resched:
	preempt_disable();
	cpu = smp_processor_id();
	rq = cpu_rq(cpu);
	rcu_note_context_switch(cpu);
	prev = rq->curr;

	schedule_debug(prev);

	if (sched_feat(HRTICK))
		hrtick_clear(rq);

	raw_spin_lock_irq(&rq->lock);

	switch_count = &prev->nivcsw;
	if (prev->state && !(preempt_count() & PREEMPT_ACTIVE)) {
		if (unlikely(signal_pending_state(prev->state, prev))) {
			prev->state = TASK_RUNNING;
		} else {
			deactivate_task(rq, prev, DEQUEUE_SLEEP);
			prev->on_rq = 0;

			/*
			 * If a worker went to sleep, notify and ask workqueue
			 * whether it wants to wake up a task to maintain
			 * concurrency.
			 */
			if (prev->flags & PF_WQ_WORKER) {
				struct task_struct *to_wakeup;

				to_wakeup = wq_worker_sleeping(prev, cpu);
				if (to_wakeup)
					try_to_wake_up_local(to_wakeup);
			}
		}
		switch_count = &prev->nvcsw;
	}

	pre_schedule(rq, prev);

	if (unlikely(!rq->nr_running))
		idle_balance(cpu, rq);

	put_prev_task(rq, prev);
	next = pick_next_task(rq);
	clear_tsk_need_resched(prev);
	rq->skip_clock_update = 0;

	if (likely(prev != next)) {
		rq->nr_switches++;
		rq->curr = next;
		++*switch_count;

		context_switch(rq, prev, next); /* unlocks the rq */
		/*
		 * The context switch have flipped the stack from under us
		 * and restored the local variables which were saved when
		 * this task called schedule() in the past. prev == current
		 * is still correct, but it can be moved to another cpu/rq.
		 */
		cpu = smp_processor_id();
		rq = cpu_rq(cpu);
	} else
		raw_spin_unlock_irq(&rq->lock);

	post_schedule(rq);

	sched_preempt_enable_no_resched();
	if (need_resched())
		goto need_resched;
}

static inline void sched_submit_work(struct task_struct *tsk)
{
	if (!tsk->state || tsk_is_pi_blocked(tsk))
		return;
	/*
	 * If we are going to sleep and we have plugged IO queued,
	 * make sure to submit it to avoid deadlocks.
	 */
	if (blk_needs_flush_plug(tsk))
		blk_schedule_flush_plug(tsk);
}

asmlinkage void __sched schedule(void)
{
	struct task_struct *tsk = current;

	sched_submit_work(tsk);
	__schedule();
}
EXPORT_SYMBOL(schedule);

#ifdef CONFIG_CONTEXT_TRACKING
asmlinkage void __sched schedule_user(void)
{
	/*
	 * If we come here after a random call to set_need_resched(),
	 * or we have been woken up remotely but the IPI has not yet arrived,
	 * we haven't yet exited the RCU idle mode. Do it here manually until
	 * we find a better solution.
	 */
	user_exit();
	schedule();
	user_enter();
}
#endif

/**
 * schedule_preempt_disabled - called with preemption disabled
 *
 * Returns with preemption disabled. Note: preempt_count must be 1
 */
void __sched schedule_preempt_disabled(void)
{
	sched_preempt_enable_no_resched();
	schedule();
	preempt_disable();
}

#ifdef CONFIG_MUTEX_SPIN_ON_OWNER

static inline bool owner_running(struct mutex *lock, struct task_struct *owner)
{
	if (lock->owner != owner)
		return false;

	/*
	 * Ensure we emit the owner->on_cpu, dereference _after_ checking
	 * lock->owner still matches owner, if that fails, owner might
	 * point to free()d memory, if it still matches, the rcu_read_lock()
	 * ensures the memory stays valid.
	 */
	barrier();

	return owner->on_cpu;
}

/*
 * Look out! "owner" is an entirely speculative pointer
 * access and not reliable.
 */
int mutex_spin_on_owner(struct mutex *lock, struct task_struct *owner)
{
	if (!sched_feat(OWNER_SPIN))
		return 0;

	rcu_read_lock();
	while (owner_running(lock, owner)) {
		if (need_resched())
			break;

		arch_mutex_cpu_relax();
	}
	rcu_read_unlock();

	/*
	 * We break out the loop above on need_resched() and when the
	 * owner changed, which is a sign for heavy contention. Return
	 * success only when lock->owner is NULL.
	 */
	return lock->owner == NULL;
}
#endif

#ifdef CONFIG_PREEMPT
/*
 * this is the entry point to schedule() from in-kernel preemption
 * off of preempt_enable. Kernel preemptions off return from interrupt
 * occur there and call schedule directly.
 */
asmlinkage void __sched notrace preempt_schedule(void)
{
	struct thread_info *ti = current_thread_info();

	/*
	 * If there is a non-zero preempt_count or interrupts are disabled,
	 * we do not want to preempt the current task. Just return..
	 */
	if (likely(ti->preempt_count || irqs_disabled()))
		return;

	do {
		add_preempt_count_notrace(PREEMPT_ACTIVE);
		__schedule();
		sub_preempt_count_notrace(PREEMPT_ACTIVE);

		/*
		 * Check again in case we missed a preemption opportunity
		 * between schedule and now.
		 */
		barrier();
	} while (need_resched());
}
EXPORT_SYMBOL(preempt_schedule);

/*
 * this is the entry point to schedule() from kernel preemption
 * off of irq context.
 * Note, that this is called and return with irqs disabled. This will
 * protect us against recursive calling from irq.
 */
asmlinkage void __sched preempt_schedule_irq(void)
{
	struct thread_info *ti = current_thread_info();

	/* Catch callers which need to be fixed */
	BUG_ON(ti->preempt_count || !irqs_disabled());

	user_exit();
	do {
		add_preempt_count(PREEMPT_ACTIVE);
		local_irq_enable();
		__schedule();
		local_irq_disable();
		sub_preempt_count(PREEMPT_ACTIVE);

		/*
		 * Check again in case we missed a preemption opportunity
		 * between schedule and now.
		 */
		barrier();
	} while (need_resched());
}

#endif /* CONFIG_PREEMPT */

int default_wake_function(wait_queue_t *curr, unsigned mode, int wake_flags,
			  void *key)
{
	return try_to_wake_up(curr->private, mode, wake_flags);
}
EXPORT_SYMBOL(default_wake_function);

/*
 * The core wakeup function. Non-exclusive wakeups (nr_exclusive == 0) just
 * wake everything up. If it's an exclusive wakeup (nr_exclusive == small +ve
 * number) then we wake all the non-exclusive tasks and one exclusive task.
 *
 * There are circumstances in which we can try to wake a task which has already
 * started to run but is not in state TASK_RUNNING. try_to_wake_up() returns
 * zero in this (rare) case, and we handle it by continuing to scan the queue.
 */
static void __wake_up_common(wait_queue_head_t *q, unsigned int mode,
			int nr_exclusive, int wake_flags, void *key)
{
	wait_queue_t *curr, *next;

	list_for_each_entry_safe(curr, next, &q->task_list, task_list) {
		unsigned flags = curr->flags;

		if (curr->func(curr, mode, wake_flags, key) &&
				(flags & WQ_FLAG_EXCLUSIVE) && !--nr_exclusive)
			break;
	}
}

/**
 * __wake_up - wake up threads blocked on a waitqueue.
 * @q: the waitqueue
 * @mode: which threads
 * @nr_exclusive: how many wake-one or wake-many threads to wake up
 * @key: is directly passed to the wakeup function
 *
 * It may be assumed that this function implies a write memory barrier before
 * changing the task state if and only if any tasks are woken up.
 */
void __wake_up(wait_queue_head_t *q, unsigned int mode,
			int nr_exclusive, void *key)
{
	unsigned long flags;

	spin_lock_irqsave(&q->lock, flags);
	__wake_up_common(q, mode, nr_exclusive, 0, key);
	spin_unlock_irqrestore(&q->lock, flags);
}
EXPORT_SYMBOL(__wake_up);

/*
 * Same as __wake_up but called with the spinlock in wait_queue_head_t held.
 */
void __wake_up_locked(wait_queue_head_t *q, unsigned int mode, int nr)
{
	__wake_up_common(q, mode, nr, 0, NULL);
}
EXPORT_SYMBOL_GPL(__wake_up_locked);

void __wake_up_locked_key(wait_queue_head_t *q, unsigned int mode, void *key)
{
	__wake_up_common(q, mode, 1, 0, key);
}
EXPORT_SYMBOL_GPL(__wake_up_locked_key);

/**
 * __wake_up_sync_key - wake up threads blocked on a waitqueue.
 * @q: the waitqueue
 * @mode: which threads
 * @nr_exclusive: how many wake-one or wake-many threads to wake up
 * @key: opaque value to be passed to wakeup targets
 *
 * The sync wakeup differs that the waker knows that it will schedule
 * away soon, so while the target thread will be woken up, it will not
 * be migrated to another CPU - ie. the two threads are 'synchronized'
 * with each other. This can prevent needless bouncing between CPUs.
 *
 * On UP it can prevent extra preemption.
 *
 * It may be assumed that this function implies a write memory barrier before
 * changing the task state if and only if any tasks are woken up.
 */
void __wake_up_sync_key(wait_queue_head_t *q, unsigned int mode,
			int nr_exclusive, void *key)
{
	unsigned long flags;
	int wake_flags = WF_SYNC;

	if (unlikely(!q))
		return;

	if (unlikely(!nr_exclusive))
		wake_flags = 0;

	spin_lock_irqsave(&q->lock, flags);
	__wake_up_common(q, mode, nr_exclusive, wake_flags, key);
	spin_unlock_irqrestore(&q->lock, flags);
}
EXPORT_SYMBOL_GPL(__wake_up_sync_key);

/*
 * __wake_up_sync - see __wake_up_sync_key()
 */
void __wake_up_sync(wait_queue_head_t *q, unsigned int mode, int nr_exclusive)
{
	__wake_up_sync_key(q, mode, nr_exclusive, NULL);
}
EXPORT_SYMBOL_GPL(__wake_up_sync);	/* For internal use only */

/**
 * complete: - signals a single thread waiting on this completion
 * @x:  holds the state of this particular completion
 *
 * This will wake up a single thread waiting on this completion. Threads will be
 * awakened in the same order in which they were queued.
 *
 * See also complete_all(), wait_for_completion() and related routines.
 *
 * It may be assumed that this function implies a write memory barrier before
 * changing the task state if and only if any tasks are woken up.
 */
void complete(struct completion *x)
{
	unsigned long flags;

	spin_lock_irqsave(&x->wait.lock, flags);
	x->done++;
	__wake_up_common(&x->wait, TASK_NORMAL, 1, 0, NULL);
	spin_unlock_irqrestore(&x->wait.lock, flags);
}
EXPORT_SYMBOL(complete);

/**
 * complete_all: - signals all threads waiting on this completion
 * @x:  holds the state of this particular completion
 *
 * This will wake up all threads waiting on this particular completion event.
 *
 * It may be assumed that this function implies a write memory barrier before
 * changing the task state if and only if any tasks are woken up.
 */
void complete_all(struct completion *x)
{
	unsigned long flags;

	spin_lock_irqsave(&x->wait.lock, flags);
	x->done += UINT_MAX/2;
	__wake_up_common(&x->wait, TASK_NORMAL, 0, 0, NULL);
	spin_unlock_irqrestore(&x->wait.lock, flags);
}
EXPORT_SYMBOL(complete_all);

static inline long __sched
do_wait_for_common(struct completion *x, long timeout, int state)
{
	if (!x->done) {
		DECLARE_WAITQUEUE(wait, current);

		__add_wait_queue_tail_exclusive(&x->wait, &wait);
		do {
			if (signal_pending_state(state, current)) {
				timeout = -ERESTARTSYS;
				break;
			}
			__set_current_state(state);
			spin_unlock_irq(&x->wait.lock);
			timeout = schedule_timeout(timeout);
			spin_lock_irq(&x->wait.lock);
		} while (!x->done && timeout);
		__remove_wait_queue(&x->wait, &wait);
		if (!x->done)
			return timeout;
	}
	x->done--;
	return timeout ?: 1;
}

static long __sched
wait_for_common(struct completion *x, long timeout, int state)
{
	might_sleep();

	spin_lock_irq(&x->wait.lock);
	timeout = do_wait_for_common(x, timeout, state);
	spin_unlock_irq(&x->wait.lock);
	return timeout;
}

/**
 * wait_for_completion: - waits for completion of a task
 * @x:  holds the state of this particular completion
 *
 * This waits to be signaled for completion of a specific task. It is NOT
 * interruptible and there is no timeout.
 *
 * See also similar routines (i.e. wait_for_completion_timeout()) with timeout
 * and interrupt capability. Also see complete().
 */
void __sched wait_for_completion(struct completion *x)
{
	wait_for_common(x, MAX_SCHEDULE_TIMEOUT, TASK_UNINTERRUPTIBLE);
}
EXPORT_SYMBOL(wait_for_completion);

/**
 * wait_for_completion_timeout: - waits for completion of a task (w/timeout)
 * @x:  holds the state of this particular completion
 * @timeout:  timeout value in jiffies
 *
 * This waits for either a completion of a specific task to be signaled or for a
 * specified timeout to expire. The timeout is in jiffies. It is not
 * interruptible.
 *
 * The return value is 0 if timed out, and positive (at least 1, or number of
 * jiffies left till timeout) if completed.
 */
unsigned long __sched
wait_for_completion_timeout(struct completion *x, unsigned long timeout)
{
	return wait_for_common(x, timeout, TASK_UNINTERRUPTIBLE);
}
EXPORT_SYMBOL(wait_for_completion_timeout);

/**
 * wait_for_completion_interruptible: - waits for completion of a task (w/intr)
 * @x:  holds the state of this particular completion
 *
 * This waits for completion of a specific task to be signaled. It is
 * interruptible.
 *
 * The return value is -ERESTARTSYS if interrupted, 0 if completed.
 */
int __sched wait_for_completion_interruptible(struct completion *x)
{
	long t = wait_for_common(x, MAX_SCHEDULE_TIMEOUT, TASK_INTERRUPTIBLE);
	if (t == -ERESTARTSYS)
		return t;
	return 0;
}
EXPORT_SYMBOL(wait_for_completion_interruptible);

/**
 * wait_for_completion_interruptible_timeout: - waits for completion (w/(to,intr))
 * @x:  holds the state of this particular completion
 * @timeout:  timeout value in jiffies
 *
 * This waits for either a completion of a specific task to be signaled or for a
 * specified timeout to expire. It is interruptible. The timeout is in jiffies.
 *
 * The return value is -ERESTARTSYS if interrupted, 0 if timed out,
 * positive (at least 1, or number of jiffies left till timeout) if completed.
 */
long __sched
wait_for_completion_interruptible_timeout(struct completion *x,
					  unsigned long timeout)
{
	return wait_for_common(x, timeout, TASK_INTERRUPTIBLE);
}
EXPORT_SYMBOL(wait_for_completion_interruptible_timeout);

/**
 * wait_for_completion_killable: - waits for completion of a task (killable)
 * @x:  holds the state of this particular completion
 *
 * This waits to be signaled for completion of a specific task. It can be
 * interrupted by a kill signal.
 *
 * The return value is -ERESTARTSYS if interrupted, 0 if completed.
 */
int __sched wait_for_completion_killable(struct completion *x)
{
	long t = wait_for_common(x, MAX_SCHEDULE_TIMEOUT, TASK_KILLABLE);
	if (t == -ERESTARTSYS)
		return t;
	return 0;
}
EXPORT_SYMBOL(wait_for_completion_killable);

/**
 * wait_for_completion_killable_timeout: - waits for completion of a task (w/(to,killable))
 * @x:  holds the state of this particular completion
 * @timeout:  timeout value in jiffies
 *
 * This waits for either a completion of a specific task to be
 * signaled or for a specified timeout to expire. It can be
 * interrupted by a kill signal. The timeout is in jiffies.
 *
 * The return value is -ERESTARTSYS if interrupted, 0 if timed out,
 * positive (at least 1, or number of jiffies left till timeout) if completed.
 */
long __sched
wait_for_completion_killable_timeout(struct completion *x,
				     unsigned long timeout)
{
	return wait_for_common(x, timeout, TASK_KILLABLE);
}
EXPORT_SYMBOL(wait_for_completion_killable_timeout);

/**
 *	try_wait_for_completion - try to decrement a completion without blocking
 *	@x:	completion structure
 *
 *	Returns: 0 if a decrement cannot be done without blocking
 *		 1 if a decrement succeeded.
 *
 *	If a completion is being used as a counting completion,
 *	attempt to decrement the counter without blocking. This
 *	enables us to avoid waiting if the resource the completion
 *	is protecting is not available.
 */
bool try_wait_for_completion(struct completion *x)
{
	unsigned long flags;
	int ret = 1;

	spin_lock_irqsave(&x->wait.lock, flags);
	if (!x->done)
		ret = 0;
	else
		x->done--;
	spin_unlock_irqrestore(&x->wait.lock, flags);
	return ret;
}
EXPORT_SYMBOL(try_wait_for_completion);

/**
 *	completion_done - Test to see if a completion has any waiters
 *	@x:	completion structure
 *
 *	Returns: 0 if there are waiters (wait_for_completion() in progress)
 *		 1 if there are no waiters.
 *
 */
bool completion_done(struct completion *x)
{
	unsigned long flags;
	int ret = 1;

	spin_lock_irqsave(&x->wait.lock, flags);
	if (!x->done)
		ret = 0;
	spin_unlock_irqrestore(&x->wait.lock, flags);
	return ret;
}
EXPORT_SYMBOL(completion_done);

static long __sched
sleep_on_common(wait_queue_head_t *q, int state, long timeout)
{
	unsigned long flags;
	wait_queue_t wait;

	init_waitqueue_entry(&wait, current);

	__set_current_state(state);

	spin_lock_irqsave(&q->lock, flags);
	__add_wait_queue(q, &wait);
	spin_unlock(&q->lock);
	timeout = schedule_timeout(timeout);
	spin_lock_irq(&q->lock);
	__remove_wait_queue(q, &wait);
	spin_unlock_irqrestore(&q->lock, flags);

	return timeout;
}

void __sched interruptible_sleep_on(wait_queue_head_t *q)
{
	sleep_on_common(q, TASK_INTERRUPTIBLE, MAX_SCHEDULE_TIMEOUT);
}
EXPORT_SYMBOL(interruptible_sleep_on);

long __sched
interruptible_sleep_on_timeout(wait_queue_head_t *q, long timeout)
{
	return sleep_on_common(q, TASK_INTERRUPTIBLE, timeout);
}
EXPORT_SYMBOL(interruptible_sleep_on_timeout);

void __sched sleep_on(wait_queue_head_t *q)
{
	sleep_on_common(q, TASK_UNINTERRUPTIBLE, MAX_SCHEDULE_TIMEOUT);
}
EXPORT_SYMBOL(sleep_on);

long __sched sleep_on_timeout(wait_queue_head_t *q, long timeout)
{
	return sleep_on_common(q, TASK_UNINTERRUPTIBLE, timeout);
}
EXPORT_SYMBOL(sleep_on_timeout);

#ifdef CONFIG_RT_MUTEXES

/*
 * rt_mutex_setprio - set the current priority of a task
 * @p: task
 * @prio: prio value (kernel-internal form)
 *
 * This function changes the 'effective' priority of a task. It does
 * not touch ->normal_prio like __setscheduler().
 *
 * Used by the rt_mutex code to implement priority inheritance logic.
 */
void rt_mutex_setprio(struct task_struct *p, int prio)
{
	int oldprio, on_rq, running;
	struct rq *rq;
	const struct sched_class *prev_class;

	BUG_ON(prio < 0 || prio > MAX_PRIO);

	rq = __task_rq_lock(p);

	/*
	 * Idle task boosting is a nono in general. There is one
	 * exception, when PREEMPT_RT and NOHZ is active:
	 *
	 * The idle task calls get_next_timer_interrupt() and holds
	 * the timer wheel base->lock on the CPU and another CPU wants
	 * to access the timer (probably to cancel it). We can safely
	 * ignore the boosting request, as the idle CPU runs this code
	 * with interrupts disabled and will complete the lock
	 * protected section without being interrupted. So there is no
	 * real need to boost.
	 */
	if (unlikely(p == rq->idle)) {
		WARN_ON(p != rq->curr);
		WARN_ON(p->pi_blocked_on);
		goto out_unlock;
	}

	trace_sched_pi_setprio(p, prio);
	oldprio = p->prio;
	prev_class = p->sched_class;
	on_rq = p->on_rq;
	running = task_current(rq, p);
	if (on_rq)
		dequeue_task(rq, p, 0);
	if (running)
		p->sched_class->put_prev_task(rq, p);

	if (rt_prio(prio))
		p->sched_class = &rt_sched_class;
	else
		p->sched_class = &fair_sched_class;

	p->prio = prio;

	if (running)
		p->sched_class->set_curr_task(rq);
	if (on_rq)
		enqueue_task(rq, p, oldprio < prio ? ENQUEUE_HEAD : 0);

	check_class_changed(rq, p, prev_class, oldprio);
out_unlock:
	__task_rq_unlock(rq);
}
#endif
void set_user_nice(struct task_struct *p, long nice)
{
	int old_prio, delta, on_rq;
	unsigned long flags;
	struct rq *rq;

	if (TASK_NICE(p) == nice || nice < -20 || nice > 19)
		return;
	/*
	 * We have to be careful, if called from sys_setpriority(),
	 * the task might be in the middle of scheduling on another CPU.
	 */
	rq = task_rq_lock(p, &flags);
	/*
	 * The RT priorities are set via sched_setscheduler(), but we still
	 * allow the 'normal' nice value to be set - but as expected
	 * it wont have any effect on scheduling until the task is
	 * SCHED_FIFO/SCHED_RR:
	 */
	if (task_has_rt_policy(p)) {
		p->static_prio = NICE_TO_PRIO(nice);
		goto out_unlock;
	}
	on_rq = p->on_rq;
	if (on_rq)
		dequeue_task(rq, p, 0);

	p->static_prio = NICE_TO_PRIO(nice);
	set_load_weight(p);
	old_prio = p->prio;
	p->prio = effective_prio(p);
	delta = p->prio - old_prio;

	if (on_rq) {
		enqueue_task(rq, p, 0);
		/*
		 * If the task increased its priority or is running and
		 * lowered its priority, then reschedule its CPU:
		 */
		if (delta < 0 || (delta > 0 && task_running(rq, p)))
			resched_task(rq->curr);
	}
out_unlock:
	task_rq_unlock(rq, p, &flags);
}
EXPORT_SYMBOL(set_user_nice);

/*
 * can_nice - check if a task can reduce its nice value
 * @p: task
 * @nice: nice value
 */
int can_nice(const struct task_struct *p, const int nice)
{
	/* convert nice value [19,-20] to rlimit style value [1,40] */
	int nice_rlim = 20 - nice;

	return (nice_rlim <= task_rlimit(p, RLIMIT_NICE) ||
		capable(CAP_SYS_NICE));
}

#ifdef __ARCH_WANT_SYS_NICE

/*
 * sys_nice - change the priority of the current process.
 * @increment: priority increment
 *
 * sys_setpriority is a more generic, but much slower function that
 * does similar things.
 */
SYSCALL_DEFINE1(nice, int, increment)
{
	long nice, retval;

	/*
	 * Setpriority might change our priority at the same moment.
	 * We don't have to worry. Conceptually one call occurs first
	 * and we have a single winner.
	 */
	if (increment < -40)
		increment = -40;
	if (increment > 40)
		increment = 40;

	nice = TASK_NICE(current) + increment;
	if (nice < -20)
		nice = -20;
	if (nice > 19)
		nice = 19;

	if (increment < 0 && !can_nice(current, nice))
		return -EPERM;

	retval = security_task_setnice(current, nice);
	if (retval)
		return retval;

	set_user_nice(current, nice);
	return 0;
}

#endif

/**
 * task_prio - return the priority value of a given task.
 * @p: the task in question.
 *
 * This is the priority value as seen by users in /proc.
 * RT tasks are offset by -200. Normal tasks are centered
 * around 0, value goes from -16 to +15.
 */
int task_prio(const struct task_struct *p)
{
	return p->prio - MAX_RT_PRIO;
}

/**
 * task_nice - return the nice value of a given task.
 * @p: the task in question.
 */
int task_nice(const struct task_struct *p)
{
	return TASK_NICE(p);
}
EXPORT_SYMBOL(task_nice);

/**
 * idle_cpu - is a given cpu idle currently?
 * @cpu: the processor in question.
 */
int idle_cpu(int cpu)
{
	struct rq *rq = cpu_rq(cpu);

	if (rq->curr != rq->idle)
		return 0;

	if (rq->nr_running)
		return 0;

#ifdef CONFIG_SMP
	if (!llist_empty(&rq->wake_list))
		return 0;
#endif

	return 1;
}

/**
 * idle_task - return the idle task for a given cpu.
 * @cpu: the processor in question.
 */
struct task_struct *idle_task(int cpu)
{
	return cpu_rq(cpu)->idle;
}

/**
 * find_process_by_pid - find a process with a matching PID value.
 * @pid: the pid in question.
 */
static struct task_struct *find_process_by_pid(pid_t pid)
{
	return pid ? find_task_by_vpid(pid) : current;
}

/* Actually do priority change: must hold rq lock. */
static void
__setscheduler(struct rq *rq, struct task_struct *p, int policy, int prio)
{
	p->policy = policy;
	p->rt_priority = prio;
	p->normal_prio = normal_prio(p);
	/* we are holding p->pi_lock already */
	p->prio = rt_mutex_getprio(p);
	if (rt_prio(p->prio))
		p->sched_class = &rt_sched_class;
	else
		p->sched_class = &fair_sched_class;
	set_load_weight(p);
}

/*
 * check the target process has a UID that matches the current process's
 */
static bool check_same_owner(struct task_struct *p)
{
	const struct cred *cred = current_cred(), *pcred;
	bool match;

	rcu_read_lock();
	pcred = __task_cred(p);
	match = (uid_eq(cred->euid, pcred->euid) ||
		 uid_eq(cred->euid, pcred->uid));
	rcu_read_unlock();
	return match;
}

static int __sched_setscheduler(struct task_struct *p, int policy,
				const struct sched_param *param, bool user)
{
	int retval, oldprio, oldpolicy = -1, on_rq, running;
	unsigned long flags;
	const struct sched_class *prev_class;
	struct rq *rq;
	int reset_on_fork;

	/* may grab non-irq protected spin_locks */
	BUG_ON(in_interrupt());
recheck:
	/* double check policy once rq lock held */
	if (policy < 0) {
		reset_on_fork = p->sched_reset_on_fork;
		policy = oldpolicy = p->policy;
	} else {
		reset_on_fork = !!(policy & SCHED_RESET_ON_FORK);
		policy &= ~SCHED_RESET_ON_FORK;

		if (policy != SCHED_FIFO && policy != SCHED_RR &&
				policy != SCHED_NORMAL && policy != SCHED_BATCH &&
				policy != SCHED_IDLE)
			return -EINVAL;
	}

	/*
	 * Valid priorities for SCHED_FIFO and SCHED_RR are
	 * 1..MAX_USER_RT_PRIO-1, valid priority for SCHED_NORMAL,
	 * SCHED_BATCH and SCHED_IDLE is 0.
	 */
	if (param->sched_priority < 0 ||
	    (p->mm && param->sched_priority > MAX_USER_RT_PRIO-1) ||
	    (!p->mm && param->sched_priority > MAX_RT_PRIO-1))
		return -EINVAL;
	if (rt_policy(policy) != (param->sched_priority != 0))
		return -EINVAL;

	/*
	 * Allow unprivileged RT tasks to decrease priority:
	 */
	if (user && !capable(CAP_SYS_NICE)) {
		if (rt_policy(policy)) {
			unsigned long rlim_rtprio =
					task_rlimit(p, RLIMIT_RTPRIO);

			/* can't set/change the rt policy */
			if (policy != p->policy && !rlim_rtprio)
				return -EPERM;

			/* can't increase priority */
			if (param->sched_priority > p->rt_priority &&
			    param->sched_priority > rlim_rtprio)
				return -EPERM;
		}

		/*
		 * Treat SCHED_IDLE as nice 20. Only allow a switch to
		 * SCHED_NORMAL if the RLIMIT_NICE would normally permit it.
		 */
		if (p->policy == SCHED_IDLE && policy != SCHED_IDLE) {
			if (!can_nice(p, TASK_NICE(p)))
				return -EPERM;
		}

		/* can't change other user's priorities */
		if (!check_same_owner(p))
			return -EPERM;

		/* Normal users shall not reset the sched_reset_on_fork flag */
		if (p->sched_reset_on_fork && !reset_on_fork)
			return -EPERM;
	}

	if (user) {
		retval = security_task_setscheduler(p);
		if (retval)
			return retval;
	}

	/*
	 * make sure no PI-waiters arrive (or leave) while we are
	 * changing the priority of the task:
	 *
	 * To be able to change p->policy safely, the appropriate
	 * runqueue lock must be held.
	 */
	rq = task_rq_lock(p, &flags);

	/*
	 * Changing the policy of the stop threads its a very bad idea
	 */
	if (p == rq->stop) {
		task_rq_unlock(rq, p, &flags);
		return -EINVAL;
	}

	/*
	 * If not changing anything there's no need to proceed further:
	 */
	if (unlikely(policy == p->policy && (!rt_policy(policy) ||
			param->sched_priority == p->rt_priority))) {
		task_rq_unlock(rq, p, &flags);
		return 0;
	}

#ifdef CONFIG_RT_GROUP_SCHED
	if (user) {
		/*
		 * Do not allow realtime tasks into groups that have no runtime
		 * assigned.
		 */
		if (rt_bandwidth_enabled() && rt_policy(policy) &&
				task_group(p)->rt_bandwidth.rt_runtime == 0 &&
				!task_group_is_autogroup(task_group(p))) {
			task_rq_unlock(rq, p, &flags);
			return -EPERM;
		}
	}
#endif

	/* recheck policy now with rq lock held */
	if (unlikely(oldpolicy != -1 && oldpolicy != p->policy)) {
		policy = oldpolicy = -1;
		task_rq_unlock(rq, p, &flags);
		goto recheck;
	}
	on_rq = p->on_rq;
	running = task_current(rq, p);
	if (on_rq)
		dequeue_task(rq, p, 0);
	if (running)
		p->sched_class->put_prev_task(rq, p);

	p->sched_reset_on_fork = reset_on_fork;

	oldprio = p->prio;
	prev_class = p->sched_class;
	__setscheduler(rq, p, policy, param->sched_priority);

	if (running)
		p->sched_class->set_curr_task(rq);
	if (on_rq)
		enqueue_task(rq, p, 0);

	check_class_changed(rq, p, prev_class, oldprio);
	task_rq_unlock(rq, p, &flags);

	rt_mutex_adjust_pi(p);

	return 0;
}

/**
 * sched_setscheduler - change the scheduling policy and/or RT priority of a thread.
 * @p: the task in question.
 * @policy: new policy.
 * @param: structure containing the new RT priority.
 *
 * NOTE that the task may be already dead.
 */
int sched_setscheduler(struct task_struct *p, int policy,
		       const struct sched_param *param)
{
	return __sched_setscheduler(p, policy, param, true);
}
EXPORT_SYMBOL_GPL(sched_setscheduler);

/**
 * sched_setscheduler_nocheck - change the scheduling policy and/or RT priority of a thread from kernelspace.
 * @p: the task in question.
 * @policy: new policy.
 * @param: structure containing the new RT priority.
 *
 * Just like sched_setscheduler, only don't bother checking if the
 * current context has permission.  For example, this is needed in
 * stop_machine(): we create temporary high priority worker threads,
 * but our caller might not have that capability.
 */
int sched_setscheduler_nocheck(struct task_struct *p, int policy,
			       const struct sched_param *param)
{
	return __sched_setscheduler(p, policy, param, false);
}

static int
do_sched_setscheduler(pid_t pid, int policy, struct sched_param __user *param)
{
	struct sched_param lparam;
	struct task_struct *p;
	int retval;

	if (!param || pid < 0)
		return -EINVAL;
	if (copy_from_user(&lparam, param, sizeof(struct sched_param)))
		return -EFAULT;

	rcu_read_lock();
	retval = -ESRCH;
	p = find_process_by_pid(pid);
	if (p != NULL)
		retval = sched_setscheduler(p, policy, &lparam);
	rcu_read_unlock();

	return retval;
}

/**
 * sys_sched_setscheduler - set/change the scheduler policy and RT priority
 * @pid: the pid in question.
 * @policy: new policy.
 * @param: structure containing the new RT priority.
 */
SYSCALL_DEFINE3(sched_setscheduler, pid_t, pid, int, policy,
		struct sched_param __user *, param)
{
	/* negative values for policy are not valid */
	if (policy < 0)
		return -EINVAL;

	return do_sched_setscheduler(pid, policy, param);
}

/**
 * sys_sched_setparam - set/change the RT priority of a thread
 * @pid: the pid in question.
 * @param: structure containing the new RT priority.
 */
SYSCALL_DEFINE2(sched_setparam, pid_t, pid, struct sched_param __user *, param)
{
	return do_sched_setscheduler(pid, -1, param);
}

/**
 * sys_sched_getscheduler - get the policy (scheduling class) of a thread
 * @pid: the pid in question.
 */
SYSCALL_DEFINE1(sched_getscheduler, pid_t, pid)
{
	struct task_struct *p;
	int retval;

	if (pid < 0)
		return -EINVAL;

	retval = -ESRCH;
	rcu_read_lock();
	p = find_process_by_pid(pid);
	if (p) {
		retval = security_task_getscheduler(p);
		if (!retval)
			retval = p->policy
				| (p->sched_reset_on_fork ? SCHED_RESET_ON_FORK : 0);
	}
	rcu_read_unlock();
	return retval;
}

/**
 * sys_sched_getparam - get the RT priority of a thread
 * @pid: the pid in question.
 * @param: structure containing the RT priority.
 */
SYSCALL_DEFINE2(sched_getparam, pid_t, pid, struct sched_param __user *, param)
{
	struct sched_param lp;
	struct task_struct *p;
	int retval;

	if (!param || pid < 0)
		return -EINVAL;

	rcu_read_lock();
	p = find_process_by_pid(pid);
	retval = -ESRCH;
	if (!p)
		goto out_unlock;

	retval = security_task_getscheduler(p);
	if (retval)
		goto out_unlock;

	lp.sched_priority = p->rt_priority;
	rcu_read_unlock();

	/*
	 * This one might sleep, we cannot do it with a spinlock held ...
	 */
	retval = copy_to_user(param, &lp, sizeof(*param)) ? -EFAULT : 0;

	return retval;

out_unlock:
	rcu_read_unlock();
	return retval;
}

long sched_setaffinity(pid_t pid, const struct cpumask *in_mask)
{
	cpumask_var_t cpus_allowed, new_mask;
	struct task_struct *p;
	int retval;

	get_online_cpus();
	rcu_read_lock();

	p = find_process_by_pid(pid);
	if (!p) {
		rcu_read_unlock();
		put_online_cpus();
		return -ESRCH;
	}

	/* Prevent p going away */
	get_task_struct(p);
	rcu_read_unlock();

	if (!alloc_cpumask_var(&cpus_allowed, GFP_KERNEL)) {
		retval = -ENOMEM;
		goto out_put_task;
	}
	if (!alloc_cpumask_var(&new_mask, GFP_KERNEL)) {
		retval = -ENOMEM;
		goto out_free_cpus_allowed;
	}
	retval = -EPERM;
	if (!check_same_owner(p) && !ns_capable(task_user_ns(p), CAP_SYS_NICE))
		goto out_unlock;

	retval = security_task_setscheduler(p);
	if (retval)
		goto out_unlock;

	cpuset_cpus_allowed(p, cpus_allowed);
	cpumask_and(new_mask, in_mask, cpus_allowed);
again:
	retval = set_cpus_allowed_ptr(p, new_mask);

	if (!retval) {
		cpuset_cpus_allowed(p, cpus_allowed);
		if (!cpumask_subset(new_mask, cpus_allowed)) {
			/*
			 * We must have raced with a concurrent cpuset
			 * update. Just reset the cpus_allowed to the
			 * cpuset's cpus_allowed
			 */
			cpumask_copy(new_mask, cpus_allowed);
			goto again;
		}
	}
out_unlock:
	free_cpumask_var(new_mask);
out_free_cpus_allowed:
	free_cpumask_var(cpus_allowed);
out_put_task:
	put_task_struct(p);
	put_online_cpus();
	return retval;
}

static int get_user_cpu_mask(unsigned long __user *user_mask_ptr, unsigned len,
			     struct cpumask *new_mask)
{
	if (len < cpumask_size())
		cpumask_clear(new_mask);
	else if (len > cpumask_size())
		len = cpumask_size();

	return copy_from_user(new_mask, user_mask_ptr, len) ? -EFAULT : 0;
}

/**
 * sys_sched_setaffinity - set the cpu affinity of a process
 * @pid: pid of the process
 * @len: length in bytes of the bitmask pointed to by user_mask_ptr
 * @user_mask_ptr: user-space pointer to the new cpu mask
 */
SYSCALL_DEFINE3(sched_setaffinity, pid_t, pid, unsigned int, len,
		unsigned long __user *, user_mask_ptr)
{
	cpumask_var_t new_mask;
	int retval;

	if (!alloc_cpumask_var(&new_mask, GFP_KERNEL))
		return -ENOMEM;

	retval = get_user_cpu_mask(user_mask_ptr, len, new_mask);
	if (retval == 0)
		retval = sched_setaffinity(pid, new_mask);
	free_cpumask_var(new_mask);
	return retval;
}

long sched_getaffinity(pid_t pid, struct cpumask *mask)
{
	struct task_struct *p;
	unsigned long flags;
	int retval;

	get_online_cpus();
	rcu_read_lock();

	retval = -ESRCH;
	p = find_process_by_pid(pid);
	if (!p)
		goto out_unlock;

	retval = security_task_getscheduler(p);
	if (retval)
		goto out_unlock;

	raw_spin_lock_irqsave(&p->pi_lock, flags);
	cpumask_and(mask, &p->cpus_allowed, cpu_online_mask);
	raw_spin_unlock_irqrestore(&p->pi_lock, flags);

out_unlock:
	rcu_read_unlock();
	put_online_cpus();

	return retval;
}

/**
 * sys_sched_getaffinity - get the cpu affinity of a process
 * @pid: pid of the process
 * @len: length in bytes of the bitmask pointed to by user_mask_ptr
 * @user_mask_ptr: user-space pointer to hold the current cpu mask
 */
SYSCALL_DEFINE3(sched_getaffinity, pid_t, pid, unsigned int, len,
		unsigned long __user *, user_mask_ptr)
{
	int ret;
	cpumask_var_t mask;

	if ((len * BITS_PER_BYTE) < nr_cpu_ids)
		return -EINVAL;
	if (len & (sizeof(unsigned long)-1))
		return -EINVAL;

	if (!alloc_cpumask_var(&mask, GFP_KERNEL))
		return -ENOMEM;

	ret = sched_getaffinity(pid, mask);
	if (ret == 0) {
		size_t retlen = min_t(size_t, len, cpumask_size());

		if (copy_to_user(user_mask_ptr, mask, retlen))
			ret = -EFAULT;
		else
			ret = retlen;
	}
	free_cpumask_var(mask);

	return ret;
}

/**
 * sys_sched_yield - yield the current processor to other threads.
 *
 * This function yields the current CPU to other tasks. If there are no
 * other threads running on this CPU then this function will return.
 */
SYSCALL_DEFINE0(sched_yield)
{
	struct rq *rq = this_rq_lock();

	schedstat_inc(rq, yld_count);
	current->sched_class->yield_task(rq);

	/*
	 * Since we are going to call schedule() anyway, there's
	 * no need to preempt or enable interrupts:
	 */
	__release(rq->lock);
	spin_release(&rq->lock.dep_map, 1, _THIS_IP_);
	do_raw_spin_unlock(&rq->lock);
	sched_preempt_enable_no_resched();

	schedule();

	return 0;
}

static inline int should_resched(void)
{
	return need_resched() && !(preempt_count() & PREEMPT_ACTIVE);
}

static void __cond_resched(void)
{
	add_preempt_count(PREEMPT_ACTIVE);
	__schedule();
	sub_preempt_count(PREEMPT_ACTIVE);
}

int __sched _cond_resched(void)
{
	if (should_resched()) {
		__cond_resched();
		return 1;
	}
	return 0;
}
EXPORT_SYMBOL(_cond_resched);

/*
 * __cond_resched_lock() - if a reschedule is pending, drop the given lock,
 * call schedule, and on return reacquire the lock.
 *
 * This works OK both with and without CONFIG_PREEMPT. We do strange low-level
 * operations here to prevent schedule() from being called twice (once via
 * spin_unlock(), once by hand).
 */
int __cond_resched_lock(spinlock_t *lock)
{
	int resched = should_resched();
	int ret = 0;

	lockdep_assert_held(lock);

	if (spin_needbreak(lock) || resched) {
		spin_unlock(lock);
		if (resched)
			__cond_resched();
		else
			cpu_relax();
		ret = 1;
		spin_lock(lock);
	}
	return ret;
}
EXPORT_SYMBOL(__cond_resched_lock);

int __sched __cond_resched_softirq(void)
{
	BUG_ON(!in_softirq());

	if (should_resched()) {
		local_bh_enable();
		__cond_resched();
		local_bh_disable();
		return 1;
	}
	return 0;
}
EXPORT_SYMBOL(__cond_resched_softirq);

/**
 * yield - yield the current processor to other threads.
 *
 * Do not ever use this function, there's a 99% chance you're doing it wrong.
 *
 * The scheduler is at all times free to pick the calling task as the most
 * eligible task to run, if removing the yield() call from your code breaks
 * it, its already broken.
 *
 * Typical broken usage is:
 *
 * while (!event)
 * 	yield();
 *
 * where one assumes that yield() will let 'the other' process run that will
 * make event true. If the current task is a SCHED_FIFO task that will never
 * happen. Never use yield() as a progress guarantee!!
 *
 * If you want to use yield() to wait for something, use wait_event().
 * If you want to use yield() to be 'nice' for others, use cond_resched().
 * If you still want to use yield(), do not!
 */
void __sched yield(void)
{
	set_current_state(TASK_RUNNING);
	sys_sched_yield();
}
EXPORT_SYMBOL(yield);

/**
 * yield_to - yield the current processor to another thread in
 * your thread group, or accelerate that thread toward the
 * processor it's on.
 * @p: target task
 * @preempt: whether task preemption is allowed or not
 *
 * It's the caller's job to ensure that the target task struct
 * can't go away on us before we can do any checks.
 *
 * Returns true if we indeed boosted the target task.
 */
bool __sched yield_to(struct task_struct *p, bool preempt)
{
	struct task_struct *curr = current;
	struct rq *rq, *p_rq;
	unsigned long flags;
	bool yielded = 0;

	local_irq_save(flags);
	rq = this_rq();

again:
	p_rq = task_rq(p);
	double_rq_lock(rq, p_rq);
	while (task_rq(p) != p_rq) {
		double_rq_unlock(rq, p_rq);
		goto again;
	}

	if (!curr->sched_class->yield_to_task)
		goto out;

	if (curr->sched_class != p->sched_class)
		goto out;

	if (task_running(p_rq, p) || p->state)
		goto out;

	yielded = curr->sched_class->yield_to_task(rq, p, preempt);
	if (yielded) {
		schedstat_inc(rq, yld_count);
		/*
		 * Make p's CPU reschedule; pick_next_entity takes care of
		 * fairness.
		 */
		if (preempt && rq != p_rq)
			resched_task(p_rq->curr);
	}

out:
	double_rq_unlock(rq, p_rq);
	local_irq_restore(flags);

	if (yielded)
		schedule();

	return yielded;
}
EXPORT_SYMBOL_GPL(yield_to);

/*
 * This task is about to go to sleep on IO. Increment rq->nr_iowait so
 * that process accounting knows that this is a task in IO wait state.
 */
void __sched io_schedule(void)
{
	struct rq *rq = raw_rq();

	delayacct_blkio_start();
	atomic_inc(&rq->nr_iowait);
	blk_flush_plug(current);
	current->in_iowait = 1;
	schedule();
	current->in_iowait = 0;
	atomic_dec(&rq->nr_iowait);
	delayacct_blkio_end();
}
EXPORT_SYMBOL(io_schedule);

long __sched io_schedule_timeout(long timeout)
{
	struct rq *rq = raw_rq();
	long ret;

	delayacct_blkio_start();
	atomic_inc(&rq->nr_iowait);
	blk_flush_plug(current);
	current->in_iowait = 1;
	ret = schedule_timeout(timeout);
	current->in_iowait = 0;
	atomic_dec(&rq->nr_iowait);
	delayacct_blkio_end();
	return ret;
}

/**
 * sys_sched_get_priority_max - return maximum RT priority.
 * @policy: scheduling class.
 *
 * this syscall returns the maximum rt_priority that can be used
 * by a given scheduling class.
 */
SYSCALL_DEFINE1(sched_get_priority_max, int, policy)
{
	int ret = -EINVAL;

	switch (policy) {
	case SCHED_FIFO:
	case SCHED_RR:
		ret = MAX_USER_RT_PRIO-1;
		break;
	case SCHED_NORMAL:
	case SCHED_BATCH:
	case SCHED_IDLE:
		ret = 0;
		break;
	}
	return ret;
}

/**
 * sys_sched_get_priority_min - return minimum RT priority.
 * @policy: scheduling class.
 *
 * this syscall returns the minimum rt_priority that can be used
 * by a given scheduling class.
 */
SYSCALL_DEFINE1(sched_get_priority_min, int, policy)
{
	int ret = -EINVAL;

	switch (policy) {
	case SCHED_FIFO:
	case SCHED_RR:
		ret = 1;
		break;
	case SCHED_NORMAL:
	case SCHED_BATCH:
	case SCHED_IDLE:
		ret = 0;
	}
	return ret;
}

/**
 * sys_sched_rr_get_interval - return the default timeslice of a process.
 * @pid: pid of the process.
 * @interval: userspace pointer to the timeslice value.
 *
 * this syscall writes the default timeslice value of a given process
 * into the user-space timespec buffer. A value of '0' means infinity.
 */
SYSCALL_DEFINE2(sched_rr_get_interval, pid_t, pid,
		struct timespec __user *, interval)
{
	struct task_struct *p;
	unsigned int time_slice;
	unsigned long flags;
	struct rq *rq;
	int retval;
	struct timespec t;

	if (pid < 0)
		return -EINVAL;

	retval = -ESRCH;
	rcu_read_lock();
	p = find_process_by_pid(pid);
	if (!p)
		goto out_unlock;

	retval = security_task_getscheduler(p);
	if (retval)
		goto out_unlock;

	rq = task_rq_lock(p, &flags);
	time_slice = p->sched_class->get_rr_interval(rq, p);
	task_rq_unlock(rq, p, &flags);

	rcu_read_unlock();
	jiffies_to_timespec(time_slice, &t);
	retval = copy_to_user(interval, &t, sizeof(t)) ? -EFAULT : 0;
	return retval;

out_unlock:
	rcu_read_unlock();
	return retval;
}

static const char stat_nam[] = TASK_STATE_TO_CHAR_STR;

void sched_show_task(struct task_struct *p)
{
	unsigned long free = 0;
	int ppid;
	unsigned state;

	state = p->state ? __ffs(p->state) + 1 : 0;
	printk(KERN_INFO "%-15.15s %c", p->comm,
		state < sizeof(stat_nam) - 1 ? stat_nam[state] : '?');
#if BITS_PER_LONG == 32
	if (state == TASK_RUNNING)
		printk(KERN_CONT " running  ");
	else
		printk(KERN_CONT " %08lx ", thread_saved_pc(p));
#else
	if (state == TASK_RUNNING)
		printk(KERN_CONT "  running task    ");
	else
		printk(KERN_CONT " %016lx ", thread_saved_pc(p));
#endif
#ifdef CONFIG_DEBUG_STACK_USAGE
	free = stack_not_used(p);
#endif
	rcu_read_lock();
	ppid = task_pid_nr(rcu_dereference(p->real_parent));
	rcu_read_unlock();
	printk(KERN_CONT "%5lu %5d %6d 0x%08lx\n", free,
		task_pid_nr(p), ppid,
		(unsigned long)task_thread_info(p)->flags);

	show_stack(p, NULL);
}

void show_state_filter(unsigned long state_filter)
{
	struct task_struct *g, *p;

#if BITS_PER_LONG == 32
	printk(KERN_INFO
		"  task                PC stack   pid father\n");
#else
	printk(KERN_INFO
		"  task                        PC stack   pid father\n");
#endif
	rcu_read_lock();
	do_each_thread(g, p) {
		/*
		 * reset the NMI-timeout, listing all files on a slow
		 * console might take a lot of time:
		 */
		touch_nmi_watchdog();
		if (!state_filter || (p->state & state_filter))
			sched_show_task(p);
	} while_each_thread(g, p);

	touch_all_softlockup_watchdogs();

#ifdef CONFIG_SCHED_DEBUG
	sysrq_sched_debug_show();
#endif
	rcu_read_unlock();
	/*
	 * Only show locks if all tasks are dumped:
	 */
	if (!state_filter)
		debug_show_all_locks();
}

void __cpuinit init_idle_bootup_task(struct task_struct *idle)
{
	idle->sched_class = &idle_sched_class;
}

/**
 * init_idle - set up an idle thread for a given CPU
 * @idle: task in question
 * @cpu: cpu the idle task belongs to
 *
 * NOTE: this function does not set the idle thread's NEED_RESCHED
 * flag, to make booting more robust.
 */
void __cpuinit init_idle(struct task_struct *idle, int cpu)
{
	struct rq *rq = cpu_rq(cpu);
	unsigned long flags;

	raw_spin_lock_irqsave(&rq->lock, flags);

	__sched_fork(idle);
	idle->state = TASK_RUNNING;
	idle->se.exec_start = sched_clock();

	do_set_cpus_allowed(idle, cpumask_of(cpu));
	/*
	 * We're having a chicken and egg problem, even though we are
	 * holding rq->lock, the cpu isn't yet set to this cpu so the
	 * lockdep check in task_group() will fail.
	 *
	 * Similar case to sched_fork(). / Alternatively we could
	 * use task_rq_lock() here and obtain the other rq->lock.
	 *
	 * Silence PROVE_RCU
	 */
	rcu_read_lock();
	__set_task_cpu(idle, cpu);
	rcu_read_unlock();

	rq->curr = rq->idle = idle;
#if defined(CONFIG_SMP)
	idle->on_cpu = 1;
#endif
	raw_spin_unlock_irqrestore(&rq->lock, flags);

	/* Set the preempt count _outside_ the spinlocks! */
	task_thread_info(idle)->preempt_count = 0;

	/*
	 * The idle tasks have their own, simple scheduling class:
	 */
	idle->sched_class = &idle_sched_class;
	ftrace_graph_init_idle_task(idle, cpu);
#if defined(CONFIG_SMP)
	sprintf(idle->comm, "%s/%d", INIT_TASK_COMM, cpu);
#endif
}

#ifdef CONFIG_SMP
void do_set_cpus_allowed(struct task_struct *p, const struct cpumask *new_mask)
{
	if (p->sched_class && p->sched_class->set_cpus_allowed)
		p->sched_class->set_cpus_allowed(p, new_mask);

	cpumask_copy(&p->cpus_allowed, new_mask);
	p->nr_cpus_allowed = cpumask_weight(new_mask);
}

/*
 * This is how migration works:
 *
 * 1) we invoke migration_cpu_stop() on the target CPU using
 *    stop_one_cpu().
 * 2) stopper starts to run (implicitly forcing the migrated thread
 *    off the CPU)
 * 3) it checks whether the migrated task is still in the wrong runqueue.
 * 4) if it's in the wrong runqueue then the migration thread removes
 *    it and puts it into the right queue.
 * 5) stopper completes and stop_one_cpu() returns and the migration
 *    is done.
 */

/*
 * Change a given task's CPU affinity. Migrate the thread to a
 * proper CPU and schedule it away if the CPU it's executing on
 * is removed from the allowed bitmask.
 *
 * NOTE: the caller must have a valid reference to the task, the
 * task must not exit() & deallocate itself prematurely. The
 * call is not atomic; no spinlocks may be held.
 */
int set_cpus_allowed_ptr(struct task_struct *p, const struct cpumask *new_mask)
{
	unsigned long flags;
	struct rq *rq;
	unsigned int dest_cpu;
	int ret = 0;

	rq = task_rq_lock(p, &flags);

	if (cpumask_equal(&p->cpus_allowed, new_mask))
		goto out;

	if (!cpumask_intersects(new_mask, cpu_active_mask)) {
		ret = -EINVAL;
		goto out;
	}

	if (unlikely((p->flags & PF_THREAD_BOUND) && p != current)) {
		ret = -EINVAL;
		goto out;
	}

	do_set_cpus_allowed(p, new_mask);

	/* Can the task run on the task's current CPU? If so, we're done */
	if (cpumask_test_cpu(task_cpu(p), new_mask))
		goto out;

	dest_cpu = cpumask_any_and(cpu_active_mask, new_mask);
	if (p->on_rq) {
		struct migration_arg arg = { p, dest_cpu };
		/* Need help from migration thread: drop lock and wait. */
		task_rq_unlock(rq, p, &flags);
		stop_one_cpu(cpu_of(rq), migration_cpu_stop, &arg);
		tlb_migrate_finish(p->mm);
		return 0;
	}
out:
	task_rq_unlock(rq, p, &flags);

	return ret;
}
EXPORT_SYMBOL_GPL(set_cpus_allowed_ptr);

/*
 * Move (not current) task off this cpu, onto dest cpu. We're doing
 * this because either it can't run here any more (set_cpus_allowed()
 * away from this CPU, or CPU going down), or because we're
 * attempting to rebalance this task on exec (sched_exec).
 *
 * So we race with normal scheduler movements, but that's OK, as long
 * as the task is no longer on this CPU.
 *
 * Returns non-zero if task was successfully migrated.
 */
static int __migrate_task(struct task_struct *p, int src_cpu, int dest_cpu)
{
	struct rq *rq_dest, *rq_src;
	int ret = 0;

	if (unlikely(!cpu_active(dest_cpu)))
		return ret;

	rq_src = cpu_rq(src_cpu);
	rq_dest = cpu_rq(dest_cpu);

	raw_spin_lock(&p->pi_lock);
	double_rq_lock(rq_src, rq_dest);
	/* Already moved. */
	if (task_cpu(p) != src_cpu)
		goto done;
	/* Affinity changed (again). */
	if (!cpumask_test_cpu(dest_cpu, tsk_cpus_allowed(p)))
		goto fail;

	/*
	 * If we're not on a rq, the next wake-up will ensure we're
	 * placed properly.
	 */
	if (p->on_rq) {
		dequeue_task(rq_src, p, 0);
		set_task_cpu(p, dest_cpu);
		enqueue_task(rq_dest, p, 0);
		check_preempt_curr(rq_dest, p, 0);
	}
done:
	ret = 1;
fail:
	double_rq_unlock(rq_src, rq_dest);
	raw_spin_unlock(&p->pi_lock);
	return ret;
}

/*
 * migration_cpu_stop - this will be executed by a highprio stopper thread
 * and performs thread migration by bumping thread off CPU then
 * 'pushing' onto another runqueue.
 */
static int migration_cpu_stop(void *data)
{
	struct migration_arg *arg = data;

	/*
	 * The original target cpu might have gone down and we might
	 * be on another cpu but it doesn't matter.
	 */
	local_irq_disable();
	__migrate_task(arg->task, raw_smp_processor_id(), arg->dest_cpu);
	local_irq_enable();
	return 0;
}

#ifdef CONFIG_HOTPLUG_CPU

/*
 * Ensures that the idle task is using init_mm right before its cpu goes
 * offline.
 */
void idle_task_exit(void)
{
	struct mm_struct *mm = current->active_mm;

	BUG_ON(cpu_online(smp_processor_id()));

	if (mm != &init_mm)
		switch_mm(mm, &init_mm, current);
	mmdrop(mm);
}

/*
 * Since this CPU is going 'away' for a while, fold any nr_active delta
 * we might have. Assumes we're called after migrate_tasks() so that the
 * nr_active count is stable.
 *
 * Also see the comment "Global load-average calculations".
 */
static void calc_load_migrate(struct rq *rq)
{
	long delta = calc_load_fold_active(rq);
	if (delta)
		atomic_long_add(delta, &calc_load_tasks);
}

/*
 * Migrate all tasks from the rq, sleeping tasks will be migrated by
 * try_to_wake_up()->select_task_rq().
 *
 * Called with rq->lock held even though we'er in stop_machine() and
 * there's no concurrency possible, we hold the required locks anyway
 * because of lock validation efforts.
 */
static void migrate_tasks(unsigned int dead_cpu)
{
	struct rq *rq = cpu_rq(dead_cpu);
	struct task_struct *next, *stop = rq->stop;
	int dest_cpu;

	/*
	 * Fudge the rq selection such that the below task selection loop
	 * doesn't get stuck on the currently eligible stop task.
	 *
	 * We're currently inside stop_machine() and the rq is either stuck
	 * in the stop_machine_cpu_stop() loop, or we're executing this code,
	 * either way we should never end up calling schedule() until we're
	 * done here.
	 */
	rq->stop = NULL;

	for ( ; ; ) {
		/*
		 * There's this thread running, bail when that's the only
		 * remaining thread.
		 */
		if (rq->nr_running == 1)
			break;

		next = pick_next_task(rq);
		BUG_ON(!next);
		next->sched_class->put_prev_task(rq, next);

		/* Find suitable destination for @next, with force if needed. */
		dest_cpu = select_fallback_rq(dead_cpu, next);
		raw_spin_unlock(&rq->lock);

		__migrate_task(next, dead_cpu, dest_cpu);

		raw_spin_lock(&rq->lock);
	}

	rq->stop = stop;
}

#endif /* CONFIG_HOTPLUG_CPU */

#if defined(CONFIG_SCHED_DEBUG) && defined(CONFIG_SYSCTL)

static struct ctl_table sd_ctl_dir[] = {
	{
		.procname	= "sched_domain",
		.mode		= 0555,
	},
	{}
};

static struct ctl_table sd_ctl_root[] = {
	{
		.procname	= "kernel",
		.mode		= 0555,
		.child		= sd_ctl_dir,
	},
	{}
};

static struct ctl_table *sd_alloc_ctl_entry(int n)
{
	struct ctl_table *entry =
		kcalloc(n, sizeof(struct ctl_table), GFP_KERNEL);

	return entry;
}

static void sd_free_ctl_entry(struct ctl_table **tablep)
{
	struct ctl_table *entry;

	/*
	 * In the intermediate directories, both the child directory and
	 * procname are dynamically allocated and could fail but the mode
	 * will always be set. In the lowest directory the names are
	 * static strings and all have proc handlers.
	 */
	for (entry = *tablep; entry->mode; entry++) {
		if (entry->child)
			sd_free_ctl_entry(&entry->child);
		if (entry->proc_handler == NULL)
			kfree(entry->procname);
	}

	kfree(*tablep);
	*tablep = NULL;
}

static int min_load_idx = 0;
static int max_load_idx = CPU_LOAD_IDX_MAX;

static void
set_table_entry(struct ctl_table *entry,
		const char *procname, void *data, int maxlen,
		umode_t mode, proc_handler *proc_handler,
		bool load_idx)
{
	entry->procname = procname;
	entry->data = data;
	entry->maxlen = maxlen;
	entry->mode = mode;
	entry->proc_handler = proc_handler;

	if (load_idx) {
		entry->extra1 = &min_load_idx;
		entry->extra2 = &max_load_idx;
	}
}

static struct ctl_table *
sd_alloc_ctl_domain_table(struct sched_domain *sd)
{
	struct ctl_table *table = sd_alloc_ctl_entry(13);

	if (table == NULL)
		return NULL;

	set_table_entry(&table[0], "min_interval", &sd->min_interval,
		sizeof(long), 0644, proc_doulongvec_minmax, false);
	set_table_entry(&table[1], "max_interval", &sd->max_interval,
		sizeof(long), 0644, proc_doulongvec_minmax, false);
	set_table_entry(&table[2], "busy_idx", &sd->busy_idx,
		sizeof(int), 0644, proc_dointvec_minmax, true);
	set_table_entry(&table[3], "idle_idx", &sd->idle_idx,
		sizeof(int), 0644, proc_dointvec_minmax, true);
	set_table_entry(&table[4], "newidle_idx", &sd->newidle_idx,
		sizeof(int), 0644, proc_dointvec_minmax, true);
	set_table_entry(&table[5], "wake_idx", &sd->wake_idx,
		sizeof(int), 0644, proc_dointvec_minmax, true);
	set_table_entry(&table[6], "forkexec_idx", &sd->forkexec_idx,
		sizeof(int), 0644, proc_dointvec_minmax, true);
	set_table_entry(&table[7], "busy_factor", &sd->busy_factor,
		sizeof(int), 0644, proc_dointvec_minmax, false);
	set_table_entry(&table[8], "imbalance_pct", &sd->imbalance_pct,
		sizeof(int), 0644, proc_dointvec_minmax, false);
	set_table_entry(&table[9], "cache_nice_tries",
		&sd->cache_nice_tries,
		sizeof(int), 0644, proc_dointvec_minmax, false);
	set_table_entry(&table[10], "flags", &sd->flags,
		sizeof(int), 0644, proc_dointvec_minmax, false);
	set_table_entry(&table[11], "name", sd->name,
		CORENAME_MAX_SIZE, 0444, proc_dostring, false);
	/* &table[12] is terminator */

	return table;
}

static ctl_table *sd_alloc_ctl_cpu_table(int cpu)
{
	struct ctl_table *entry, *table;
	struct sched_domain *sd;
	int domain_num = 0, i;
	char buf[32];

	for_each_domain(cpu, sd)
		domain_num++;
	entry = table = sd_alloc_ctl_entry(domain_num + 1);
	if (table == NULL)
		return NULL;

	i = 0;
	for_each_domain(cpu, sd) {
		snprintf(buf, 32, "domain%d", i);
		entry->procname = kstrdup(buf, GFP_KERNEL);
		entry->mode = 0555;
		entry->child = sd_alloc_ctl_domain_table(sd);
		entry++;
		i++;
	}
	return table;
}

static struct ctl_table_header *sd_sysctl_header;
static void register_sched_domain_sysctl(void)
{
	int i, cpu_num = num_possible_cpus();
	struct ctl_table *entry = sd_alloc_ctl_entry(cpu_num + 1);
	char buf[32];

	WARN_ON(sd_ctl_dir[0].child);
	sd_ctl_dir[0].child = entry;

	if (entry == NULL)
		return;

	for_each_possible_cpu(i) {
		snprintf(buf, 32, "cpu%d", i);
		entry->procname = kstrdup(buf, GFP_KERNEL);
		entry->mode = 0555;
		entry->child = sd_alloc_ctl_cpu_table(i);
		entry++;
	}

	WARN_ON(sd_sysctl_header);
	sd_sysctl_header = register_sysctl_table(sd_ctl_root);
}

/* may be called multiple times per register */
static void unregister_sched_domain_sysctl(void)
{
	if (sd_sysctl_header)
		unregister_sysctl_table(sd_sysctl_header);
	sd_sysctl_header = NULL;
	if (sd_ctl_dir[0].child)
		sd_free_ctl_entry(&sd_ctl_dir[0].child);
}
#else
static void register_sched_domain_sysctl(void)
{
}
static void unregister_sched_domain_sysctl(void)
{
}
#endif

static void set_rq_online(struct rq *rq)
{
	if (!rq->online) {
		const struct sched_class *class;

		cpumask_set_cpu(rq->cpu, rq->rd->online);
		rq->online = 1;

		for_each_class(class) {
			if (class->rq_online)
				class->rq_online(rq);
		}
	}
}

static void set_rq_offline(struct rq *rq)
{
	if (rq->online) {
		const struct sched_class *class;

		for_each_class(class) {
			if (class->rq_offline)
				class->rq_offline(rq);
		}

		cpumask_clear_cpu(rq->cpu, rq->rd->online);
		rq->online = 0;
	}
}

/*
 * migration_call - callback that gets triggered when a CPU is added.
 * Here we can start up the necessary migration thread for the new CPU.
 */
static int __cpuinit
migration_call(struct notifier_block *nfb, unsigned long action, void *hcpu)
{
	int cpu = (long)hcpu;
	unsigned long flags;
	struct rq *rq = cpu_rq(cpu);

	switch (action & ~CPU_TASKS_FROZEN) {

	case CPU_UP_PREPARE:
		rq->calc_load_update = calc_load_update;
		break;

	case CPU_ONLINE:
		/* Update our root-domain */
		raw_spin_lock_irqsave(&rq->lock, flags);
		if (rq->rd) {
			BUG_ON(!cpumask_test_cpu(cpu, rq->rd->span));

			set_rq_online(rq);
		}
		raw_spin_unlock_irqrestore(&rq->lock, flags);
		break;

#ifdef CONFIG_HOTPLUG_CPU
	case CPU_DYING:
		sched_ttwu_pending();
		/* Update our root-domain */
		raw_spin_lock_irqsave(&rq->lock, flags);
		if (rq->rd) {
			BUG_ON(!cpumask_test_cpu(cpu, rq->rd->span));
			set_rq_offline(rq);
		}
		migrate_tasks(cpu);
		BUG_ON(rq->nr_running != 1); /* the migration thread */
		raw_spin_unlock_irqrestore(&rq->lock, flags);
		break;

	case CPU_DEAD:
		calc_load_migrate(rq);
		break;
#endif
	}

	update_max_interval();

	return NOTIFY_OK;
}

/*
 * Register at high priority so that task migration (migrate_all_tasks)
 * happens before everything else.  This has to be lower priority than
 * the notifier in the perf_event subsystem, though.
 */
static struct notifier_block __cpuinitdata migration_notifier = {
	.notifier_call = migration_call,
	.priority = CPU_PRI_MIGRATION,
};

static int __cpuinit sched_cpu_active(struct notifier_block *nfb,
				      unsigned long action, void *hcpu)
{
	switch (action & ~CPU_TASKS_FROZEN) {
	case CPU_STARTING:
	case CPU_DOWN_FAILED:
		set_cpu_active((long)hcpu, true);
		return NOTIFY_OK;
	default:
		return NOTIFY_DONE;
	}
}

static int __cpuinit sched_cpu_inactive(struct notifier_block *nfb,
					unsigned long action, void *hcpu)
{
	switch (action & ~CPU_TASKS_FROZEN) {
	case CPU_DOWN_PREPARE:
		set_cpu_active((long)hcpu, false);
		return NOTIFY_OK;
	default:
		return NOTIFY_DONE;
	}
}

static int __init migration_init(void)
{
	void *cpu = (void *)(long)smp_processor_id();
	int err;

	/* Initialize migration for the boot CPU */
	err = migration_call(&migration_notifier, CPU_UP_PREPARE, cpu);
	BUG_ON(err == NOTIFY_BAD);
	migration_call(&migration_notifier, CPU_ONLINE, cpu);
	register_cpu_notifier(&migration_notifier);

	/* Register cpu active notifiers */
	cpu_notifier(sched_cpu_active, CPU_PRI_SCHED_ACTIVE);
	cpu_notifier(sched_cpu_inactive, CPU_PRI_SCHED_INACTIVE);

	return 0;
}
early_initcall(migration_init);
#endif

#ifdef CONFIG_SMP

static cpumask_var_t sched_domains_tmpmask; /* sched_domains_mutex */

#ifdef CONFIG_SCHED_DEBUG

static __read_mostly int sched_debug_enabled;

static int __init sched_debug_setup(char *str)
{
	sched_debug_enabled = 1;

	return 0;
}
early_param("sched_debug", sched_debug_setup);

static inline bool sched_debug(void)
{
	return sched_debug_enabled;
}

static int sched_domain_debug_one(struct sched_domain *sd, int cpu, int level,
				  struct cpumask *groupmask)
{
	struct sched_group *group = sd->groups;
	char str[256];

	cpulist_scnprintf(str, sizeof(str), sched_domain_span(sd));
	cpumask_clear(groupmask);

	printk(KERN_DEBUG "%*s domain %d: ", level, "", level);

	if (!(sd->flags & SD_LOAD_BALANCE)) {
		printk("does not load-balance\n");
		if (sd->parent)
			printk(KERN_ERR "ERROR: !SD_LOAD_BALANCE domain"
					" has parent");
		return -1;
	}

	printk(KERN_CONT "span %s level %s\n", str, sd->name);

	if (!cpumask_test_cpu(cpu, sched_domain_span(sd))) {
		printk(KERN_ERR "ERROR: domain->span does not contain "
				"CPU%d\n", cpu);
	}
	if (!cpumask_test_cpu(cpu, sched_group_cpus(group))) {
		printk(KERN_ERR "ERROR: domain->groups does not contain"
				" CPU%d\n", cpu);
	}

	printk(KERN_DEBUG "%*s groups:", level + 1, "");
	do {
		if (!group) {
			printk("\n");
			printk(KERN_ERR "ERROR: group is NULL\n");
			break;
		}

		/*
		 * Even though we initialize ->power to something semi-sane,
		 * we leave power_orig unset. This allows us to detect if
		 * domain iteration is still funny without causing /0 traps.
		 */
		if (!group->sgp->power_orig) {
			printk(KERN_CONT "\n");
			printk(KERN_ERR "ERROR: domain->cpu_power not "
					"set\n");
			break;
		}

		if (!cpumask_weight(sched_group_cpus(group))) {
			printk(KERN_CONT "\n");
			printk(KERN_ERR "ERROR: empty group\n");
			break;
		}

		if (!(sd->flags & SD_OVERLAP) &&
		    cpumask_intersects(groupmask, sched_group_cpus(group))) {
			printk(KERN_CONT "\n");
			printk(KERN_ERR "ERROR: repeated CPUs\n");
			break;
		}

		cpumask_or(groupmask, groupmask, sched_group_cpus(group));

		cpulist_scnprintf(str, sizeof(str), sched_group_cpus(group));

		printk(KERN_CONT " %s", str);
		if (group->sgp->power != SCHED_POWER_SCALE) {
			printk(KERN_CONT " (cpu_power = %d)",
				group->sgp->power);
		}

		group = group->next;
	} while (group != sd->groups);
	printk(KERN_CONT "\n");

	if (!cpumask_equal(sched_domain_span(sd), groupmask))
		printk(KERN_ERR "ERROR: groups don't span domain->span\n");

	if (sd->parent &&
	    !cpumask_subset(groupmask, sched_domain_span(sd->parent)))
		printk(KERN_ERR "ERROR: parent span is not a superset "
			"of domain->span\n");
	return 0;
}

static void sched_domain_debug(struct sched_domain *sd, int cpu)
{
	int level = 0;

	if (!sched_debug_enabled)
		return;

	if (!sd) {
		printk(KERN_DEBUG "CPU%d attaching NULL sched-domain.\n", cpu);
		return;
	}

	printk(KERN_DEBUG "CPU%d attaching sched-domain:\n", cpu);

	for (;;) {
		if (sched_domain_debug_one(sd, cpu, level, sched_domains_tmpmask))
			break;
		level++;
		sd = sd->parent;
		if (!sd)
			break;
	}
}
#else /* !CONFIG_SCHED_DEBUG */
# define sched_domain_debug(sd, cpu) do { } while (0)
static inline bool sched_debug(void)
{
	return false;
}
#endif /* CONFIG_SCHED_DEBUG */

static int sd_degenerate(struct sched_domain *sd)
{
	if (cpumask_weight(sched_domain_span(sd)) == 1)
		return 1;

	/* Following flags need at least 2 groups */
	if (sd->flags & (SD_LOAD_BALANCE |
			 SD_BALANCE_NEWIDLE |
			 SD_BALANCE_FORK |
			 SD_BALANCE_EXEC |
			 SD_SHARE_CPUPOWER |
			 SD_SHARE_PKG_RESOURCES)) {
		if (sd->groups != sd->groups->next)
			return 0;
	}

	/* Following flags don't use groups */
	if (sd->flags & (SD_WAKE_AFFINE))
		return 0;

	return 1;
}

static int
sd_parent_degenerate(struct sched_domain *sd, struct sched_domain *parent)
{
	unsigned long cflags = sd->flags, pflags = parent->flags;

	if (sd_degenerate(parent))
		return 1;

	if (!cpumask_equal(sched_domain_span(sd), sched_domain_span(parent)))
		return 0;

	/* Flags needing groups don't count if only 1 group in parent */
	if (parent->groups == parent->groups->next) {
		pflags &= ~(SD_LOAD_BALANCE |
				SD_BALANCE_NEWIDLE |
				SD_BALANCE_FORK |
				SD_BALANCE_EXEC |
				SD_SHARE_CPUPOWER |
				SD_SHARE_PKG_RESOURCES);
		if (nr_node_ids == 1)
			pflags &= ~SD_SERIALIZE;
	}
	if (~cflags & pflags)
		return 0;

	return 1;
}

static void free_rootdomain(struct rcu_head *rcu)
{
	struct root_domain *rd = container_of(rcu, struct root_domain, rcu);

	cpupri_cleanup(&rd->cpupri);
	free_cpumask_var(rd->rto_mask);
	free_cpumask_var(rd->online);
	free_cpumask_var(rd->span);
	kfree(rd);
}

static void rq_attach_root(struct rq *rq, struct root_domain *rd)
{
	struct root_domain *old_rd = NULL;
	unsigned long flags;

	raw_spin_lock_irqsave(&rq->lock, flags);

	if (rq->rd) {
		old_rd = rq->rd;

		if (cpumask_test_cpu(rq->cpu, old_rd->online))
			set_rq_offline(rq);

		cpumask_clear_cpu(rq->cpu, old_rd->span);

		/*
		 * If we dont want to free the old_rt yet then
		 * set old_rd to NULL to skip the freeing later
		 * in this function:
		 */
		if (!atomic_dec_and_test(&old_rd->refcount))
			old_rd = NULL;
	}

	atomic_inc(&rd->refcount);
	rq->rd = rd;

	cpumask_set_cpu(rq->cpu, rd->span);
	if (cpumask_test_cpu(rq->cpu, cpu_active_mask))
		set_rq_online(rq);

	raw_spin_unlock_irqrestore(&rq->lock, flags);

	if (old_rd)
		call_rcu_sched(&old_rd->rcu, free_rootdomain);
}

static int init_rootdomain(struct root_domain *rd)
{
	memset(rd, 0, sizeof(*rd));

	if (!alloc_cpumask_var(&rd->span, GFP_KERNEL))
		goto out;
	if (!alloc_cpumask_var(&rd->online, GFP_KERNEL))
		goto free_span;
	if (!alloc_cpumask_var(&rd->rto_mask, GFP_KERNEL))
		goto free_online;

	if (cpupri_init(&rd->cpupri) != 0)
		goto free_rto_mask;
	return 0;

free_rto_mask:
	free_cpumask_var(rd->rto_mask);
free_online:
	free_cpumask_var(rd->online);
free_span:
	free_cpumask_var(rd->span);
out:
	return -ENOMEM;
}

/*
 * By default the system creates a single root-domain with all cpus as
 * members (mimicking the global state we have today).
 */
struct root_domain def_root_domain;

static void init_defrootdomain(void)
{
	init_rootdomain(&def_root_domain);

	atomic_set(&def_root_domain.refcount, 1);
}

static struct root_domain *alloc_rootdomain(void)
{
	struct root_domain *rd;

	rd = kmalloc(sizeof(*rd), GFP_KERNEL);
	if (!rd)
		return NULL;

	if (init_rootdomain(rd) != 0) {
		kfree(rd);
		return NULL;
	}

	return rd;
}

static void free_sched_groups(struct sched_group *sg, int free_sgp)
{
	struct sched_group *tmp, *first;

	if (!sg)
		return;

	first = sg;
	do {
		tmp = sg->next;

		if (free_sgp && atomic_dec_and_test(&sg->sgp->ref))
			kfree(sg->sgp);

		kfree(sg);
		sg = tmp;
	} while (sg != first);
}

static void free_sched_domain(struct rcu_head *rcu)
{
	struct sched_domain *sd = container_of(rcu, struct sched_domain, rcu);

	/*
	 * If its an overlapping domain it has private groups, iterate and
	 * nuke them all.
	 */
	if (sd->flags & SD_OVERLAP) {
		free_sched_groups(sd->groups, 1);
	} else if (atomic_dec_and_test(&sd->groups->ref)) {
		kfree(sd->groups->sgp);
		kfree(sd->groups);
	}
	kfree(sd);
}

static void destroy_sched_domain(struct sched_domain *sd, int cpu)
{
	call_rcu(&sd->rcu, free_sched_domain);
}

static void destroy_sched_domains(struct sched_domain *sd, int cpu)
{
	for (; sd; sd = sd->parent)
		destroy_sched_domain(sd, cpu);
}

/*
 * Keep a special pointer to the highest sched_domain that has
 * SD_SHARE_PKG_RESOURCE set (Last Level Cache Domain) for this
 * allows us to avoid some pointer chasing select_idle_sibling().
 *
 * Also keep a unique ID per domain (we use the first cpu number in
 * the cpumask of the domain), this allows us to quickly tell if
 * two cpus are in the same cache domain, see cpus_share_cache().
 */
DEFINE_PER_CPU(struct sched_domain *, sd_llc);
DEFINE_PER_CPU(int, sd_llc_id);

static void update_top_cache_domain(int cpu)
{
	struct sched_domain *sd;
	int id = cpu;

	sd = highest_flag_domain(cpu, SD_SHARE_PKG_RESOURCES);
	if (sd)
		id = cpumask_first(sched_domain_span(sd));

	rcu_assign_pointer(per_cpu(sd_llc, cpu), sd);
	per_cpu(sd_llc_id, cpu) = id;
}

/*
 * Attach the domain 'sd' to 'cpu' as its base domain. Callers must
 * hold the hotplug lock.
 */
static void
cpu_attach_domain(struct sched_domain *sd, struct root_domain *rd, int cpu)
{
	struct rq *rq = cpu_rq(cpu);
	struct sched_domain *tmp;

	/* Remove the sched domains which do not contribute to scheduling. */
	for (tmp = sd; tmp; ) {
		struct sched_domain *parent = tmp->parent;
		if (!parent)
			break;

		if (sd_parent_degenerate(tmp, parent)) {
			tmp->parent = parent->parent;
			if (parent->parent)
				parent->parent->child = tmp;
			destroy_sched_domain(parent, cpu);
		} else
			tmp = tmp->parent;
	}

	if (sd && sd_degenerate(sd)) {
		tmp = sd;
		sd = sd->parent;
		destroy_sched_domain(tmp, cpu);
		if (sd)
			sd->child = NULL;
	}

	sched_domain_debug(sd, cpu);

	rq_attach_root(rq, rd);
	tmp = rq->sd;
	rcu_assign_pointer(rq->sd, sd);
	destroy_sched_domains(tmp, cpu);

	update_top_cache_domain(cpu);
}

/* cpus with isolated domains */
static cpumask_var_t cpu_isolated_map;

/* Setup the mask of cpus configured for isolated domains */
static int __init isolated_cpu_setup(char *str)
{
	alloc_bootmem_cpumask_var(&cpu_isolated_map);
	cpulist_parse(str, cpu_isolated_map);
	return 1;
}

__setup("isolcpus=", isolated_cpu_setup);

static const struct cpumask *cpu_cpu_mask(int cpu)
{
	return cpumask_of_node(cpu_to_node(cpu));
}

struct sd_data {
	struct sched_domain **__percpu sd;
	struct sched_group **__percpu sg;
	struct sched_group_power **__percpu sgp;
};

struct s_data {
	struct sched_domain ** __percpu sd;
	struct root_domain	*rd;
};

enum s_alloc {
	sa_rootdomain,
	sa_sd,
	sa_sd_storage,
	sa_none,
};

struct sched_domain_topology_level;

typedef struct sched_domain *(*sched_domain_init_f)(struct sched_domain_topology_level *tl, int cpu);
typedef const struct cpumask *(*sched_domain_mask_f)(int cpu);

#define SDTL_OVERLAP	0x01

struct sched_domain_topology_level {
	sched_domain_init_f init;
	sched_domain_mask_f mask;
	int		    flags;
	int		    numa_level;
	struct sd_data      data;
};

/*
 * Build an iteration mask that can exclude certain CPUs from the upwards
 * domain traversal.
 *
 * Asymmetric node setups can result in situations where the domain tree is of
 * unequal depth, make sure to skip domains that already cover the entire
 * range.
 *
 * In that case build_sched_domains() will have terminated the iteration early
 * and our sibling sd spans will be empty. Domains should always include the
 * cpu they're built on, so check that.
 *
 */
static void build_group_mask(struct sched_domain *sd, struct sched_group *sg)
{
	const struct cpumask *span = sched_domain_span(sd);
	struct sd_data *sdd = sd->private;
	struct sched_domain *sibling;
	int i;

	for_each_cpu(i, span) {
		sibling = *per_cpu_ptr(sdd->sd, i);
		if (!cpumask_test_cpu(i, sched_domain_span(sibling)))
			continue;

		cpumask_set_cpu(i, sched_group_mask(sg));
	}
}

/*
 * Return the canonical balance cpu for this group, this is the first cpu
 * of this group that's also in the iteration mask.
 */
int group_balance_cpu(struct sched_group *sg)
{
	return cpumask_first_and(sched_group_cpus(sg), sched_group_mask(sg));
}

static int
build_overlap_sched_groups(struct sched_domain *sd, int cpu)
{
	struct sched_group *first = NULL, *last = NULL, *groups = NULL, *sg;
	const struct cpumask *span = sched_domain_span(sd);
	struct cpumask *covered = sched_domains_tmpmask;
	struct sd_data *sdd = sd->private;
	struct sched_domain *child;
	int i;

	cpumask_clear(covered);

	for_each_cpu(i, span) {
		struct cpumask *sg_span;

		if (cpumask_test_cpu(i, covered))
			continue;

		child = *per_cpu_ptr(sdd->sd, i);

		/* See the comment near build_group_mask(). */
		if (!cpumask_test_cpu(i, sched_domain_span(child)))
			continue;

		sg = kzalloc_node(sizeof(struct sched_group) + cpumask_size(),
				GFP_KERNEL, cpu_to_node(cpu));

		if (!sg)
			goto fail;

		sg_span = sched_group_cpus(sg);
		if (child->child) {
			child = child->child;
			cpumask_copy(sg_span, sched_domain_span(child));
		} else
			cpumask_set_cpu(i, sg_span);

		cpumask_or(covered, covered, sg_span);

		sg->sgp = *per_cpu_ptr(sdd->sgp, i);
		if (atomic_inc_return(&sg->sgp->ref) == 1)
			build_group_mask(sd, sg);

		/*
		 * Initialize sgp->power such that even if we mess up the
		 * domains and no possible iteration will get us here, we won't
		 * die on a /0 trap.
		 */
		sg->sgp->power = SCHED_POWER_SCALE * cpumask_weight(sg_span);

		/*
		 * Make sure the first group of this domain contains the
		 * canonical balance cpu. Otherwise the sched_domain iteration
		 * breaks. See update_sg_lb_stats().
		 */
		if ((!groups && cpumask_test_cpu(cpu, sg_span)) ||
		    group_balance_cpu(sg) == cpu)
			groups = sg;

		if (!first)
			first = sg;
		if (last)
			last->next = sg;
		last = sg;
		last->next = first;
	}
	sd->groups = groups;

	return 0;

fail:
	free_sched_groups(first, 0);

	return -ENOMEM;
}

static int get_group(int cpu, struct sd_data *sdd, struct sched_group **sg)
{
	struct sched_domain *sd = *per_cpu_ptr(sdd->sd, cpu);
	struct sched_domain *child = sd->child;

	if (child)
		cpu = cpumask_first(sched_domain_span(child));

	if (sg) {
		*sg = *per_cpu_ptr(sdd->sg, cpu);
		(*sg)->sgp = *per_cpu_ptr(sdd->sgp, cpu);
		atomic_set(&(*sg)->sgp->ref, 1); /* for claim_allocations */
	}

	return cpu;
}

/*
 * build_sched_groups will build a circular linked list of the groups
 * covered by the given span, and will set each group's ->cpumask correctly,
 * and ->cpu_power to 0.
 *
 * Assumes the sched_domain tree is fully constructed
 */
static int
build_sched_groups(struct sched_domain *sd, int cpu)
{
	struct sched_group *first = NULL, *last = NULL;
	struct sd_data *sdd = sd->private;
	const struct cpumask *span = sched_domain_span(sd);
	struct cpumask *covered;
	int i;

	get_group(cpu, sdd, &sd->groups);
	atomic_inc(&sd->groups->ref);

	if (cpu != cpumask_first(sched_domain_span(sd)))
		return 0;

	lockdep_assert_held(&sched_domains_mutex);
	covered = sched_domains_tmpmask;

	cpumask_clear(covered);

	for_each_cpu(i, span) {
		struct sched_group *sg;
		int group = get_group(i, sdd, &sg);
		int j;

		if (cpumask_test_cpu(i, covered))
			continue;

		cpumask_clear(sched_group_cpus(sg));
		sg->sgp->power = 0;
		cpumask_setall(sched_group_mask(sg));

		for_each_cpu(j, span) {
			if (get_group(j, sdd, NULL) != group)
				continue;

			cpumask_set_cpu(j, covered);
			cpumask_set_cpu(j, sched_group_cpus(sg));
		}

		if (!first)
			first = sg;
		if (last)
			last->next = sg;
		last = sg;
	}
	last->next = first;

	return 0;
}

/*
 * Initialize sched groups cpu_power.
 *
 * cpu_power indicates the capacity of sched group, which is used while
 * distributing the load between different sched groups in a sched domain.
 * Typically cpu_power for all the groups in a sched domain will be same unless
 * there are asymmetries in the topology. If there are asymmetries, group
 * having more cpu_power will pickup more load compared to the group having
 * less cpu_power.
 */
static void init_sched_groups_power(int cpu, struct sched_domain *sd)
{
	struct sched_group *sg = sd->groups;

	WARN_ON(!sd || !sg);

	do {
		sg->group_weight = cpumask_weight(sched_group_cpus(sg));
		sg = sg->next;
	} while (sg != sd->groups);

	if (cpu != group_balance_cpu(sg))
		return;

	update_group_power(sd, cpu);
	atomic_set(&sg->sgp->nr_busy_cpus, sg->group_weight);
}

int __weak arch_sd_sibling_asym_packing(void)
{
       return 0*SD_ASYM_PACKING;
}

/*
 * Initializers for schedule domains
 * Non-inlined to reduce accumulated stack pressure in build_sched_domains()
 */

#ifdef CONFIG_SCHED_DEBUG
# define SD_INIT_NAME(sd, type)		sd->name = #type
#else
# define SD_INIT_NAME(sd, type)		do { } while (0)
#endif

#define SD_INIT_FUNC(type)						\
static noinline struct sched_domain *					\
sd_init_##type(struct sched_domain_topology_level *tl, int cpu) 	\
{									\
	struct sched_domain *sd = *per_cpu_ptr(tl->data.sd, cpu);	\
	*sd = SD_##type##_INIT;						\
	SD_INIT_NAME(sd, type);						\
	sd->private = &tl->data;					\
	return sd;							\
}

SD_INIT_FUNC(CPU)
#ifdef CONFIG_SCHED_SMT
 SD_INIT_FUNC(SIBLING)
#endif
#ifdef CONFIG_SCHED_MC
 SD_INIT_FUNC(MC)
#endif
#ifdef CONFIG_SCHED_BOOK
 SD_INIT_FUNC(BOOK)
#endif

static int default_relax_domain_level = -1;
int sched_domain_level_max;

static int __init setup_relax_domain_level(char *str)
{
	if (kstrtoint(str, 0, &default_relax_domain_level))
		pr_warn("Unable to set relax_domain_level\n");

	return 1;
}
__setup("relax_domain_level=", setup_relax_domain_level);

static void set_domain_attribute(struct sched_domain *sd,
				 struct sched_domain_attr *attr)
{
	int request;

	if (!attr || attr->relax_domain_level < 0) {
		if (default_relax_domain_level < 0)
			return;
		else
			request = default_relax_domain_level;
	} else
		request = attr->relax_domain_level;
	if (request < sd->level) {
		/* turn off idle balance on this domain */
		sd->flags &= ~(SD_BALANCE_WAKE|SD_BALANCE_NEWIDLE);
	} else {
		/* turn on idle balance on this domain */
		sd->flags |= (SD_BALANCE_WAKE|SD_BALANCE_NEWIDLE);
	}
}

static void __sdt_free(const struct cpumask *cpu_map);
static int __sdt_alloc(const struct cpumask *cpu_map);

static void __free_domain_allocs(struct s_data *d, enum s_alloc what,
				 const struct cpumask *cpu_map)
{
	switch (what) {
	case sa_rootdomain:
		if (!atomic_read(&d->rd->refcount))
			free_rootdomain(&d->rd->rcu); /* fall through */
	case sa_sd:
		free_percpu(d->sd); /* fall through */
	case sa_sd_storage:
		__sdt_free(cpu_map); /* fall through */
	case sa_none:
		break;
	}
}

static enum s_alloc __visit_domain_allocation_hell(struct s_data *d,
						   const struct cpumask *cpu_map)
{
	memset(d, 0, sizeof(*d));

	if (__sdt_alloc(cpu_map))
		return sa_sd_storage;
	d->sd = alloc_percpu(struct sched_domain *);
	if (!d->sd)
		return sa_sd_storage;
	d->rd = alloc_rootdomain();
	if (!d->rd)
		return sa_sd;
	return sa_rootdomain;
}

/*
 * NULL the sd_data elements we've used to build the sched_domain and
 * sched_group structure so that the subsequent __free_domain_allocs()
 * will not free the data we're using.
 */
static void claim_allocations(int cpu, struct sched_domain *sd)
{
	struct sd_data *sdd = sd->private;

	WARN_ON_ONCE(*per_cpu_ptr(sdd->sd, cpu) != sd);
	*per_cpu_ptr(sdd->sd, cpu) = NULL;

	if (atomic_read(&(*per_cpu_ptr(sdd->sg, cpu))->ref))
		*per_cpu_ptr(sdd->sg, cpu) = NULL;

	if (atomic_read(&(*per_cpu_ptr(sdd->sgp, cpu))->ref))
		*per_cpu_ptr(sdd->sgp, cpu) = NULL;
}

#ifdef CONFIG_SCHED_SMT
static const struct cpumask *cpu_smt_mask(int cpu)
{
	return topology_thread_cpumask(cpu);
}
#endif

/*
 * Topology list, bottom-up.
 */
static struct sched_domain_topology_level default_topology[] = {
#ifdef CONFIG_SCHED_SMT
	{ sd_init_SIBLING, cpu_smt_mask, },
#endif
#ifdef CONFIG_SCHED_MC
	{ sd_init_MC, cpu_coregroup_mask, },
#endif
#ifdef CONFIG_SCHED_BOOK
	{ sd_init_BOOK, cpu_book_mask, },
#endif
	{ sd_init_CPU, cpu_cpu_mask, },
	{ NULL, },
};

static struct sched_domain_topology_level *sched_domain_topology = default_topology;

#ifdef CONFIG_NUMA

static int sched_domains_numa_levels;
static int *sched_domains_numa_distance;
static struct cpumask ***sched_domains_numa_masks;
static int sched_domains_curr_level;

static inline int sd_local_flags(int level)
{
	if (sched_domains_numa_distance[level] > RECLAIM_DISTANCE)
		return 0;

	return SD_BALANCE_EXEC | SD_BALANCE_FORK | SD_WAKE_AFFINE;
}

static struct sched_domain *
sd_numa_init(struct sched_domain_topology_level *tl, int cpu)
{
	struct sched_domain *sd = *per_cpu_ptr(tl->data.sd, cpu);
	int level = tl->numa_level;
	int sd_weight = cpumask_weight(
			sched_domains_numa_masks[level][cpu_to_node(cpu)]);

	*sd = (struct sched_domain){
		.min_interval		= sd_weight,
		.max_interval		= 2*sd_weight,
		.busy_factor		= 32,
		.imbalance_pct		= 125,
		.cache_nice_tries	= 2,
		.busy_idx		= 3,
		.idle_idx		= 2,
		.newidle_idx		= 0,
		.wake_idx		= 0,
		.forkexec_idx		= 0,

		.flags			= 1*SD_LOAD_BALANCE
					| 1*SD_BALANCE_NEWIDLE
					| 0*SD_BALANCE_EXEC
					| 0*SD_BALANCE_FORK
					| 0*SD_BALANCE_WAKE
					| 0*SD_WAKE_AFFINE
					| 0*SD_SHARE_CPUPOWER
					| 0*SD_SHARE_PKG_RESOURCES
					| 1*SD_SERIALIZE
					| 0*SD_PREFER_SIBLING
					| sd_local_flags(level)
					,
		.last_balance		= jiffies,
		.balance_interval	= sd_weight,
	};
	SD_INIT_NAME(sd, NUMA);
	sd->private = &tl->data;

	/*
	 * Ugly hack to pass state to sd_numa_mask()...
	 */
	sched_domains_curr_level = tl->numa_level;

	return sd;
}

static const struct cpumask *sd_numa_mask(int cpu)
{
	return sched_domains_numa_masks[sched_domains_curr_level][cpu_to_node(cpu)];
}

static void sched_numa_warn(const char *str)
{
	static int done = false;
	int i,j;

	if (done)
		return;

	done = true;

	printk(KERN_WARNING "ERROR: %s\n\n", str);

	for (i = 0; i < nr_node_ids; i++) {
		printk(KERN_WARNING "  ");
		for (j = 0; j < nr_node_ids; j++)
			printk(KERN_CONT "%02d ", node_distance(i,j));
		printk(KERN_CONT "\n");
	}
	printk(KERN_WARNING "\n");
}

static bool find_numa_distance(int distance)
{
	int i;

	if (distance == node_distance(0, 0))
		return true;

	for (i = 0; i < sched_domains_numa_levels; i++) {
		if (sched_domains_numa_distance[i] == distance)
			return true;
	}

	return false;
}

static void sched_init_numa(void)
{
	int next_distance, curr_distance = node_distance(0, 0);
	struct sched_domain_topology_level *tl;
	int level = 0;
	int i, j, k;

	sched_domains_numa_distance = kzalloc(sizeof(int) * nr_node_ids, GFP_KERNEL);
	if (!sched_domains_numa_distance)
		return;

	/*
	 * O(nr_nodes^2) deduplicating selection sort -- in order to find the
	 * unique distances in the node_distance() table.
	 *
	 * Assumes node_distance(0,j) includes all distances in
	 * node_distance(i,j) in order to avoid cubic time.
	 */
	next_distance = curr_distance;
	for (i = 0; i < nr_node_ids; i++) {
		for (j = 0; j < nr_node_ids; j++) {
			for (k = 0; k < nr_node_ids; k++) {
				int distance = node_distance(i, k);

				if (distance > curr_distance &&
				    (distance < next_distance ||
				     next_distance == curr_distance))
					next_distance = distance;

				/*
				 * While not a strong assumption it would be nice to know
				 * about cases where if node A is connected to B, B is not
				 * equally connected to A.
				 */
				if (sched_debug() && node_distance(k, i) != distance)
					sched_numa_warn("Node-distance not symmetric");

				if (sched_debug() && i && !find_numa_distance(distance))
					sched_numa_warn("Node-0 not representative");
			}
			if (next_distance != curr_distance) {
				sched_domains_numa_distance[level++] = next_distance;
				sched_domains_numa_levels = level;
				curr_distance = next_distance;
			} else break;
		}

		/*
		 * In case of sched_debug() we verify the above assumption.
		 */
		if (!sched_debug())
			break;
	}
	/*
	 * 'level' contains the number of unique distances, excluding the
	 * identity distance node_distance(i,i).
	 *
	 * The sched_domains_nume_distance[] array includes the actual distance
	 * numbers.
	 */

	/*
	 * Here, we should temporarily reset sched_domains_numa_levels to 0.
	 * If it fails to allocate memory for array sched_domains_numa_masks[][],
	 * the array will contain less then 'level' members. This could be
	 * dangerous when we use it to iterate array sched_domains_numa_masks[][]
	 * in other functions.
	 *
	 * We reset it to 'level' at the end of this function.
	 */
	sched_domains_numa_levels = 0;

	sched_domains_numa_masks = kzalloc(sizeof(void *) * level, GFP_KERNEL);
	if (!sched_domains_numa_masks)
		return;

	/*
	 * Now for each level, construct a mask per node which contains all
	 * cpus of nodes that are that many hops away from us.
	 */
	for (i = 0; i < level; i++) {
		sched_domains_numa_masks[i] =
			kzalloc(nr_node_ids * sizeof(void *), GFP_KERNEL);
		if (!sched_domains_numa_masks[i])
			return;

		for (j = 0; j < nr_node_ids; j++) {
			struct cpumask *mask = kzalloc(cpumask_size(), GFP_KERNEL);
			if (!mask)
				return;

			sched_domains_numa_masks[i][j] = mask;

			for (k = 0; k < nr_node_ids; k++) {
				if (node_distance(j, k) > sched_domains_numa_distance[i])
					continue;

				cpumask_or(mask, mask, cpumask_of_node(k));
			}
		}
	}

	tl = kzalloc((ARRAY_SIZE(default_topology) + level) *
			sizeof(struct sched_domain_topology_level), GFP_KERNEL);
	if (!tl)
		return;

	/*
	 * Copy the default topology bits..
	 */
	for (i = 0; default_topology[i].init; i++)
		tl[i] = default_topology[i];

	/*
	 * .. and append 'j' levels of NUMA goodness.
	 */
	for (j = 0; j < level; i++, j++) {
		tl[i] = (struct sched_domain_topology_level){
			.init = sd_numa_init,
			.mask = sd_numa_mask,
			.flags = SDTL_OVERLAP,
			.numa_level = j,
		};
	}

	sched_domain_topology = tl;

	sched_domains_numa_levels = level;
}

static void sched_domains_numa_masks_set(int cpu)
{
	int i, j;
	int node = cpu_to_node(cpu);

	for (i = 0; i < sched_domains_numa_levels; i++) {
		for (j = 0; j < nr_node_ids; j++) {
			if (node_distance(j, node) <= sched_domains_numa_distance[i])
				cpumask_set_cpu(cpu, sched_domains_numa_masks[i][j]);
		}
	}
}

static void sched_domains_numa_masks_clear(int cpu)
{
	int i, j;
	for (i = 0; i < sched_domains_numa_levels; i++) {
		for (j = 0; j < nr_node_ids; j++)
			cpumask_clear_cpu(cpu, sched_domains_numa_masks[i][j]);
	}
}

/*
 * Update sched_domains_numa_masks[level][node] array when new cpus
 * are onlined.
 */
static int sched_domains_numa_masks_update(struct notifier_block *nfb,
					   unsigned long action,
					   void *hcpu)
{
	int cpu = (long)hcpu;

	switch (action & ~CPU_TASKS_FROZEN) {
	case CPU_ONLINE:
		sched_domains_numa_masks_set(cpu);
		break;

	case CPU_DEAD:
		sched_domains_numa_masks_clear(cpu);
		break;

	default:
		return NOTIFY_DONE;
	}

	return NOTIFY_OK;
}
#else
static inline void sched_init_numa(void)
{
}

static int sched_domains_numa_masks_update(struct notifier_block *nfb,
					   unsigned long action,
					   void *hcpu)
{
	return 0;
}
#endif /* CONFIG_NUMA */

static int __sdt_alloc(const struct cpumask *cpu_map)
{
	struct sched_domain_topology_level *tl;
	int j;

	for (tl = sched_domain_topology; tl->init; tl++) {
		struct sd_data *sdd = &tl->data;

		sdd->sd = alloc_percpu(struct sched_domain *);
		if (!sdd->sd)
			return -ENOMEM;

		sdd->sg = alloc_percpu(struct sched_group *);
		if (!sdd->sg)
			return -ENOMEM;

		sdd->sgp = alloc_percpu(struct sched_group_power *);
		if (!sdd->sgp)
			return -ENOMEM;

		for_each_cpu(j, cpu_map) {
			struct sched_domain *sd;
			struct sched_group *sg;
			struct sched_group_power *sgp;

		       	sd = kzalloc_node(sizeof(struct sched_domain) + cpumask_size(),
					GFP_KERNEL, cpu_to_node(j));
			if (!sd)
				return -ENOMEM;

			*per_cpu_ptr(sdd->sd, j) = sd;

			sg = kzalloc_node(sizeof(struct sched_group) + cpumask_size(),
					GFP_KERNEL, cpu_to_node(j));
			if (!sg)
				return -ENOMEM;

			sg->next = sg;

			*per_cpu_ptr(sdd->sg, j) = sg;

			sgp = kzalloc_node(sizeof(struct sched_group_power) + cpumask_size(),
					GFP_KERNEL, cpu_to_node(j));
			if (!sgp)
				return -ENOMEM;

			*per_cpu_ptr(sdd->sgp, j) = sgp;
		}
	}

	return 0;
}

static void __sdt_free(const struct cpumask *cpu_map)
{
	struct sched_domain_topology_level *tl;
	int j;

	for (tl = sched_domain_topology; tl->init; tl++) {
		struct sd_data *sdd = &tl->data;

		for_each_cpu(j, cpu_map) {
			struct sched_domain *sd;

			if (sdd->sd) {
				sd = *per_cpu_ptr(sdd->sd, j);
				if (sd && (sd->flags & SD_OVERLAP))
					free_sched_groups(sd->groups, 0);
				kfree(*per_cpu_ptr(sdd->sd, j));
			}

			if (sdd->sg)
				kfree(*per_cpu_ptr(sdd->sg, j));
			if (sdd->sgp)
				kfree(*per_cpu_ptr(sdd->sgp, j));
		}
		free_percpu(sdd->sd);
		sdd->sd = NULL;
		free_percpu(sdd->sg);
		sdd->sg = NULL;
		free_percpu(sdd->sgp);
		sdd->sgp = NULL;
	}
}

struct sched_domain *build_sched_domain(struct sched_domain_topology_level *tl,
		struct s_data *d, const struct cpumask *cpu_map,
		struct sched_domain_attr *attr, struct sched_domain *child,
		int cpu)
{
	struct sched_domain *sd = tl->init(tl, cpu);
	if (!sd)
		return child;

	cpumask_and(sched_domain_span(sd), cpu_map, tl->mask(cpu));
	if (child) {
		sd->level = child->level + 1;
		sched_domain_level_max = max(sched_domain_level_max, sd->level);
		child->parent = sd;
	}
	sd->child = child;
	set_domain_attribute(sd, attr);

	return sd;
}

/*
 * Build sched domains for a given set of cpus and attach the sched domains
 * to the individual cpus
 */
static int build_sched_domains(const struct cpumask *cpu_map,
			       struct sched_domain_attr *attr)
{
	enum s_alloc alloc_state = sa_none;
	struct sched_domain *sd;
	struct s_data d;
	int i, ret = -ENOMEM;

	alloc_state = __visit_domain_allocation_hell(&d, cpu_map);
	if (alloc_state != sa_rootdomain)
		goto error;

	/* Set up domains for cpus specified by the cpu_map. */
	for_each_cpu(i, cpu_map) {
		struct sched_domain_topology_level *tl;

		sd = NULL;
		for (tl = sched_domain_topology; tl->init; tl++) {
			sd = build_sched_domain(tl, &d, cpu_map, attr, sd, i);
			if (tl->flags & SDTL_OVERLAP || sched_feat(FORCE_SD_OVERLAP))
				sd->flags |= SD_OVERLAP;
			if (cpumask_equal(cpu_map, sched_domain_span(sd)))
				break;
		}

		while (sd->child)
			sd = sd->child;

		*per_cpu_ptr(d.sd, i) = sd;
	}

	/* Build the groups for the domains */
	for_each_cpu(i, cpu_map) {
		for (sd = *per_cpu_ptr(d.sd, i); sd; sd = sd->parent) {
			sd->span_weight = cpumask_weight(sched_domain_span(sd));
			if (sd->flags & SD_OVERLAP) {
				if (build_overlap_sched_groups(sd, i))
					goto error;
			} else {
				if (build_sched_groups(sd, i))
					goto error;
			}
		}
	}

	/* Calculate CPU power for physical packages and nodes */
	for (i = nr_cpumask_bits-1; i >= 0; i--) {
		if (!cpumask_test_cpu(i, cpu_map))
			continue;

		for (sd = *per_cpu_ptr(d.sd, i); sd; sd = sd->parent) {
			claim_allocations(i, sd);
			init_sched_groups_power(i, sd);
		}
	}

	/* Attach the domains */
	rcu_read_lock();
	for_each_cpu(i, cpu_map) {
		sd = *per_cpu_ptr(d.sd, i);
		cpu_attach_domain(sd, d.rd, i);
	}
	rcu_read_unlock();

	ret = 0;
error:
	__free_domain_allocs(&d, alloc_state, cpu_map);
	return ret;
}

static cpumask_var_t *doms_cur;	/* current sched domains */
static int ndoms_cur;		/* number of sched domains in 'doms_cur' */
static struct sched_domain_attr *dattr_cur;
				/* attribues of custom domains in 'doms_cur' */

/*
 * Special case: If a kmalloc of a doms_cur partition (array of
 * cpumask) fails, then fallback to a single sched domain,
 * as determined by the single cpumask fallback_doms.
 */
static cpumask_var_t fallback_doms;

/*
 * arch_update_cpu_topology lets virtualized architectures update the
 * cpu core maps. It is supposed to return 1 if the topology changed
 * or 0 if it stayed the same.
 */
int __attribute__((weak)) arch_update_cpu_topology(void)
{
	return 0;
}

cpumask_var_t *alloc_sched_domains(unsigned int ndoms)
{
	int i;
	cpumask_var_t *doms;

	doms = kmalloc(sizeof(*doms) * ndoms, GFP_KERNEL);
	if (!doms)
		return NULL;
	for (i = 0; i < ndoms; i++) {
		if (!alloc_cpumask_var(&doms[i], GFP_KERNEL)) {
			free_sched_domains(doms, i);
			return NULL;
		}
	}
	return doms;
}

void free_sched_domains(cpumask_var_t doms[], unsigned int ndoms)
{
	unsigned int i;
	for (i = 0; i < ndoms; i++)
		free_cpumask_var(doms[i]);
	kfree(doms);
}

/*
 * Set up scheduler domains and groups. Callers must hold the hotplug lock.
 * For now this just excludes isolated cpus, but could be used to
 * exclude other special cases in the future.
 */
static int init_sched_domains(const struct cpumask *cpu_map)
{
	int err;

	arch_update_cpu_topology();
	ndoms_cur = 1;
	doms_cur = alloc_sched_domains(ndoms_cur);
	if (!doms_cur)
		doms_cur = &fallback_doms;
	cpumask_andnot(doms_cur[0], cpu_map, cpu_isolated_map);
	err = build_sched_domains(doms_cur[0], NULL);
	register_sched_domain_sysctl();

	return err;
}

/*
 * Detach sched domains from a group of cpus specified in cpu_map
 * These cpus will now be attached to the NULL domain
 */
static void detach_destroy_domains(const struct cpumask *cpu_map)
{
	int i;

	rcu_read_lock();
	for_each_cpu(i, cpu_map)
		cpu_attach_domain(NULL, &def_root_domain, i);
	rcu_read_unlock();
}

/* handle null as "default" */
static int dattrs_equal(struct sched_domain_attr *cur, int idx_cur,
			struct sched_domain_attr *new, int idx_new)
{
	struct sched_domain_attr tmp;

	/* fast path */
	if (!new && !cur)
		return 1;

	tmp = SD_ATTR_INIT;
	return !memcmp(cur ? (cur + idx_cur) : &tmp,
			new ? (new + idx_new) : &tmp,
			sizeof(struct sched_domain_attr));
}

/*
 * Partition sched domains as specified by the 'ndoms_new'
 * cpumasks in the array doms_new[] of cpumasks. This compares
 * doms_new[] to the current sched domain partitioning, doms_cur[].
 * It destroys each deleted domain and builds each new domain.
 *
 * 'doms_new' is an array of cpumask_var_t's of length 'ndoms_new'.
 * The masks don't intersect (don't overlap.) We should setup one
 * sched domain for each mask. CPUs not in any of the cpumasks will
 * not be load balanced. If the same cpumask appears both in the
 * current 'doms_cur' domains and in the new 'doms_new', we can leave
 * it as it is.
 *
 * The passed in 'doms_new' should be allocated using
 * alloc_sched_domains.  This routine takes ownership of it and will
 * free_sched_domains it when done with it. If the caller failed the
 * alloc call, then it can pass in doms_new == NULL && ndoms_new == 1,
 * and partition_sched_domains() will fallback to the single partition
 * 'fallback_doms', it also forces the domains to be rebuilt.
 *
 * If doms_new == NULL it will be replaced with cpu_online_mask.
 * ndoms_new == 0 is a special case for destroying existing domains,
 * and it will not create the default domain.
 *
 * Call with hotplug lock held
 */
void partition_sched_domains(int ndoms_new, cpumask_var_t doms_new[],
			     struct sched_domain_attr *dattr_new)
{
	int i, j, n;
	int new_topology;

	mutex_lock(&sched_domains_mutex);

	/* always unregister in case we don't destroy any domains */
	unregister_sched_domain_sysctl();

	/* Let architecture update cpu core mappings. */
	new_topology = arch_update_cpu_topology();

	n = doms_new ? ndoms_new : 0;

	/* Destroy deleted domains */
	for (i = 0; i < ndoms_cur; i++) {
		for (j = 0; j < n && !new_topology; j++) {
			if (cpumask_equal(doms_cur[i], doms_new[j])
			    && dattrs_equal(dattr_cur, i, dattr_new, j))
				goto match1;
		}
		/* no match - a current sched domain not in new doms_new[] */
		detach_destroy_domains(doms_cur[i]);
match1:
		;
	}

	if (doms_new == NULL) {
		ndoms_cur = 0;
		doms_new = &fallback_doms;
		cpumask_andnot(doms_new[0], cpu_active_mask, cpu_isolated_map);
		WARN_ON_ONCE(dattr_new);
	}

	/* Build new domains */
	for (i = 0; i < ndoms_new; i++) {
		for (j = 0; j < ndoms_cur && !new_topology; j++) {
			if (cpumask_equal(doms_new[i], doms_cur[j])
			    && dattrs_equal(dattr_new, i, dattr_cur, j))
				goto match2;
		}
		/* no match - add a new doms_new */
		build_sched_domains(doms_new[i], dattr_new ? dattr_new + i : NULL);
match2:
		;
	}

	/* Remember the new sched domains */
	if (doms_cur != &fallback_doms)
		free_sched_domains(doms_cur, ndoms_cur);
	kfree(dattr_cur);	/* kfree(NULL) is safe */
	doms_cur = doms_new;
	dattr_cur = dattr_new;
	ndoms_cur = ndoms_new;

	register_sched_domain_sysctl();

	mutex_unlock(&sched_domains_mutex);
}

static int num_cpus_frozen;	/* used to mark begin/end of suspend/resume */

/*
 * Update cpusets according to cpu_active mask.  If cpusets are
 * disabled, cpuset_update_active_cpus() becomes a simple wrapper
 * around partition_sched_domains().
 *
 * If we come here as part of a suspend/resume, don't touch cpusets because we
 * want to restore it back to its original state upon resume anyway.
 */
static int cpuset_cpu_active(struct notifier_block *nfb, unsigned long action,
			     void *hcpu)
{
	switch (action) {
	case CPU_ONLINE_FROZEN:
	case CPU_DOWN_FAILED_FROZEN:

		/*
		 * num_cpus_frozen tracks how many CPUs are involved in suspend
		 * resume sequence. As long as this is not the last online
		 * operation in the resume sequence, just build a single sched
		 * domain, ignoring cpusets.
		 */
		num_cpus_frozen--;
		if (likely(num_cpus_frozen)) {
			partition_sched_domains(1, NULL, NULL);
			break;
		}

		/*
		 * This is the last CPU online operation. So fall through and
		 * restore the original sched domains by considering the
		 * cpuset configurations.
		 */

	case CPU_ONLINE:
	case CPU_DOWN_FAILED:
		cpuset_update_active_cpus(true);
		break;
	default:
		return NOTIFY_DONE;
	}
	return NOTIFY_OK;
}

static int cpuset_cpu_inactive(struct notifier_block *nfb, unsigned long action,
			       void *hcpu)
{
	switch (action) {
	case CPU_DOWN_PREPARE:
		cpuset_update_active_cpus(false);
		break;
	case CPU_DOWN_PREPARE_FROZEN:
		num_cpus_frozen++;
		partition_sched_domains(1, NULL, NULL);
		break;
	default:
		return NOTIFY_DONE;
	}
	return NOTIFY_OK;
}

void __init sched_init_smp(void)
{
	cpumask_var_t non_isolated_cpus;

	alloc_cpumask_var(&non_isolated_cpus, GFP_KERNEL);
	alloc_cpumask_var(&fallback_doms, GFP_KERNEL);

	sched_init_numa();

	get_online_cpus();
	mutex_lock(&sched_domains_mutex);
	init_sched_domains(cpu_active_mask);
	cpumask_andnot(non_isolated_cpus, cpu_possible_mask, cpu_isolated_map);
	if (cpumask_empty(non_isolated_cpus))
		cpumask_set_cpu(smp_processor_id(), non_isolated_cpus);
	mutex_unlock(&sched_domains_mutex);
	put_online_cpus();

	hotcpu_notifier(sched_domains_numa_masks_update, CPU_PRI_SCHED_ACTIVE);
	hotcpu_notifier(cpuset_cpu_active, CPU_PRI_CPUSET_ACTIVE);
	hotcpu_notifier(cpuset_cpu_inactive, CPU_PRI_CPUSET_INACTIVE);

	/* RT runtime code needs to handle some hotplug events */
	hotcpu_notifier(update_runtime, 0);

	init_hrtick();

	/* Move init over to a non-isolated CPU */
	if (set_cpus_allowed_ptr(current, non_isolated_cpus) < 0)
		BUG();
	sched_init_granularity();
	free_cpumask_var(non_isolated_cpus);

	init_sched_rt_class();
}
#else
void __init sched_init_smp(void)
{
	sched_init_granularity();
}
#endif /* CONFIG_SMP */

const_debug unsigned int sysctl_timer_migration = 1;

int in_sched_functions(unsigned long addr)
{
	return in_lock_functions(addr) ||
		(addr >= (unsigned long)__sched_text_start
		&& addr < (unsigned long)__sched_text_end);
}

#ifdef CONFIG_CGROUP_SCHED
struct task_group root_task_group;
LIST_HEAD(task_groups);
#endif

DECLARE_PER_CPU(cpumask_var_t, load_balance_tmpmask);

void __init sched_init(void)
{
	int i, j;
	unsigned long alloc_size = 0, ptr;

#ifdef CONFIG_FAIR_GROUP_SCHED
	alloc_size += 2 * nr_cpu_ids * sizeof(void **);
#endif
#ifdef CONFIG_RT_GROUP_SCHED
	alloc_size += 2 * nr_cpu_ids * sizeof(void **);
#endif
#ifdef CONFIG_CPUMASK_OFFSTACK
	alloc_size += num_possible_cpus() * cpumask_size();
#endif
	if (alloc_size) {
		ptr = (unsigned long)kzalloc(alloc_size, GFP_NOWAIT);

#ifdef CONFIG_FAIR_GROUP_SCHED
		root_task_group.se = (struct sched_entity **)ptr;
		ptr += nr_cpu_ids * sizeof(void **);

		root_task_group.cfs_rq = (struct cfs_rq **)ptr;
		ptr += nr_cpu_ids * sizeof(void **);

#endif /* CONFIG_FAIR_GROUP_SCHED */
#ifdef CONFIG_RT_GROUP_SCHED
		root_task_group.rt_se = (struct sched_rt_entity **)ptr;
		ptr += nr_cpu_ids * sizeof(void **);

		root_task_group.rt_rq = (struct rt_rq **)ptr;
		ptr += nr_cpu_ids * sizeof(void **);

#endif /* CONFIG_RT_GROUP_SCHED */
#ifdef CONFIG_CPUMASK_OFFSTACK
		for_each_possible_cpu(i) {
			per_cpu(load_balance_tmpmask, i) = (void *)ptr;
			ptr += cpumask_size();
		}
#endif /* CONFIG_CPUMASK_OFFSTACK */
	}

#ifdef CONFIG_SMP
	init_defrootdomain();
#endif

	init_rt_bandwidth(&def_rt_bandwidth,
			global_rt_period(), global_rt_runtime());

#ifdef CONFIG_RT_GROUP_SCHED
	init_rt_bandwidth(&root_task_group.rt_bandwidth,
			global_rt_period(), global_rt_runtime());
#endif /* CONFIG_RT_GROUP_SCHED */

#ifdef CONFIG_CGROUP_SCHED
	list_add(&root_task_group.list, &task_groups);
	INIT_LIST_HEAD(&root_task_group.children);
	INIT_LIST_HEAD(&root_task_group.siblings);
	autogroup_init(&init_task);

#endif /* CONFIG_CGROUP_SCHED */

#ifdef CONFIG_CGROUP_CPUACCT
	root_cpuacct.cpustat = &kernel_cpustat;
	root_cpuacct.cpuusage = alloc_percpu(u64);
	/* Too early, not expected to fail */
	BUG_ON(!root_cpuacct.cpuusage);
#endif
	for_each_possible_cpu(i) {
		struct rq *rq;

		rq = cpu_rq(i);
		raw_spin_lock_init(&rq->lock);
		rq->nr_running = 0;
		rq->calc_load_active = 0;
		rq->calc_load_update = jiffies + LOAD_FREQ;
		init_cfs_rq(&rq->cfs);
		init_rt_rq(&rq->rt, rq);
#ifdef CONFIG_FAIR_GROUP_SCHED
		root_task_group.shares = ROOT_TASK_GROUP_LOAD;
		INIT_LIST_HEAD(&rq->leaf_cfs_rq_list);
		/*
		 * How much cpu bandwidth does root_task_group get?
		 *
		 * In case of task-groups formed thr' the cgroup filesystem, it
		 * gets 100% of the cpu resources in the system. This overall
		 * system cpu resource is divided among the tasks of
		 * root_task_group and its child task-groups in a fair manner,
		 * based on each entity's (task or task-group's) weight
		 * (se->load.weight).
		 *
		 * In other words, if root_task_group has 10 tasks of weight
		 * 1024) and two child groups A0 and A1 (of weight 1024 each),
		 * then A0's share of the cpu resource is:
		 *
		 *	A0's bandwidth = 1024 / (10*1024 + 1024 + 1024) = 8.33%
		 *
		 * We achieve this by letting root_task_group's tasks sit
		 * directly in rq->cfs (i.e root_task_group->se[] = NULL).
		 */
		init_cfs_bandwidth(&root_task_group.cfs_bandwidth);
		init_tg_cfs_entry(&root_task_group, &rq->cfs, NULL, i, NULL);
#endif /* CONFIG_FAIR_GROUP_SCHED */

		rq->rt.rt_runtime = def_rt_bandwidth.rt_runtime;
#ifdef CONFIG_RT_GROUP_SCHED
		INIT_LIST_HEAD(&rq->leaf_rt_rq_list);
		init_tg_rt_entry(&root_task_group, &rq->rt, NULL, i, NULL);
#endif

		for (j = 0; j < CPU_LOAD_IDX_MAX; j++)
			rq->cpu_load[j] = 0;

		rq->last_load_update_tick = jiffies;

#ifdef CONFIG_SMP
		rq->sd = NULL;
		rq->rd = NULL;
		rq->cpu_power = SCHED_POWER_SCALE;
		rq->post_schedule = 0;
		rq->active_balance = 0;
		rq->next_balance = jiffies;
		rq->push_cpu = 0;
		rq->cpu = i;
		rq->online = 0;
		rq->idle_stamp = 0;
		rq->avg_idle = 2*sysctl_sched_migration_cost;

		INIT_LIST_HEAD(&rq->cfs_tasks);

		rq_attach_root(rq, &def_root_domain);
#ifdef CONFIG_NO_HZ
		rq->nohz_flags = 0;
#endif
#endif
		init_rq_hrtick(rq);
		atomic_set(&rq->nr_iowait, 0);
	}

	set_load_weight(&init_task);

#ifdef CONFIG_PREEMPT_NOTIFIERS
	INIT_HLIST_HEAD(&init_task.preempt_notifiers);
#endif

#ifdef CONFIG_RT_MUTEXES
	plist_head_init(&init_task.pi_waiters);
#endif

	/*
	 * The boot idle thread does lazy MMU switching as well:
	 */
	atomic_inc(&init_mm.mm_count);
	enter_lazy_tlb(&init_mm, current);

	/*
	 * Make us the idle thread. Technically, schedule() should not be
	 * called from this thread, however somewhere below it might be,
	 * but because we are the idle thread, we just pick up running again
	 * when this runqueue becomes "idle".
	 */
	init_idle(current, smp_processor_id());

	calc_load_update = jiffies + LOAD_FREQ;

	/*
	 * During early bootup we pretend to be a normal task:
	 */
	current->sched_class = &fair_sched_class;

#ifdef CONFIG_SMP
	zalloc_cpumask_var(&sched_domains_tmpmask, GFP_NOWAIT);
	/* May be allocated at isolcpus cmdline parse time */
	if (cpu_isolated_map == NULL)
		zalloc_cpumask_var(&cpu_isolated_map, GFP_NOWAIT);
	idle_thread_set_boot_cpu();
#endif
	init_sched_fair_class();

	scheduler_running = 1;
}

#ifdef CONFIG_DEBUG_ATOMIC_SLEEP
static inline int preempt_count_equals(int preempt_offset)
{
	int nested = (preempt_count() & ~PREEMPT_ACTIVE) + rcu_preempt_depth();

	return (nested == preempt_offset);
}

void __might_sleep(const char *file, int line, int preempt_offset)
{
	static unsigned long prev_jiffy;	/* ratelimiting */

	rcu_sleep_check(); /* WARN_ON_ONCE() by default, no rate limit reqd. */
	if ((preempt_count_equals(preempt_offset) && !irqs_disabled()) ||
	    system_state != SYSTEM_RUNNING || oops_in_progress)
		return;
	if (time_before(jiffies, prev_jiffy + HZ) && prev_jiffy)
		return;
	prev_jiffy = jiffies;

	printk(KERN_ERR
		"BUG: sleeping function called from invalid context at %s:%d\n",
			file, line);
	printk(KERN_ERR
		"in_atomic(): %d, irqs_disabled(): %d, pid: %d, name: %s\n",
			in_atomic(), irqs_disabled(),
			current->pid, current->comm);

	debug_show_held_locks(current);
	if (irqs_disabled())
		print_irqtrace_events(current);
	dump_stack();
}
EXPORT_SYMBOL(__might_sleep);
#endif

#ifdef CONFIG_MAGIC_SYSRQ
static void normalize_task(struct rq *rq, struct task_struct *p)
{
	const struct sched_class *prev_class = p->sched_class;
	int old_prio = p->prio;
	int on_rq;

	on_rq = p->on_rq;
	if (on_rq)
		dequeue_task(rq, p, 0);
	__setscheduler(rq, p, SCHED_NORMAL, 0);
	if (on_rq) {
		enqueue_task(rq, p, 0);
		resched_task(rq->curr);
	}

	check_class_changed(rq, p, prev_class, old_prio);
}

void normalize_rt_tasks(void)
{
	struct task_struct *g, *p;
	unsigned long flags;
	struct rq *rq;

	read_lock_irqsave(&tasklist_lock, flags);
	do_each_thread(g, p) {
		/*
		 * Only normalize user tasks:
		 */
		if (!p->mm)
			continue;

		p->se.exec_start		= 0;
#ifdef CONFIG_SCHEDSTATS
		p->se.statistics.wait_start	= 0;
		p->se.statistics.sleep_start	= 0;
		p->se.statistics.block_start	= 0;
#endif

		if (!rt_task(p)) {
			/*
			 * Renice negative nice level userspace
			 * tasks back to 0:
			 */
			if (TASK_NICE(p) < 0 && p->mm)
				set_user_nice(p, 0);
			continue;
		}

		raw_spin_lock(&p->pi_lock);
		rq = __task_rq_lock(p);

		normalize_task(rq, p);

		__task_rq_unlock(rq);
		raw_spin_unlock(&p->pi_lock);
	} while_each_thread(g, p);

	read_unlock_irqrestore(&tasklist_lock, flags);
}

#endif /* CONFIG_MAGIC_SYSRQ */

#if defined(CONFIG_IA64) || defined(CONFIG_KGDB_KDB)
/*
 * These functions are only useful for the IA64 MCA handling, or kdb.
 *
 * They can only be called when the whole system has been
 * stopped - every CPU needs to be quiescent, and no scheduling
 * activity can take place. Using them for anything else would
 * be a serious bug, and as a result, they aren't even visible
 * under any other configuration.
 */

/**
 * curr_task - return the current task for a given cpu.
 * @cpu: the processor in question.
 *
 * ONLY VALID WHEN THE WHOLE SYSTEM IS STOPPED!
 */
struct task_struct *curr_task(int cpu)
{
	return cpu_curr(cpu);
}

#endif /* defined(CONFIG_IA64) || defined(CONFIG_KGDB_KDB) */

#ifdef CONFIG_IA64
/**
 * set_curr_task - set the current task for a given cpu.
 * @cpu: the processor in question.
 * @p: the task pointer to set.
 *
 * Description: This function must only be used when non-maskable interrupts
 * are serviced on a separate stack. It allows the architecture to switch the
 * notion of the current task on a cpu in a non-blocking manner. This function
 * must be called with all CPU's synchronized, and interrupts disabled, the
 * and caller must save the original value of the current task (see
 * curr_task() above) and restore that value before reenabling interrupts and
 * re-starting the system.
 *
 * ONLY VALID WHEN THE WHOLE SYSTEM IS STOPPED!
 */
void set_curr_task(int cpu, struct task_struct *p)
{
	cpu_curr(cpu) = p;
}

#endif

#ifdef CONFIG_CGROUP_SCHED
/* task_group_lock serializes the addition/removal of task groups */
static DEFINE_SPINLOCK(task_group_lock);

static void free_sched_group(struct task_group *tg)
{
	free_fair_sched_group(tg);
	free_rt_sched_group(tg);
	autogroup_free(tg);
	kfree(tg);
}

/* allocate runqueue etc for a new task group */
struct task_group *sched_create_group(struct task_group *parent)
{
	struct task_group *tg;
	unsigned long flags;

	tg = kzalloc(sizeof(*tg), GFP_KERNEL);
	if (!tg)
		return ERR_PTR(-ENOMEM);

	if (!alloc_fair_sched_group(tg, parent))
		goto err;

	if (!alloc_rt_sched_group(tg, parent))
		goto err;

	spin_lock_irqsave(&task_group_lock, flags);
	list_add_rcu(&tg->list, &task_groups);

	WARN_ON(!parent); /* root should already exist */

	tg->parent = parent;
	INIT_LIST_HEAD(&tg->children);
	list_add_rcu(&tg->siblings, &parent->children);
	spin_unlock_irqrestore(&task_group_lock, flags);

	return tg;

err:
	free_sched_group(tg);
	return ERR_PTR(-ENOMEM);
}

/* rcu callback to free various structures associated with a task group */
static void free_sched_group_rcu(struct rcu_head *rhp)
{
	/* now it should be safe to free those cfs_rqs */
	free_sched_group(container_of(rhp, struct task_group, rcu));
}

/* Destroy runqueue etc associated with a task group */
void sched_destroy_group(struct task_group *tg)
{
	unsigned long flags;
	int i;

	/* end participation in shares distribution */
	for_each_possible_cpu(i)
		unregister_fair_sched_group(tg, i);

	spin_lock_irqsave(&task_group_lock, flags);
	list_del_rcu(&tg->list);
	list_del_rcu(&tg->siblings);
	spin_unlock_irqrestore(&task_group_lock, flags);

	/* wait for possible concurrent references to cfs_rqs complete */
	call_rcu(&tg->rcu, free_sched_group_rcu);
}

/* change task's runqueue when it moves between groups.
 *	The caller of this function should have put the task in its new group
 *	by now. This function just updates tsk->se.cfs_rq and tsk->se.parent to
 *	reflect its new group.
 */
void sched_move_task(struct task_struct *tsk)
{
	struct task_group *tg;
	int on_rq, running;
	unsigned long flags;
	struct rq *rq;

	rq = task_rq_lock(tsk, &flags);

	running = task_current(rq, tsk);
	on_rq = tsk->on_rq;

	if (on_rq)
		dequeue_task(rq, tsk, 0);
	if (unlikely(running))
		tsk->sched_class->put_prev_task(rq, tsk);

	tg = container_of(task_subsys_state_check(tsk, cpu_cgroup_subsys_id,
				lockdep_is_held(&tsk->sighand->siglock)),
			  struct task_group, css);
	tg = autogroup_task_group(tsk, tg);
	tsk->sched_task_group = tg;

#ifdef CONFIG_FAIR_GROUP_SCHED
	if (tsk->sched_class->task_move_group)
		tsk->sched_class->task_move_group(tsk, on_rq);
	else
#endif
		set_task_rq(tsk, task_cpu(tsk));

	if (unlikely(running))
		tsk->sched_class->set_curr_task(rq);
	if (on_rq)
		enqueue_task(rq, tsk, 0);

	task_rq_unlock(rq, tsk, &flags);
}
#endif /* CONFIG_CGROUP_SCHED */

#if defined(CONFIG_RT_GROUP_SCHED) || defined(CONFIG_CFS_BANDWIDTH)
static unsigned long to_ratio(u64 period, u64 runtime)
{
	if (runtime == RUNTIME_INF)
		return 1ULL << 20;

	return div64_u64(runtime << 20, period);
}
#endif

#ifdef CONFIG_RT_GROUP_SCHED
/*
 * Ensure that the real time constraints are schedulable.
 */
static DEFINE_MUTEX(rt_constraints_mutex);

/* Must be called with tasklist_lock held */
static inline int tg_has_rt_tasks(struct task_group *tg)
{
	struct task_struct *g, *p;

	do_each_thread(g, p) {
		if (rt_task(p) && task_rq(p)->rt.tg == tg)
			return 1;
	} while_each_thread(g, p);

	return 0;
}

struct rt_schedulable_data {
	struct task_group *tg;
	u64 rt_period;
	u64 rt_runtime;
};

static int tg_rt_schedulable(struct task_group *tg, void *data)
{
	struct rt_schedulable_data *d = data;
	struct task_group *child;
	unsigned long total, sum = 0;
	u64 period, runtime;

	period = ktime_to_ns(tg->rt_bandwidth.rt_period);
	runtime = tg->rt_bandwidth.rt_runtime;

	if (tg == d->tg) {
		period = d->rt_period;
		runtime = d->rt_runtime;
	}

	/*
	 * Cannot have more runtime than the period.
	 */
	if (runtime > period && runtime != RUNTIME_INF)
		return -EINVAL;

	/*
	 * Ensure we don't starve existing RT tasks.
	 */
	if (rt_bandwidth_enabled() && !runtime && tg_has_rt_tasks(tg))
		return -EBUSY;

	total = to_ratio(period, runtime);

	/*
	 * Nobody can have more than the global setting allows.
	 */
	if (total > to_ratio(global_rt_period(), global_rt_runtime()))
		return -EINVAL;

	/*
	 * The sum of our children's runtime should not exceed our own.
	 */
	list_for_each_entry_rcu(child, &tg->children, siblings) {
		period = ktime_to_ns(child->rt_bandwidth.rt_period);
		runtime = child->rt_bandwidth.rt_runtime;

		if (child == d->tg) {
			period = d->rt_period;
			runtime = d->rt_runtime;
		}

		sum += to_ratio(period, runtime);
	}

	if (sum > total)
		return -EINVAL;

	return 0;
}

static int __rt_schedulable(struct task_group *tg, u64 period, u64 runtime)
{
	int ret;

	struct rt_schedulable_data data = {
		.tg = tg,
		.rt_period = period,
		.rt_runtime = runtime,
	};

	rcu_read_lock();
	ret = walk_tg_tree(tg_rt_schedulable, tg_nop, &data);
	rcu_read_unlock();

	return ret;
}

static int tg_set_rt_bandwidth(struct task_group *tg,
		u64 rt_period, u64 rt_runtime)
{
	int i, err = 0;

	mutex_lock(&rt_constraints_mutex);
	read_lock(&tasklist_lock);
	err = __rt_schedulable(tg, rt_period, rt_runtime);
	if (err)
		goto unlock;

	raw_spin_lock_irq(&tg->rt_bandwidth.rt_runtime_lock);
	tg->rt_bandwidth.rt_period = ns_to_ktime(rt_period);
	tg->rt_bandwidth.rt_runtime = rt_runtime;

	for_each_possible_cpu(i) {
		struct rt_rq *rt_rq = tg->rt_rq[i];

		raw_spin_lock(&rt_rq->rt_runtime_lock);
		rt_rq->rt_runtime = rt_runtime;
		raw_spin_unlock(&rt_rq->rt_runtime_lock);
	}
	raw_spin_unlock_irq(&tg->rt_bandwidth.rt_runtime_lock);
unlock:
	read_unlock(&tasklist_lock);
	mutex_unlock(&rt_constraints_mutex);

	return err;
}

int sched_group_set_rt_runtime(struct task_group *tg, long rt_runtime_us)
{
	u64 rt_runtime, rt_period;

	rt_period = ktime_to_ns(tg->rt_bandwidth.rt_period);
	rt_runtime = (u64)rt_runtime_us * NSEC_PER_USEC;
	if (rt_runtime_us < 0)
		rt_runtime = RUNTIME_INF;

	return tg_set_rt_bandwidth(tg, rt_period, rt_runtime);
}

long sched_group_rt_runtime(struct task_group *tg)
{
	u64 rt_runtime_us;

	if (tg->rt_bandwidth.rt_runtime == RUNTIME_INF)
		return -1;

	rt_runtime_us = tg->rt_bandwidth.rt_runtime;
	do_div(rt_runtime_us, NSEC_PER_USEC);
	return rt_runtime_us;
}

int sched_group_set_rt_period(struct task_group *tg, long rt_period_us)
{
	u64 rt_runtime, rt_period;

	rt_period = (u64)rt_period_us * NSEC_PER_USEC;
	rt_runtime = tg->rt_bandwidth.rt_runtime;

	if (rt_period == 0)
		return -EINVAL;

	return tg_set_rt_bandwidth(tg, rt_period, rt_runtime);
}

long sched_group_rt_period(struct task_group *tg)
{
	u64 rt_period_us;

	rt_period_us = ktime_to_ns(tg->rt_bandwidth.rt_period);
	do_div(rt_period_us, NSEC_PER_USEC);
	return rt_period_us;
}

static int sched_rt_global_constraints(void)
{
	u64 runtime, period;
	int ret = 0;

	if (sysctl_sched_rt_period <= 0)
		return -EINVAL;

	runtime = global_rt_runtime();
	period = global_rt_period();

	/*
	 * Sanity check on the sysctl variables.
	 */
	if (runtime > period && runtime != RUNTIME_INF)
		return -EINVAL;

	mutex_lock(&rt_constraints_mutex);
	read_lock(&tasklist_lock);
	ret = __rt_schedulable(NULL, 0, 0);
	read_unlock(&tasklist_lock);
	mutex_unlock(&rt_constraints_mutex);

	return ret;
}

int sched_rt_can_attach(struct task_group *tg, struct task_struct *tsk)
{
	/* Don't accept realtime tasks when there is no way for them to run */
	if (rt_task(tsk) && tg->rt_bandwidth.rt_runtime == 0)
		return 0;

	return 1;
}

#else /* !CONFIG_RT_GROUP_SCHED */
static int sched_rt_global_constraints(void)
{
	unsigned long flags;
	int i;

	if (sysctl_sched_rt_period <= 0)
		return -EINVAL;

	/*
	 * There's always some RT tasks in the root group
	 * -- migration, kstopmachine etc..
	 */
	if (sysctl_sched_rt_runtime == 0)
		return -EBUSY;

	raw_spin_lock_irqsave(&def_rt_bandwidth.rt_runtime_lock, flags);
	for_each_possible_cpu(i) {
		struct rt_rq *rt_rq = &cpu_rq(i)->rt;

		raw_spin_lock(&rt_rq->rt_runtime_lock);
		rt_rq->rt_runtime = global_rt_runtime();
		raw_spin_unlock(&rt_rq->rt_runtime_lock);
	}
	raw_spin_unlock_irqrestore(&def_rt_bandwidth.rt_runtime_lock, flags);

	return 0;
}
#endif /* CONFIG_RT_GROUP_SCHED */

int sched_rt_handler(struct ctl_table *table, int write,
		void __user *buffer, size_t *lenp,
		loff_t *ppos)
{
	int ret;
	int old_period, old_runtime;
	static DEFINE_MUTEX(mutex);

	mutex_lock(&mutex);
	old_period = sysctl_sched_rt_period;
	old_runtime = sysctl_sched_rt_runtime;

	ret = proc_dointvec(table, write, buffer, lenp, ppos);

	if (!ret && write) {
		ret = sched_rt_global_constraints();
		if (ret) {
			sysctl_sched_rt_period = old_period;
			sysctl_sched_rt_runtime = old_runtime;
		} else {
			def_rt_bandwidth.rt_runtime = global_rt_runtime();
			def_rt_bandwidth.rt_period =
				ns_to_ktime(global_rt_period());
		}
	}
	mutex_unlock(&mutex);

	return ret;
}

#ifdef CONFIG_CGROUP_SCHED

/* return corresponding task_group object of a cgroup */
static inline struct task_group *cgroup_tg(struct cgroup *cgrp)
{
	return container_of(cgroup_subsys_state(cgrp, cpu_cgroup_subsys_id),
			    struct task_group, css);
}

static struct cgroup_subsys_state *cpu_cgroup_css_alloc(struct cgroup *cgrp)
{
	struct task_group *tg, *parent;

	if (!cgrp->parent) {
		/* This is early initialization for the top cgroup */
		return &root_task_group.css;
	}

	parent = cgroup_tg(cgrp->parent);
	tg = sched_create_group(parent);
	if (IS_ERR(tg))
		return ERR_PTR(-ENOMEM);

	return &tg->css;
}

static void cpu_cgroup_css_free(struct cgroup *cgrp)
{
	struct task_group *tg = cgroup_tg(cgrp);

	sched_destroy_group(tg);
}

static int cpu_cgroup_can_attach(struct cgroup *cgrp,
				 struct cgroup_taskset *tset)
{
	struct task_struct *task;

	cgroup_taskset_for_each(task, cgrp, tset) {
#ifdef CONFIG_RT_GROUP_SCHED
		if (!sched_rt_can_attach(cgroup_tg(cgrp), task))
			return -EINVAL;
#else
		/* We don't support RT-tasks being in separate groups */
		if (task->sched_class != &fair_sched_class)
			return -EINVAL;
#endif
	}
	return 0;
}

static void cpu_cgroup_attach(struct cgroup *cgrp,
			      struct cgroup_taskset *tset)
{
	struct task_struct *task;

	cgroup_taskset_for_each(task, cgrp, tset)
		sched_move_task(task);
}

static void
cpu_cgroup_exit(struct cgroup *cgrp, struct cgroup *old_cgrp,
		struct task_struct *task)
{
	/*
	 * cgroup_exit() is called in the copy_process() failure path.
	 * Ignore this case since the task hasn't ran yet, this avoids
	 * trying to poke a half freed task state from generic code.
	 */
	if (!(task->flags & PF_EXITING))
		return;

	sched_move_task(task);
}

#ifdef CONFIG_FAIR_GROUP_SCHED
static int cpu_shares_write_u64(struct cgroup *cgrp, struct cftype *cftype,
				u64 shareval)
{
	return sched_group_set_shares(cgroup_tg(cgrp), scale_load(shareval));
}

static u64 cpu_shares_read_u64(struct cgroup *cgrp, struct cftype *cft)
{
	struct task_group *tg = cgroup_tg(cgrp);

	return (u64) scale_load_down(tg->shares);
}

#ifdef CONFIG_CFS_BANDWIDTH
static DEFINE_MUTEX(cfs_constraints_mutex);

const u64 max_cfs_quota_period = 1 * NSEC_PER_SEC; /* 1s */
const u64 min_cfs_quota_period = 1 * NSEC_PER_MSEC; /* 1ms */

static int __cfs_schedulable(struct task_group *tg, u64 period, u64 runtime);

static int tg_set_cfs_bandwidth(struct task_group *tg, u64 period, u64 quota)
{
	int i, ret = 0, runtime_enabled, runtime_was_enabled;
	struct cfs_bandwidth *cfs_b = &tg->cfs_bandwidth;

	if (tg == &root_task_group)
		return -EINVAL;

	/*
	 * Ensure we have at some amount of bandwidth every period.  This is
	 * to prevent reaching a state of large arrears when throttled via
	 * entity_tick() resulting in prolonged exit starvation.
	 */
	if (quota < min_cfs_quota_period || period < min_cfs_quota_period)
		return -EINVAL;

	/*
	 * Likewise, bound things on the otherside by preventing insane quota
	 * periods.  This also allows us to normalize in computing quota
	 * feasibility.
	 */
	if (period > max_cfs_quota_period)
		return -EINVAL;

	mutex_lock(&cfs_constraints_mutex);
	ret = __cfs_schedulable(tg, period, quota);
	if (ret)
		goto out_unlock;

	runtime_enabled = quota != RUNTIME_INF;
	runtime_was_enabled = cfs_b->quota != RUNTIME_INF;
	account_cfs_bandwidth_used(runtime_enabled, runtime_was_enabled);
	raw_spin_lock_irq(&cfs_b->lock);
	cfs_b->period = ns_to_ktime(period);
	cfs_b->quota = quota;

	__refill_cfs_bandwidth_runtime(cfs_b);
	/* restart the period timer (if active) to handle new period expiry */
	if (runtime_enabled && cfs_b->timer_active) {
		/* force a reprogram */
		cfs_b->timer_active = 0;
		__start_cfs_bandwidth(cfs_b);
	}
	raw_spin_unlock_irq(&cfs_b->lock);

	for_each_possible_cpu(i) {
		struct cfs_rq *cfs_rq = tg->cfs_rq[i];
		struct rq *rq = cfs_rq->rq;

		raw_spin_lock_irq(&rq->lock);
		cfs_rq->runtime_enabled = runtime_enabled;
		cfs_rq->runtime_remaining = 0;

		if (cfs_rq->throttled)
			unthrottle_cfs_rq(cfs_rq);
		raw_spin_unlock_irq(&rq->lock);
	}
out_unlock:
	mutex_unlock(&cfs_constraints_mutex);

	return ret;
}

int tg_set_cfs_quota(struct task_group *tg, long cfs_quota_us)
{
	u64 quota, period;

	period = ktime_to_ns(tg->cfs_bandwidth.period);
	if (cfs_quota_us < 0)
		quota = RUNTIME_INF;
	else
		quota = (u64)cfs_quota_us * NSEC_PER_USEC;

	return tg_set_cfs_bandwidth(tg, period, quota);
}

long tg_get_cfs_quota(struct task_group *tg)
{
	u64 quota_us;

	if (tg->cfs_bandwidth.quota == RUNTIME_INF)
		return -1;

	quota_us = tg->cfs_bandwidth.quota;
	do_div(quota_us, NSEC_PER_USEC);

	return quota_us;
}

int tg_set_cfs_period(struct task_group *tg, long cfs_period_us)
{
	u64 quota, period;

	period = (u64)cfs_period_us * NSEC_PER_USEC;
	quota = tg->cfs_bandwidth.quota;

	return tg_set_cfs_bandwidth(tg, period, quota);
}

long tg_get_cfs_period(struct task_group *tg)
{
	u64 cfs_period_us;

	cfs_period_us = ktime_to_ns(tg->cfs_bandwidth.period);
	do_div(cfs_period_us, NSEC_PER_USEC);

	return cfs_period_us;
}

static s64 cpu_cfs_quota_read_s64(struct cgroup *cgrp, struct cftype *cft)
{
	return tg_get_cfs_quota(cgroup_tg(cgrp));
}

static int cpu_cfs_quota_write_s64(struct cgroup *cgrp, struct cftype *cftype,
				s64 cfs_quota_us)
{
	return tg_set_cfs_quota(cgroup_tg(cgrp), cfs_quota_us);
}

static u64 cpu_cfs_period_read_u64(struct cgroup *cgrp, struct cftype *cft)
{
	return tg_get_cfs_period(cgroup_tg(cgrp));
}

static int cpu_cfs_period_write_u64(struct cgroup *cgrp, struct cftype *cftype,
				u64 cfs_period_us)
{
	return tg_set_cfs_period(cgroup_tg(cgrp), cfs_period_us);
}

struct cfs_schedulable_data {
	struct task_group *tg;
	u64 period, quota;
};

/*
 * normalize group quota/period to be quota/max_period
 * note: units are usecs
 */
static u64 normalize_cfs_quota(struct task_group *tg,
			       struct cfs_schedulable_data *d)
{
	u64 quota, period;

	if (tg == d->tg) {
		period = d->period;
		quota = d->quota;
	} else {
		period = tg_get_cfs_period(tg);
		quota = tg_get_cfs_quota(tg);
	}

	/* note: these should typically be equivalent */
	if (quota == RUNTIME_INF || quota == -1)
		return RUNTIME_INF;

	return to_ratio(period, quota);
}

static int tg_cfs_schedulable_down(struct task_group *tg, void *data)
{
	struct cfs_schedulable_data *d = data;
	struct cfs_bandwidth *cfs_b = &tg->cfs_bandwidth;
	s64 quota = 0, parent_quota = -1;

	if (!tg->parent) {
		quota = RUNTIME_INF;
	} else {
		struct cfs_bandwidth *parent_b = &tg->parent->cfs_bandwidth;

		quota = normalize_cfs_quota(tg, d);
		parent_quota = parent_b->hierarchal_quota;

		/*
		 * ensure max(child_quota) <= parent_quota, inherit when no
		 * limit is set
		 */
		if (quota == RUNTIME_INF)
			quota = parent_quota;
		else if (parent_quota != RUNTIME_INF && quota > parent_quota)
			return -EINVAL;
	}
	cfs_b->hierarchal_quota = quota;

	return 0;
}

static int __cfs_schedulable(struct task_group *tg, u64 period, u64 quota)
{
	int ret;
	struct cfs_schedulable_data data = {
		.tg = tg,
		.period = period,
		.quota = quota,
	};

	if (quota != RUNTIME_INF) {
		do_div(data.period, NSEC_PER_USEC);
		do_div(data.quota, NSEC_PER_USEC);
	}

	rcu_read_lock();
	ret = walk_tg_tree(tg_cfs_schedulable_down, tg_nop, &data);
	rcu_read_unlock();

	return ret;
}

static int cpu_stats_show(struct cgroup *cgrp, struct cftype *cft,
		struct cgroup_map_cb *cb)
{
	struct task_group *tg = cgroup_tg(cgrp);
	struct cfs_bandwidth *cfs_b = &tg->cfs_bandwidth;

	cb->fill(cb, "nr_periods", cfs_b->nr_periods);
	cb->fill(cb, "nr_throttled", cfs_b->nr_throttled);
	cb->fill(cb, "throttled_time", cfs_b->throttled_time);

	return 0;
}
#endif /* CONFIG_CFS_BANDWIDTH */
#endif /* CONFIG_FAIR_GROUP_SCHED */

#ifdef CONFIG_RT_GROUP_SCHED
static int cpu_rt_runtime_write(struct cgroup *cgrp, struct cftype *cft,
				s64 val)
{
	return sched_group_set_rt_runtime(cgroup_tg(cgrp), val);
}

static s64 cpu_rt_runtime_read(struct cgroup *cgrp, struct cftype *cft)
{
	return sched_group_rt_runtime(cgroup_tg(cgrp));
}

static int cpu_rt_period_write_uint(struct cgroup *cgrp, struct cftype *cftype,
		u64 rt_period_us)
{
	return sched_group_set_rt_period(cgroup_tg(cgrp), rt_period_us);
}

static u64 cpu_rt_period_read_uint(struct cgroup *cgrp, struct cftype *cft)
{
	return sched_group_rt_period(cgroup_tg(cgrp));
}
#endif /* CONFIG_RT_GROUP_SCHED */

static struct cftype cpu_files[] = {
#ifdef CONFIG_FAIR_GROUP_SCHED
	{
		.name = "shares",
		.read_u64 = cpu_shares_read_u64,
		.write_u64 = cpu_shares_write_u64,
	},
#endif
#ifdef CONFIG_CFS_BANDWIDTH
	{
		.name = "cfs_quota_us",
		.read_s64 = cpu_cfs_quota_read_s64,
		.write_s64 = cpu_cfs_quota_write_s64,
	},
	{
		.name = "cfs_period_us",
		.read_u64 = cpu_cfs_period_read_u64,
		.write_u64 = cpu_cfs_period_write_u64,
	},
	{
		.name = "stat",
		.read_map = cpu_stats_show,
	},
#endif
#ifdef CONFIG_RT_GROUP_SCHED
	{
		.name = "rt_runtime_us",
		.read_s64 = cpu_rt_runtime_read,
		.write_s64 = cpu_rt_runtime_write,
	},
	{
		.name = "rt_period_us",
		.read_u64 = cpu_rt_period_read_uint,
		.write_u64 = cpu_rt_period_write_uint,
	},
#endif
	{ }	/* terminate */
};

struct cgroup_subsys cpu_cgroup_subsys = {
	.name		= "cpu",
	.css_alloc	= cpu_cgroup_css_alloc,
	.css_free	= cpu_cgroup_css_free,
	.can_attach	= cpu_cgroup_can_attach,
	.attach		= cpu_cgroup_attach,
	.exit		= cpu_cgroup_exit,
	.subsys_id	= cpu_cgroup_subsys_id,
	.base_cftypes	= cpu_files,
	.early_init	= 1,
};

#endif	/* CONFIG_CGROUP_SCHED */

#ifdef CONFIG_CGROUP_CPUACCT

/*
 * CPU accounting code for task groups.
 *
 * Based on the work by Paul Menage (menage@google.com) and Balbir Singh
 * (balbir@in.ibm.com).
 */

struct cpuacct root_cpuacct;

/* create a new cpu accounting group */
static struct cgroup_subsys_state *cpuacct_css_alloc(struct cgroup *cgrp)
{
	struct cpuacct *ca;

	if (!cgrp->parent)
		return &root_cpuacct.css;

	ca = kzalloc(sizeof(*ca), GFP_KERNEL);
	if (!ca)
		goto out;

	ca->cpuusage = alloc_percpu(u64);
	if (!ca->cpuusage)
		goto out_free_ca;

	ca->cpustat = alloc_percpu(struct kernel_cpustat);
	if (!ca->cpustat)
		goto out_free_cpuusage;

	return &ca->css;

out_free_cpuusage:
	free_percpu(ca->cpuusage);
out_free_ca:
	kfree(ca);
out:
	return ERR_PTR(-ENOMEM);
}

/* destroy an existing cpu accounting group */
static void cpuacct_css_free(struct cgroup *cgrp)
{
	struct cpuacct *ca = cgroup_ca(cgrp);

	free_percpu(ca->cpustat);
	free_percpu(ca->cpuusage);
	kfree(ca);
}

static u64 cpuacct_cpuusage_read(struct cpuacct *ca, int cpu)
{
	u64 *cpuusage = per_cpu_ptr(ca->cpuusage, cpu);
	u64 data;

#ifndef CONFIG_64BIT
	/*
	 * Take rq->lock to make 64-bit read safe on 32-bit platforms.
	 */
	raw_spin_lock_irq(&cpu_rq(cpu)->lock);
	data = *cpuusage;
	raw_spin_unlock_irq(&cpu_rq(cpu)->lock);
#else
	data = *cpuusage;
#endif

	return data;
}

static void cpuacct_cpuusage_write(struct cpuacct *ca, int cpu, u64 val)
{
	u64 *cpuusage = per_cpu_ptr(ca->cpuusage, cpu);

#ifndef CONFIG_64BIT
	/*
	 * Take rq->lock to make 64-bit write safe on 32-bit platforms.
	 */
	raw_spin_lock_irq(&cpu_rq(cpu)->lock);
	*cpuusage = val;
	raw_spin_unlock_irq(&cpu_rq(cpu)->lock);
#else
	*cpuusage = val;
#endif
}

/* return total cpu usage (in nanoseconds) of a group */
static u64 cpuusage_read(struct cgroup *cgrp, struct cftype *cft)
{
	struct cpuacct *ca = cgroup_ca(cgrp);
	u64 totalcpuusage = 0;
	int i;

	for_each_present_cpu(i)
		totalcpuusage += cpuacct_cpuusage_read(ca, i);

	return totalcpuusage;
}

static int cpuusage_write(struct cgroup *cgrp, struct cftype *cftype,
								u64 reset)
{
	struct cpuacct *ca = cgroup_ca(cgrp);
	int err = 0;
	int i;

	if (reset) {
		err = -EINVAL;
		goto out;
	}

	for_each_present_cpu(i)
		cpuacct_cpuusage_write(ca, i, 0);

out:
	return err;
}

static int cpuacct_percpu_seq_read(struct cgroup *cgroup, struct cftype *cft,
				   struct seq_file *m)
{
	struct cpuacct *ca = cgroup_ca(cgroup);
	u64 percpu;
	int i;

	for_each_present_cpu(i) {
		percpu = cpuacct_cpuusage_read(ca, i);
		seq_printf(m, "%llu ", (unsigned long long) percpu);
	}
	seq_printf(m, "\n");
	return 0;
}

static const char *cpuacct_stat_desc[] = {
	[CPUACCT_STAT_USER] = "user",
	[CPUACCT_STAT_SYSTEM] = "system",
};

static int cpuacct_stats_show(struct cgroup *cgrp, struct cftype *cft,
			      struct cgroup_map_cb *cb)
{
	struct cpuacct *ca = cgroup_ca(cgrp);
	int cpu;
	s64 val = 0;

	for_each_online_cpu(cpu) {
		struct kernel_cpustat *kcpustat = per_cpu_ptr(ca->cpustat, cpu);
		val += kcpustat->cpustat[CPUTIME_USER];
		val += kcpustat->cpustat[CPUTIME_NICE];
	}
	val = cputime64_to_clock_t(val);
	cb->fill(cb, cpuacct_stat_desc[CPUACCT_STAT_USER], val);

	val = 0;
	for_each_online_cpu(cpu) {
		struct kernel_cpustat *kcpustat = per_cpu_ptr(ca->cpustat, cpu);
		val += kcpustat->cpustat[CPUTIME_SYSTEM];
		val += kcpustat->cpustat[CPUTIME_IRQ];
		val += kcpustat->cpustat[CPUTIME_SOFTIRQ];
	}

	val = cputime64_to_clock_t(val);
	cb->fill(cb, cpuacct_stat_desc[CPUACCT_STAT_SYSTEM], val);

	return 0;
}

static struct cftype files[] = {
	{
		.name = "usage",
		.read_u64 = cpuusage_read,
		.write_u64 = cpuusage_write,
	},
	{
		.name = "usage_percpu",
		.read_seq_string = cpuacct_percpu_seq_read,
	},
	{
		.name = "stat",
		.read_map = cpuacct_stats_show,
	},
	{ }	/* terminate */
};

/*
 * charge this task's execution time to its accounting group.
 *
 * called with rq->lock held.
 */
void cpuacct_charge(struct task_struct *tsk, u64 cputime)
{
	struct cpuacct *ca;
	int cpu;

	if (unlikely(!cpuacct_subsys.active))
		return;

	cpu = task_cpu(tsk);

	rcu_read_lock();

	ca = task_ca(tsk);

	for (; ca; ca = parent_ca(ca)) {
		u64 *cpuusage = per_cpu_ptr(ca->cpuusage, cpu);
		*cpuusage += cputime;
	}

	rcu_read_unlock();
}

struct cgroup_subsys cpuacct_subsys = {
	.name = "cpuacct",
	.css_alloc = cpuacct_css_alloc,
	.css_free = cpuacct_css_free,
	.subsys_id = cpuacct_subsys_id,
	.base_cftypes = files,
};
#endif	/* CONFIG_CGROUP_CPUACCT */

void dump_cpu_task(int cpu)
{
	pr_info("Task dump for CPU %d:\n", cpu);
	sched_show_task(cpu_curr(cpu));
}<|MERGE_RESOLUTION|>--- conflicted
+++ resolved
@@ -960,13 +960,10 @@
 	trace_sched_migrate_task(p, new_cpu);
 
 	if (task_cpu(p) != new_cpu) {
-<<<<<<< HEAD
+		struct task_migration_notifier tmn;
+
 		if (p->sched_class->migrate_task_rq)
 			p->sched_class->migrate_task_rq(p, new_cpu);
-=======
-		struct task_migration_notifier tmn;
-
->>>>>>> 58b7825b
 		p->se.nr_migrations++;
 		perf_sw_event(PERF_COUNT_SW_CPU_MIGRATIONS, 1, NULL, 0);
 
