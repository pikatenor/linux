/*
 *  kernel/sched/core.c
 *
 *  Kernel scheduler and related syscalls
 *
 *  Copyright (C) 1991-2002  Linus Torvalds
 *
 *  1996-12-23  Modified by Dave Grothe to fix bugs in semaphores and
 *		make semaphores SMP safe
 *  1998-11-19	Implemented schedule_timeout() and related stuff
 *		by Andrea Arcangeli
 *  2002-01-04	New ultra-scalable O(1) scheduler by Ingo Molnar:
 *		hybrid priority-list and round-robin design with
 *		an array-switch method of distributing timeslices
 *		and per-CPU runqueues.  Cleanups and useful suggestions
 *		by Davide Libenzi, preemptible kernel bits by Robert Love.
 *  2003-09-03	Interactivity tuning by Con Kolivas.
 *  2004-04-02	Scheduler domains code by Nick Piggin
 *  2007-04-15  Work begun on replacing all interactivity tuning with a
 *              fair scheduling design by Con Kolivas.
 *  2007-05-05  Load balancing (smp-nice) and other improvements
 *              by Peter Williams
 *  2007-05-06  Interactivity improvements to CFS by Mike Galbraith
 *  2007-07-01  Group scheduling enhancements by Srivatsa Vaddagiri
 *  2007-11-29  RT balancing improvements by Steven Rostedt, Gregory Haskins,
 *              Thomas Gleixner, Mike Kravetz
 */

#include <linux/mm.h>
#include <linux/module.h>
#include <linux/nmi.h>
#include <linux/init.h>
#include <linux/uaccess.h>
#include <linux/highmem.h>
#include <asm/mmu_context.h>
#include <linux/interrupt.h>
#include <linux/capability.h>
#include <linux/completion.h>
#include <linux/kernel_stat.h>
#include <linux/debug_locks.h>
#include <linux/perf_event.h>
#include <linux/security.h>
#include <linux/notifier.h>
#include <linux/profile.h>
#include <linux/freezer.h>
#include <linux/vmalloc.h>
#include <linux/blkdev.h>
#include <linux/delay.h>
#include <linux/pid_namespace.h>
#include <linux/smp.h>
#include <linux/threads.h>
#include <linux/timer.h>
#include <linux/rcupdate.h>
#include <linux/cpu.h>
#include <linux/cpuset.h>
#include <linux/percpu.h>
#include <linux/proc_fs.h>
#include <linux/seq_file.h>
#include <linux/sysctl.h>
#include <linux/syscalls.h>
#include <linux/times.h>
#include <linux/tsacct_kern.h>
#include <linux/kprobes.h>
#include <linux/delayacct.h>
#include <linux/unistd.h>
#include <linux/pagemap.h>
#include <linux/hrtimer.h>
#include <linux/tick.h>
#include <linux/debugfs.h>
#include <linux/ctype.h>
#include <linux/ftrace.h>
#include <linux/slab.h>
#include <linux/init_task.h>
#include <linux/binfmts.h>
#include <linux/context_tracking.h>
#include <linux/compiler.h>

#include <asm/switch_to.h>
#include <asm/tlb.h>
#include <asm/irq_regs.h>
#include <asm/mutex.h>
#ifdef CONFIG_PARAVIRT
#include <asm/paravirt.h>
#endif

#include "sched.h"
#include "../workqueue_internal.h"
#include "../smpboot.h"

#define CREATE_TRACE_POINTS
#include <trace/events/sched.h>
#include "walt.h"

DEFINE_MUTEX(sched_domains_mutex);
DEFINE_PER_CPU_SHARED_ALIGNED(struct rq, runqueues);

static void update_rq_clock_task(struct rq *rq, s64 delta);

void update_rq_clock(struct rq *rq)
{
	s64 delta;

	lockdep_assert_held(&rq->lock);

	if (rq->clock_skip_update & RQCF_ACT_SKIP)
		return;

	delta = sched_clock_cpu(cpu_of(rq)) - rq->clock;
	if (delta < 0)
		return;
	rq->clock += delta;
	update_rq_clock_task(rq, delta);
}

/*
 * Debugging: various feature bits
 */

#define SCHED_FEAT(name, enabled)	\
	(1UL << __SCHED_FEAT_##name) * enabled |

const_debug unsigned int sysctl_sched_features =
#include "features.h"
	0;

#undef SCHED_FEAT

#ifdef CONFIG_SCHED_DEBUG
#define SCHED_FEAT(name, enabled)	\
	#name ,

static const char * const sched_feat_names[] = {
#include "features.h"
};

#undef SCHED_FEAT

static int sched_feat_show(struct seq_file *m, void *v)
{
	int i;

	for (i = 0; i < __SCHED_FEAT_NR; i++) {
		if (!(sysctl_sched_features & (1UL << i)))
			seq_puts(m, "NO_");
		seq_printf(m, "%s ", sched_feat_names[i]);
	}
	seq_puts(m, "\n");

	return 0;
}

#ifdef HAVE_JUMP_LABEL

#define jump_label_key__true  STATIC_KEY_INIT_TRUE
#define jump_label_key__false STATIC_KEY_INIT_FALSE

#define SCHED_FEAT(name, enabled)	\
	jump_label_key__##enabled ,

struct static_key sched_feat_keys[__SCHED_FEAT_NR] = {
#include "features.h"
};

#undef SCHED_FEAT

static void sched_feat_disable(int i)
{
	static_key_disable(&sched_feat_keys[i]);
}

static void sched_feat_enable(int i)
{
	static_key_enable(&sched_feat_keys[i]);
}
#else
static void sched_feat_disable(int i) { };
static void sched_feat_enable(int i) { };
#endif /* HAVE_JUMP_LABEL */

static int sched_feat_set(char *cmp)
{
	int i;
	int neg = 0;

	if (strncmp(cmp, "NO_", 3) == 0) {
		neg = 1;
		cmp += 3;
	}

	for (i = 0; i < __SCHED_FEAT_NR; i++) {
		if (strcmp(cmp, sched_feat_names[i]) == 0) {
			if (neg) {
				sysctl_sched_features &= ~(1UL << i);
				sched_feat_disable(i);
			} else {
				sysctl_sched_features |= (1UL << i);
				sched_feat_enable(i);
			}
			break;
		}
	}

	return i;
}

static ssize_t
sched_feat_write(struct file *filp, const char __user *ubuf,
		size_t cnt, loff_t *ppos)
{
	char buf[64];
	char *cmp;
	int i;
	struct inode *inode;

	if (cnt > 63)
		cnt = 63;

	if (copy_from_user(&buf, ubuf, cnt))
		return -EFAULT;

	buf[cnt] = 0;
	cmp = strstrip(buf);

	/* Ensure the static_key remains in a consistent state */
	inode = file_inode(filp);
	mutex_lock(&inode->i_mutex);
	i = sched_feat_set(cmp);
	mutex_unlock(&inode->i_mutex);
	if (i == __SCHED_FEAT_NR)
		return -EINVAL;

	*ppos += cnt;

	return cnt;
}

static int sched_feat_open(struct inode *inode, struct file *filp)
{
	return single_open(filp, sched_feat_show, NULL);
}

static const struct file_operations sched_feat_fops = {
	.open		= sched_feat_open,
	.write		= sched_feat_write,
	.read		= seq_read,
	.llseek		= seq_lseek,
	.release	= single_release,
};

static __init int sched_init_debug(void)
{
	debugfs_create_file("sched_features", 0644, NULL, NULL,
			&sched_feat_fops);

	return 0;
}
late_initcall(sched_init_debug);
#endif /* CONFIG_SCHED_DEBUG */

/*
 * Number of tasks to iterate in a single balance run.
 * Limited because this is done with IRQs disabled.
 */
const_debug unsigned int sysctl_sched_nr_migrate = 32;

/*
 * period over which we average the RT time consumption, measured
 * in ms.
 *
 * default: 1s
 */
const_debug unsigned int sysctl_sched_time_avg = MSEC_PER_SEC;

/*
 * period over which we measure -rt task cpu usage in us.
 * default: 1s
 */
unsigned int sysctl_sched_rt_period = 1000000;

__read_mostly int scheduler_running;

/*
 * part of the period that we allow rt tasks to run in us.
 * default: 0.95s
 */
int sysctl_sched_rt_runtime = 950000;

/* cpus with isolated domains */
cpumask_var_t cpu_isolated_map;

struct rq *
lock_rq_of(struct task_struct *p, unsigned long *flags)
{
	return task_rq_lock(p, flags);
}

void
unlock_rq_of(struct rq *rq, struct task_struct *p, unsigned long *flags)
{
	task_rq_unlock(rq, p, flags);
}

/*
 * this_rq_lock - lock this runqueue and disable interrupts.
 */
static struct rq *this_rq_lock(void)
	__acquires(rq->lock)
{
	struct rq *rq;

	local_irq_disable();
	rq = this_rq();
	raw_spin_lock(&rq->lock);

	return rq;
}

#ifdef CONFIG_SCHED_HRTICK
/*
 * Use HR-timers to deliver accurate preemption points.
 */

static void hrtick_clear(struct rq *rq)
{
	if (hrtimer_active(&rq->hrtick_timer))
		hrtimer_cancel(&rq->hrtick_timer);
}

/*
 * High-resolution timer tick.
 * Runs from hardirq context with interrupts disabled.
 */
static enum hrtimer_restart hrtick(struct hrtimer *timer)
{
	struct rq *rq = container_of(timer, struct rq, hrtick_timer);

	WARN_ON_ONCE(cpu_of(rq) != smp_processor_id());

	raw_spin_lock(&rq->lock);
	update_rq_clock(rq);
	rq->curr->sched_class->task_tick(rq, rq->curr, 1);
	raw_spin_unlock(&rq->lock);

	return HRTIMER_NORESTART;
}

#ifdef CONFIG_SMP

static void __hrtick_restart(struct rq *rq)
{
	struct hrtimer *timer = &rq->hrtick_timer;

	hrtimer_start_expires(timer, HRTIMER_MODE_ABS_PINNED);
}

/*
 * called from hardirq (IPI) context
 */
static void __hrtick_start(void *arg)
{
	struct rq *rq = arg;

	raw_spin_lock(&rq->lock);
	__hrtick_restart(rq);
	rq->hrtick_csd_pending = 0;
	raw_spin_unlock(&rq->lock);
}

/*
 * Called to set the hrtick timer state.
 *
 * called with rq->lock held and irqs disabled
 */
void hrtick_start(struct rq *rq, u64 delay)
{
	struct hrtimer *timer = &rq->hrtick_timer;
	ktime_t time;
	s64 delta;

	/*
	 * Don't schedule slices shorter than 10000ns, that just
	 * doesn't make sense and can cause timer DoS.
	 */
	delta = max_t(s64, delay, 10000LL);
	time = ktime_add_ns(timer->base->get_time(), delta);

	hrtimer_set_expires(timer, time);

	if (rq == this_rq()) {
		__hrtick_restart(rq);
	} else if (!rq->hrtick_csd_pending) {
		smp_call_function_single_async(cpu_of(rq), &rq->hrtick_csd);
		rq->hrtick_csd_pending = 1;
	}
}

static int
hotplug_hrtick(struct notifier_block *nfb, unsigned long action, void *hcpu)
{
	int cpu = (int)(long)hcpu;

	switch (action) {
	case CPU_UP_CANCELED:
	case CPU_UP_CANCELED_FROZEN:
	case CPU_DOWN_PREPARE:
	case CPU_DOWN_PREPARE_FROZEN:
	case CPU_DEAD:
	case CPU_DEAD_FROZEN:
		hrtick_clear(cpu_rq(cpu));
		return NOTIFY_OK;
	}

	return NOTIFY_DONE;
}

static __init void init_hrtick(void)
{
	hotcpu_notifier(hotplug_hrtick, 0);
}
#else
/*
 * Called to set the hrtick timer state.
 *
 * called with rq->lock held and irqs disabled
 */
void hrtick_start(struct rq *rq, u64 delay)
{
	/*
	 * Don't schedule slices shorter than 10000ns, that just
	 * doesn't make sense. Rely on vruntime for fairness.
	 */
	delay = max_t(u64, delay, 10000LL);
	hrtimer_start(&rq->hrtick_timer, ns_to_ktime(delay),
		      HRTIMER_MODE_REL_PINNED);
}

static inline void init_hrtick(void)
{
}
#endif /* CONFIG_SMP */

static void init_rq_hrtick(struct rq *rq)
{
#ifdef CONFIG_SMP
	rq->hrtick_csd_pending = 0;

	rq->hrtick_csd.flags = 0;
	rq->hrtick_csd.func = __hrtick_start;
	rq->hrtick_csd.info = rq;
#endif

	hrtimer_init(&rq->hrtick_timer, CLOCK_MONOTONIC, HRTIMER_MODE_REL);
	rq->hrtick_timer.function = hrtick;
}
#else	/* CONFIG_SCHED_HRTICK */
static inline void hrtick_clear(struct rq *rq)
{
}

static inline void init_rq_hrtick(struct rq *rq)
{
}

static inline void init_hrtick(void)
{
}
#endif	/* CONFIG_SCHED_HRTICK */

/*
 * cmpxchg based fetch_or, macro so it works for different integer types
 */
#define fetch_or(ptr, val)						\
({	typeof(*(ptr)) __old, __val = *(ptr);				\
 	for (;;) {							\
 		__old = cmpxchg((ptr), __val, __val | (val));		\
 		if (__old == __val)					\
 			break;						\
 		__val = __old;						\
 	}								\
 	__old;								\
})

#if defined(CONFIG_SMP) && defined(TIF_POLLING_NRFLAG)
/*
 * Atomically set TIF_NEED_RESCHED and test for TIF_POLLING_NRFLAG,
 * this avoids any races wrt polling state changes and thereby avoids
 * spurious IPIs.
 */
static bool set_nr_and_not_polling(struct task_struct *p)
{
	struct thread_info *ti = task_thread_info(p);
	return !(fetch_or(&ti->flags, _TIF_NEED_RESCHED) & _TIF_POLLING_NRFLAG);
}

/*
 * Atomically set TIF_NEED_RESCHED if TIF_POLLING_NRFLAG is set.
 *
 * If this returns true, then the idle task promises to call
 * sched_ttwu_pending() and reschedule soon.
 */
static bool set_nr_if_polling(struct task_struct *p)
{
	struct thread_info *ti = task_thread_info(p);
	typeof(ti->flags) old, val = READ_ONCE(ti->flags);

	for (;;) {
		if (!(val & _TIF_POLLING_NRFLAG))
			return false;
		if (val & _TIF_NEED_RESCHED)
			return true;
		old = cmpxchg(&ti->flags, val, val | _TIF_NEED_RESCHED);
		if (old == val)
			break;
		val = old;
	}
	return true;
}

#else
static bool set_nr_and_not_polling(struct task_struct *p)
{
	set_tsk_need_resched(p);
	return true;
}

#ifdef CONFIG_SMP
static bool set_nr_if_polling(struct task_struct *p)
{
	return false;
}
#endif
#endif

void wake_q_add(struct wake_q_head *head, struct task_struct *task)
{
	struct wake_q_node *node = &task->wake_q;

	/*
	 * Atomically grab the task, if ->wake_q is !nil already it means
	 * its already queued (either by us or someone else) and will get the
	 * wakeup due to that.
	 *
	 * This cmpxchg() implies a full barrier, which pairs with the write
	 * barrier implied by the wakeup in wake_up_list().
	 */
	if (cmpxchg(&node->next, NULL, WAKE_Q_TAIL))
		return;

	get_task_struct(task);

	/*
	 * The head is context local, there can be no concurrency.
	 */
	*head->lastp = node;
	head->lastp = &node->next;
}

void wake_up_q(struct wake_q_head *head)
{
	struct wake_q_node *node = head->first;

	while (node != WAKE_Q_TAIL) {
		struct task_struct *task;

		task = container_of(node, struct task_struct, wake_q);
		BUG_ON(!task);
		/* task can safely be re-inserted now */
		node = node->next;
		task->wake_q.next = NULL;

		/*
		 * wake_up_process() implies a wmb() to pair with the queueing
		 * in wake_q_add() so as not to miss wakeups.
		 */
		wake_up_process(task);
		put_task_struct(task);
	}
}

/*
 * resched_curr - mark rq's current task 'to be rescheduled now'.
 *
 * On UP this means the setting of the need_resched flag, on SMP it
 * might also involve a cross-CPU call to trigger the scheduler on
 * the target CPU.
 */
void resched_curr(struct rq *rq)
{
	struct task_struct *curr = rq->curr;
	int cpu;

	lockdep_assert_held(&rq->lock);

	if (test_tsk_need_resched(curr))
		return;

	cpu = cpu_of(rq);

	if (cpu == smp_processor_id()) {
		set_tsk_need_resched(curr);
		set_preempt_need_resched();
		return;
	}

	if (set_nr_and_not_polling(curr))
		smp_send_reschedule(cpu);
	else
		trace_sched_wake_idle_without_ipi(cpu);
}

void resched_cpu(int cpu)
{
	struct rq *rq = cpu_rq(cpu);
	unsigned long flags;

	if (!raw_spin_trylock_irqsave(&rq->lock, flags))
		return;
	resched_curr(rq);
	raw_spin_unlock_irqrestore(&rq->lock, flags);
}

#ifdef CONFIG_SMP
#ifdef CONFIG_NO_HZ_COMMON
/*
 * In the semi idle case, use the nearest busy cpu for migrating timers
 * from an idle cpu.  This is good for power-savings.
 *
 * We don't do similar optimization for completely idle system, as
 * selecting an idle cpu will add more delays to the timers than intended
 * (as that cpu's timer base may not be uptodate wrt jiffies etc).
 */
int get_nohz_timer_target(void)
{
	int i, cpu = smp_processor_id();
	struct sched_domain *sd;

	if (!idle_cpu(cpu) && is_housekeeping_cpu(cpu))
		return cpu;

	rcu_read_lock();
	for_each_domain(cpu, sd) {
		for_each_cpu(i, sched_domain_span(sd)) {
			if (cpu == i)
				continue;

			if (!idle_cpu(i) && is_housekeeping_cpu(i)) {
				cpu = i;
				goto unlock;
			}
		}
	}

	if (!is_housekeeping_cpu(cpu))
		cpu = housekeeping_any_cpu();
unlock:
	rcu_read_unlock();
	return cpu;
}
/*
 * When add_timer_on() enqueues a timer into the timer wheel of an
 * idle CPU then this timer might expire before the next timer event
 * which is scheduled to wake up that CPU. In case of a completely
 * idle system the next event might even be infinite time into the
 * future. wake_up_idle_cpu() ensures that the CPU is woken up and
 * leaves the inner idle loop so the newly added timer is taken into
 * account when the CPU goes back to idle and evaluates the timer
 * wheel for the next timer event.
 */
static void wake_up_idle_cpu(int cpu)
{
	struct rq *rq = cpu_rq(cpu);

	if (cpu == smp_processor_id())
		return;

	if (set_nr_and_not_polling(rq->idle))
		smp_send_reschedule(cpu);
	else
		trace_sched_wake_idle_without_ipi(cpu);
}

static bool wake_up_full_nohz_cpu(int cpu)
{
	/*
	 * We just need the target to call irq_exit() and re-evaluate
	 * the next tick. The nohz full kick at least implies that.
	 * If needed we can still optimize that later with an
	 * empty IRQ.
	 */
	if (tick_nohz_full_cpu(cpu)) {
		if (cpu != smp_processor_id() ||
		    tick_nohz_tick_stopped())
			tick_nohz_full_kick_cpu(cpu);
		return true;
	}

	return false;
}

void wake_up_nohz_cpu(int cpu)
{
	if (!wake_up_full_nohz_cpu(cpu))
		wake_up_idle_cpu(cpu);
}

static inline bool got_nohz_idle_kick(void)
{
	int cpu = smp_processor_id();

	if (!test_bit(NOHZ_BALANCE_KICK, nohz_flags(cpu)))
		return false;

	if (idle_cpu(cpu) && !need_resched())
		return true;

	/*
	 * We can't run Idle Load Balance on this CPU for this time so we
	 * cancel it and clear NOHZ_BALANCE_KICK
	 */
	clear_bit(NOHZ_BALANCE_KICK, nohz_flags(cpu));
	return false;
}

#else /* CONFIG_NO_HZ_COMMON */

static inline bool got_nohz_idle_kick(void)
{
	return false;
}

#endif /* CONFIG_NO_HZ_COMMON */

#ifdef CONFIG_NO_HZ_FULL
bool sched_can_stop_tick(void)
{
	/*
	 * FIFO realtime policy runs the highest priority task. Other runnable
	 * tasks are of a lower priority. The scheduler tick does nothing.
	 */
	if (current->policy == SCHED_FIFO)
		return true;

	/*
	 * Round-robin realtime tasks time slice with other tasks at the same
	 * realtime priority. Is this task the only one at this priority?
	 */
	if (current->policy == SCHED_RR) {
		struct sched_rt_entity *rt_se = &current->rt;

		return rt_se->run_list.prev == rt_se->run_list.next;
	}

	/*
	 * More than one running task need preemption.
	 * nr_running update is assumed to be visible
	 * after IPI is sent from wakers.
	 */
	if (this_rq()->nr_running > 1)
		return false;

	return true;
}
#endif /* CONFIG_NO_HZ_FULL */

void sched_avg_update(struct rq *rq)
{
	s64 period = sched_avg_period();

	while ((s64)(rq_clock(rq) - rq->age_stamp) > period) {
		/*
		 * Inline assembly required to prevent the compiler
		 * optimising this loop into a divmod call.
		 * See __iter_div_u64_rem() for another example of this.
		 */
		asm("" : "+rm" (rq->age_stamp));
		rq->age_stamp += period;
		rq->rt_avg /= 2;
	}
}

#endif /* CONFIG_SMP */

#if defined(CONFIG_RT_GROUP_SCHED) || (defined(CONFIG_FAIR_GROUP_SCHED) && \
			(defined(CONFIG_SMP) || defined(CONFIG_CFS_BANDWIDTH)))
/*
 * Iterate task_group tree rooted at *from, calling @down when first entering a
 * node and @up when leaving it for the final time.
 *
 * Caller must hold rcu_lock or sufficient equivalent.
 */
int walk_tg_tree_from(struct task_group *from,
			     tg_visitor down, tg_visitor up, void *data)
{
	struct task_group *parent, *child;
	int ret;

	parent = from;

down:
	ret = (*down)(parent, data);
	if (ret)
		goto out;
	list_for_each_entry_rcu(child, &parent->children, siblings) {
		parent = child;
		goto down;

up:
		continue;
	}
	ret = (*up)(parent, data);
	if (ret || parent == from)
		goto out;

	child = parent;
	parent = parent->parent;
	if (parent)
		goto up;
out:
	return ret;
}

int tg_nop(struct task_group *tg, void *data)
{
	return 0;
}
#endif

static void set_load_weight(struct task_struct *p)
{
	int prio = p->static_prio - MAX_RT_PRIO;
	struct load_weight *load = &p->se.load;

	/*
	 * SCHED_IDLE tasks get minimal weight:
	 */
	if (idle_policy(p->policy)) {
		load->weight = scale_load(WEIGHT_IDLEPRIO);
		load->inv_weight = WMULT_IDLEPRIO;
		return;
	}

	load->weight = scale_load(prio_to_weight[prio]);
	load->inv_weight = prio_to_wmult[prio];
}

static inline void enqueue_task(struct rq *rq, struct task_struct *p, int flags)
{
	update_rq_clock(rq);
	if (!(flags & ENQUEUE_RESTORE))
		sched_info_queued(rq, p);
	p->sched_class->enqueue_task(rq, p, flags);
}

static inline void dequeue_task(struct rq *rq, struct task_struct *p, int flags)
{
	update_rq_clock(rq);
	if (!(flags & DEQUEUE_SAVE))
		sched_info_dequeued(rq, p);
	p->sched_class->dequeue_task(rq, p, flags);
}

void activate_task(struct rq *rq, struct task_struct *p, int flags)
{
	if (task_contributes_to_load(p))
		rq->nr_uninterruptible--;

	enqueue_task(rq, p, flags);
}

void deactivate_task(struct rq *rq, struct task_struct *p, int flags)
{
	if (task_contributes_to_load(p))
		rq->nr_uninterruptible++;

	dequeue_task(rq, p, flags);
}

static void update_rq_clock_task(struct rq *rq, s64 delta)
{
/*
 * In theory, the compile should just see 0 here, and optimize out the call
 * to sched_rt_avg_update. But I don't trust it...
 */
#if defined(CONFIG_IRQ_TIME_ACCOUNTING) || defined(CONFIG_PARAVIRT_TIME_ACCOUNTING)
	s64 steal = 0, irq_delta = 0;
#endif
#ifdef CONFIG_IRQ_TIME_ACCOUNTING
	irq_delta = irq_time_read(cpu_of(rq)) - rq->prev_irq_time;

	/*
	 * Since irq_time is only updated on {soft,}irq_exit, we might run into
	 * this case when a previous update_rq_clock() happened inside a
	 * {soft,}irq region.
	 *
	 * When this happens, we stop ->clock_task and only update the
	 * prev_irq_time stamp to account for the part that fit, so that a next
	 * update will consume the rest. This ensures ->clock_task is
	 * monotonic.
	 *
	 * It does however cause some slight miss-attribution of {soft,}irq
	 * time, a more accurate solution would be to update the irq_time using
	 * the current rq->clock timestamp, except that would require using
	 * atomic ops.
	 */
	if (irq_delta > delta)
		irq_delta = delta;

	rq->prev_irq_time += irq_delta;
	delta -= irq_delta;
#endif
#ifdef CONFIG_PARAVIRT_TIME_ACCOUNTING
	if (static_key_false((&paravirt_steal_rq_enabled))) {
		steal = paravirt_steal_clock(cpu_of(rq));
		steal -= rq->prev_steal_time_rq;

		if (unlikely(steal > delta))
			steal = delta;

		rq->prev_steal_time_rq += steal;
		delta -= steal;
	}
#endif

	rq->clock_task += delta;

#if defined(CONFIG_IRQ_TIME_ACCOUNTING) || defined(CONFIG_PARAVIRT_TIME_ACCOUNTING)
	if ((irq_delta + steal) && sched_feat(NONTASK_CAPACITY))
		sched_rt_avg_update(rq, irq_delta + steal);
#endif
}

void sched_set_stop_task(int cpu, struct task_struct *stop)
{
	struct sched_param param = { .sched_priority = MAX_RT_PRIO - 1 };
	struct task_struct *old_stop = cpu_rq(cpu)->stop;

	if (stop) {
		/*
		 * Make it appear like a SCHED_FIFO task, its something
		 * userspace knows about and won't get confused about.
		 *
		 * Also, it will make PI more or less work without too
		 * much confusion -- but then, stop work should not
		 * rely on PI working anyway.
		 */
		sched_setscheduler_nocheck(stop, SCHED_FIFO, &param);

		stop->sched_class = &stop_sched_class;
	}

	cpu_rq(cpu)->stop = stop;

	if (old_stop) {
		/*
		 * Reset it back to a normal scheduling class so that
		 * it can die in pieces.
		 */
		old_stop->sched_class = &rt_sched_class;
	}
}

/*
 * __normal_prio - return the priority that is based on the static prio
 */
static inline int __normal_prio(struct task_struct *p)
{
	return p->static_prio;
}

/*
 * Calculate the expected normal priority: i.e. priority
 * without taking RT-inheritance into account. Might be
 * boosted by interactivity modifiers. Changes upon fork,
 * setprio syscalls, and whenever the interactivity
 * estimator recalculates.
 */
static inline int normal_prio(struct task_struct *p)
{
	int prio;

	if (task_has_dl_policy(p))
		prio = MAX_DL_PRIO-1;
	else if (task_has_rt_policy(p))
		prio = MAX_RT_PRIO-1 - p->rt_priority;
	else
		prio = __normal_prio(p);
	return prio;
}

/*
 * Calculate the current priority, i.e. the priority
 * taken into account by the scheduler. This value might
 * be boosted by RT tasks, or might be boosted by
 * interactivity modifiers. Will be RT if the task got
 * RT-boosted. If not then it returns p->normal_prio.
 */
static int effective_prio(struct task_struct *p)
{
	p->normal_prio = normal_prio(p);
	/*
	 * If we are RT tasks or we were boosted to RT priority,
	 * keep the priority unchanged. Otherwise, update priority
	 * to the normal priority:
	 */
	if (!rt_prio(p->prio))
		return p->normal_prio;
	return p->prio;
}

/**
 * task_curr - is this task currently executing on a CPU?
 * @p: the task in question.
 *
 * Return: 1 if the task is currently executing. 0 otherwise.
 */
inline int task_curr(const struct task_struct *p)
{
	return cpu_curr(task_cpu(p)) == p;
}

/*
 * switched_from, switched_to and prio_changed must _NOT_ drop rq->lock,
 * use the balance_callback list if you want balancing.
 *
 * this means any call to check_class_changed() must be followed by a call to
 * balance_callback().
 */
static inline void check_class_changed(struct rq *rq, struct task_struct *p,
				       const struct sched_class *prev_class,
				       int oldprio)
{
	if (prev_class != p->sched_class) {
		if (prev_class->switched_from)
			prev_class->switched_from(rq, p);

		p->sched_class->switched_to(rq, p);
	} else if (oldprio != p->prio || dl_task(p))
		p->sched_class->prio_changed(rq, p, oldprio);
}

void check_preempt_curr(struct rq *rq, struct task_struct *p, int flags)
{
	const struct sched_class *class;

	if (p->sched_class == rq->curr->sched_class) {
		rq->curr->sched_class->check_preempt_curr(rq, p, flags);
	} else {
		for_each_class(class) {
			if (class == rq->curr->sched_class)
				break;
			if (class == p->sched_class) {
				resched_curr(rq);
				break;
			}
		}
	}

	/*
	 * A queue event has occurred, and we're going to schedule.  In
	 * this case, we can save a useless back to back clock update.
	 */
	if (task_on_rq_queued(rq->curr) && test_tsk_need_resched(rq->curr))
		rq_clock_skip_update(rq, true);
}

#ifdef CONFIG_SMP
/*
 * This is how migration works:
 *
 * 1) we invoke migration_cpu_stop() on the target CPU using
 *    stop_one_cpu().
 * 2) stopper starts to run (implicitly forcing the migrated thread
 *    off the CPU)
 * 3) it checks whether the migrated task is still in the wrong runqueue.
 * 4) if it's in the wrong runqueue then the migration thread removes
 *    it and puts it into the right queue.
 * 5) stopper completes and stop_one_cpu() returns and the migration
 *    is done.
 */

/*
 * move_queued_task - move a queued task to new rq.
 *
 * Returns (locked) new rq. Old rq's lock is released.
 */
static struct rq *move_queued_task(struct rq *rq, struct task_struct *p, int new_cpu)
{
	lockdep_assert_held(&rq->lock);

	dequeue_task(rq, p, 0);
	p->on_rq = TASK_ON_RQ_MIGRATING;
	double_lock_balance(rq, cpu_rq(new_cpu));
	set_task_cpu(p, new_cpu);
	double_unlock_balance(rq, cpu_rq(new_cpu));
	raw_spin_unlock(&rq->lock);

	rq = cpu_rq(new_cpu);

	raw_spin_lock(&rq->lock);
	BUG_ON(task_cpu(p) != new_cpu);
	p->on_rq = TASK_ON_RQ_QUEUED;
	enqueue_task(rq, p, 0);
	check_preempt_curr(rq, p, 0);

	return rq;
}

struct migration_arg {
	struct task_struct *task;
	int dest_cpu;
};

/*
 * Move (not current) task off this cpu, onto dest cpu. We're doing
 * this because either it can't run here any more (set_cpus_allowed()
 * away from this CPU, or CPU going down), or because we're
 * attempting to rebalance this task on exec (sched_exec).
 *
 * So we race with normal scheduler movements, but that's OK, as long
 * as the task is no longer on this CPU.
 */
static struct rq *__migrate_task(struct rq *rq, struct task_struct *p, int dest_cpu)
{
	if (unlikely(!cpu_active(dest_cpu)))
		return rq;

	/* Affinity changed (again). */
	if (!cpumask_test_cpu(dest_cpu, tsk_cpus_allowed(p)))
		return rq;

	rq = move_queued_task(rq, p, dest_cpu);

	return rq;
}

/*
 * migration_cpu_stop - this will be executed by a highprio stopper thread
 * and performs thread migration by bumping thread off CPU then
 * 'pushing' onto another runqueue.
 */
static int migration_cpu_stop(void *data)
{
	struct migration_arg *arg = data;
	struct task_struct *p = arg->task;
	struct rq *rq = this_rq();

	/*
	 * The original target cpu might have gone down and we might
	 * be on another cpu but it doesn't matter.
	 */
	local_irq_disable();
	/*
	 * We need to explicitly wake pending tasks before running
	 * __migrate_task() such that we will not miss enforcing cpus_allowed
	 * during wakeups, see set_cpus_allowed_ptr()'s TASK_WAKING test.
	 */
	sched_ttwu_pending();

	raw_spin_lock(&p->pi_lock);
	raw_spin_lock(&rq->lock);
	/*
	 * If task_rq(p) != rq, it cannot be migrated here, because we're
	 * holding rq->lock, if p->on_rq == 0 it cannot get enqueued because
	 * we're holding p->pi_lock.
	 */
	if (task_rq(p) == rq && task_on_rq_queued(p))
		rq = __migrate_task(rq, p, arg->dest_cpu);
	raw_spin_unlock(&rq->lock);
	raw_spin_unlock(&p->pi_lock);

	local_irq_enable();
	return 0;
}

/*
 * sched_class::set_cpus_allowed must do the below, but is not required to
 * actually call this function.
 */
void set_cpus_allowed_common(struct task_struct *p, const struct cpumask *new_mask)
{
	cpumask_copy(&p->cpus_allowed, new_mask);
	p->nr_cpus_allowed = cpumask_weight(new_mask);
}

void do_set_cpus_allowed(struct task_struct *p, const struct cpumask *new_mask)
{
	struct rq *rq = task_rq(p);
	bool queued, running;

	lockdep_assert_held(&p->pi_lock);

	queued = task_on_rq_queued(p);
	running = task_current(rq, p);

	if (queued) {
		/*
		 * Because __kthread_bind() calls this on blocked tasks without
		 * holding rq->lock.
		 */
		lockdep_assert_held(&rq->lock);
		dequeue_task(rq, p, DEQUEUE_SAVE);
	}
	if (running)
		put_prev_task(rq, p);

	p->sched_class->set_cpus_allowed(p, new_mask);

	if (running)
		p->sched_class->set_curr_task(rq);
	if (queued)
		enqueue_task(rq, p, ENQUEUE_RESTORE);
}

/*
 * Change a given task's CPU affinity. Migrate the thread to a
 * proper CPU and schedule it away if the CPU it's executing on
 * is removed from the allowed bitmask.
 *
 * NOTE: the caller must have a valid reference to the task, the
 * task must not exit() & deallocate itself prematurely. The
 * call is not atomic; no spinlocks may be held.
 */
static int __set_cpus_allowed_ptr(struct task_struct *p,
				  const struct cpumask *new_mask, bool check)
{
	unsigned long flags;
	struct rq *rq;
	unsigned int dest_cpu;
	int ret = 0;

	rq = task_rq_lock(p, &flags);

	/*
	 * Must re-check here, to close a race against __kthread_bind(),
	 * sched_setaffinity() is not guaranteed to observe the flag.
	 */
	if (check && (p->flags & PF_NO_SETAFFINITY)) {
		ret = -EINVAL;
		goto out;
	}

	if (cpumask_equal(&p->cpus_allowed, new_mask))
		goto out;

	if (!cpumask_intersects(new_mask, cpu_active_mask)) {
		ret = -EINVAL;
		goto out;
	}

	do_set_cpus_allowed(p, new_mask);

	/* Can the task run on the task's current CPU? If so, we're done */
	if (cpumask_test_cpu(task_cpu(p), new_mask))
		goto out;

	dest_cpu = cpumask_any_and(cpu_active_mask, new_mask);
	if (task_running(rq, p) || p->state == TASK_WAKING) {
		struct migration_arg arg = { p, dest_cpu };
		/* Need help from migration thread: drop lock and wait. */
		task_rq_unlock(rq, p, &flags);
		stop_one_cpu(cpu_of(rq), migration_cpu_stop, &arg);
		tlb_migrate_finish(p->mm);
		return 0;
	} else if (task_on_rq_queued(p)) {
		/*
		 * OK, since we're going to drop the lock immediately
		 * afterwards anyway.
		 */
		lockdep_unpin_lock(&rq->lock);
		rq = move_queued_task(rq, p, dest_cpu);
		lockdep_pin_lock(&rq->lock);
	}
out:
	task_rq_unlock(rq, p, &flags);

	return ret;
}

int set_cpus_allowed_ptr(struct task_struct *p, const struct cpumask *new_mask)
{
	return __set_cpus_allowed_ptr(p, new_mask, false);
}
EXPORT_SYMBOL_GPL(set_cpus_allowed_ptr);

void set_task_cpu(struct task_struct *p, unsigned int new_cpu)
{
#ifdef CONFIG_SCHED_DEBUG
	/*
	 * We should never call set_task_cpu() on a blocked task,
	 * ttwu() will sort out the placement.
	 */
	WARN_ON_ONCE(p->state != TASK_RUNNING && p->state != TASK_WAKING &&
			!p->on_rq);

#ifdef CONFIG_LOCKDEP
	/*
	 * The caller should hold either p->pi_lock or rq->lock, when changing
	 * a task's CPU. ->pi_lock for waking tasks, rq->lock for runnable tasks.
	 *
	 * sched_move_task() holds both and thus holding either pins the cgroup,
	 * see task_group().
	 *
	 * Furthermore, all task_rq users should acquire both locks, see
	 * task_rq_lock().
	 */
	WARN_ON_ONCE(debug_locks && !(lockdep_is_held(&p->pi_lock) ||
				      lockdep_is_held(&task_rq(p)->lock)));
#endif
#endif

	trace_sched_migrate_task(p, new_cpu);

	if (task_cpu(p) != new_cpu) {
		if (p->sched_class->migrate_task_rq)
			p->sched_class->migrate_task_rq(p);
		p->se.nr_migrations++;
		perf_event_task_migrate(p);

		walt_fixup_busy_time(p, new_cpu);
	}

	__set_task_cpu(p, new_cpu);
}

static void __migrate_swap_task(struct task_struct *p, int cpu)
{
	if (task_on_rq_queued(p)) {
		struct rq *src_rq, *dst_rq;

		src_rq = task_rq(p);
		dst_rq = cpu_rq(cpu);

		deactivate_task(src_rq, p, 0);
		set_task_cpu(p, cpu);
		activate_task(dst_rq, p, 0);
		check_preempt_curr(dst_rq, p, 0);
	} else {
		/*
		 * Task isn't running anymore; make it appear like we migrated
		 * it before it went to sleep. This means on wakeup we make the
		 * previous cpu our targer instead of where it really is.
		 */
		p->wake_cpu = cpu;
	}
}

struct migration_swap_arg {
	struct task_struct *src_task, *dst_task;
	int src_cpu, dst_cpu;
};

static int migrate_swap_stop(void *data)
{
	struct migration_swap_arg *arg = data;
	struct rq *src_rq, *dst_rq;
	int ret = -EAGAIN;

	if (!cpu_active(arg->src_cpu) || !cpu_active(arg->dst_cpu))
		return -EAGAIN;

	src_rq = cpu_rq(arg->src_cpu);
	dst_rq = cpu_rq(arg->dst_cpu);

	double_raw_lock(&arg->src_task->pi_lock,
			&arg->dst_task->pi_lock);
	double_rq_lock(src_rq, dst_rq);

	if (task_cpu(arg->dst_task) != arg->dst_cpu)
		goto unlock;

	if (task_cpu(arg->src_task) != arg->src_cpu)
		goto unlock;

	if (!cpumask_test_cpu(arg->dst_cpu, tsk_cpus_allowed(arg->src_task)))
		goto unlock;

	if (!cpumask_test_cpu(arg->src_cpu, tsk_cpus_allowed(arg->dst_task)))
		goto unlock;

	__migrate_swap_task(arg->src_task, arg->dst_cpu);
	__migrate_swap_task(arg->dst_task, arg->src_cpu);

	ret = 0;

unlock:
	double_rq_unlock(src_rq, dst_rq);
	raw_spin_unlock(&arg->dst_task->pi_lock);
	raw_spin_unlock(&arg->src_task->pi_lock);

	return ret;
}

/*
 * Cross migrate two tasks
 */
int migrate_swap(struct task_struct *cur, struct task_struct *p)
{
	struct migration_swap_arg arg;
	int ret = -EINVAL;

	arg = (struct migration_swap_arg){
		.src_task = cur,
		.src_cpu = task_cpu(cur),
		.dst_task = p,
		.dst_cpu = task_cpu(p),
	};

	if (arg.src_cpu == arg.dst_cpu)
		goto out;

	/*
	 * These three tests are all lockless; this is OK since all of them
	 * will be re-checked with proper locks held further down the line.
	 */
	if (!cpu_active(arg.src_cpu) || !cpu_active(arg.dst_cpu))
		goto out;

	if (!cpumask_test_cpu(arg.dst_cpu, tsk_cpus_allowed(arg.src_task)))
		goto out;

	if (!cpumask_test_cpu(arg.src_cpu, tsk_cpus_allowed(arg.dst_task)))
		goto out;

	trace_sched_swap_numa(cur, arg.src_cpu, p, arg.dst_cpu);
	ret = stop_two_cpus(arg.dst_cpu, arg.src_cpu, migrate_swap_stop, &arg);

out:
	return ret;
}

/*
 * wait_task_inactive - wait for a thread to unschedule.
 *
 * If @match_state is nonzero, it's the @p->state value just checked and
 * not expected to change.  If it changes, i.e. @p might have woken up,
 * then return zero.  When we succeed in waiting for @p to be off its CPU,
 * we return a positive number (its total switch count).  If a second call
 * a short while later returns the same number, the caller can be sure that
 * @p has remained unscheduled the whole time.
 *
 * The caller must ensure that the task *will* unschedule sometime soon,
 * else this function might spin for a *long* time. This function can't
 * be called with interrupts off, or it may introduce deadlock with
 * smp_call_function() if an IPI is sent by the same process we are
 * waiting to become inactive.
 */
unsigned long wait_task_inactive(struct task_struct *p, long match_state)
{
	unsigned long flags;
	int running, queued;
	unsigned long ncsw;
	struct rq *rq;

	for (;;) {
		/*
		 * We do the initial early heuristics without holding
		 * any task-queue locks at all. We'll only try to get
		 * the runqueue lock when things look like they will
		 * work out!
		 */
		rq = task_rq(p);

		/*
		 * If the task is actively running on another CPU
		 * still, just relax and busy-wait without holding
		 * any locks.
		 *
		 * NOTE! Since we don't hold any locks, it's not
		 * even sure that "rq" stays as the right runqueue!
		 * But we don't care, since "task_running()" will
		 * return false if the runqueue has changed and p
		 * is actually now running somewhere else!
		 */
		while (task_running(rq, p)) {
			if (match_state && unlikely(p->state != match_state))
				return 0;
			cpu_relax();
		}

		/*
		 * Ok, time to look more closely! We need the rq
		 * lock now, to be *sure*. If we're wrong, we'll
		 * just go back and repeat.
		 */
		rq = task_rq_lock(p, &flags);
		trace_sched_wait_task(p);
		running = task_running(rq, p);
		queued = task_on_rq_queued(p);
		ncsw = 0;
		if (!match_state || p->state == match_state)
			ncsw = p->nvcsw | LONG_MIN; /* sets MSB */
		task_rq_unlock(rq, p, &flags);

		/*
		 * If it changed from the expected state, bail out now.
		 */
		if (unlikely(!ncsw))
			break;

		/*
		 * Was it really running after all now that we
		 * checked with the proper locks actually held?
		 *
		 * Oops. Go back and try again..
		 */
		if (unlikely(running)) {
			cpu_relax();
			continue;
		}

		/*
		 * It's not enough that it's not actively running,
		 * it must be off the runqueue _entirely_, and not
		 * preempted!
		 *
		 * So if it was still runnable (but just not actively
		 * running right now), it's preempted, and we should
		 * yield - it could be a while.
		 */
		if (unlikely(queued)) {
			ktime_t to = ktime_set(0, NSEC_PER_SEC/HZ);

			set_current_state(TASK_UNINTERRUPTIBLE);
			schedule_hrtimeout(&to, HRTIMER_MODE_REL);
			continue;
		}

		/*
		 * Ahh, all good. It wasn't running, and it wasn't
		 * runnable, which means that it will never become
		 * running in the future either. We're all done!
		 */
		break;
	}

	return ncsw;
}

/***
 * kick_process - kick a running thread to enter/exit the kernel
 * @p: the to-be-kicked thread
 *
 * Cause a process which is running on another CPU to enter
 * kernel-mode, without any delay. (to get signals handled.)
 *
 * NOTE: this function doesn't have to take the runqueue lock,
 * because all it wants to ensure is that the remote task enters
 * the kernel. If the IPI races and the task has been migrated
 * to another CPU then no harm is done and the purpose has been
 * achieved as well.
 */
void kick_process(struct task_struct *p)
{
	int cpu;

	preempt_disable();
	cpu = task_cpu(p);
	if ((cpu != smp_processor_id()) && task_curr(p))
		smp_send_reschedule(cpu);
	preempt_enable();
}
EXPORT_SYMBOL_GPL(kick_process);

/*
 * ->cpus_allowed is protected by both rq->lock and p->pi_lock
 */
static int select_fallback_rq(int cpu, struct task_struct *p)
{
	int nid = cpu_to_node(cpu);
	const struct cpumask *nodemask = NULL;
	enum { cpuset, possible, fail } state = cpuset;
	int dest_cpu;

	/*
	 * If the node that the cpu is on has been offlined, cpu_to_node()
	 * will return -1. There is no cpu on the node, and we should
	 * select the cpu on the other node.
	 */
	if (nid != -1) {
		nodemask = cpumask_of_node(nid);

		/* Look for allowed, online CPU in same node. */
		for_each_cpu(dest_cpu, nodemask) {
			if (!cpu_online(dest_cpu))
				continue;
			if (!cpu_active(dest_cpu))
				continue;
			if (cpumask_test_cpu(dest_cpu, tsk_cpus_allowed(p)))
				return dest_cpu;
		}
	}

	for (;;) {
		/* Any allowed, online CPU? */
		for_each_cpu(dest_cpu, tsk_cpus_allowed(p)) {
			if (!cpu_online(dest_cpu))
				continue;
			if (!cpu_active(dest_cpu))
				continue;
			goto out;
		}

		/* No more Mr. Nice Guy. */
		switch (state) {
		case cpuset:
			if (IS_ENABLED(CONFIG_CPUSETS)) {
				cpuset_cpus_allowed_fallback(p);
				state = possible;
				break;
			}
			/* fall-through */
		case possible:
			do_set_cpus_allowed(p, cpu_possible_mask);
			state = fail;
			break;

		case fail:
			BUG();
			break;
		}
	}

out:
	if (state != cpuset) {
		/*
		 * Don't tell them about moving exiting tasks or
		 * kernel threads (both mm NULL), since they never
		 * leave kernel.
		 */
		if (p->mm && printk_ratelimit()) {
			printk_deferred("process %d (%s) no longer affine to cpu%d\n",
					task_pid_nr(p), p->comm, cpu);
		}
	}

	return dest_cpu;
}

/*
 * The caller (fork, wakeup) owns p->pi_lock, ->cpus_allowed is stable.
 */
static inline
int select_task_rq(struct task_struct *p, int cpu, int sd_flags, int wake_flags)
{
	lockdep_assert_held(&p->pi_lock);

	if (p->nr_cpus_allowed > 1)
		cpu = p->sched_class->select_task_rq(p, cpu, sd_flags, wake_flags);

	/*
	 * In order not to call set_task_cpu() on a blocking task we need
	 * to rely on ttwu() to place the task on a valid ->cpus_allowed
	 * cpu.
	 *
	 * Since this is common to all placement strategies, this lives here.
	 *
	 * [ this allows ->select_task() to simply return task_cpu(p) and
	 *   not worry about this generic constraint ]
	 */
	if (unlikely(!cpumask_test_cpu(cpu, tsk_cpus_allowed(p)) ||
		     !cpu_online(cpu)))
		cpu = select_fallback_rq(task_cpu(p), p);

	return cpu;
}

static void update_avg(u64 *avg, u64 sample)
{
	s64 diff = sample - *avg;
	*avg += diff >> 3;
}

#else

static inline int __set_cpus_allowed_ptr(struct task_struct *p,
					 const struct cpumask *new_mask, bool check)
{
	return set_cpus_allowed_ptr(p, new_mask);
}

#endif /* CONFIG_SMP */

static void
ttwu_stat(struct task_struct *p, int cpu, int wake_flags)
{
#ifdef CONFIG_SCHEDSTATS
	struct rq *rq = this_rq();

#ifdef CONFIG_SMP
	int this_cpu = smp_processor_id();

	if (cpu == this_cpu) {
		schedstat_inc(rq, ttwu_local);
		schedstat_inc(p, se.statistics.nr_wakeups_local);
	} else {
		struct sched_domain *sd;

		schedstat_inc(p, se.statistics.nr_wakeups_remote);
		rcu_read_lock();
		for_each_domain(this_cpu, sd) {
			if (cpumask_test_cpu(cpu, sched_domain_span(sd))) {
				schedstat_inc(sd, ttwu_wake_remote);
				break;
			}
		}
		rcu_read_unlock();
	}

	if (wake_flags & WF_MIGRATED)
		schedstat_inc(p, se.statistics.nr_wakeups_migrate);

#endif /* CONFIG_SMP */

	schedstat_inc(rq, ttwu_count);
	schedstat_inc(p, se.statistics.nr_wakeups);

	if (wake_flags & WF_SYNC)
		schedstat_inc(p, se.statistics.nr_wakeups_sync);

#endif /* CONFIG_SCHEDSTATS */
}

static inline void ttwu_activate(struct rq *rq, struct task_struct *p, int en_flags)
{
	activate_task(rq, p, en_flags);
	p->on_rq = TASK_ON_RQ_QUEUED;

	/* if a worker is waking up, notify workqueue */
	if (p->flags & PF_WQ_WORKER)
		wq_worker_waking_up(p, cpu_of(rq));
}

/*
 * Mark the task runnable and perform wakeup-preemption.
 */
static void
ttwu_do_wakeup(struct rq *rq, struct task_struct *p, int wake_flags)
{
	check_preempt_curr(rq, p, wake_flags);
	p->state = TASK_RUNNING;
	trace_sched_wakeup(p);

#ifdef CONFIG_SMP
	if (p->sched_class->task_woken) {
		/*
		 * Our task @p is fully woken up and running; so its safe to
		 * drop the rq->lock, hereafter rq is only used for statistics.
		 */
		lockdep_unpin_lock(&rq->lock);
		p->sched_class->task_woken(rq, p);
		lockdep_pin_lock(&rq->lock);
	}

	if (rq->idle_stamp) {
		u64 delta = rq_clock(rq) - rq->idle_stamp;
		u64 max = 2*rq->max_idle_balance_cost;

		update_avg(&rq->avg_idle, delta);

		if (rq->avg_idle > max)
			rq->avg_idle = max;

		rq->idle_stamp = 0;
	}
#endif
}

static void
ttwu_do_activate(struct rq *rq, struct task_struct *p, int wake_flags)
{
	lockdep_assert_held(&rq->lock);

#ifdef CONFIG_SMP
	if (p->sched_contributes_to_load)
		rq->nr_uninterruptible--;
#endif

	ttwu_activate(rq, p, ENQUEUE_WAKEUP | ENQUEUE_WAKING);
	ttwu_do_wakeup(rq, p, wake_flags);
}

/*
 * Called in case the task @p isn't fully descheduled from its runqueue,
 * in this case we must do a remote wakeup. Its a 'light' wakeup though,
 * since all we need to do is flip p->state to TASK_RUNNING, since
 * the task is still ->on_rq.
 */
static int ttwu_remote(struct task_struct *p, int wake_flags)
{
	struct rq *rq;
	int ret = 0;

	rq = __task_rq_lock(p);
	if (task_on_rq_queued(p)) {
		/* check_preempt_curr() may use rq clock */
		update_rq_clock(rq);
		ttwu_do_wakeup(rq, p, wake_flags);
		ret = 1;
	}
	__task_rq_unlock(rq);

	return ret;
}

#ifdef CONFIG_SMP
void sched_ttwu_pending(void)
{
	struct rq *rq = this_rq();
	struct llist_node *llist = llist_del_all(&rq->wake_list);
	struct task_struct *p;
	unsigned long flags;

	if (!llist)
		return;

	raw_spin_lock_irqsave(&rq->lock, flags);
	lockdep_pin_lock(&rq->lock);

	while (llist) {
		p = llist_entry(llist, struct task_struct, wake_entry);
		llist = llist_next(llist);
		ttwu_do_activate(rq, p, 0);
	}

	lockdep_unpin_lock(&rq->lock);
	raw_spin_unlock_irqrestore(&rq->lock, flags);
}

void scheduler_ipi(void)
{
	/*
	 * Fold TIF_NEED_RESCHED into the preempt_count; anybody setting
	 * TIF_NEED_RESCHED remotely (for the first time) will also send
	 * this IPI.
	 */
	preempt_fold_need_resched();

	if (llist_empty(&this_rq()->wake_list) && !got_nohz_idle_kick())
		return;

	/*
	 * Not all reschedule IPI handlers call irq_enter/irq_exit, since
	 * traditionally all their work was done from the interrupt return
	 * path. Now that we actually do some work, we need to make sure
	 * we do call them.
	 *
	 * Some archs already do call them, luckily irq_enter/exit nest
	 * properly.
	 *
	 * Arguably we should visit all archs and update all handlers,
	 * however a fair share of IPIs are still resched only so this would
	 * somewhat pessimize the simple resched case.
	 */
	irq_enter();
	sched_ttwu_pending();

	/*
	 * Check if someone kicked us for doing the nohz idle load balance.
	 */
	if (unlikely(got_nohz_idle_kick())) {
		this_rq()->idle_balance = 1;
		raise_softirq_irqoff(SCHED_SOFTIRQ);
	}
	irq_exit();
}

static void ttwu_queue_remote(struct task_struct *p, int cpu)
{
	struct rq *rq = cpu_rq(cpu);

	if (llist_add(&p->wake_entry, &cpu_rq(cpu)->wake_list)) {
		if (!set_nr_if_polling(rq->idle))
			smp_send_reschedule(cpu);
		else
			trace_sched_wake_idle_without_ipi(cpu);
	}
}

void wake_up_if_idle(int cpu)
{
	struct rq *rq = cpu_rq(cpu);
	unsigned long flags;

	rcu_read_lock();

	if (!is_idle_task(rcu_dereference(rq->curr)))
		goto out;

	if (set_nr_if_polling(rq->idle)) {
		trace_sched_wake_idle_without_ipi(cpu);
	} else {
		raw_spin_lock_irqsave(&rq->lock, flags);
		if (is_idle_task(rq->curr))
			smp_send_reschedule(cpu);
		/* Else cpu is not in idle, do nothing here */
		raw_spin_unlock_irqrestore(&rq->lock, flags);
	}

out:
	rcu_read_unlock();
}

bool cpus_share_cache(int this_cpu, int that_cpu)
{
	return per_cpu(sd_llc_id, this_cpu) == per_cpu(sd_llc_id, that_cpu);
}
#endif /* CONFIG_SMP */

static void ttwu_queue(struct task_struct *p, int cpu)
{
	struct rq *rq = cpu_rq(cpu);

#if defined(CONFIG_SMP)
	if (sched_feat(TTWU_QUEUE) && !cpus_share_cache(smp_processor_id(), cpu)) {
		sched_clock_cpu(cpu); /* sync clocks x-cpu */
		ttwu_queue_remote(p, cpu);
		return;
	}
#endif

	raw_spin_lock(&rq->lock);
	lockdep_pin_lock(&rq->lock);
	ttwu_do_activate(rq, p, 0);
	lockdep_unpin_lock(&rq->lock);
	raw_spin_unlock(&rq->lock);
}

/**
 * try_to_wake_up - wake up a thread
 * @p: the thread to be awakened
 * @state: the mask of task states that can be woken
 * @wake_flags: wake modifier flags (WF_*)
 *
 * Put it on the run-queue if it's not already there. The "current"
 * thread is always on the run-queue (except when the actual
 * re-schedule is in progress), and as such you're allowed to do
 * the simpler "current->state = TASK_RUNNING" to mark yourself
 * runnable without the overhead of this.
 *
 * Return: %true if @p was woken up, %false if it was already running.
 * or @state didn't match @p's state.
 */
static int
try_to_wake_up(struct task_struct *p, unsigned int state, int wake_flags)
{
	unsigned long flags;
	int cpu, success = 0;
#ifdef CONFIG_SMP
	struct rq *rq;
	u64 wallclock;
#endif

	/*
	 * If we are going to wake up a thread waiting for CONDITION we
	 * need to ensure that CONDITION=1 done by the caller can not be
	 * reordered with p->state check below. This pairs with mb() in
	 * set_current_state() the waiting thread does.
	 */
	smp_mb__before_spinlock();
	raw_spin_lock_irqsave(&p->pi_lock, flags);
	if (!(p->state & state))
		goto out;

	trace_sched_waking(p);

	success = 1; /* we're going to change ->state */
	cpu = task_cpu(p);

	/*
	 * Ensure we load p->on_rq _after_ p->state, otherwise it would
	 * be possible to, falsely, observe p->on_rq == 0 and get stuck
	 * in smp_cond_load_acquire() below.
	 *
	 * sched_ttwu_pending()                 try_to_wake_up()
	 *   [S] p->on_rq = 1;                  [L] P->state
	 *       UNLOCK rq->lock  -----.
	 *                              \
	 *				 +---   RMB
	 * schedule()                   /
	 *       LOCK rq->lock    -----'
	 *       UNLOCK rq->lock
	 *
	 * [task p]
	 *   [S] p->state = UNINTERRUPTIBLE     [L] p->on_rq
	 *
	 * Pairs with the UNLOCK+LOCK on rq->lock from the
	 * last wakeup of our task and the schedule that got our task
	 * current.
	 */
	smp_rmb();
	if (p->on_rq && ttwu_remote(p, wake_flags))
		goto stat;

#ifdef CONFIG_SMP
	/*
	 * Ensure we load p->on_cpu _after_ p->on_rq, otherwise it would be
	 * possible to, falsely, observe p->on_cpu == 0.
	 *
	 * One must be running (->on_cpu == 1) in order to remove oneself
	 * from the runqueue.
	 *
	 *  [S] ->on_cpu = 1;	[L] ->on_rq
	 *      UNLOCK rq->lock
	 *			RMB
	 *      LOCK   rq->lock
	 *  [S] ->on_rq = 0;    [L] ->on_cpu
	 *
	 * Pairs with the full barrier implied in the UNLOCK+LOCK on rq->lock
	 * from the consecutive calls to schedule(); the first switching to our
	 * task, the second putting it to sleep.
	 */
	smp_rmb();

	/*
	 * If the owning (remote) cpu is still in the middle of schedule() with
	 * this task as prev, wait until its done referencing the task.
	 */
	while (p->on_cpu)
		cpu_relax();
	/*
	 * Combined with the control dependency above, we have an effective
	 * smp_load_acquire() without the need for full barriers.
	 *
	 * Pairs with the smp_store_release() in finish_lock_switch().
	 *
	 * This ensures that tasks getting woken will be fully ordered against
	 * their previous state and preserve Program Order.
	 */
	smp_rmb();

	rq = cpu_rq(task_cpu(p));

	raw_spin_lock(&rq->lock);
	wallclock = walt_ktime_clock();
	walt_update_task_ravg(rq->curr, rq, TASK_UPDATE, wallclock, 0);
	walt_update_task_ravg(p, rq, TASK_WAKE, wallclock, 0);
	raw_spin_unlock(&rq->lock);

	p->sched_contributes_to_load = !!task_contributes_to_load(p);
	p->state = TASK_WAKING;

	if (p->sched_class->task_waking)
		p->sched_class->task_waking(p);

	cpu = select_task_rq(p, p->wake_cpu, SD_BALANCE_WAKE, wake_flags);

	if (task_cpu(p) != cpu) {
		wake_flags |= WF_MIGRATED;
		set_task_cpu(p, cpu);
	}

#endif /* CONFIG_SMP */

	ttwu_queue(p, cpu);
stat:
	ttwu_stat(p, cpu, wake_flags);
out:
	raw_spin_unlock_irqrestore(&p->pi_lock, flags);

	return success;
}

/**
 * try_to_wake_up_local - try to wake up a local task with rq lock held
 * @p: the thread to be awakened
 *
 * Put @p on the run-queue if it's not already there. The caller must
 * ensure that this_rq() is locked, @p is bound to this_rq() and not
 * the current task.
 */
static void try_to_wake_up_local(struct task_struct *p)
{
	struct rq *rq = task_rq(p);

	if (WARN_ON_ONCE(rq != this_rq()) ||
	    WARN_ON_ONCE(p == current))
		return;

	lockdep_assert_held(&rq->lock);

	if (!raw_spin_trylock(&p->pi_lock)) {
		/*
		 * This is OK, because current is on_cpu, which avoids it being
		 * picked for load-balance and preemption/IRQs are still
		 * disabled avoiding further scheduler activity on it and we've
		 * not yet picked a replacement task.
		 */
		lockdep_unpin_lock(&rq->lock);
		raw_spin_unlock(&rq->lock);
		raw_spin_lock(&p->pi_lock);
		raw_spin_lock(&rq->lock);
		lockdep_pin_lock(&rq->lock);
	}

	if (!(p->state & TASK_NORMAL))
		goto out;

	trace_sched_waking(p);

	if (!task_on_rq_queued(p)) {
		u64 wallclock = walt_ktime_clock();

		walt_update_task_ravg(rq->curr, rq, TASK_UPDATE, wallclock, 0);
		walt_update_task_ravg(p, rq, TASK_WAKE, wallclock, 0);
		ttwu_activate(rq, p, ENQUEUE_WAKEUP);
	}

	ttwu_do_wakeup(rq, p, 0);
	ttwu_stat(p, smp_processor_id(), 0);
out:
	raw_spin_unlock(&p->pi_lock);
}

/**
 * wake_up_process - Wake up a specific process
 * @p: The process to be woken up.
 *
 * Attempt to wake up the nominated process and move it to the set of runnable
 * processes.
 *
 * Return: 1 if the process was woken up, 0 if it was already running.
 *
 * It may be assumed that this function implies a write memory barrier before
 * changing the task state if and only if any tasks are woken up.
 */
int wake_up_process(struct task_struct *p)
{
	return try_to_wake_up(p, TASK_NORMAL, 0);
}
EXPORT_SYMBOL(wake_up_process);

int wake_up_state(struct task_struct *p, unsigned int state)
{
	return try_to_wake_up(p, state, 0);
}

/*
 * This function clears the sched_dl_entity static params.
 */
void __dl_clear_params(struct task_struct *p)
{
	struct sched_dl_entity *dl_se = &p->dl;

	dl_se->dl_runtime = 0;
	dl_se->dl_deadline = 0;
	dl_se->dl_period = 0;
	dl_se->flags = 0;
	dl_se->dl_bw = 0;

	dl_se->dl_throttled = 0;
	dl_se->dl_new = 1;
	dl_se->dl_yielded = 0;
}

/*
 * Perform scheduler related setup for a newly forked process p.
 * p is forked by current.
 *
 * __sched_fork() is basic setup used by init_idle() too:
 */
static void __sched_fork(unsigned long clone_flags, struct task_struct *p)
{
	p->on_rq			= 0;

	p->se.on_rq			= 0;
	p->se.exec_start		= 0;
	p->se.sum_exec_runtime		= 0;
	p->se.prev_sum_exec_runtime	= 0;
	p->se.nr_migrations		= 0;
	p->se.vruntime			= 0;
	INIT_LIST_HEAD(&p->se.group_node);
	walt_init_new_task_load(p);

#ifdef CONFIG_SCHEDSTATS
	memset(&p->se.statistics, 0, sizeof(p->se.statistics));
#endif

	RB_CLEAR_NODE(&p->dl.rb_node);
	init_dl_task_timer(&p->dl);
	__dl_clear_params(p);

	INIT_LIST_HEAD(&p->rt.run_list);

#ifdef CONFIG_PREEMPT_NOTIFIERS
	INIT_HLIST_HEAD(&p->preempt_notifiers);
#endif

#ifdef CONFIG_NUMA_BALANCING
	if (p->mm && atomic_read(&p->mm->mm_users) == 1) {
		p->mm->numa_next_scan = jiffies + msecs_to_jiffies(sysctl_numa_balancing_scan_delay);
		p->mm->numa_scan_seq = 0;
	}

	if (clone_flags & CLONE_VM)
		p->numa_preferred_nid = current->numa_preferred_nid;
	else
		p->numa_preferred_nid = -1;

	p->node_stamp = 0ULL;
	p->numa_scan_seq = p->mm ? p->mm->numa_scan_seq : 0;
	p->numa_scan_period = sysctl_numa_balancing_scan_delay;
	p->numa_work.next = &p->numa_work;
	p->numa_faults = NULL;
	p->last_task_numa_placement = 0;
	p->last_sum_exec_runtime = 0;

	p->numa_group = NULL;
#endif /* CONFIG_NUMA_BALANCING */
}

DEFINE_STATIC_KEY_FALSE(sched_numa_balancing);

#ifdef CONFIG_NUMA_BALANCING

void set_numabalancing_state(bool enabled)
{
	if (enabled)
		static_branch_enable(&sched_numa_balancing);
	else
		static_branch_disable(&sched_numa_balancing);
}

#ifdef CONFIG_PROC_SYSCTL
int sysctl_numa_balancing(struct ctl_table *table, int write,
			 void __user *buffer, size_t *lenp, loff_t *ppos)
{
	struct ctl_table t;
	int err;
	int state = static_branch_likely(&sched_numa_balancing);

	if (write && !capable(CAP_SYS_ADMIN))
		return -EPERM;

	t = *table;
	t.data = &state;
	err = proc_dointvec_minmax(&t, write, buffer, lenp, ppos);
	if (err < 0)
		return err;
	if (write)
		set_numabalancing_state(state);
	return err;
}
#endif
#endif

/*
 * fork()/clone()-time setup:
 */
int sched_fork(unsigned long clone_flags, struct task_struct *p)
{
	unsigned long flags;
	int cpu = get_cpu();

	__sched_fork(clone_flags, p);
	/*
	 * We mark the process as running here. This guarantees that
	 * nobody will actually run it, and a signal or other external
	 * event cannot wake it up and insert it on the runqueue either.
	 */
	p->state = TASK_RUNNING;

	/*
	 * Make sure we do not leak PI boosting priority to the child.
	 */
	p->prio = current->normal_prio;

	/*
	 * Revert to default priority/policy on fork if requested.
	 */
	if (unlikely(p->sched_reset_on_fork)) {
		if (task_has_dl_policy(p) || task_has_rt_policy(p)) {
			p->policy = SCHED_NORMAL;
			p->static_prio = NICE_TO_PRIO(0);
			p->rt_priority = 0;
		} else if (PRIO_TO_NICE(p->static_prio) < 0)
			p->static_prio = NICE_TO_PRIO(0);

		p->prio = p->normal_prio = __normal_prio(p);
		set_load_weight(p);

		/*
		 * We don't need the reset flag anymore after the fork. It has
		 * fulfilled its duty:
		 */
		p->sched_reset_on_fork = 0;
	}

	if (dl_prio(p->prio)) {
		put_cpu();
		return -EAGAIN;
	} else if (rt_prio(p->prio)) {
		p->sched_class = &rt_sched_class;
	} else {
		p->sched_class = &fair_sched_class;
	}

	if (p->sched_class->task_fork)
		p->sched_class->task_fork(p);

	/*
	 * The child is not yet in the pid-hash so no cgroup attach races,
	 * and the cgroup is pinned to this child due to cgroup_fork()
	 * is ran before sched_fork().
	 *
	 * Silence PROVE_RCU.
	 */
	raw_spin_lock_irqsave(&p->pi_lock, flags);
	set_task_cpu(p, cpu);
	raw_spin_unlock_irqrestore(&p->pi_lock, flags);

#ifdef CONFIG_SCHED_INFO
	if (likely(sched_info_on()))
		memset(&p->sched_info, 0, sizeof(p->sched_info));
#endif
#if defined(CONFIG_SMP)
	p->on_cpu = 0;
#endif
	init_task_preempt_count(p);
#ifdef CONFIG_SMP
	plist_node_init(&p->pushable_tasks, MAX_PRIO);
	RB_CLEAR_NODE(&p->pushable_dl_tasks);
#endif

	put_cpu();
	return 0;
}

unsigned long to_ratio(u64 period, u64 runtime)
{
	if (runtime == RUNTIME_INF)
		return 1ULL << 20;

	/*
	 * Doing this here saves a lot of checks in all
	 * the calling paths, and returning zero seems
	 * safe for them anyway.
	 */
	if (period == 0)
		return 0;

	return div64_u64(runtime << 20, period);
}

#ifdef CONFIG_SMP
inline struct dl_bw *dl_bw_of(int i)
{
	RCU_LOCKDEP_WARN(!rcu_read_lock_sched_held(),
			 "sched RCU must be held");
	return &cpu_rq(i)->rd->dl_bw;
}

static inline int dl_bw_cpus(int i)
{
	struct root_domain *rd = cpu_rq(i)->rd;
	int cpus = 0;

	RCU_LOCKDEP_WARN(!rcu_read_lock_sched_held(),
			 "sched RCU must be held");
	for_each_cpu_and(i, rd->span, cpu_active_mask)
		cpus++;

	return cpus;
}
#else
inline struct dl_bw *dl_bw_of(int i)
{
	return &cpu_rq(i)->dl.dl_bw;
}

static inline int dl_bw_cpus(int i)
{
	return 1;
}
#endif

/*
 * We must be sure that accepting a new task (or allowing changing the
 * parameters of an existing one) is consistent with the bandwidth
 * constraints. If yes, this function also accordingly updates the currently
 * allocated bandwidth to reflect the new situation.
 *
 * This function is called while holding p's rq->lock.
 *
 * XXX we should delay bw change until the task's 0-lag point, see
 * __setparam_dl().
 */
static int dl_overflow(struct task_struct *p, int policy,
		       const struct sched_attr *attr)
{

	struct dl_bw *dl_b = dl_bw_of(task_cpu(p));
	u64 period = attr->sched_period ?: attr->sched_deadline;
	u64 runtime = attr->sched_runtime;
	u64 new_bw = dl_policy(policy) ? to_ratio(period, runtime) : 0;
	int cpus, err = -1;

	if (new_bw == p->dl.dl_bw)
		return 0;

	/*
	 * Either if a task, enters, leave, or stays -deadline but changes
	 * its parameters, we may need to update accordingly the total
	 * allocated bandwidth of the container.
	 */
	raw_spin_lock(&dl_b->lock);
	cpus = dl_bw_cpus(task_cpu(p));
	if (dl_policy(policy) && !task_has_dl_policy(p) &&
	    !__dl_overflow(dl_b, cpus, 0, new_bw)) {
		__dl_add(dl_b, new_bw);
		err = 0;
	} else if (dl_policy(policy) && task_has_dl_policy(p) &&
		   !__dl_overflow(dl_b, cpus, p->dl.dl_bw, new_bw)) {
		__dl_clear(dl_b, p->dl.dl_bw);
		__dl_add(dl_b, new_bw);
		err = 0;
	} else if (!dl_policy(policy) && task_has_dl_policy(p)) {
		__dl_clear(dl_b, p->dl.dl_bw);
		err = 0;
	}
	raw_spin_unlock(&dl_b->lock);

	return err;
}

extern void init_dl_bw(struct dl_bw *dl_b);

/*
 * wake_up_new_task - wake up a newly created task for the first time.
 *
 * This function will do some initial scheduler statistics housekeeping
 * that must be done for every newly created context, then puts the task
 * on the runqueue and wakes it.
 */
void wake_up_new_task(struct task_struct *p)
{
	unsigned long flags;
	struct rq *rq;

	raw_spin_lock_irqsave(&p->pi_lock, flags);

	walt_init_new_task_load(p);

	/* Initialize new task's runnable average */
	init_entity_runnable_average(&p->se);
#ifdef CONFIG_SMP
	/*
	 * Fork balancing, do it here and not earlier because:
	 *  - cpus_allowed can change in the fork path
	 *  - any previously selected cpu might disappear through hotplug
	 */
	set_task_cpu(p, select_task_rq(p, task_cpu(p), SD_BALANCE_FORK, 0));
#endif
	rq = __task_rq_lock(p);
	post_init_entity_util_avg(&p->se);

	walt_mark_task_starting(p);
	activate_task(rq, p, ENQUEUE_WAKEUP_NEW);
	p->on_rq = TASK_ON_RQ_QUEUED;
	trace_sched_wakeup_new(p);
	check_preempt_curr(rq, p, WF_FORK);
#ifdef CONFIG_SMP
	if (p->sched_class->task_woken) {
		/*
		 * Nothing relies on rq->lock after this, so its fine to
		 * drop it.
		 */
		lockdep_unpin_lock(&rq->lock);
		p->sched_class->task_woken(rq, p);
		lockdep_pin_lock(&rq->lock);
	}
#endif
	task_rq_unlock(rq, p, &flags);
}

#ifdef CONFIG_PREEMPT_NOTIFIERS

static struct static_key preempt_notifier_key = STATIC_KEY_INIT_FALSE;

void preempt_notifier_inc(void)
{
	static_key_slow_inc(&preempt_notifier_key);
}
EXPORT_SYMBOL_GPL(preempt_notifier_inc);

void preempt_notifier_dec(void)
{
	static_key_slow_dec(&preempt_notifier_key);
}
EXPORT_SYMBOL_GPL(preempt_notifier_dec);

/**
 * preempt_notifier_register - tell me when current is being preempted & rescheduled
 * @notifier: notifier struct to register
 */
void preempt_notifier_register(struct preempt_notifier *notifier)
{
	if (!static_key_false(&preempt_notifier_key))
		WARN(1, "registering preempt_notifier while notifiers disabled\n");

	hlist_add_head(&notifier->link, &current->preempt_notifiers);
}
EXPORT_SYMBOL_GPL(preempt_notifier_register);

/**
 * preempt_notifier_unregister - no longer interested in preemption notifications
 * @notifier: notifier struct to unregister
 *
 * This is *not* safe to call from within a preemption notifier.
 */
void preempt_notifier_unregister(struct preempt_notifier *notifier)
{
	hlist_del(&notifier->link);
}
EXPORT_SYMBOL_GPL(preempt_notifier_unregister);

static void __fire_sched_in_preempt_notifiers(struct task_struct *curr)
{
	struct preempt_notifier *notifier;

	hlist_for_each_entry(notifier, &curr->preempt_notifiers, link)
		notifier->ops->sched_in(notifier, raw_smp_processor_id());
}

static __always_inline void fire_sched_in_preempt_notifiers(struct task_struct *curr)
{
	if (static_key_false(&preempt_notifier_key))
		__fire_sched_in_preempt_notifiers(curr);
}

static void
__fire_sched_out_preempt_notifiers(struct task_struct *curr,
				   struct task_struct *next)
{
	struct preempt_notifier *notifier;

	hlist_for_each_entry(notifier, &curr->preempt_notifiers, link)
		notifier->ops->sched_out(notifier, next);
}

static __always_inline void
fire_sched_out_preempt_notifiers(struct task_struct *curr,
				 struct task_struct *next)
{
	if (static_key_false(&preempt_notifier_key))
		__fire_sched_out_preempt_notifiers(curr, next);
}

#else /* !CONFIG_PREEMPT_NOTIFIERS */

static inline void fire_sched_in_preempt_notifiers(struct task_struct *curr)
{
}

static inline void
fire_sched_out_preempt_notifiers(struct task_struct *curr,
				 struct task_struct *next)
{
}

#endif /* CONFIG_PREEMPT_NOTIFIERS */

/**
 * prepare_task_switch - prepare to switch tasks
 * @rq: the runqueue preparing to switch
 * @prev: the current task that is being switched out
 * @next: the task we are going to switch to.
 *
 * This is called with the rq lock held and interrupts off. It must
 * be paired with a subsequent finish_task_switch after the context
 * switch.
 *
 * prepare_task_switch sets up locking and calls architecture specific
 * hooks.
 */
static inline void
prepare_task_switch(struct rq *rq, struct task_struct *prev,
		    struct task_struct *next)
{
	sched_info_switch(rq, prev, next);
	perf_event_task_sched_out(prev, next);
	fire_sched_out_preempt_notifiers(prev, next);
	prepare_lock_switch(rq, next);
	prepare_arch_switch(next);
}

/**
 * finish_task_switch - clean up after a task-switch
 * @prev: the thread we just switched away from.
 *
 * finish_task_switch must be called after the context switch, paired
 * with a prepare_task_switch call before the context switch.
 * finish_task_switch will reconcile locking set up by prepare_task_switch,
 * and do any other architecture-specific cleanup actions.
 *
 * Note that we may have delayed dropping an mm in context_switch(). If
 * so, we finish that here outside of the runqueue lock. (Doing it
 * with the lock held can cause deadlocks; see schedule() for
 * details.)
 *
 * The context switch have flipped the stack from under us and restored the
 * local variables which were saved when this task called schedule() in the
 * past. prev == current is still correct but we need to recalculate this_rq
 * because prev may have moved to another CPU.
 */
static struct rq *finish_task_switch(struct task_struct *prev)
	__releases(rq->lock)
{
	struct rq *rq = this_rq();
	struct mm_struct *mm = rq->prev_mm;
	long prev_state;

	/*
	 * The previous task will have left us with a preempt_count of 2
	 * because it left us after:
	 *
	 *	schedule()
	 *	  preempt_disable();			// 1
	 *	  __schedule()
	 *	    raw_spin_lock_irq(&rq->lock)	// 2
	 *
	 * Also, see FORK_PREEMPT_COUNT.
	 */
	if (WARN_ONCE(preempt_count() != 2*PREEMPT_DISABLE_OFFSET,
		      "corrupted preempt_count: %s/%d/0x%x\n",
		      current->comm, current->pid, preempt_count()))
		preempt_count_set(FORK_PREEMPT_COUNT);

	rq->prev_mm = NULL;

	/*
	 * A task struct has one reference for the use as "current".
	 * If a task dies, then it sets TASK_DEAD in tsk->state and calls
	 * schedule one last time. The schedule call will never return, and
	 * the scheduled task must drop that reference.
	 *
	 * We must observe prev->state before clearing prev->on_cpu (in
	 * finish_lock_switch), otherwise a concurrent wakeup can get prev
	 * running on another CPU and we could rave with its RUNNING -> DEAD
	 * transition, resulting in a double drop.
	 */
	prev_state = prev->state;
	vtime_task_switch(prev);
	perf_event_task_sched_in(prev, current);
	finish_lock_switch(rq, prev);
	finish_arch_post_lock_switch();

	fire_sched_in_preempt_notifiers(current);
	if (mm)
		mmdrop(mm);
	if (unlikely(prev_state == TASK_DEAD)) {
		if (prev->sched_class->task_dead)
			prev->sched_class->task_dead(prev);

		/*
		 * Remove function-return probe instances associated with this
		 * task and put them back on the free list.
		 */
		kprobe_flush_task(prev);
		put_task_struct(prev);
	}

	tick_nohz_task_switch();
	return rq;
}

#ifdef CONFIG_SMP

/* rq->lock is NOT held, but preemption is disabled */
static void __balance_callback(struct rq *rq)
{
	struct callback_head *head, *next;
	void (*func)(struct rq *rq);
	unsigned long flags;

	raw_spin_lock_irqsave(&rq->lock, flags);
	head = rq->balance_callback;
	rq->balance_callback = NULL;
	while (head) {
		func = (void (*)(struct rq *))head->func;
		next = head->next;
		head->next = NULL;
		head = next;

		func(rq);
	}
	raw_spin_unlock_irqrestore(&rq->lock, flags);
}

static inline void balance_callback(struct rq *rq)
{
	if (unlikely(rq->balance_callback))
		__balance_callback(rq);
}

#else

static inline void balance_callback(struct rq *rq)
{
}

#endif

/**
 * schedule_tail - first thing a freshly forked thread must call.
 * @prev: the thread we just switched away from.
 */
asmlinkage __visible void schedule_tail(struct task_struct *prev)
	__releases(rq->lock)
{
	struct rq *rq;

	/*
	 * New tasks start with FORK_PREEMPT_COUNT, see there and
	 * finish_task_switch() for details.
	 *
	 * finish_task_switch() will drop rq->lock() and lower preempt_count
	 * and the preempt_enable() will end up enabling preemption (on
	 * PREEMPT_COUNT kernels).
	 */

	rq = finish_task_switch(prev);
	balance_callback(rq);
	preempt_enable();

	if (current->set_child_tid)
		put_user(task_pid_vnr(current), current->set_child_tid);
}

/*
 * context_switch - switch to the new MM and the new thread's register state.
 */
static inline struct rq *
context_switch(struct rq *rq, struct task_struct *prev,
	       struct task_struct *next)
{
	struct mm_struct *mm, *oldmm;

	prepare_task_switch(rq, prev, next);

	mm = next->mm;
	oldmm = prev->active_mm;
	/*
	 * For paravirt, this is coupled with an exit in switch_to to
	 * combine the page table reload and the switch backend into
	 * one hypercall.
	 */
	arch_start_context_switch(prev);

	if (!mm) {
		next->active_mm = oldmm;
		atomic_inc(&oldmm->mm_count);
		enter_lazy_tlb(oldmm, next);
	} else
		switch_mm(oldmm, mm, next);

	if (!prev->mm) {
		prev->active_mm = NULL;
		rq->prev_mm = oldmm;
	}
	/*
	 * Since the runqueue lock will be released by the next
	 * task (which is an invalid locking op but in the case
	 * of the scheduler it's an obvious special-case), so we
	 * do an early lockdep release here:
	 */
	lockdep_unpin_lock(&rq->lock);
	spin_release(&rq->lock.dep_map, 1, _THIS_IP_);

	/* Here we just switch the register state and the stack. */
	switch_to(prev, next, prev);
	barrier();

	return finish_task_switch(prev);
}

/*
 * nr_running and nr_context_switches:
 *
 * externally visible scheduler statistics: current number of runnable
 * threads, total number of context switches performed since bootup.
 */
unsigned long nr_running(void)
{
	unsigned long i, sum = 0;

	for_each_online_cpu(i)
		sum += cpu_rq(i)->nr_running;

	return sum;
}

/*
 * Check if only the current task is running on the cpu.
 *
 * Caution: this function does not check that the caller has disabled
 * preemption, thus the result might have a time-of-check-to-time-of-use
 * race.  The caller is responsible to use it correctly, for example:
 *
 * - from a non-preemptable section (of course)
 *
 * - from a thread that is bound to a single CPU
 *
 * - in a loop with very short iterations (e.g. a polling loop)
 */
bool single_task_running(void)
{
	return raw_rq()->nr_running == 1;
}
EXPORT_SYMBOL(single_task_running);

unsigned long long nr_context_switches(void)
{
	int i;
	unsigned long long sum = 0;

	for_each_possible_cpu(i)
		sum += cpu_rq(i)->nr_switches;

	return sum;
}

unsigned long nr_iowait(void)
{
	unsigned long i, sum = 0;

	for_each_possible_cpu(i)
		sum += atomic_read(&cpu_rq(i)->nr_iowait);

	return sum;
}

unsigned long nr_iowait_cpu(int cpu)
{
	struct rq *this = cpu_rq(cpu);
	return atomic_read(&this->nr_iowait);
}

#ifdef CONFIG_CPU_QUIET
u64 nr_running_integral(unsigned int cpu)
{
	unsigned int seqcnt;
	u64 integral;
	struct rq *q;

	if (cpu >= nr_cpu_ids)
		return 0;

	q = cpu_rq(cpu);

	/*
	 * Update average to avoid reading stalled value if there were
	 * no run-queue changes for a long time. On the other hand if
	 * the changes are happening right now, just read current value
	 * directly.
	 */

	seqcnt = read_seqcount_begin(&q->ave_seqcnt);
	integral = do_nr_running_integral(q);
	if (read_seqcount_retry(&q->ave_seqcnt, seqcnt)) {
		read_seqcount_begin(&q->ave_seqcnt);
		integral = q->nr_running_integral;
	}

	return integral;
}
#endif

void get_iowait_load(unsigned long *nr_waiters, unsigned long *load)
{
	struct rq *rq = this_rq();
	*nr_waiters = atomic_read(&rq->nr_iowait);
	*load = rq->load.weight;
}

#ifdef CONFIG_SMP

/*
 * sched_exec - execve() is a valuable balancing opportunity, because at
 * this point the task has the smallest effective memory and cache footprint.
 */
void sched_exec(void)
{
	struct task_struct *p = current;
	unsigned long flags;
	int dest_cpu;

	raw_spin_lock_irqsave(&p->pi_lock, flags);
	dest_cpu = p->sched_class->select_task_rq(p, task_cpu(p), SD_BALANCE_EXEC, 0);
	if (dest_cpu == smp_processor_id())
		goto unlock;

	if (likely(cpu_active(dest_cpu))) {
		struct migration_arg arg = { p, dest_cpu };

		raw_spin_unlock_irqrestore(&p->pi_lock, flags);
		stop_one_cpu(task_cpu(p), migration_cpu_stop, &arg);
		return;
	}
unlock:
	raw_spin_unlock_irqrestore(&p->pi_lock, flags);
}

#endif

DEFINE_PER_CPU(struct kernel_stat, kstat);
DEFINE_PER_CPU(struct kernel_cpustat, kernel_cpustat);

EXPORT_PER_CPU_SYMBOL(kstat);
EXPORT_PER_CPU_SYMBOL(kernel_cpustat);

/*
 * Return accounted runtime for the task.
 * In case the task is currently running, return the runtime plus current's
 * pending runtime that have not been accounted yet.
 */
unsigned long long task_sched_runtime(struct task_struct *p)
{
	unsigned long flags;
	struct rq *rq;
	u64 ns;

#if defined(CONFIG_64BIT) && defined(CONFIG_SMP)
	/*
	 * 64-bit doesn't need locks to atomically read a 64bit value.
	 * So we have a optimization chance when the task's delta_exec is 0.
	 * Reading ->on_cpu is racy, but this is ok.
	 *
	 * If we race with it leaving cpu, we'll take a lock. So we're correct.
	 * If we race with it entering cpu, unaccounted time is 0. This is
	 * indistinguishable from the read occurring a few cycles earlier.
	 * If we see ->on_cpu without ->on_rq, the task is leaving, and has
	 * been accounted, so we're correct here as well.
	 */
	if (!p->on_cpu || !task_on_rq_queued(p))
		return p->se.sum_exec_runtime;
#endif

	rq = task_rq_lock(p, &flags);
	/*
	 * Must be ->curr _and_ ->on_rq.  If dequeued, we would
	 * project cycles that may never be accounted to this
	 * thread, breaking clock_gettime().
	 */
	if (task_current(rq, p) && task_on_rq_queued(p)) {
		update_rq_clock(rq);
		p->sched_class->update_curr(rq);
	}
	ns = p->se.sum_exec_runtime;
	task_rq_unlock(rq, p, &flags);

	return ns;
}

#ifdef CONFIG_CPU_FREQ_GOV_SCHED

static inline
unsigned long add_capacity_margin(unsigned long cpu_capacity)
{
	cpu_capacity  = cpu_capacity * capacity_margin;
	cpu_capacity /= SCHED_CAPACITY_SCALE;
	return cpu_capacity;
}

static inline
unsigned long sum_capacity_reqs(unsigned long cfs_cap,
				struct sched_capacity_reqs *scr)
{
	unsigned long total = add_capacity_margin(cfs_cap + scr->rt);
	return total += scr->dl;
}

unsigned long boosted_cpu_util(int cpu);
static void sched_freq_tick_pelt(int cpu)
{
	unsigned long cpu_utilization = boosted_cpu_util(cpu);
	unsigned long capacity_curr = capacity_curr_of(cpu);
	struct sched_capacity_reqs *scr;

	scr = &per_cpu(cpu_sched_capacity_reqs, cpu);
	if (sum_capacity_reqs(cpu_utilization, scr) < capacity_curr)
		return;

	/*
	 * To make free room for a task that is building up its "real"
	 * utilization and to harm its performance the least, request
	 * a jump to a higher OPP as soon as the margin of free capacity
	 * is impacted (specified by capacity_margin).
	 */
	set_cfs_cpu_capacity(cpu, true, cpu_utilization);
}

#ifdef CONFIG_SCHED_WALT
static void sched_freq_tick_walt(int cpu)
{
	unsigned long cpu_utilization = cpu_util(cpu);
	unsigned long capacity_curr = capacity_curr_of(cpu);

	if (walt_disabled || !sysctl_sched_use_walt_cpu_util)
		return sched_freq_tick_pelt(cpu);

	/*
	 * Add a margin to the WALT utilization.
	 * NOTE: WALT tracks a single CPU signal for all the scheduling
	 * classes, thus this margin is going to be added to the DL class as
	 * well, which is something we do not do in sched_freq_tick_pelt case.
	 */
	cpu_utilization = add_capacity_margin(cpu_utilization);
	if (cpu_utilization <= capacity_curr)
		return;

	/*
	 * It is likely that the load is growing so we
	 * keep the added margin in our request as an
	 * extra boost.
	 */
	set_cfs_cpu_capacity(cpu, true, cpu_utilization);

}
#define _sched_freq_tick(cpu) sched_freq_tick_walt(cpu)
#else
#define _sched_freq_tick(cpu) sched_freq_tick_pelt(cpu)
#endif /* CONFIG_SCHED_WALT */

static void sched_freq_tick(int cpu)
{
	unsigned long capacity_orig, capacity_curr;

	if (!sched_freq())
		return;

	capacity_orig = capacity_orig_of(cpu);
	capacity_curr = capacity_curr_of(cpu);
	if (capacity_curr == capacity_orig)
		return;

	_sched_freq_tick(cpu);
}
#else
static inline void sched_freq_tick(int cpu) { }
#endif /* CONFIG_CPU_FREQ_GOV_SCHED */

/*
 * This function gets called by the timer code, with HZ frequency.
 * We call it with interrupts disabled.
 */
void scheduler_tick(void)
{
	int cpu = smp_processor_id();
	struct rq *rq = cpu_rq(cpu);
	struct task_struct *curr = rq->curr;

	sched_clock_tick();

	raw_spin_lock(&rq->lock);
	walt_set_window_start(rq);
	update_rq_clock(rq);
	curr->sched_class->task_tick(rq, curr, 0);
	update_cpu_load_active(rq);
	walt_update_task_ravg(rq->curr, rq, TASK_UPDATE,
			walt_ktime_clock(), 0);
	calc_global_load_tick(rq);
	sched_freq_tick(cpu);
	raw_spin_unlock(&rq->lock);

	perf_event_task_tick();

#ifdef CONFIG_SMP
	rq->idle_balance = idle_cpu(cpu);
	trigger_load_balance(rq);
#endif
	rq_last_tick_reset(rq);
}

#ifdef CONFIG_NO_HZ_FULL
/**
 * scheduler_tick_max_deferment
 *
 * Keep at least one tick per second when a single
 * active task is running because the scheduler doesn't
 * yet completely support full dynticks environment.
 *
 * This makes sure that uptime, CFS vruntime, load
 * balancing, etc... continue to move forward, even
 * with a very low granularity.
 *
 * Return: Maximum deferment in nanoseconds.
 */
u64 scheduler_tick_max_deferment(void)
{
	struct rq *rq = this_rq();
	unsigned long next, now = READ_ONCE(jiffies);

	next = rq->last_sched_tick + HZ;

	if (time_before_eq(next, now))
		return 0;

	return jiffies_to_nsecs(next - now);
}
#endif

notrace unsigned long get_parent_ip(unsigned long addr)
{
	if (in_lock_functions(addr)) {
		addr = CALLER_ADDR2;
		if (in_lock_functions(addr))
			addr = CALLER_ADDR3;
	}
	return addr;
}

#if defined(CONFIG_PREEMPT) && (defined(CONFIG_DEBUG_PREEMPT) || \
				defined(CONFIG_PREEMPT_TRACER))

void preempt_count_add(int val)
{
#ifdef CONFIG_DEBUG_PREEMPT
	/*
	 * Underflow?
	 */
	if (DEBUG_LOCKS_WARN_ON((preempt_count() < 0)))
		return;
#endif
	__preempt_count_add(val);
#ifdef CONFIG_DEBUG_PREEMPT
	/*
	 * Spinlock count overflowing soon?
	 */
	DEBUG_LOCKS_WARN_ON((preempt_count() & PREEMPT_MASK) >=
				PREEMPT_MASK - 10);
#endif
	if (preempt_count() == val) {
		unsigned long ip = get_parent_ip(CALLER_ADDR1);
#ifdef CONFIG_DEBUG_PREEMPT
		current->preempt_disable_ip = ip;
#endif
		trace_preempt_off(CALLER_ADDR0, ip);
	}
}
EXPORT_SYMBOL(preempt_count_add);
NOKPROBE_SYMBOL(preempt_count_add);

void preempt_count_sub(int val)
{
#ifdef CONFIG_DEBUG_PREEMPT
	/*
	 * Underflow?
	 */
	if (DEBUG_LOCKS_WARN_ON(val > preempt_count()))
		return;
	/*
	 * Is the spinlock portion underflowing?
	 */
	if (DEBUG_LOCKS_WARN_ON((val < PREEMPT_MASK) &&
			!(preempt_count() & PREEMPT_MASK)))
		return;
#endif

	if (preempt_count() == val)
		trace_preempt_on(CALLER_ADDR0, get_parent_ip(CALLER_ADDR1));
	__preempt_count_sub(val);
}
EXPORT_SYMBOL(preempt_count_sub);
NOKPROBE_SYMBOL(preempt_count_sub);

#endif

/*
 * Print scheduling while atomic bug:
 */
static noinline void __schedule_bug(struct task_struct *prev)
{
	if (oops_in_progress)
		return;

	printk(KERN_ERR "BUG: scheduling while atomic: %s/%d/0x%08x\n",
		prev->comm, prev->pid, preempt_count());

	debug_show_held_locks(prev);
	print_modules();
	if (irqs_disabled())
		print_irqtrace_events(prev);
#ifdef CONFIG_DEBUG_PREEMPT
	if (in_atomic_preempt_off()) {
		pr_err("Preemption disabled at:");
		print_ip_sym(current->preempt_disable_ip);
		pr_cont("\n");
	}
#endif
	dump_stack();
	add_taint(TAINT_WARN, LOCKDEP_STILL_OK);
}

/*
 * Various schedule()-time debugging checks and statistics:
 */
static inline void schedule_debug(struct task_struct *prev)
{
#ifdef CONFIG_SCHED_STACK_END_CHECK
	if (task_stack_end_corrupted(prev))
		panic("corrupted stack end detected inside scheduler\n");
#endif

	if (unlikely(in_atomic_preempt_off())) {
		__schedule_bug(prev);
		preempt_count_set(PREEMPT_DISABLED);
	}
	rcu_sleep_check();

	profile_hit(SCHED_PROFILING, __builtin_return_address(0));

	schedstat_inc(this_rq(), sched_count);
}

/*
 * Pick up the highest-prio task:
 */
static inline struct task_struct *
pick_next_task(struct rq *rq, struct task_struct *prev)
{
	const struct sched_class *class = &fair_sched_class;
	struct task_struct *p;

	/*
	 * Optimization: we know that if all tasks are in
	 * the fair class we can call that function directly:
	 */
	if (likely(prev->sched_class == class &&
		   rq->nr_running == rq->cfs.h_nr_running)) {
		p = fair_sched_class.pick_next_task(rq, prev);
		if (unlikely(p == RETRY_TASK))
			goto again;

		/* assumes fair_sched_class->next == idle_sched_class */
		if (unlikely(!p))
			p = idle_sched_class.pick_next_task(rq, prev);

		return p;
	}

again:
	for_each_class(class) {
		p = class->pick_next_task(rq, prev);
		if (p) {
			if (unlikely(p == RETRY_TASK))
				goto again;
			return p;
		}
	}

	BUG(); /* the idle class will always have a runnable task */
}

/*
 * __schedule() is the main scheduler function.
 *
 * The main means of driving the scheduler and thus entering this function are:
 *
 *   1. Explicit blocking: mutex, semaphore, waitqueue, etc.
 *
 *   2. TIF_NEED_RESCHED flag is checked on interrupt and userspace return
 *      paths. For example, see arch/x86/entry_64.S.
 *
 *      To drive preemption between tasks, the scheduler sets the flag in timer
 *      interrupt handler scheduler_tick().
 *
 *   3. Wakeups don't really cause entry into schedule(). They add a
 *      task to the run-queue and that's it.
 *
 *      Now, if the new task added to the run-queue preempts the current
 *      task, then the wakeup sets TIF_NEED_RESCHED and schedule() gets
 *      called on the nearest possible occasion:
 *
 *       - If the kernel is preemptible (CONFIG_PREEMPT=y):
 *
 *         - in syscall or exception context, at the next outmost
 *           preempt_enable(). (this might be as soon as the wake_up()'s
 *           spin_unlock()!)
 *
 *         - in IRQ context, return from interrupt-handler to
 *           preemptible context
 *
 *       - If the kernel is not preemptible (CONFIG_PREEMPT is not set)
 *         then at the next:
 *
 *          - cond_resched() call
 *          - explicit schedule() call
 *          - return from syscall or exception to user-space
 *          - return from interrupt-handler to user-space
 *
 * WARNING: must be called with preemption disabled!
 */
static void __sched notrace __schedule(bool preempt)
{
	struct task_struct *prev, *next;
	unsigned long *switch_count;
	struct rq *rq;
	int cpu;
	u64 wallclock;

	cpu = smp_processor_id();
	rq = cpu_rq(cpu);
	rcu_note_context_switch();
	prev = rq->curr;

	/*
	 * do_exit() calls schedule() with preemption disabled as an exception;
	 * however we must fix that up, otherwise the next task will see an
	 * inconsistent (higher) preempt count.
	 *
	 * It also avoids the below schedule_debug() test from complaining
	 * about this.
	 */
	if (unlikely(prev->state == TASK_DEAD))
		preempt_enable_no_resched_notrace();

	schedule_debug(prev);

	if (sched_feat(HRTICK))
		hrtick_clear(rq);

	/*
	 * Make sure that signal_pending_state()->signal_pending() below
	 * can't be reordered with __set_current_state(TASK_INTERRUPTIBLE)
	 * done by the caller to avoid the race with signal_wake_up().
	 */
	smp_mb__before_spinlock();
	raw_spin_lock_irq(&rq->lock);
	lockdep_pin_lock(&rq->lock);

	rq->clock_skip_update <<= 1; /* promote REQ to ACT */

	switch_count = &prev->nivcsw;
	if (!preempt && prev->state) {
		if (unlikely(signal_pending_state(prev->state, prev))) {
			prev->state = TASK_RUNNING;
		} else {
			deactivate_task(rq, prev, DEQUEUE_SLEEP);
			prev->on_rq = 0;

			/*
			 * If a worker went to sleep, notify and ask workqueue
			 * whether it wants to wake up a task to maintain
			 * concurrency.
			 */
			if (prev->flags & PF_WQ_WORKER) {
				struct task_struct *to_wakeup;

				to_wakeup = wq_worker_sleeping(prev, cpu);
				if (to_wakeup)
					try_to_wake_up_local(to_wakeup);
			}
		}
		switch_count = &prev->nvcsw;
	}

	if (task_on_rq_queued(prev))
		update_rq_clock(rq);

	next = pick_next_task(rq, prev);
	wallclock = walt_ktime_clock();
	walt_update_task_ravg(prev, rq, PUT_PREV_TASK, wallclock, 0);
	walt_update_task_ravg(next, rq, PICK_NEXT_TASK, wallclock, 0);
	clear_tsk_need_resched(prev);
	clear_preempt_need_resched();
	rq->clock_skip_update = 0;

	if (likely(prev != next)) {
		rq->nr_switches++;
		rq->curr = next;
		++*switch_count;

		trace_sched_switch(preempt, prev, next);
		rq = context_switch(rq, prev, next); /* unlocks the rq */
		cpu = cpu_of(rq);
	} else {
		lockdep_unpin_lock(&rq->lock);
		raw_spin_unlock_irq(&rq->lock);
	}

	balance_callback(rq);
}

static inline void sched_submit_work(struct task_struct *tsk)
{
	if (!tsk->state || tsk_is_pi_blocked(tsk))
		return;
	/*
	 * If we are going to sleep and we have plugged IO queued,
	 * make sure to submit it to avoid deadlocks.
	 */
	if (blk_needs_flush_plug(tsk))
		blk_schedule_flush_plug(tsk);
}

asmlinkage __visible void __sched schedule(void)
{
	struct task_struct *tsk = current;

	sched_submit_work(tsk);
	do {
		preempt_disable();
		__schedule(false);
		sched_preempt_enable_no_resched();
	} while (need_resched());
}
EXPORT_SYMBOL(schedule);

#ifdef CONFIG_CONTEXT_TRACKING
asmlinkage __visible void __sched schedule_user(void)
{
	/*
	 * If we come here after a random call to set_need_resched(),
	 * or we have been woken up remotely but the IPI has not yet arrived,
	 * we haven't yet exited the RCU idle mode. Do it here manually until
	 * we find a better solution.
	 *
	 * NB: There are buggy callers of this function.  Ideally we
	 * should warn if prev_state != CONTEXT_USER, but that will trigger
	 * too frequently to make sense yet.
	 */
	enum ctx_state prev_state = exception_enter();
	schedule();
	exception_exit(prev_state);
}
#endif

/**
 * schedule_preempt_disabled - called with preemption disabled
 *
 * Returns with preemption disabled. Note: preempt_count must be 1
 */
void __sched schedule_preempt_disabled(void)
{
	sched_preempt_enable_no_resched();
	schedule();
	preempt_disable();
}

static void __sched notrace preempt_schedule_common(void)
{
	do {
		preempt_disable_notrace();
		__schedule(true);
		preempt_enable_no_resched_notrace();

		/*
		 * Check again in case we missed a preemption opportunity
		 * between schedule and now.
		 */
	} while (need_resched());
}

#ifdef CONFIG_PREEMPT
/*
 * this is the entry point to schedule() from in-kernel preemption
 * off of preempt_enable. Kernel preemptions off return from interrupt
 * occur there and call schedule directly.
 */
asmlinkage __visible void __sched notrace preempt_schedule(void)
{
	/*
	 * If there is a non-zero preempt_count or interrupts are disabled,
	 * we do not want to preempt the current task. Just return..
	 */
	if (likely(!preemptible()))
		return;

	preempt_schedule_common();
}
NOKPROBE_SYMBOL(preempt_schedule);
EXPORT_SYMBOL(preempt_schedule);

/**
 * preempt_schedule_notrace - preempt_schedule called by tracing
 *
 * The tracing infrastructure uses preempt_enable_notrace to prevent
 * recursion and tracing preempt enabling caused by the tracing
 * infrastructure itself. But as tracing can happen in areas coming
 * from userspace or just about to enter userspace, a preempt enable
 * can occur before user_exit() is called. This will cause the scheduler
 * to be called when the system is still in usermode.
 *
 * To prevent this, the preempt_enable_notrace will use this function
 * instead of preempt_schedule() to exit user context if needed before
 * calling the scheduler.
 */
asmlinkage __visible void __sched notrace preempt_schedule_notrace(void)
{
	enum ctx_state prev_ctx;

	if (likely(!preemptible()))
		return;

	do {
		preempt_disable_notrace();
		/*
		 * Needs preempt disabled in case user_exit() is traced
		 * and the tracer calls preempt_enable_notrace() causing
		 * an infinite recursion.
		 */
		prev_ctx = exception_enter();
		__schedule(true);
		exception_exit(prev_ctx);

		preempt_enable_no_resched_notrace();
	} while (need_resched());
}
EXPORT_SYMBOL_GPL(preempt_schedule_notrace);

#endif /* CONFIG_PREEMPT */

/*
 * this is the entry point to schedule() from kernel preemption
 * off of irq context.
 * Note, that this is called and return with irqs disabled. This will
 * protect us against recursive calling from irq.
 */
asmlinkage __visible void __sched preempt_schedule_irq(void)
{
	enum ctx_state prev_state;

	/* Catch callers which need to be fixed */
	BUG_ON(preempt_count() || !irqs_disabled());

	prev_state = exception_enter();

	do {
		preempt_disable();
		local_irq_enable();
		__schedule(true);
		local_irq_disable();
		sched_preempt_enable_no_resched();
	} while (need_resched());

	exception_exit(prev_state);
}

int default_wake_function(wait_queue_t *curr, unsigned mode, int wake_flags,
			  void *key)
{
	return try_to_wake_up(curr->private, mode, wake_flags);
}
EXPORT_SYMBOL(default_wake_function);

#ifdef CONFIG_RT_MUTEXES

/*
 * rt_mutex_setprio - set the current priority of a task
 * @p: task
 * @prio: prio value (kernel-internal form)
 *
 * This function changes the 'effective' priority of a task. It does
 * not touch ->normal_prio like __setscheduler().
 *
 * Used by the rt_mutex code to implement priority inheritance
 * logic. Call site only calls if the priority of the task changed.
 */
void rt_mutex_setprio(struct task_struct *p, int prio)
{
	int oldprio, queued, running, enqueue_flag = ENQUEUE_RESTORE;
	struct rq *rq;
	const struct sched_class *prev_class;

	BUG_ON(prio > MAX_PRIO);

	rq = __task_rq_lock(p);

	/*
	 * Idle task boosting is a nono in general. There is one
	 * exception, when PREEMPT_RT and NOHZ is active:
	 *
	 * The idle task calls get_next_timer_interrupt() and holds
	 * the timer wheel base->lock on the CPU and another CPU wants
	 * to access the timer (probably to cancel it). We can safely
	 * ignore the boosting request, as the idle CPU runs this code
	 * with interrupts disabled and will complete the lock
	 * protected section without being interrupted. So there is no
	 * real need to boost.
	 */
	if (unlikely(p == rq->idle)) {
		WARN_ON(p != rq->curr);
		WARN_ON(p->pi_blocked_on);
		goto out_unlock;
	}

	trace_sched_pi_setprio(p, prio);
	oldprio = p->prio;
	prev_class = p->sched_class;
	queued = task_on_rq_queued(p);
	running = task_current(rq, p);
	if (queued)
		dequeue_task(rq, p, DEQUEUE_SAVE);
	if (running)
		put_prev_task(rq, p);

	/*
	 * Boosting condition are:
	 * 1. -rt task is running and holds mutex A
	 *      --> -dl task blocks on mutex A
	 *
	 * 2. -dl task is running and holds mutex A
	 *      --> -dl task blocks on mutex A and could preempt the
	 *          running task
	 */
	if (dl_prio(prio)) {
		struct task_struct *pi_task = rt_mutex_get_top_task(p);
		if (!dl_prio(p->normal_prio) ||
		    (pi_task && dl_entity_preempt(&pi_task->dl, &p->dl))) {
			p->dl.dl_boosted = 1;
			enqueue_flag |= ENQUEUE_REPLENISH;
		} else
			p->dl.dl_boosted = 0;
		p->sched_class = &dl_sched_class;
	} else if (rt_prio(prio)) {
		if (dl_prio(oldprio))
			p->dl.dl_boosted = 0;
		if (oldprio < prio)
			enqueue_flag |= ENQUEUE_HEAD;
		p->sched_class = &rt_sched_class;
	} else {
		if (dl_prio(oldprio))
			p->dl.dl_boosted = 0;
		if (rt_prio(oldprio))
			p->rt.timeout = 0;
		p->sched_class = &fair_sched_class;
	}

	p->prio = prio;

	if (running)
		p->sched_class->set_curr_task(rq);
	if (queued)
		enqueue_task(rq, p, enqueue_flag);

	check_class_changed(rq, p, prev_class, oldprio);
out_unlock:
	preempt_disable(); /* avoid rq from going away on us */
	__task_rq_unlock(rq);

	balance_callback(rq);
	preempt_enable();
}
#endif

void set_user_nice(struct task_struct *p, long nice)
{
	int old_prio, delta, queued;
	unsigned long flags;
	struct rq *rq;

	if (task_nice(p) == nice || nice < MIN_NICE || nice > MAX_NICE)
		return;
	/*
	 * We have to be careful, if called from sys_setpriority(),
	 * the task might be in the middle of scheduling on another CPU.
	 */
	rq = task_rq_lock(p, &flags);
	/*
	 * The RT priorities are set via sched_setscheduler(), but we still
	 * allow the 'normal' nice value to be set - but as expected
	 * it wont have any effect on scheduling until the task is
	 * SCHED_DEADLINE, SCHED_FIFO or SCHED_RR:
	 */
	if (task_has_dl_policy(p) || task_has_rt_policy(p)) {
		p->static_prio = NICE_TO_PRIO(nice);
		goto out_unlock;
	}
	queued = task_on_rq_queued(p);
	if (queued)
		dequeue_task(rq, p, DEQUEUE_SAVE);

	p->static_prio = NICE_TO_PRIO(nice);
	set_load_weight(p);
	old_prio = p->prio;
	p->prio = effective_prio(p);
	delta = p->prio - old_prio;

	if (queued) {
		enqueue_task(rq, p, ENQUEUE_RESTORE);
		/*
		 * If the task increased its priority or is running and
		 * lowered its priority, then reschedule its CPU:
		 */
		if (delta < 0 || (delta > 0 && task_running(rq, p)))
			resched_curr(rq);
	}
out_unlock:
	task_rq_unlock(rq, p, &flags);
}
EXPORT_SYMBOL(set_user_nice);

/*
 * can_nice - check if a task can reduce its nice value
 * @p: task
 * @nice: nice value
 */
int can_nice(const struct task_struct *p, const int nice)
{
	/* convert nice value [19,-20] to rlimit style value [1,40] */
	int nice_rlim = nice_to_rlimit(nice);

	return (nice_rlim <= task_rlimit(p, RLIMIT_NICE) ||
		capable(CAP_SYS_NICE));
}

#ifdef __ARCH_WANT_SYS_NICE

/*
 * sys_nice - change the priority of the current process.
 * @increment: priority increment
 *
 * sys_setpriority is a more generic, but much slower function that
 * does similar things.
 */
SYSCALL_DEFINE1(nice, int, increment)
{
	long nice, retval;

	/*
	 * Setpriority might change our priority at the same moment.
	 * We don't have to worry. Conceptually one call occurs first
	 * and we have a single winner.
	 */
	increment = clamp(increment, -NICE_WIDTH, NICE_WIDTH);
	nice = task_nice(current) + increment;

	nice = clamp_val(nice, MIN_NICE, MAX_NICE);
	if (increment < 0 && !can_nice(current, nice))
		return -EPERM;

	retval = security_task_setnice(current, nice);
	if (retval)
		return retval;

	set_user_nice(current, nice);
	return 0;
}

#endif

/**
 * task_prio - return the priority value of a given task.
 * @p: the task in question.
 *
 * Return: The priority value as seen by users in /proc.
 * RT tasks are offset by -200. Normal tasks are centered
 * around 0, value goes from -16 to +15.
 */
int task_prio(const struct task_struct *p)
{
	return p->prio - MAX_RT_PRIO;
}

/**
 * idle_cpu - is a given cpu idle currently?
 * @cpu: the processor in question.
 *
 * Return: 1 if the CPU is currently idle. 0 otherwise.
 */
int idle_cpu(int cpu)
{
	struct rq *rq = cpu_rq(cpu);

	if (rq->curr != rq->idle)
		return 0;

	if (rq->nr_running)
		return 0;

#ifdef CONFIG_SMP
	if (!llist_empty(&rq->wake_list))
		return 0;
#endif

	return 1;
}

/**
 * idle_task - return the idle task for a given cpu.
 * @cpu: the processor in question.
 *
 * Return: The idle task for the cpu @cpu.
 */
struct task_struct *idle_task(int cpu)
{
	return cpu_rq(cpu)->idle;
}

/**
 * find_process_by_pid - find a process with a matching PID value.
 * @pid: the pid in question.
 *
 * The task of @pid, if found. %NULL otherwise.
 */
static struct task_struct *find_process_by_pid(pid_t pid)
{
	return pid ? find_task_by_vpid(pid) : current;
}

/*
 * This function initializes the sched_dl_entity of a newly becoming
 * SCHED_DEADLINE task.
 *
 * Only the static values are considered here, the actual runtime and the
 * absolute deadline will be properly calculated when the task is enqueued
 * for the first time with its new policy.
 */
static void
__setparam_dl(struct task_struct *p, const struct sched_attr *attr)
{
	struct sched_dl_entity *dl_se = &p->dl;

	dl_se->dl_runtime = attr->sched_runtime;
	dl_se->dl_deadline = attr->sched_deadline;
	dl_se->dl_period = attr->sched_period ?: dl_se->dl_deadline;
	dl_se->flags = attr->sched_flags;
	dl_se->dl_bw = to_ratio(dl_se->dl_period, dl_se->dl_runtime);

	/*
	 * Changing the parameters of a task is 'tricky' and we're not doing
	 * the correct thing -- also see task_dead_dl() and switched_from_dl().
	 *
	 * What we SHOULD do is delay the bandwidth release until the 0-lag
	 * point. This would include retaining the task_struct until that time
	 * and change dl_overflow() to not immediately decrement the current
	 * amount.
	 *
	 * Instead we retain the current runtime/deadline and let the new
	 * parameters take effect after the current reservation period lapses.
	 * This is safe (albeit pessimistic) because the 0-lag point is always
	 * before the current scheduling deadline.
	 *
	 * We can still have temporary overloads because we do not delay the
	 * change in bandwidth until that time; so admission control is
	 * not on the safe side. It does however guarantee tasks will never
	 * consume more than promised.
	 */
}

/*
 * sched_setparam() passes in -1 for its policy, to let the functions
 * it calls know not to change it.
 */
#define SETPARAM_POLICY	-1

static void __setscheduler_params(struct task_struct *p,
		const struct sched_attr *attr)
{
	int policy = attr->sched_policy;

	if (policy == SETPARAM_POLICY)
		policy = p->policy;

	p->policy = policy;

	if (dl_policy(policy))
		__setparam_dl(p, attr);
	else if (fair_policy(policy))
		p->static_prio = NICE_TO_PRIO(attr->sched_nice);

	/*
	 * __sched_setscheduler() ensures attr->sched_priority == 0 when
	 * !rt_policy. Always setting this ensures that things like
	 * getparam()/getattr() don't report silly values for !rt tasks.
	 */
	p->rt_priority = attr->sched_priority;
	p->normal_prio = normal_prio(p);
	set_load_weight(p);
}

/* Actually do priority change: must hold pi & rq lock. */
static void __setscheduler(struct rq *rq, struct task_struct *p,
			   const struct sched_attr *attr, bool keep_boost)
{
	__setscheduler_params(p, attr);

	/*
	 * Keep a potential priority boosting if called from
	 * sched_setscheduler().
	 */
	if (keep_boost)
		p->prio = rt_mutex_get_effective_prio(p, normal_prio(p));
	else
		p->prio = normal_prio(p);

	if (dl_prio(p->prio))
		p->sched_class = &dl_sched_class;
	else if (rt_prio(p->prio))
		p->sched_class = &rt_sched_class;
	else
		p->sched_class = &fair_sched_class;
}

static void
__getparam_dl(struct task_struct *p, struct sched_attr *attr)
{
	struct sched_dl_entity *dl_se = &p->dl;

	attr->sched_priority = p->rt_priority;
	attr->sched_runtime = dl_se->dl_runtime;
	attr->sched_deadline = dl_se->dl_deadline;
	attr->sched_period = dl_se->dl_period;
	attr->sched_flags = dl_se->flags;
}

/*
 * This function validates the new parameters of a -deadline task.
 * We ask for the deadline not being zero, and greater or equal
 * than the runtime, as well as the period of being zero or
 * greater than deadline. Furthermore, we have to be sure that
 * user parameters are above the internal resolution of 1us (we
 * check sched_runtime only since it is always the smaller one) and
 * below 2^63 ns (we have to check both sched_deadline and
 * sched_period, as the latter can be zero).
 */
static bool
__checkparam_dl(const struct sched_attr *attr)
{
	/* deadline != 0 */
	if (attr->sched_deadline == 0)
		return false;

	/*
	 * Since we truncate DL_SCALE bits, make sure we're at least
	 * that big.
	 */
	if (attr->sched_runtime < (1ULL << DL_SCALE))
		return false;

	/*
	 * Since we use the MSB for wrap-around and sign issues, make
	 * sure it's not set (mind that period can be equal to zero).
	 */
	if (attr->sched_deadline & (1ULL << 63) ||
	    attr->sched_period & (1ULL << 63))
		return false;

	/* runtime <= deadline <= period (if period != 0) */
	if ((attr->sched_period != 0 &&
	     attr->sched_period < attr->sched_deadline) ||
	    attr->sched_deadline < attr->sched_runtime)
		return false;

	return true;
}

/*
 * check the target process has a UID that matches the current process's
 */
static bool check_same_owner(struct task_struct *p)
{
	const struct cred *cred = current_cred(), *pcred;
	bool match;

	rcu_read_lock();
	pcred = __task_cred(p);
	match = (uid_eq(cred->euid, pcred->euid) ||
		 uid_eq(cred->euid, pcred->uid));
	rcu_read_unlock();
	return match;
}

static bool dl_param_changed(struct task_struct *p,
		const struct sched_attr *attr)
{
	struct sched_dl_entity *dl_se = &p->dl;

	if (dl_se->dl_runtime != attr->sched_runtime ||
		dl_se->dl_deadline != attr->sched_deadline ||
		dl_se->dl_period != attr->sched_period ||
		dl_se->flags != attr->sched_flags)
		return true;

	return false;
}

static int __sched_setscheduler(struct task_struct *p,
				const struct sched_attr *attr,
				bool user, bool pi)
{
	int newprio = dl_policy(attr->sched_policy) ? MAX_DL_PRIO - 1 :
		      MAX_RT_PRIO - 1 - attr->sched_priority;
	int retval, oldprio, oldpolicy = -1, queued, running;
	int new_effective_prio, policy = attr->sched_policy;
	unsigned long flags;
	const struct sched_class *prev_class;
	struct rq *rq;
	int reset_on_fork;

	/* may grab non-irq protected spin_locks */
	BUG_ON(in_interrupt());
recheck:
	/* double check policy once rq lock held */
	if (policy < 0) {
		reset_on_fork = p->sched_reset_on_fork;
		policy = oldpolicy = p->policy;
	} else {
		reset_on_fork = !!(attr->sched_flags & SCHED_FLAG_RESET_ON_FORK);

		if (!valid_policy(policy))
			return -EINVAL;
	}

	if (attr->sched_flags & ~(SCHED_FLAG_RESET_ON_FORK))
		return -EINVAL;

	/*
	 * Valid priorities for SCHED_FIFO and SCHED_RR are
	 * 1..MAX_USER_RT_PRIO-1, valid priority for SCHED_NORMAL,
	 * SCHED_BATCH and SCHED_IDLE is 0.
	 */
	if ((p->mm && attr->sched_priority > MAX_USER_RT_PRIO-1) ||
	    (!p->mm && attr->sched_priority > MAX_RT_PRIO-1))
		return -EINVAL;
	if ((dl_policy(policy) && !__checkparam_dl(attr)) ||
	    (rt_policy(policy) != (attr->sched_priority != 0)))
		return -EINVAL;

	/*
	 * Allow unprivileged RT tasks to decrease priority:
	 */
	if (user && !capable(CAP_SYS_NICE)) {
		if (fair_policy(policy)) {
			if (attr->sched_nice < task_nice(p) &&
			    !can_nice(p, attr->sched_nice))
				return -EPERM;
		}

		if (rt_policy(policy)) {
			unsigned long rlim_rtprio =
					task_rlimit(p, RLIMIT_RTPRIO);

			/* can't set/change the rt policy */
			if (policy != p->policy && !rlim_rtprio)
				return -EPERM;

			/* can't increase priority */
			if (attr->sched_priority > p->rt_priority &&
			    attr->sched_priority > rlim_rtprio)
				return -EPERM;
		}

		 /*
		  * Can't set/change SCHED_DEADLINE policy at all for now
		  * (safest behavior); in the future we would like to allow
		  * unprivileged DL tasks to increase their relative deadline
		  * or reduce their runtime (both ways reducing utilization)
		  */
		if (dl_policy(policy))
			return -EPERM;

		/*
		 * Treat SCHED_IDLE as nice 20. Only allow a switch to
		 * SCHED_NORMAL if the RLIMIT_NICE would normally permit it.
		 */
		if (idle_policy(p->policy) && !idle_policy(policy)) {
			if (!can_nice(p, task_nice(p)))
				return -EPERM;
		}

		/* can't change other user's priorities */
		if (!check_same_owner(p))
			return -EPERM;

		/* Normal users shall not reset the sched_reset_on_fork flag */
		if (p->sched_reset_on_fork && !reset_on_fork)
			return -EPERM;
	}

	if (user) {
		retval = security_task_setscheduler(p);
		if (retval)
			return retval;
	}

	/*
	 * make sure no PI-waiters arrive (or leave) while we are
	 * changing the priority of the task:
	 *
	 * To be able to change p->policy safely, the appropriate
	 * runqueue lock must be held.
	 */
	rq = task_rq_lock(p, &flags);

	/*
	 * Changing the policy of the stop threads its a very bad idea
	 */
	if (p == rq->stop) {
		task_rq_unlock(rq, p, &flags);
		return -EINVAL;
	}

	/*
	 * If not changing anything there's no need to proceed further,
	 * but store a possible modification of reset_on_fork.
	 */
	if (unlikely(policy == p->policy)) {
		if (fair_policy(policy) && attr->sched_nice != task_nice(p))
			goto change;
		if (rt_policy(policy) && attr->sched_priority != p->rt_priority)
			goto change;
		if (dl_policy(policy) && dl_param_changed(p, attr))
			goto change;

		p->sched_reset_on_fork = reset_on_fork;
		task_rq_unlock(rq, p, &flags);
		return 0;
	}
change:

	if (user) {
#ifdef CONFIG_RT_GROUP_SCHED
		/*
		 * Do not allow realtime tasks into groups that have no runtime
		 * assigned.
		 */
		if (rt_bandwidth_enabled() && rt_policy(policy) &&
				task_group(p)->rt_bandwidth.rt_runtime == 0 &&
				!task_group_is_autogroup(task_group(p))) {
			task_rq_unlock(rq, p, &flags);
			return -EPERM;
		}
#endif
#ifdef CONFIG_SMP
		if (dl_bandwidth_enabled() && dl_policy(policy)) {
			cpumask_t *span = rq->rd->span;

			/*
			 * Don't allow tasks with an affinity mask smaller than
			 * the entire root_domain to become SCHED_DEADLINE. We
			 * will also fail if there's no bandwidth available.
			 */
			if (!cpumask_subset(span, &p->cpus_allowed) ||
			    rq->rd->dl_bw.bw == 0) {
				task_rq_unlock(rq, p, &flags);
				return -EPERM;
			}
		}
#endif
	}

	/* recheck policy now with rq lock held */
	if (unlikely(oldpolicy != -1 && oldpolicy != p->policy)) {
		policy = oldpolicy = -1;
		task_rq_unlock(rq, p, &flags);
		goto recheck;
	}

	/*
	 * If setscheduling to SCHED_DEADLINE (or changing the parameters
	 * of a SCHED_DEADLINE task) we need to check if enough bandwidth
	 * is available.
	 */
	if ((dl_policy(policy) || dl_task(p)) && dl_overflow(p, policy, attr)) {
		task_rq_unlock(rq, p, &flags);
		return -EBUSY;
	}

	p->sched_reset_on_fork = reset_on_fork;
	oldprio = p->prio;

	if (pi) {
		/*
		 * Take priority boosted tasks into account. If the new
		 * effective priority is unchanged, we just store the new
		 * normal parameters and do not touch the scheduler class and
		 * the runqueue. This will be done when the task deboost
		 * itself.
		 */
		new_effective_prio = rt_mutex_get_effective_prio(p, newprio);
		if (new_effective_prio == oldprio) {
			__setscheduler_params(p, attr);
			task_rq_unlock(rq, p, &flags);
			return 0;
		}
	}

	queued = task_on_rq_queued(p);
	running = task_current(rq, p);
	if (queued)
		dequeue_task(rq, p, DEQUEUE_SAVE);
	if (running)
		put_prev_task(rq, p);

	prev_class = p->sched_class;
	__setscheduler(rq, p, attr, pi);

	if (running)
		p->sched_class->set_curr_task(rq);
	if (queued) {
		int enqueue_flags = ENQUEUE_RESTORE;
		/*
		 * We enqueue to tail when the priority of a task is
		 * increased (user space view).
		 */
		if (oldprio <= p->prio)
			enqueue_flags |= ENQUEUE_HEAD;

		enqueue_task(rq, p, enqueue_flags);
	}

	check_class_changed(rq, p, prev_class, oldprio);
	preempt_disable(); /* avoid rq from going away on us */
	task_rq_unlock(rq, p, &flags);

	if (pi)
		rt_mutex_adjust_pi(p);

	/*
	 * Run balance callbacks after we've adjusted the PI chain.
	 */
	balance_callback(rq);
	preempt_enable();

	return 0;
}

static int _sched_setscheduler(struct task_struct *p, int policy,
			       const struct sched_param *param, bool check)
{
	struct sched_attr attr = {
		.sched_policy   = policy,
		.sched_priority = param->sched_priority,
		.sched_nice	= PRIO_TO_NICE(p->static_prio),
	};

	/* Fixup the legacy SCHED_RESET_ON_FORK hack. */
	if ((policy != SETPARAM_POLICY) && (policy & SCHED_RESET_ON_FORK)) {
		attr.sched_flags |= SCHED_FLAG_RESET_ON_FORK;
		policy &= ~SCHED_RESET_ON_FORK;
		attr.sched_policy = policy;
	}

	return __sched_setscheduler(p, &attr, check, true);
}
/**
 * sched_setscheduler - change the scheduling policy and/or RT priority of a thread.
 * @p: the task in question.
 * @policy: new policy.
 * @param: structure containing the new RT priority.
 *
 * Return: 0 on success. An error code otherwise.
 *
 * NOTE that the task may be already dead.
 */
int sched_setscheduler(struct task_struct *p, int policy,
		       const struct sched_param *param)
{
	return _sched_setscheduler(p, policy, param, true);
}
EXPORT_SYMBOL_GPL(sched_setscheduler);

int sched_setattr(struct task_struct *p, const struct sched_attr *attr)
{
	return __sched_setscheduler(p, attr, true, true);
}
EXPORT_SYMBOL_GPL(sched_setattr);

/**
 * sched_setscheduler_nocheck - change the scheduling policy and/or RT priority of a thread from kernelspace.
 * @p: the task in question.
 * @policy: new policy.
 * @param: structure containing the new RT priority.
 *
 * Just like sched_setscheduler, only don't bother checking if the
 * current context has permission.  For example, this is needed in
 * stop_machine(): we create temporary high priority worker threads,
 * but our caller might not have that capability.
 *
 * Return: 0 on success. An error code otherwise.
 */
int sched_setscheduler_nocheck(struct task_struct *p, int policy,
			       const struct sched_param *param)
{
	return _sched_setscheduler(p, policy, param, false);
}
EXPORT_SYMBOL_GPL(sched_setscheduler_nocheck);

static int
do_sched_setscheduler(pid_t pid, int policy, struct sched_param __user *param)
{
	struct sched_param lparam;
	struct task_struct *p;
	int retval;

	if (!param || pid < 0)
		return -EINVAL;
	if (copy_from_user(&lparam, param, sizeof(struct sched_param)))
		return -EFAULT;

	rcu_read_lock();
	retval = -ESRCH;
	p = find_process_by_pid(pid);
	if (p != NULL)
		retval = sched_setscheduler(p, policy, &lparam);
	rcu_read_unlock();

	return retval;
}

/*
 * Mimics kernel/events/core.c perf_copy_attr().
 */
static int sched_copy_attr(struct sched_attr __user *uattr,
			   struct sched_attr *attr)
{
	u32 size;
	int ret;

	if (!access_ok(VERIFY_WRITE, uattr, SCHED_ATTR_SIZE_VER0))
		return -EFAULT;

	/*
	 * zero the full structure, so that a short copy will be nice.
	 */
	memset(attr, 0, sizeof(*attr));

	ret = get_user(size, &uattr->size);
	if (ret)
		return ret;

	if (size > PAGE_SIZE)	/* silly large */
		goto err_size;

	if (!size)		/* abi compat */
		size = SCHED_ATTR_SIZE_VER0;

	if (size < SCHED_ATTR_SIZE_VER0)
		goto err_size;

	/*
	 * If we're handed a bigger struct than we know of,
	 * ensure all the unknown bits are 0 - i.e. new
	 * user-space does not rely on any kernel feature
	 * extensions we dont know about yet.
	 */
	if (size > sizeof(*attr)) {
		unsigned char __user *addr;
		unsigned char __user *end;
		unsigned char val;

		addr = (void __user *)uattr + sizeof(*attr);
		end  = (void __user *)uattr + size;

		for (; addr < end; addr++) {
			ret = get_user(val, addr);
			if (ret)
				return ret;
			if (val)
				goto err_size;
		}
		size = sizeof(*attr);
	}

	ret = copy_from_user(attr, uattr, size);
	if (ret)
		return -EFAULT;

	/*
	 * XXX: do we want to be lenient like existing syscalls; or do we want
	 * to be strict and return an error on out-of-bounds values?
	 */
	attr->sched_nice = clamp(attr->sched_nice, MIN_NICE, MAX_NICE);

	return 0;

err_size:
	put_user(sizeof(*attr), &uattr->size);
	return -E2BIG;
}

/**
 * sys_sched_setscheduler - set/change the scheduler policy and RT priority
 * @pid: the pid in question.
 * @policy: new policy.
 * @param: structure containing the new RT priority.
 *
 * Return: 0 on success. An error code otherwise.
 */
SYSCALL_DEFINE3(sched_setscheduler, pid_t, pid, int, policy,
		struct sched_param __user *, param)
{
	/* negative values for policy are not valid */
	if (policy < 0)
		return -EINVAL;

	return do_sched_setscheduler(pid, policy, param);
}

/**
 * sys_sched_setparam - set/change the RT priority of a thread
 * @pid: the pid in question.
 * @param: structure containing the new RT priority.
 *
 * Return: 0 on success. An error code otherwise.
 */
SYSCALL_DEFINE2(sched_setparam, pid_t, pid, struct sched_param __user *, param)
{
	return do_sched_setscheduler(pid, SETPARAM_POLICY, param);
}

/**
 * sys_sched_setattr - same as above, but with extended sched_attr
 * @pid: the pid in question.
 * @uattr: structure containing the extended parameters.
 * @flags: for future extension.
 */
SYSCALL_DEFINE3(sched_setattr, pid_t, pid, struct sched_attr __user *, uattr,
			       unsigned int, flags)
{
	struct sched_attr attr;
	struct task_struct *p;
	int retval;

	if (!uattr || pid < 0 || flags)
		return -EINVAL;

	retval = sched_copy_attr(uattr, &attr);
	if (retval)
		return retval;

	if ((int)attr.sched_policy < 0)
		return -EINVAL;

	rcu_read_lock();
	retval = -ESRCH;
	p = find_process_by_pid(pid);
	if (p != NULL)
		retval = sched_setattr(p, &attr);
	rcu_read_unlock();

	return retval;
}

/**
 * sys_sched_getscheduler - get the policy (scheduling class) of a thread
 * @pid: the pid in question.
 *
 * Return: On success, the policy of the thread. Otherwise, a negative error
 * code.
 */
SYSCALL_DEFINE1(sched_getscheduler, pid_t, pid)
{
	struct task_struct *p;
	int retval;

	if (pid < 0)
		return -EINVAL;

	retval = -ESRCH;
	rcu_read_lock();
	p = find_process_by_pid(pid);
	if (p) {
		retval = security_task_getscheduler(p);
		if (!retval)
			retval = p->policy
				| (p->sched_reset_on_fork ? SCHED_RESET_ON_FORK : 0);
	}
	rcu_read_unlock();
	return retval;
}

/**
 * sys_sched_getparam - get the RT priority of a thread
 * @pid: the pid in question.
 * @param: structure containing the RT priority.
 *
 * Return: On success, 0 and the RT priority is in @param. Otherwise, an error
 * code.
 */
SYSCALL_DEFINE2(sched_getparam, pid_t, pid, struct sched_param __user *, param)
{
	struct sched_param lp = { .sched_priority = 0 };
	struct task_struct *p;
	int retval;

	if (!param || pid < 0)
		return -EINVAL;

	rcu_read_lock();
	p = find_process_by_pid(pid);
	retval = -ESRCH;
	if (!p)
		goto out_unlock;

	retval = security_task_getscheduler(p);
	if (retval)
		goto out_unlock;

	if (task_has_rt_policy(p))
		lp.sched_priority = p->rt_priority;
	rcu_read_unlock();

	/*
	 * This one might sleep, we cannot do it with a spinlock held ...
	 */
	retval = copy_to_user(param, &lp, sizeof(*param)) ? -EFAULT : 0;

	return retval;

out_unlock:
	rcu_read_unlock();
	return retval;
}

static int sched_read_attr(struct sched_attr __user *uattr,
			   struct sched_attr *attr,
			   unsigned int usize)
{
	int ret;

	if (!access_ok(VERIFY_WRITE, uattr, usize))
		return -EFAULT;

	/*
	 * If we're handed a smaller struct than we know of,
	 * ensure all the unknown bits are 0 - i.e. old
	 * user-space does not get uncomplete information.
	 */
	if (usize < sizeof(*attr)) {
		unsigned char *addr;
		unsigned char *end;

		addr = (void *)attr + usize;
		end  = (void *)attr + sizeof(*attr);

		for (; addr < end; addr++) {
			if (*addr)
				return -EFBIG;
		}

		attr->size = usize;
	}

	ret = copy_to_user(uattr, attr, attr->size);
	if (ret)
		return -EFAULT;

	return 0;
}

/**
 * sys_sched_getattr - similar to sched_getparam, but with sched_attr
 * @pid: the pid in question.
 * @uattr: structure containing the extended parameters.
 * @size: sizeof(attr) for fwd/bwd comp.
 * @flags: for future extension.
 */
SYSCALL_DEFINE4(sched_getattr, pid_t, pid, struct sched_attr __user *, uattr,
		unsigned int, size, unsigned int, flags)
{
	struct sched_attr attr = {
		.size = sizeof(struct sched_attr),
	};
	struct task_struct *p;
	int retval;

	if (!uattr || pid < 0 || size > PAGE_SIZE ||
	    size < SCHED_ATTR_SIZE_VER0 || flags)
		return -EINVAL;

	rcu_read_lock();
	p = find_process_by_pid(pid);
	retval = -ESRCH;
	if (!p)
		goto out_unlock;

	retval = security_task_getscheduler(p);
	if (retval)
		goto out_unlock;

	attr.sched_policy = p->policy;
	if (p->sched_reset_on_fork)
		attr.sched_flags |= SCHED_FLAG_RESET_ON_FORK;
	if (task_has_dl_policy(p))
		__getparam_dl(p, &attr);
	else if (task_has_rt_policy(p))
		attr.sched_priority = p->rt_priority;
	else
		attr.sched_nice = task_nice(p);

	rcu_read_unlock();

	retval = sched_read_attr(uattr, &attr, size);
	return retval;

out_unlock:
	rcu_read_unlock();
	return retval;
}

long sched_setaffinity(pid_t pid, const struct cpumask *in_mask)
{
	cpumask_var_t cpus_allowed, new_mask;
	struct task_struct *p;
	int retval;

	rcu_read_lock();

	p = find_process_by_pid(pid);
	if (!p) {
		rcu_read_unlock();
		return -ESRCH;
	}

	/* Prevent p going away */
	get_task_struct(p);
	rcu_read_unlock();

	if (p->flags & PF_NO_SETAFFINITY) {
		retval = -EINVAL;
		goto out_put_task;
	}
	if (!alloc_cpumask_var(&cpus_allowed, GFP_KERNEL)) {
		retval = -ENOMEM;
		goto out_put_task;
	}
	if (!alloc_cpumask_var(&new_mask, GFP_KERNEL)) {
		retval = -ENOMEM;
		goto out_free_cpus_allowed;
	}
	retval = -EPERM;
	if (!check_same_owner(p)) {
		rcu_read_lock();
		if (!ns_capable(__task_cred(p)->user_ns, CAP_SYS_NICE)) {
			rcu_read_unlock();
			goto out_free_new_mask;
		}
		rcu_read_unlock();
	}

	retval = security_task_setscheduler(p);
	if (retval)
		goto out_free_new_mask;


	cpuset_cpus_allowed(p, cpus_allowed);
	cpumask_and(new_mask, in_mask, cpus_allowed);

	/*
	 * Since bandwidth control happens on root_domain basis,
	 * if admission test is enabled, we only admit -deadline
	 * tasks allowed to run on all the CPUs in the task's
	 * root_domain.
	 */
#ifdef CONFIG_SMP
	if (task_has_dl_policy(p) && dl_bandwidth_enabled()) {
		rcu_read_lock();
		if (!cpumask_subset(task_rq(p)->rd->span, new_mask)) {
			retval = -EBUSY;
			rcu_read_unlock();
			goto out_free_new_mask;
		}
		rcu_read_unlock();
	}
#endif
again:
	retval = __set_cpus_allowed_ptr(p, new_mask, true);

	if (!retval) {
		cpuset_cpus_allowed(p, cpus_allowed);
		if (!cpumask_subset(new_mask, cpus_allowed)) {
			/*
			 * We must have raced with a concurrent cpuset
			 * update. Just reset the cpus_allowed to the
			 * cpuset's cpus_allowed
			 */
			cpumask_copy(new_mask, cpus_allowed);
			goto again;
		}
	}
out_free_new_mask:
	free_cpumask_var(new_mask);
out_free_cpus_allowed:
	free_cpumask_var(cpus_allowed);
out_put_task:
	put_task_struct(p);
	return retval;
}

static int get_user_cpu_mask(unsigned long __user *user_mask_ptr, unsigned len,
			     struct cpumask *new_mask)
{
	if (len < cpumask_size())
		cpumask_clear(new_mask);
	else if (len > cpumask_size())
		len = cpumask_size();

	return copy_from_user(new_mask, user_mask_ptr, len) ? -EFAULT : 0;
}

/**
 * sys_sched_setaffinity - set the cpu affinity of a process
 * @pid: pid of the process
 * @len: length in bytes of the bitmask pointed to by user_mask_ptr
 * @user_mask_ptr: user-space pointer to the new cpu mask
 *
 * Return: 0 on success. An error code otherwise.
 */
SYSCALL_DEFINE3(sched_setaffinity, pid_t, pid, unsigned int, len,
		unsigned long __user *, user_mask_ptr)
{
	cpumask_var_t new_mask;
	int retval;

	if (!alloc_cpumask_var(&new_mask, GFP_KERNEL))
		return -ENOMEM;

	retval = get_user_cpu_mask(user_mask_ptr, len, new_mask);
	if (retval == 0)
		retval = sched_setaffinity(pid, new_mask);
	free_cpumask_var(new_mask);
	return retval;
}

long sched_getaffinity(pid_t pid, struct cpumask *mask)
{
	struct task_struct *p;
	unsigned long flags;
	int retval;

	rcu_read_lock();

	retval = -ESRCH;
	p = find_process_by_pid(pid);
	if (!p)
		goto out_unlock;

	retval = security_task_getscheduler(p);
	if (retval)
		goto out_unlock;

	raw_spin_lock_irqsave(&p->pi_lock, flags);
	cpumask_and(mask, &p->cpus_allowed, cpu_active_mask);
	raw_spin_unlock_irqrestore(&p->pi_lock, flags);

out_unlock:
	rcu_read_unlock();

	return retval;
}

/**
 * sys_sched_getaffinity - get the cpu affinity of a process
 * @pid: pid of the process
 * @len: length in bytes of the bitmask pointed to by user_mask_ptr
 * @user_mask_ptr: user-space pointer to hold the current cpu mask
 *
 * Return: 0 on success. An error code otherwise.
 */
SYSCALL_DEFINE3(sched_getaffinity, pid_t, pid, unsigned int, len,
		unsigned long __user *, user_mask_ptr)
{
	int ret;
	cpumask_var_t mask;

	if ((len * BITS_PER_BYTE) < nr_cpu_ids)
		return -EINVAL;
	if (len & (sizeof(unsigned long)-1))
		return -EINVAL;

	if (!alloc_cpumask_var(&mask, GFP_KERNEL))
		return -ENOMEM;

	ret = sched_getaffinity(pid, mask);
	if (ret == 0) {
		size_t retlen = min_t(size_t, len, cpumask_size());

		if (copy_to_user(user_mask_ptr, mask, retlen))
			ret = -EFAULT;
		else
			ret = retlen;
	}
	free_cpumask_var(mask);

	return ret;
}

/**
 * sys_sched_yield - yield the current processor to other threads.
 *
 * This function yields the current CPU to other tasks. If there are no
 * other threads running on this CPU then this function will return.
 *
 * Return: 0.
 */
SYSCALL_DEFINE0(sched_yield)
{
	struct rq *rq = this_rq_lock();

	schedstat_inc(rq, yld_count);
	current->sched_class->yield_task(rq);

	/*
	 * Since we are going to call schedule() anyway, there's
	 * no need to preempt or enable interrupts:
	 */
	__release(rq->lock);
	spin_release(&rq->lock.dep_map, 1, _THIS_IP_);
	do_raw_spin_unlock(&rq->lock);
	sched_preempt_enable_no_resched();

	schedule();

	return 0;
}

int __sched _cond_resched(void)
{
	if (should_resched(0)) {
		preempt_schedule_common();
		return 1;
	}
	return 0;
}
EXPORT_SYMBOL(_cond_resched);

/*
 * __cond_resched_lock() - if a reschedule is pending, drop the given lock,
 * call schedule, and on return reacquire the lock.
 *
 * This works OK both with and without CONFIG_PREEMPT. We do strange low-level
 * operations here to prevent schedule() from being called twice (once via
 * spin_unlock(), once by hand).
 */
int __cond_resched_lock(spinlock_t *lock)
{
	int resched = should_resched(PREEMPT_LOCK_OFFSET);
	int ret = 0;

	lockdep_assert_held(lock);

	if (spin_needbreak(lock) || resched) {
		spin_unlock(lock);
		if (resched)
			preempt_schedule_common();
		else
			cpu_relax();
		ret = 1;
		spin_lock(lock);
	}
	return ret;
}
EXPORT_SYMBOL(__cond_resched_lock);

int __sched __cond_resched_softirq(void)
{
	BUG_ON(!in_softirq());

	if (should_resched(SOFTIRQ_DISABLE_OFFSET)) {
		local_bh_enable();
		preempt_schedule_common();
		local_bh_disable();
		return 1;
	}
	return 0;
}
EXPORT_SYMBOL(__cond_resched_softirq);

/**
 * yield - yield the current processor to other threads.
 *
 * Do not ever use this function, there's a 99% chance you're doing it wrong.
 *
 * The scheduler is at all times free to pick the calling task as the most
 * eligible task to run, if removing the yield() call from your code breaks
 * it, its already broken.
 *
 * Typical broken usage is:
 *
 * while (!event)
 * 	yield();
 *
 * where one assumes that yield() will let 'the other' process run that will
 * make event true. If the current task is a SCHED_FIFO task that will never
 * happen. Never use yield() as a progress guarantee!!
 *
 * If you want to use yield() to wait for something, use wait_event().
 * If you want to use yield() to be 'nice' for others, use cond_resched().
 * If you still want to use yield(), do not!
 */
void __sched yield(void)
{
	set_current_state(TASK_RUNNING);
	sys_sched_yield();
}
EXPORT_SYMBOL(yield);

/**
 * yield_to - yield the current processor to another thread in
 * your thread group, or accelerate that thread toward the
 * processor it's on.
 * @p: target task
 * @preempt: whether task preemption is allowed or not
 *
 * It's the caller's job to ensure that the target task struct
 * can't go away on us before we can do any checks.
 *
 * Return:
 *	true (>0) if we indeed boosted the target task.
 *	false (0) if we failed to boost the target.
 *	-ESRCH if there's no task to yield to.
 */
int __sched yield_to(struct task_struct *p, bool preempt)
{
	struct task_struct *curr = current;
	struct rq *rq, *p_rq;
	unsigned long flags;
	int yielded = 0;

	local_irq_save(flags);
	rq = this_rq();

again:
	p_rq = task_rq(p);
	/*
	 * If we're the only runnable task on the rq and target rq also
	 * has only one task, there's absolutely no point in yielding.
	 */
	if (rq->nr_running == 1 && p_rq->nr_running == 1) {
		yielded = -ESRCH;
		goto out_irq;
	}

	double_rq_lock(rq, p_rq);
	if (task_rq(p) != p_rq) {
		double_rq_unlock(rq, p_rq);
		goto again;
	}

	if (!curr->sched_class->yield_to_task)
		goto out_unlock;

	if (curr->sched_class != p->sched_class)
		goto out_unlock;

	if (task_running(p_rq, p) || p->state)
		goto out_unlock;

	yielded = curr->sched_class->yield_to_task(rq, p, preempt);
	if (yielded) {
		schedstat_inc(rq, yld_count);
		/*
		 * Make p's CPU reschedule; pick_next_entity takes care of
		 * fairness.
		 */
		if (preempt && rq != p_rq)
			resched_curr(p_rq);
	}

out_unlock:
	double_rq_unlock(rq, p_rq);
out_irq:
	local_irq_restore(flags);

	if (yielded > 0)
		schedule();

	return yielded;
}
EXPORT_SYMBOL_GPL(yield_to);

/*
 * This task is about to go to sleep on IO. Increment rq->nr_iowait so
 * that process accounting knows that this is a task in IO wait state.
 */
long __sched io_schedule_timeout(long timeout)
{
	int old_iowait = current->in_iowait;
	struct rq *rq;
	long ret;

	current->in_iowait = 1;
	blk_schedule_flush_plug(current);

	delayacct_blkio_start();
	rq = raw_rq();
	atomic_inc(&rq->nr_iowait);
	ret = schedule_timeout(timeout);
	current->in_iowait = old_iowait;
	atomic_dec(&rq->nr_iowait);
	delayacct_blkio_end();

	return ret;
}
EXPORT_SYMBOL(io_schedule_timeout);

/**
 * sys_sched_get_priority_max - return maximum RT priority.
 * @policy: scheduling class.
 *
 * Return: On success, this syscall returns the maximum
 * rt_priority that can be used by a given scheduling class.
 * On failure, a negative error code is returned.
 */
SYSCALL_DEFINE1(sched_get_priority_max, int, policy)
{
	int ret = -EINVAL;

	switch (policy) {
	case SCHED_FIFO:
	case SCHED_RR:
		ret = MAX_USER_RT_PRIO-1;
		break;
	case SCHED_DEADLINE:
	case SCHED_NORMAL:
	case SCHED_BATCH:
	case SCHED_IDLE:
		ret = 0;
		break;
	}
	return ret;
}

/**
 * sys_sched_get_priority_min - return minimum RT priority.
 * @policy: scheduling class.
 *
 * Return: On success, this syscall returns the minimum
 * rt_priority that can be used by a given scheduling class.
 * On failure, a negative error code is returned.
 */
SYSCALL_DEFINE1(sched_get_priority_min, int, policy)
{
	int ret = -EINVAL;

	switch (policy) {
	case SCHED_FIFO:
	case SCHED_RR:
		ret = 1;
		break;
	case SCHED_DEADLINE:
	case SCHED_NORMAL:
	case SCHED_BATCH:
	case SCHED_IDLE:
		ret = 0;
	}
	return ret;
}

/**
 * sys_sched_rr_get_interval - return the default timeslice of a process.
 * @pid: pid of the process.
 * @interval: userspace pointer to the timeslice value.
 *
 * this syscall writes the default timeslice value of a given process
 * into the user-space timespec buffer. A value of '0' means infinity.
 *
 * Return: On success, 0 and the timeslice is in @interval. Otherwise,
 * an error code.
 */
SYSCALL_DEFINE2(sched_rr_get_interval, pid_t, pid,
		struct timespec __user *, interval)
{
	struct task_struct *p;
	unsigned int time_slice;
	unsigned long flags;
	struct rq *rq;
	int retval;
	struct timespec t;

	if (pid < 0)
		return -EINVAL;

	retval = -ESRCH;
	rcu_read_lock();
	p = find_process_by_pid(pid);
	if (!p)
		goto out_unlock;

	retval = security_task_getscheduler(p);
	if (retval)
		goto out_unlock;

	rq = task_rq_lock(p, &flags);
	time_slice = 0;
	if (p->sched_class->get_rr_interval)
		time_slice = p->sched_class->get_rr_interval(rq, p);
	task_rq_unlock(rq, p, &flags);

	rcu_read_unlock();
	jiffies_to_timespec(time_slice, &t);
	retval = copy_to_user(interval, &t, sizeof(t)) ? -EFAULT : 0;
	return retval;

out_unlock:
	rcu_read_unlock();
	return retval;
}

static const char stat_nam[] = TASK_STATE_TO_CHAR_STR;

void sched_show_task(struct task_struct *p)
{
	unsigned long free = 0;
	int ppid;
	unsigned long state = p->state;

	if (state)
		state = __ffs(state) + 1;
	printk(KERN_INFO "%-15.15s %c", p->comm,
		state < sizeof(stat_nam) - 1 ? stat_nam[state] : '?');
#if BITS_PER_LONG == 32
	if (state == TASK_RUNNING)
		printk(KERN_CONT " running  ");
	else
		printk(KERN_CONT " %08lx ", thread_saved_pc(p));
#else
	if (state == TASK_RUNNING)
		printk(KERN_CONT "  running task    ");
	else
		printk(KERN_CONT " %016lx ", thread_saved_pc(p));
#endif
#ifdef CONFIG_DEBUG_STACK_USAGE
	free = stack_not_used(p);
#endif
	ppid = 0;
	rcu_read_lock();
	if (pid_alive(p))
		ppid = task_pid_nr(rcu_dereference(p->real_parent));
	rcu_read_unlock();
	printk(KERN_CONT "%5lu %5d %6d 0x%08lx\n", free,
		task_pid_nr(p), ppid,
		(unsigned long)task_thread_info(p)->flags);

	print_worker_info(KERN_INFO, p);
	show_stack(p, NULL);
}

void show_state_filter(unsigned long state_filter)
{
	struct task_struct *g, *p;

#if BITS_PER_LONG == 32
	printk(KERN_INFO
		"  task                PC stack   pid father\n");
#else
	printk(KERN_INFO
		"  task                        PC stack   pid father\n");
#endif
	rcu_read_lock();
	for_each_process_thread(g, p) {
		/*
		 * reset the NMI-timeout, listing all files on a slow
		 * console might take a lot of time:
		 * Also, reset softlockup watchdogs on all CPUs, because
		 * another CPU might be blocked waiting for us to process
		 * an IPI.
		 */
		touch_nmi_watchdog();
		touch_all_softlockup_watchdogs();
		if (!state_filter || (p->state & state_filter))
			sched_show_task(p);
	}

#ifdef CONFIG_SCHED_DEBUG
	sysrq_sched_debug_show();
#endif
	rcu_read_unlock();
	/*
	 * Only show locks if all tasks are dumped:
	 */
	if (!state_filter)
		debug_show_all_locks();
}

void init_idle_bootup_task(struct task_struct *idle)
{
	idle->sched_class = &idle_sched_class;
}

/**
 * init_idle - set up an idle thread for a given CPU
 * @idle: task in question
 * @cpu: cpu the idle task belongs to
 *
 * NOTE: this function does not set the idle thread's NEED_RESCHED
 * flag, to make booting more robust.
 */
void init_idle(struct task_struct *idle, int cpu)
{
	struct rq *rq = cpu_rq(cpu);
	unsigned long flags;

	raw_spin_lock_irqsave(&idle->pi_lock, flags);
	raw_spin_lock(&rq->lock);

	__sched_fork(0, idle);

	idle->state = TASK_RUNNING;
	idle->se.exec_start = sched_clock();

#ifdef CONFIG_SMP
	/*
	 * Its possible that init_idle() gets called multiple times on a task,
	 * in that case do_set_cpus_allowed() will not do the right thing.
	 *
	 * And since this is boot we can forgo the serialization.
	 */
	set_cpus_allowed_common(idle, cpumask_of(cpu));
#endif
	/*
	 * We're having a chicken and egg problem, even though we are
	 * holding rq->lock, the cpu isn't yet set to this cpu so the
	 * lockdep check in task_group() will fail.
	 *
	 * Similar case to sched_fork(). / Alternatively we could
	 * use task_rq_lock() here and obtain the other rq->lock.
	 *
	 * Silence PROVE_RCU
	 */
	rcu_read_lock();
	__set_task_cpu(idle, cpu);
	rcu_read_unlock();

	rq->curr = rq->idle = idle;
	idle->on_rq = TASK_ON_RQ_QUEUED;
#ifdef CONFIG_SMP
	idle->on_cpu = 1;
#endif
	raw_spin_unlock(&rq->lock);
	raw_spin_unlock_irqrestore(&idle->pi_lock, flags);

	/* Set the preempt count _outside_ the spinlocks! */
	init_idle_preempt_count(idle, cpu);

	/*
	 * The idle tasks have their own, simple scheduling class:
	 */
	idle->sched_class = &idle_sched_class;
	ftrace_graph_init_idle_task(idle, cpu);
	vtime_init_idle(idle, cpu);
#ifdef CONFIG_SMP
	sprintf(idle->comm, "%s/%d", INIT_TASK_COMM, cpu);
#endif
}

int cpuset_cpumask_can_shrink(const struct cpumask *cur,
			      const struct cpumask *trial)
{
	int ret = 1, trial_cpus;
	struct dl_bw *cur_dl_b;
	unsigned long flags;

	if (!cpumask_weight(cur))
		return ret;

	rcu_read_lock_sched();
	cur_dl_b = dl_bw_of(cpumask_any(cur));
	trial_cpus = cpumask_weight(trial);

	raw_spin_lock_irqsave(&cur_dl_b->lock, flags);
	if (cur_dl_b->bw != -1 &&
	    cur_dl_b->bw * trial_cpus < cur_dl_b->total_bw)
		ret = 0;
	raw_spin_unlock_irqrestore(&cur_dl_b->lock, flags);
	rcu_read_unlock_sched();

	return ret;
}

int task_can_attach(struct task_struct *p,
		    const struct cpumask *cs_cpus_allowed)
{
	int ret = 0;

	/*
	 * Kthreads which disallow setaffinity shouldn't be moved
	 * to a new cpuset; we don't want to change their cpu
	 * affinity and isolating such threads by their set of
	 * allowed nodes is unnecessary.  Thus, cpusets are not
	 * applicable for such threads.  This prevents checking for
	 * success of set_cpus_allowed_ptr() on all attached tasks
	 * before cpus_allowed may be changed.
	 */
	if (p->flags & PF_NO_SETAFFINITY) {
		ret = -EINVAL;
		goto out;
	}

#ifdef CONFIG_SMP
	if (dl_task(p) && !cpumask_intersects(task_rq(p)->rd->span,
					      cs_cpus_allowed)) {
		unsigned int dest_cpu = cpumask_any_and(cpu_active_mask,
							cs_cpus_allowed);
		struct dl_bw *dl_b;
		bool overflow;
		int cpus;
		unsigned long flags;

		rcu_read_lock_sched();
		dl_b = dl_bw_of(dest_cpu);
		raw_spin_lock_irqsave(&dl_b->lock, flags);
		cpus = dl_bw_cpus(dest_cpu);
		overflow = __dl_overflow(dl_b, cpus, 0, p->dl.dl_bw);
		if (overflow)
			ret = -EBUSY;
		else {
			/*
			 * We reserve space for this task in the destination
			 * root_domain, as we can't fail after this point.
			 * We will free resources in the source root_domain
			 * later on (see set_cpus_allowed_dl()).
			 */
			__dl_add(dl_b, p->dl.dl_bw);
		}
		raw_spin_unlock_irqrestore(&dl_b->lock, flags);
		rcu_read_unlock_sched();

	}
#endif
out:
	return ret;
}

#ifdef CONFIG_SMP

#ifdef CONFIG_NUMA_BALANCING
/* Migrate current task p to target_cpu */
int migrate_task_to(struct task_struct *p, int target_cpu)
{
	struct migration_arg arg = { p, target_cpu };
	int curr_cpu = task_cpu(p);

	if (curr_cpu == target_cpu)
		return 0;

	if (!cpumask_test_cpu(target_cpu, tsk_cpus_allowed(p)))
		return -EINVAL;

	/* TODO: This is not properly updating schedstats */

	trace_sched_move_numa(p, curr_cpu, target_cpu);
	return stop_one_cpu(curr_cpu, migration_cpu_stop, &arg);
}

/*
 * Requeue a task on a given node and accurately track the number of NUMA
 * tasks on the runqueues
 */
void sched_setnuma(struct task_struct *p, int nid)
{
	struct rq *rq;
	unsigned long flags;
	bool queued, running;

	rq = task_rq_lock(p, &flags);
	queued = task_on_rq_queued(p);
	running = task_current(rq, p);

	if (queued)
		dequeue_task(rq, p, DEQUEUE_SAVE);
	if (running)
		put_prev_task(rq, p);

	p->numa_preferred_nid = nid;

	if (running)
		p->sched_class->set_curr_task(rq);
	if (queued)
		enqueue_task(rq, p, ENQUEUE_RESTORE);
	task_rq_unlock(rq, p, &flags);
}
#endif /* CONFIG_NUMA_BALANCING */

#ifdef CONFIG_HOTPLUG_CPU
/*
 * Ensures that the idle task is using init_mm right before its cpu goes
 * offline.
 */
void idle_task_exit(void)
{
	struct mm_struct *mm = current->active_mm;

	BUG_ON(cpu_online(smp_processor_id()));

	if (mm != &init_mm) {
		switch_mm(mm, &init_mm, current);
		finish_arch_post_lock_switch();
	}
	mmdrop(mm);
}

/*
 * Since this CPU is going 'away' for a while, fold any nr_active delta
 * we might have. Assumes we're called after migrate_tasks() so that the
 * nr_active count is stable.
 *
 * Also see the comment "Global load-average calculations".
 */
static void calc_load_migrate(struct rq *rq)
{
	long delta = calc_load_fold_active(rq);
	if (delta)
		atomic_long_add(delta, &calc_load_tasks);
}

static void put_prev_task_fake(struct rq *rq, struct task_struct *prev)
{
}

static const struct sched_class fake_sched_class = {
	.put_prev_task = put_prev_task_fake,
};

static struct task_struct fake_task = {
	/*
	 * Avoid pull_{rt,dl}_task()
	 */
	.prio = MAX_PRIO + 1,
	.sched_class = &fake_sched_class,
};

/*
 * Migrate all tasks from the rq, sleeping tasks will be migrated by
 * try_to_wake_up()->select_task_rq().
 *
 * Called with rq->lock held even though we'er in stop_machine() and
 * there's no concurrency possible, we hold the required locks anyway
 * because of lock validation efforts.
 */
static void migrate_tasks(struct rq *dead_rq)
{
	struct rq *rq = dead_rq;
	struct task_struct *next, *stop = rq->stop;
	int dest_cpu;

	/*
	 * Fudge the rq selection such that the below task selection loop
	 * doesn't get stuck on the currently eligible stop task.
	 *
	 * We're currently inside stop_machine() and the rq is either stuck
	 * in the stop_machine_cpu_stop() loop, or we're executing this code,
	 * either way we should never end up calling schedule() until we're
	 * done here.
	 */
	rq->stop = NULL;

	/*
	 * put_prev_task() and pick_next_task() sched
	 * class method both need to have an up-to-date
	 * value of rq->clock[_task]
	 */
	update_rq_clock(rq);

	for (;;) {
		/*
		 * There's this thread running, bail when that's the only
		 * remaining thread.
		 */
		if (rq->nr_running == 1)
			break;

		/*
		 * pick_next_task assumes pinned rq->lock.
		 */
		lockdep_pin_lock(&rq->lock);
		next = pick_next_task(rq, &fake_task);
		BUG_ON(!next);
		next->sched_class->put_prev_task(rq, next);

		/*
		 * Rules for changing task_struct::cpus_allowed are holding
		 * both pi_lock and rq->lock, such that holding either
		 * stabilizes the mask.
		 *
		 * Drop rq->lock is not quite as disastrous as it usually is
		 * because !cpu_active at this point, which means load-balance
		 * will not interfere. Also, stop-machine.
		 */
		lockdep_unpin_lock(&rq->lock);
		raw_spin_unlock(&rq->lock);
		raw_spin_lock(&next->pi_lock);
		raw_spin_lock(&rq->lock);

		/*
		 * Since we're inside stop-machine, _nothing_ should have
		 * changed the task, WARN if weird stuff happened, because in
		 * that case the above rq->lock drop is a fail too.
		 */
		if (WARN_ON(task_rq(next) != rq || !task_on_rq_queued(next))) {
			raw_spin_unlock(&next->pi_lock);
			continue;
		}

		/* Find suitable destination for @next, with force if needed. */
		dest_cpu = select_fallback_rq(dead_rq->cpu, next);

		rq = __migrate_task(rq, next, dest_cpu);
		if (rq != dead_rq) {
			raw_spin_unlock(&rq->lock);
			rq = dead_rq;
			raw_spin_lock(&rq->lock);
		}
		raw_spin_unlock(&next->pi_lock);
	}

	rq->stop = stop;
}
#endif /* CONFIG_HOTPLUG_CPU */

#if defined(CONFIG_SCHED_DEBUG) && defined(CONFIG_SYSCTL)

static struct ctl_table sd_ctl_dir[] = {
	{
		.procname	= "sched_domain",
		.mode		= 0555,
	},
	{}
};

static struct ctl_table sd_ctl_root[] = {
	{
		.procname	= "kernel",
		.mode		= 0555,
		.child		= sd_ctl_dir,
	},
	{}
};

static struct ctl_table *sd_alloc_ctl_entry(int n)
{
	struct ctl_table *entry =
		kcalloc(n, sizeof(struct ctl_table), GFP_KERNEL);

	return entry;
}

static void sd_free_ctl_entry(struct ctl_table **tablep)
{
	struct ctl_table *entry;

	/*
	 * In the intermediate directories, both the child directory and
	 * procname are dynamically allocated and could fail but the mode
	 * will always be set. In the lowest directory the names are
	 * static strings and all have proc handlers.
	 */
	for (entry = *tablep; entry->mode; entry++) {
		if (entry->child)
			sd_free_ctl_entry(&entry->child);
		if (entry->proc_handler == NULL)
			kfree(entry->procname);
	}

	kfree(*tablep);
	*tablep = NULL;
}

static int min_load_idx = 0;
static int max_load_idx = CPU_LOAD_IDX_MAX-1;

static void
set_table_entry(struct ctl_table *entry,
		const char *procname, void *data, int maxlen,
		umode_t mode, proc_handler *proc_handler,
		bool load_idx)
{
	entry->procname = procname;
	entry->data = data;
	entry->maxlen = maxlen;
	entry->mode = mode;
	entry->proc_handler = proc_handler;

	if (load_idx) {
		entry->extra1 = &min_load_idx;
		entry->extra2 = &max_load_idx;
	}
}

static struct ctl_table *
sd_alloc_ctl_energy_table(struct sched_group_energy *sge)
{
	struct ctl_table *table = sd_alloc_ctl_entry(5);

	if (table == NULL)
		return NULL;

	set_table_entry(&table[0], "nr_idle_states", &sge->nr_idle_states,
			sizeof(int), 0644, proc_dointvec_minmax, false);
	set_table_entry(&table[1], "idle_states", &sge->idle_states[0].power,
			sge->nr_idle_states*sizeof(struct idle_state), 0644,
			proc_doulongvec_minmax, false);
	set_table_entry(&table[2], "nr_cap_states", &sge->nr_cap_states,
			sizeof(int), 0644, proc_dointvec_minmax, false);
	set_table_entry(&table[3], "cap_states", &sge->cap_states[0].cap,
			sge->nr_cap_states*sizeof(struct capacity_state), 0644,
			proc_doulongvec_minmax, false);

	return table;
}

static struct ctl_table *
sd_alloc_ctl_group_table(struct sched_group *sg)
{
	struct ctl_table *table = sd_alloc_ctl_entry(2);

	if (table == NULL)
		return NULL;

	table->procname = kstrdup("energy", GFP_KERNEL);
	table->mode = 0555;
	table->child = sd_alloc_ctl_energy_table((struct sched_group_energy *)sg->sge);

	return table;
}

static struct ctl_table *
sd_alloc_ctl_domain_table(struct sched_domain *sd)
{
	struct ctl_table *table;
	unsigned int nr_entries = 14;

	int i = 0;
	struct sched_group *sg = sd->groups;

	if (sg->sge) {
		int nr_sgs = 0;

		do {} while (nr_sgs++, sg = sg->next, sg != sd->groups);

		nr_entries += nr_sgs;
	}

	table = sd_alloc_ctl_entry(nr_entries);

	if (table == NULL)
		return NULL;

	set_table_entry(&table[0], "min_interval", &sd->min_interval,
		sizeof(long), 0644, proc_doulongvec_minmax, false);
	set_table_entry(&table[1], "max_interval", &sd->max_interval,
		sizeof(long), 0644, proc_doulongvec_minmax, false);
	set_table_entry(&table[2], "busy_idx", &sd->busy_idx,
		sizeof(int), 0644, proc_dointvec_minmax, true);
	set_table_entry(&table[3], "idle_idx", &sd->idle_idx,
		sizeof(int), 0644, proc_dointvec_minmax, true);
	set_table_entry(&table[4], "newidle_idx", &sd->newidle_idx,
		sizeof(int), 0644, proc_dointvec_minmax, true);
	set_table_entry(&table[5], "wake_idx", &sd->wake_idx,
		sizeof(int), 0644, proc_dointvec_minmax, true);
	set_table_entry(&table[6], "forkexec_idx", &sd->forkexec_idx,
		sizeof(int), 0644, proc_dointvec_minmax, true);
	set_table_entry(&table[7], "busy_factor", &sd->busy_factor,
		sizeof(int), 0644, proc_dointvec_minmax, false);
	set_table_entry(&table[8], "imbalance_pct", &sd->imbalance_pct,
		sizeof(int), 0644, proc_dointvec_minmax, false);
	set_table_entry(&table[9], "cache_nice_tries",
		&sd->cache_nice_tries,
		sizeof(int), 0644, proc_dointvec_minmax, false);
	set_table_entry(&table[10], "flags", &sd->flags,
		sizeof(int), 0644, proc_dointvec_minmax, false);
	set_table_entry(&table[11], "max_newidle_lb_cost",
		&sd->max_newidle_lb_cost,
		sizeof(long), 0644, proc_doulongvec_minmax, false);
	set_table_entry(&table[12], "name", sd->name,
		CORENAME_MAX_SIZE, 0444, proc_dostring, false);
	sg = sd->groups;
	if (sg->sge) {
		char buf[32];
		struct ctl_table *entry = &table[13];

		do {
			snprintf(buf, 32, "group%d", i);
			entry->procname = kstrdup(buf, GFP_KERNEL);
			entry->mode = 0555;
			entry->child = sd_alloc_ctl_group_table(sg);
		} while (entry++, i++, sg = sg->next, sg != sd->groups);
	}
	/* &table[nr_entries-1] is terminator */

	return table;
}

static struct ctl_table *sd_alloc_ctl_cpu_table(int cpu)
{
	struct ctl_table *entry, *table;
	struct sched_domain *sd;
	int domain_num = 0, i;
	char buf[32];

	for_each_domain(cpu, sd)
		domain_num++;
	entry = table = sd_alloc_ctl_entry(domain_num + 1);
	if (table == NULL)
		return NULL;

	i = 0;
	for_each_domain(cpu, sd) {
		snprintf(buf, 32, "domain%d", i);
		entry->procname = kstrdup(buf, GFP_KERNEL);
		entry->mode = 0555;
		entry->child = sd_alloc_ctl_domain_table(sd);
		entry++;
		i++;
	}
	return table;
}

static struct ctl_table_header *sd_sysctl_header;
static void register_sched_domain_sysctl(void)
{
	int i, cpu_num = num_possible_cpus();
	struct ctl_table *entry = sd_alloc_ctl_entry(cpu_num + 1);
	char buf[32];

	WARN_ON(sd_ctl_dir[0].child);
	sd_ctl_dir[0].child = entry;

	if (entry == NULL)
		return;

	for_each_possible_cpu(i) {
		snprintf(buf, 32, "cpu%d", i);
		entry->procname = kstrdup(buf, GFP_KERNEL);
		entry->mode = 0555;
		entry->child = sd_alloc_ctl_cpu_table(i);
		entry++;
	}

	WARN_ON(sd_sysctl_header);
	sd_sysctl_header = register_sysctl_table(sd_ctl_root);
}

/* may be called multiple times per register */
static void unregister_sched_domain_sysctl(void)
{
	unregister_sysctl_table(sd_sysctl_header);
	sd_sysctl_header = NULL;
	if (sd_ctl_dir[0].child)
		sd_free_ctl_entry(&sd_ctl_dir[0].child);
}
#else
static void register_sched_domain_sysctl(void)
{
}
static void unregister_sched_domain_sysctl(void)
{
}
#endif /* CONFIG_SCHED_DEBUG && CONFIG_SYSCTL */

static void set_rq_online(struct rq *rq)
{
	if (!rq->online) {
		const struct sched_class *class;

		cpumask_set_cpu(rq->cpu, rq->rd->online);
		rq->online = 1;

		for_each_class(class) {
			if (class->rq_online)
				class->rq_online(rq);
		}
	}
}

static void set_rq_offline(struct rq *rq)
{
	if (rq->online) {
		const struct sched_class *class;

		for_each_class(class) {
			if (class->rq_offline)
				class->rq_offline(rq);
		}

		cpumask_clear_cpu(rq->cpu, rq->rd->online);
		rq->online = 0;
	}
}

/*
 * migration_call - callback that gets triggered when a CPU is added.
 * Here we can start up the necessary migration thread for the new CPU.
 */
static int
migration_call(struct notifier_block *nfb, unsigned long action, void *hcpu)
{
	int cpu = (long)hcpu;
	unsigned long flags;
	struct rq *rq = cpu_rq(cpu);

	switch (action & ~CPU_TASKS_FROZEN) {

	case CPU_UP_PREPARE:
		raw_spin_lock_irqsave(&rq->lock, flags);
		walt_set_window_start(rq);
		raw_spin_unlock_irqrestore(&rq->lock, flags);
		rq->calc_load_update = calc_load_update;
		account_reset_rq(rq);
		break;

	case CPU_ONLINE:
		/* Update our root-domain */
		raw_spin_lock_irqsave(&rq->lock, flags);
		if (rq->rd) {
			BUG_ON(!cpumask_test_cpu(cpu, rq->rd->span));

			set_rq_online(rq);
		}
		raw_spin_unlock_irqrestore(&rq->lock, flags);
		break;

#ifdef CONFIG_HOTPLUG_CPU
	case CPU_DYING:
		sched_ttwu_pending();
		/* Update our root-domain */
		raw_spin_lock_irqsave(&rq->lock, flags);
		walt_migrate_sync_cpu(cpu);
		if (rq->rd) {
			BUG_ON(!cpumask_test_cpu(cpu, rq->rd->span));
			set_rq_offline(rq);
		}
		migrate_tasks(rq);
		BUG_ON(rq->nr_running != 1); /* the migration thread */
		raw_spin_unlock_irqrestore(&rq->lock, flags);
		break;

	case CPU_DEAD:
		calc_load_migrate(rq);
		break;
#endif
	}

	update_max_interval();

	return NOTIFY_OK;
}

/*
 * Register at high priority so that task migration (migrate_all_tasks)
 * happens before everything else.  This has to be lower priority than
 * the notifier in the perf_event subsystem, though.
 */
static struct notifier_block migration_notifier = {
	.notifier_call = migration_call,
	.priority = CPU_PRI_MIGRATION,
};

static void set_cpu_rq_start_time(void)
{
	int cpu = smp_processor_id();
	struct rq *rq = cpu_rq(cpu);
	rq->age_stamp = sched_clock_cpu(cpu);
}

static int sched_cpu_active(struct notifier_block *nfb,
				      unsigned long action, void *hcpu)
{
	int cpu = (long)hcpu;

	switch (action & ~CPU_TASKS_FROZEN) {
	case CPU_STARTING:
		set_cpu_rq_start_time();
		return NOTIFY_OK;

	case CPU_ONLINE:
		/*
		 * At this point a starting CPU has marked itself as online via
		 * set_cpu_online(). But it might not yet have marked itself
		 * as active, which is essential from here on.
		 */
		set_cpu_active(cpu, true);
		stop_machine_unpark(cpu);
		return NOTIFY_OK;

	case CPU_DOWN_FAILED:
		set_cpu_active(cpu, true);
		return NOTIFY_OK;

	default:
		return NOTIFY_DONE;
	}
}

static int sched_cpu_inactive(struct notifier_block *nfb,
					unsigned long action, void *hcpu)
{
	switch (action & ~CPU_TASKS_FROZEN) {
	case CPU_DOWN_PREPARE:
		set_cpu_active((long)hcpu, false);
		return NOTIFY_OK;
	default:
		return NOTIFY_DONE;
	}
}

static int __init migration_init(void)
{
	void *cpu = (void *)(long)smp_processor_id();
	int err;

	/* Initialize migration for the boot CPU */
	err = migration_call(&migration_notifier, CPU_UP_PREPARE, cpu);
	BUG_ON(err == NOTIFY_BAD);
	migration_call(&migration_notifier, CPU_ONLINE, cpu);
	register_cpu_notifier(&migration_notifier);

	/* Register cpu active notifiers */
	cpu_notifier(sched_cpu_active, CPU_PRI_SCHED_ACTIVE);
	cpu_notifier(sched_cpu_inactive, CPU_PRI_SCHED_INACTIVE);

	return 0;
}
early_initcall(migration_init);

static cpumask_var_t sched_domains_tmpmask; /* sched_domains_mutex */

#ifdef CONFIG_SCHED_DEBUG

static __read_mostly int sched_debug_enabled;

static int __init sched_debug_setup(char *str)
{
	sched_debug_enabled = 1;

	return 0;
}
early_param("sched_debug", sched_debug_setup);

static inline bool sched_debug(void)
{
	return sched_debug_enabled;
}

static int sched_domain_debug_one(struct sched_domain *sd, int cpu, int level,
				  struct cpumask *groupmask)
{
	struct sched_group *group = sd->groups;

	cpumask_clear(groupmask);

	printk(KERN_DEBUG "%*s domain %d: ", level, "", level);

	if (!(sd->flags & SD_LOAD_BALANCE)) {
		printk("does not load-balance\n");
		return -1;
	}

	printk(KERN_CONT "span %*pbl level %s\n",
	       cpumask_pr_args(sched_domain_span(sd)), sd->name);

	if (!cpumask_test_cpu(cpu, sched_domain_span(sd))) {
		printk(KERN_ERR "ERROR: domain->span does not contain "
				"CPU%d\n", cpu);
	}
	if (!cpumask_test_cpu(cpu, sched_group_cpus(group))) {
		printk(KERN_ERR "ERROR: domain->groups does not contain"
				" CPU%d\n", cpu);
	}

	printk(KERN_DEBUG "%*s groups:", level + 1, "");
	do {
		if (!group) {
			printk("\n");
			printk(KERN_ERR "ERROR: group is NULL\n");
			break;
		}

		if (!cpumask_weight(sched_group_cpus(group))) {
			printk(KERN_CONT "\n");
			printk(KERN_ERR "ERROR: empty group\n");
			break;
		}

		if (!(sd->flags & SD_OVERLAP) &&
		    cpumask_intersects(groupmask, sched_group_cpus(group))) {
			printk(KERN_CONT "\n");
			printk(KERN_ERR "ERROR: repeated CPUs\n");
			break;
		}

		cpumask_or(groupmask, groupmask, sched_group_cpus(group));

		printk(KERN_CONT " %*pbl",
		       cpumask_pr_args(sched_group_cpus(group)));
		if (group->sgc->capacity != SCHED_CAPACITY_SCALE) {
			printk(KERN_CONT " (cpu_capacity = %lu)",
				group->sgc->capacity);
		}

		group = group->next;
	} while (group != sd->groups);
	printk(KERN_CONT "\n");

	if (!cpumask_equal(sched_domain_span(sd), groupmask))
		printk(KERN_ERR "ERROR: groups don't span domain->span\n");

	if (sd->parent &&
	    !cpumask_subset(groupmask, sched_domain_span(sd->parent)))
		printk(KERN_ERR "ERROR: parent span is not a superset "
			"of domain->span\n");
	return 0;
}

static void sched_domain_debug(struct sched_domain *sd, int cpu)
{
	int level = 0;

	if (!sched_debug_enabled)
		return;

	if (!sd) {
		printk(KERN_DEBUG "CPU%d attaching NULL sched-domain.\n", cpu);
		return;
	}

	printk(KERN_DEBUG "CPU%d attaching sched-domain:\n", cpu);

	for (;;) {
		if (sched_domain_debug_one(sd, cpu, level, sched_domains_tmpmask))
			break;
		level++;
		sd = sd->parent;
		if (!sd)
			break;
	}
}
#else /* !CONFIG_SCHED_DEBUG */
# define sched_domain_debug(sd, cpu) do { } while (0)
static inline bool sched_debug(void)
{
	return false;
}
#endif /* CONFIG_SCHED_DEBUG */

static int sd_degenerate(struct sched_domain *sd)
{
	if (cpumask_weight(sched_domain_span(sd)) == 1) {
		if (sd->groups->sge)
			sd->flags &= ~SD_LOAD_BALANCE;
		else
			return 1;
	}

	/* Following flags need at least 2 groups */
	if (sd->flags & (SD_LOAD_BALANCE |
			 SD_BALANCE_NEWIDLE |
			 SD_BALANCE_FORK |
			 SD_BALANCE_EXEC |
			 SD_SHARE_CPUCAPACITY |
			 SD_ASYM_CPUCAPACITY |
			 SD_SHARE_PKG_RESOURCES |
			 SD_SHARE_POWERDOMAIN |
			 SD_SHARE_CAP_STATES)) {
		if (sd->groups != sd->groups->next)
			return 0;
	}

	/* Following flags don't use groups */
	if (sd->flags & (SD_WAKE_AFFINE))
		return 0;

	return 1;
}

static int
sd_parent_degenerate(struct sched_domain *sd, struct sched_domain *parent)
{
	unsigned long cflags = sd->flags, pflags = parent->flags;

	if (sd_degenerate(parent))
		return 1;

	if (!cpumask_equal(sched_domain_span(sd), sched_domain_span(parent)))
		return 0;

	/* Flags needing groups don't count if only 1 group in parent */
	if (parent->groups == parent->groups->next) {
		pflags &= ~(SD_LOAD_BALANCE |
				SD_BALANCE_NEWIDLE |
				SD_BALANCE_FORK |
				SD_BALANCE_EXEC |
				SD_ASYM_CPUCAPACITY |
				SD_SHARE_CPUCAPACITY |
				SD_SHARE_PKG_RESOURCES |
				SD_PREFER_SIBLING |
				SD_SHARE_POWERDOMAIN |
				SD_SHARE_CAP_STATES);
		if (parent->groups->sge) {
			parent->flags &= ~SD_LOAD_BALANCE;
			return 0;
		}
		if (nr_node_ids == 1)
			pflags &= ~SD_SERIALIZE;
	}
	if (~cflags & pflags)
		return 0;

	return 1;
}

static void free_rootdomain(struct rcu_head *rcu)
{
	struct root_domain *rd = container_of(rcu, struct root_domain, rcu);

	cpupri_cleanup(&rd->cpupri);
	cpudl_cleanup(&rd->cpudl);
	free_cpumask_var(rd->dlo_mask);
	free_cpumask_var(rd->rto_mask);
	free_cpumask_var(rd->online);
	free_cpumask_var(rd->span);
	kfree(rd);
}

static void rq_attach_root(struct rq *rq, struct root_domain *rd)
{
	struct root_domain *old_rd = NULL;
	unsigned long flags;

	raw_spin_lock_irqsave(&rq->lock, flags);

	if (rq->rd) {
		old_rd = rq->rd;

		if (cpumask_test_cpu(rq->cpu, old_rd->online))
			set_rq_offline(rq);

		cpumask_clear_cpu(rq->cpu, old_rd->span);

		/*
		 * If we dont want to free the old_rd yet then
		 * set old_rd to NULL to skip the freeing later
		 * in this function:
		 */
		if (!atomic_dec_and_test(&old_rd->refcount))
			old_rd = NULL;
	}

	atomic_inc(&rd->refcount);
	rq->rd = rd;

	cpumask_set_cpu(rq->cpu, rd->span);
	if (cpumask_test_cpu(rq->cpu, cpu_active_mask))
		set_rq_online(rq);

	raw_spin_unlock_irqrestore(&rq->lock, flags);

	if (old_rd)
		call_rcu_sched(&old_rd->rcu, free_rootdomain);
}

static int init_rootdomain(struct root_domain *rd)
{
	memset(rd, 0, sizeof(*rd));

	if (!zalloc_cpumask_var(&rd->span, GFP_KERNEL))
		goto out;
	if (!zalloc_cpumask_var(&rd->online, GFP_KERNEL))
		goto free_span;
	if (!zalloc_cpumask_var(&rd->dlo_mask, GFP_KERNEL))
		goto free_online;
	if (!zalloc_cpumask_var(&rd->rto_mask, GFP_KERNEL))
		goto free_dlo_mask;

	init_dl_bw(&rd->dl_bw);
	if (cpudl_init(&rd->cpudl) != 0)
		goto free_dlo_mask;

	if (cpupri_init(&rd->cpupri) != 0)
		goto free_rto_mask;

	init_max_cpu_capacity(&rd->max_cpu_capacity);

	rd->max_cap_orig_cpu = rd->min_cap_orig_cpu = -1;

	return 0;

free_rto_mask:
	free_cpumask_var(rd->rto_mask);
free_dlo_mask:
	free_cpumask_var(rd->dlo_mask);
free_online:
	free_cpumask_var(rd->online);
free_span:
	free_cpumask_var(rd->span);
out:
	return -ENOMEM;
}

/*
 * By default the system creates a single root-domain with all cpus as
 * members (mimicking the global state we have today).
 */
struct root_domain def_root_domain;

static void init_defrootdomain(void)
{
	init_rootdomain(&def_root_domain);

	atomic_set(&def_root_domain.refcount, 1);
}

static struct root_domain *alloc_rootdomain(void)
{
	struct root_domain *rd;

	rd = kmalloc(sizeof(*rd), GFP_KERNEL);
	if (!rd)
		return NULL;

	if (init_rootdomain(rd) != 0) {
		kfree(rd);
		return NULL;
	}

	return rd;
}

static void free_sched_groups(struct sched_group *sg, int free_sgc)
{
	struct sched_group *tmp, *first;

	if (!sg)
		return;

	first = sg;
	do {
		tmp = sg->next;

		if (free_sgc && atomic_dec_and_test(&sg->sgc->ref))
			kfree(sg->sgc);

		kfree(sg);
		sg = tmp;
	} while (sg != first);
}

static void free_sched_domain(struct rcu_head *rcu)
{
	struct sched_domain *sd = container_of(rcu, struct sched_domain, rcu);

	/*
	 * If its an overlapping domain it has private groups, iterate and
	 * nuke them all.
	 */
	if (sd->flags & SD_OVERLAP) {
		free_sched_groups(sd->groups, 1);
	} else if (atomic_dec_and_test(&sd->groups->ref)) {
		kfree(sd->groups->sgc);
		kfree(sd->groups);
	}
	kfree(sd);
}

static void destroy_sched_domain(struct sched_domain *sd, int cpu)
{
	call_rcu(&sd->rcu, free_sched_domain);
}

static void destroy_sched_domains(struct sched_domain *sd, int cpu)
{
	for (; sd; sd = sd->parent)
		destroy_sched_domain(sd, cpu);
}

/*
 * Keep a special pointer to the highest sched_domain that has
 * SD_SHARE_PKG_RESOURCE set (Last Level Cache Domain) for this
 * allows us to avoid some pointer chasing select_idle_sibling().
 *
 * Also keep a unique ID per domain (we use the first cpu number in
 * the cpumask of the domain), this allows us to quickly tell if
 * two cpus are in the same cache domain, see cpus_share_cache().
 */
DEFINE_PER_CPU(struct sched_domain *, sd_llc);
DEFINE_PER_CPU(int, sd_llc_size);
DEFINE_PER_CPU(int, sd_llc_id);
DEFINE_PER_CPU(struct sched_domain *, sd_numa);
DEFINE_PER_CPU(struct sched_domain *, sd_busy);
DEFINE_PER_CPU(struct sched_domain *, sd_asym);
DEFINE_PER_CPU(struct sched_domain *, sd_ea);
DEFINE_PER_CPU(struct sched_domain *, sd_scs);

static void update_top_cache_domain(int cpu)
{
	struct sched_domain *sd;
	struct sched_domain *busy_sd = NULL, *ea_sd = NULL;
	int id = cpu;
	int size = 1;

	sd = highest_flag_domain(cpu, SD_SHARE_PKG_RESOURCES);
	if (sd) {
		id = cpumask_first(sched_domain_span(sd));
		size = cpumask_weight(sched_domain_span(sd));
		busy_sd = sd->parent; /* sd_busy */
	}
	rcu_assign_pointer(per_cpu(sd_busy, cpu), busy_sd);

	rcu_assign_pointer(per_cpu(sd_llc, cpu), sd);
	per_cpu(sd_llc_size, cpu) = size;
	per_cpu(sd_llc_id, cpu) = id;

	sd = lowest_flag_domain(cpu, SD_NUMA);
	rcu_assign_pointer(per_cpu(sd_numa, cpu), sd);

	sd = highest_flag_domain(cpu, SD_ASYM_PACKING);
	rcu_assign_pointer(per_cpu(sd_asym, cpu), sd);

	for_each_domain(cpu, sd) {
		if (sd->groups->sge)
			ea_sd = sd;
		else
			break;
	}
	rcu_assign_pointer(per_cpu(sd_ea, cpu), ea_sd);

	sd = highest_flag_domain(cpu, SD_SHARE_CAP_STATES);
	rcu_assign_pointer(per_cpu(sd_scs, cpu), sd);
}

/*
 * Attach the domain 'sd' to 'cpu' as its base domain. Callers must
 * hold the hotplug lock.
 */
static void
cpu_attach_domain(struct sched_domain *sd, struct root_domain *rd, int cpu)
{
	struct rq *rq = cpu_rq(cpu);
	struct sched_domain *tmp;

	/* Remove the sched domains which do not contribute to scheduling. */
	for (tmp = sd; tmp; ) {
		struct sched_domain *parent = tmp->parent;
		if (!parent)
			break;

		if (sd_parent_degenerate(tmp, parent)) {
			tmp->parent = parent->parent;
			if (parent->parent)
				parent->parent->child = tmp;
			/*
			 * Transfer SD_PREFER_SIBLING down in case of a
			 * degenerate parent; the spans match for this
			 * so the property transfers.
			 */
			if (parent->flags & SD_PREFER_SIBLING)
				tmp->flags |= SD_PREFER_SIBLING;
			destroy_sched_domain(parent, cpu);
		} else
			tmp = tmp->parent;
	}

	if (sd && sd_degenerate(sd)) {
		tmp = sd;
		sd = sd->parent;
		destroy_sched_domain(tmp, cpu);
		if (sd)
			sd->child = NULL;
	}

	sched_domain_debug(sd, cpu);

	rq_attach_root(rq, rd);
	tmp = rq->sd;
	rcu_assign_pointer(rq->sd, sd);
	destroy_sched_domains(tmp, cpu);

	update_top_cache_domain(cpu);
}

/* Setup the mask of cpus configured for isolated domains */
static int __init isolated_cpu_setup(char *str)
{
	alloc_bootmem_cpumask_var(&cpu_isolated_map);
	cpulist_parse(str, cpu_isolated_map);
	return 1;
}

__setup("isolcpus=", isolated_cpu_setup);

struct s_data {
	struct sched_domain ** __percpu sd;
	struct root_domain	*rd;
};

enum s_alloc {
	sa_rootdomain,
	sa_sd,
	sa_sd_storage,
	sa_none,
};

/*
 * Build an iteration mask that can exclude certain CPUs from the upwards
 * domain traversal.
 *
 * Only CPUs that can arrive at this group should be considered to continue
 * balancing.
 *
 * Asymmetric node setups can result in situations where the domain tree is of
 * unequal depth, make sure to skip domains that already cover the entire
 * range.
 *
 * In that case build_sched_domains() will have terminated the iteration early
 * and our sibling sd spans will be empty. Domains should always include the
 * cpu they're built on, so check that.
 *
 */
static void build_group_mask(struct sched_domain *sd, struct sched_group *sg)
{
	const struct cpumask *sg_span = sched_group_cpus(sg);
	struct sd_data *sdd = sd->private;
	struct sched_domain *sibling;
	int i;

	for_each_cpu(i, sg_span) {
		sibling = *per_cpu_ptr(sdd->sd, i);

		/*
		 * Can happen in the asymmetric case, where these siblings are
		 * unused. The mask will not be empty because those CPUs that
		 * do have the top domain _should_ span the domain.
		 */
		if (!sibling->child)
			continue;

		/* If we would not end up here, we can't continue from here */
		if (!cpumask_equal(sg_span, sched_domain_span(sibling->child)))
			continue;

		cpumask_set_cpu(i, sched_group_mask(sg));
	}

	/* We must not have empty masks here */
	WARN_ON_ONCE(cpumask_empty(sched_group_mask(sg)));
}

/*
 * Return the canonical balance cpu for this group, this is the first cpu
 * of this group that's also in the iteration mask.
 */
int group_balance_cpu(struct sched_group *sg)
{
	return cpumask_first_and(sched_group_cpus(sg), sched_group_mask(sg));
}

static int
build_overlap_sched_groups(struct sched_domain *sd, int cpu)
{
	struct sched_group *first = NULL, *last = NULL, *groups = NULL, *sg;
	const struct cpumask *span = sched_domain_span(sd);
	struct cpumask *covered = sched_domains_tmpmask;
	struct sd_data *sdd = sd->private;
	struct sched_domain *sibling;
	int i;

	cpumask_clear(covered);

	for_each_cpu(i, span) {
		struct cpumask *sg_span;

		if (cpumask_test_cpu(i, covered))
			continue;

		sibling = *per_cpu_ptr(sdd->sd, i);

		/* See the comment near build_group_mask(). */
		if (!cpumask_test_cpu(i, sched_domain_span(sibling)))
			continue;

		sg = kzalloc_node(sizeof(struct sched_group) + cpumask_size(),
				GFP_KERNEL, cpu_to_node(cpu));

		if (!sg)
			goto fail;

		sg_span = sched_group_cpus(sg);
		if (sibling->child)
			cpumask_copy(sg_span, sched_domain_span(sibling->child));
		else
			cpumask_set_cpu(i, sg_span);

		cpumask_or(covered, covered, sg_span);

		sg->sgc = *per_cpu_ptr(sdd->sgc, i);
		if (atomic_inc_return(&sg->sgc->ref) == 1)
			build_group_mask(sd, sg);

		/*
		 * Initialize sgc->capacity such that even if we mess up the
		 * domains and no possible iteration will get us here, we won't
		 * die on a /0 trap.
		 */
		sg->sgc->capacity = SCHED_CAPACITY_SCALE * cpumask_weight(sg_span);
		sg->sgc->max_capacity = SCHED_CAPACITY_SCALE;
		sg->sgc->min_capacity = SCHED_CAPACITY_SCALE;

		/*
		 * Make sure the first group of this domain contains the
		 * canonical balance cpu. Otherwise the sched_domain iteration
		 * breaks. See update_sg_lb_stats().
		 */
		if ((!groups && cpumask_test_cpu(cpu, sg_span)) ||
		    group_balance_cpu(sg) == cpu)
			groups = sg;

		if (!first)
			first = sg;
		if (last)
			last->next = sg;
		last = sg;
		last->next = first;
	}
	sd->groups = groups;

	return 0;

fail:
	free_sched_groups(first, 0);

	return -ENOMEM;
}

static int get_group(int cpu, struct sd_data *sdd, struct sched_group **sg)
{
	struct sched_domain *sd = *per_cpu_ptr(sdd->sd, cpu);
	struct sched_domain *child = sd->child;

	if (child)
		cpu = cpumask_first(sched_domain_span(child));

	if (sg) {
		*sg = *per_cpu_ptr(sdd->sg, cpu);
		(*sg)->sgc = *per_cpu_ptr(sdd->sgc, cpu);
		atomic_set(&(*sg)->sgc->ref, 1); /* for claim_allocations */
	}

	return cpu;
}

/*
 * build_sched_groups will build a circular linked list of the groups
 * covered by the given span, and will set each group's ->cpumask correctly,
 * and ->cpu_capacity to 0.
 *
 * Assumes the sched_domain tree is fully constructed
 */
static int
build_sched_groups(struct sched_domain *sd, int cpu)
{
	struct sched_group *first = NULL, *last = NULL;
	struct sd_data *sdd = sd->private;
	const struct cpumask *span = sched_domain_span(sd);
	struct cpumask *covered;
	int i;

	get_group(cpu, sdd, &sd->groups);
	atomic_inc(&sd->groups->ref);

	if (cpu != cpumask_first(span))
		return 0;

	lockdep_assert_held(&sched_domains_mutex);
	covered = sched_domains_tmpmask;

	cpumask_clear(covered);

	for_each_cpu(i, span) {
		struct sched_group *sg;
		int group, j;

		if (cpumask_test_cpu(i, covered))
			continue;

		group = get_group(i, sdd, &sg);
		cpumask_setall(sched_group_mask(sg));

		for_each_cpu(j, span) {
			if (get_group(j, sdd, NULL) != group)
				continue;

			cpumask_set_cpu(j, covered);
			cpumask_set_cpu(j, sched_group_cpus(sg));
		}

		if (!first)
			first = sg;
		if (last)
			last->next = sg;
		last = sg;
	}
	last->next = first;

	return 0;
}

/*
 * Initialize sched groups cpu_capacity.
 *
 * cpu_capacity indicates the capacity of sched group, which is used while
 * distributing the load between different sched groups in a sched domain.
 * Typically cpu_capacity for all the groups in a sched domain will be same
 * unless there are asymmetries in the topology. If there are asymmetries,
 * group having more cpu_capacity will pickup more load compared to the
 * group having less cpu_capacity.
 */
static void init_sched_groups_capacity(int cpu, struct sched_domain *sd)
{
	struct sched_group *sg = sd->groups;

	WARN_ON(!sg);

	do {
		sg->group_weight = cpumask_weight(sched_group_cpus(sg));
		sg = sg->next;
	} while (sg != sd->groups);

	if (cpu != group_balance_cpu(sg))
		return;

	update_group_capacity(sd, cpu);
	atomic_set(&sg->sgc->nr_busy_cpus, sg->group_weight);
}

/*
 * Check that the per-cpu provided sd energy data is consistent for all cpus
 * within the mask.
 */
static inline void check_sched_energy_data(int cpu, sched_domain_energy_f fn,
					   const struct cpumask *cpumask)
{
	const struct sched_group_energy * const sge = fn(cpu);
	struct cpumask mask;
	int i;

	if (cpumask_weight(cpumask) <= 1)
		return;

	cpumask_xor(&mask, cpumask, get_cpu_mask(cpu));

	for_each_cpu(i, &mask) {
		const struct sched_group_energy * const e = fn(i);
		int y;

		BUG_ON(e->nr_idle_states != sge->nr_idle_states);

		for (y = 0; y < (e->nr_idle_states); y++) {
			BUG_ON(e->idle_states[y].power !=
					sge->idle_states[y].power);
		}

		BUG_ON(e->nr_cap_states != sge->nr_cap_states);

		for (y = 0; y < (e->nr_cap_states); y++) {
			BUG_ON(e->cap_states[y].cap != sge->cap_states[y].cap);
			BUG_ON(e->cap_states[y].power !=
					sge->cap_states[y].power);
		}
	}
}

static void init_sched_energy(int cpu, struct sched_domain *sd,
			      sched_domain_energy_f fn)
{
	if (!(fn && fn(cpu)))
		return;

	if (cpu != group_balance_cpu(sd->groups))
		return;

	if (sd->child && !sd->child->groups->sge) {
		pr_err("BUG: EAS setup broken for CPU%d\n", cpu);
#ifdef CONFIG_SCHED_DEBUG
		pr_err("     energy data on %s but not on %s domain\n",
			sd->name, sd->child->name);
#endif
		return;
	}

	check_sched_energy_data(cpu, fn, sched_group_cpus(sd->groups));

	sd->groups->sge = fn(cpu);
}

/*
 * Initializers for schedule domains
 * Non-inlined to reduce accumulated stack pressure in build_sched_domains()
 */

static int default_relax_domain_level = -1;
int sched_domain_level_max;

static int __init setup_relax_domain_level(char *str)
{
	if (kstrtoint(str, 0, &default_relax_domain_level))
		pr_warn("Unable to set relax_domain_level\n");

	return 1;
}
__setup("relax_domain_level=", setup_relax_domain_level);

static void set_domain_attribute(struct sched_domain *sd,
				 struct sched_domain_attr *attr)
{
	int request;

	if (!attr || attr->relax_domain_level < 0) {
		if (default_relax_domain_level < 0)
			return;
		else
			request = default_relax_domain_level;
	} else
		request = attr->relax_domain_level;
	if (request < sd->level) {
		/* turn off idle balance on this domain */
		sd->flags &= ~(SD_BALANCE_WAKE|SD_BALANCE_NEWIDLE);
	} else {
		/* turn on idle balance on this domain */
		sd->flags |= (SD_BALANCE_WAKE|SD_BALANCE_NEWIDLE);
	}
}

static void __sdt_free(const struct cpumask *cpu_map);
static int __sdt_alloc(const struct cpumask *cpu_map);

static void __free_domain_allocs(struct s_data *d, enum s_alloc what,
				 const struct cpumask *cpu_map)
{
	switch (what) {
	case sa_rootdomain:
		if (!atomic_read(&d->rd->refcount))
			free_rootdomain(&d->rd->rcu); /* fall through */
	case sa_sd:
		free_percpu(d->sd); /* fall through */
	case sa_sd_storage:
		__sdt_free(cpu_map); /* fall through */
	case sa_none:
		break;
	}
}

static enum s_alloc __visit_domain_allocation_hell(struct s_data *d,
						   const struct cpumask *cpu_map)
{
	memset(d, 0, sizeof(*d));

	if (__sdt_alloc(cpu_map))
		return sa_sd_storage;
	d->sd = alloc_percpu(struct sched_domain *);
	if (!d->sd)
		return sa_sd_storage;
	d->rd = alloc_rootdomain();
	if (!d->rd)
		return sa_sd;
	return sa_rootdomain;
}

/*
 * NULL the sd_data elements we've used to build the sched_domain and
 * sched_group structure so that the subsequent __free_domain_allocs()
 * will not free the data we're using.
 */
static void claim_allocations(int cpu, struct sched_domain *sd)
{
	struct sd_data *sdd = sd->private;

	WARN_ON_ONCE(*per_cpu_ptr(sdd->sd, cpu) != sd);
	*per_cpu_ptr(sdd->sd, cpu) = NULL;

	if (atomic_read(&(*per_cpu_ptr(sdd->sg, cpu))->ref))
		*per_cpu_ptr(sdd->sg, cpu) = NULL;

	if (atomic_read(&(*per_cpu_ptr(sdd->sgc, cpu))->ref))
		*per_cpu_ptr(sdd->sgc, cpu) = NULL;
}

#ifdef CONFIG_NUMA
static int sched_domains_numa_levels;
enum numa_topology_type sched_numa_topology_type;
static int *sched_domains_numa_distance;
int sched_max_numa_distance;
static struct cpumask ***sched_domains_numa_masks;
static int sched_domains_curr_level;
#endif

/*
 * SD_flags allowed in topology descriptions.
 *
 * These flags are purely descriptive of the topology and do not prescribe
 * behaviour. Behaviour is artificial and mapped in the below sd_init()
 * function:
 *
 *   SD_SHARE_CPUCAPACITY   - describes SMT topologies
 *   SD_SHARE_PKG_RESOURCES - describes shared caches
 *   SD_NUMA                - describes NUMA topologies
 *   SD_SHARE_POWERDOMAIN   - describes shared power domain
 *   SD_ASYM_CPUCAPACITY    - describes mixed capacity topologies
 *   SD_SHARE_CAP_STATES    - describes shared capacity states
 *
 * Odd one out, which beside describing the topology has a quirk also
 * prescribes the desired behaviour that goes along with it:
 *
 * Odd one out:
 * SD_ASYM_PACKING        - describes SMT quirks
 */
#define TOPOLOGY_SD_FLAGS		\
	(SD_SHARE_CPUCAPACITY |		\
	 SD_SHARE_PKG_RESOURCES |	\
	 SD_NUMA |			\
	 SD_ASYM_PACKING |		\
	 SD_ASYM_CPUCAPACITY |		\
	 SD_SHARE_POWERDOMAIN |		\
	 SD_SHARE_CAP_STATES)

static struct sched_domain *
sd_init(struct sched_domain_topology_level *tl,
	struct sched_domain *child, int cpu)
{
	struct sched_domain *sd = *per_cpu_ptr(tl->data.sd, cpu);
	int sd_weight, sd_flags = 0;

#ifdef CONFIG_NUMA
	/*
	 * Ugly hack to pass state to sd_numa_mask()...
	 */
	sched_domains_curr_level = tl->numa_level;
#endif

	sd_weight = cpumask_weight(tl->mask(cpu));

	if (tl->sd_flags)
		sd_flags = (*tl->sd_flags)();
	if (WARN_ONCE(sd_flags & ~TOPOLOGY_SD_FLAGS,
			"wrong sd_flags in topology description\n"))
		sd_flags &= ~TOPOLOGY_SD_FLAGS;

	*sd = (struct sched_domain){
		.min_interval		= sd_weight,
		.max_interval		= 2*sd_weight,
		.busy_factor		= 32,
		.imbalance_pct		= 125,

		.cache_nice_tries	= 0,
		.busy_idx		= 0,
		.idle_idx		= 0,
		.newidle_idx		= 0,
		.wake_idx		= 0,
		.forkexec_idx		= 0,

		.flags			= 1*SD_LOAD_BALANCE
					| 1*SD_BALANCE_NEWIDLE
					| 1*SD_BALANCE_EXEC
					| 1*SD_BALANCE_FORK
					| 0*SD_BALANCE_WAKE
					| 1*SD_WAKE_AFFINE
					| 0*SD_SHARE_CPUCAPACITY
					| 0*SD_SHARE_PKG_RESOURCES
					| 0*SD_SERIALIZE
					| 0*SD_PREFER_SIBLING
					| 0*SD_NUMA
					| sd_flags
					,

		.last_balance		= jiffies,
		.balance_interval	= sd_weight,
		.smt_gain		= 0,
		.max_newidle_lb_cost	= 0,
		.next_decay_max_lb_cost	= jiffies,
		.child			= child,
#ifdef CONFIG_SCHED_DEBUG
		.name			= tl->name,
#endif
	};

	/*
	 * Convert topological properties into behaviour.
	 */

	if (sd->flags & SD_ASYM_CPUCAPACITY) {
		struct sched_domain *t = sd;

		for_each_lower_domain(t)
			t->flags |= SD_BALANCE_WAKE;
	}

	if (sd->flags & SD_SHARE_CPUCAPACITY) {
		sd->flags |= SD_PREFER_SIBLING;
		sd->imbalance_pct = 110;
		sd->smt_gain = 1178; /* ~15% */

	} else if (sd->flags & SD_SHARE_PKG_RESOURCES) {
		sd->imbalance_pct = 117;
		sd->cache_nice_tries = 1;
		sd->busy_idx = 2;

#ifdef CONFIG_NUMA
	} else if (sd->flags & SD_NUMA) {
		sd->cache_nice_tries = 2;
		sd->busy_idx = 3;
		sd->idle_idx = 2;

		sd->flags |= SD_SERIALIZE;
		if (sched_domains_numa_distance[tl->numa_level] > RECLAIM_DISTANCE) {
			sd->flags &= ~(SD_BALANCE_EXEC |
				       SD_BALANCE_FORK |
				       SD_WAKE_AFFINE);
		}

#endif
	} else {
		sd->flags |= SD_PREFER_SIBLING;
		sd->cache_nice_tries = 1;
		sd->busy_idx = 2;
		sd->idle_idx = 1;
	}

	sd->private = &tl->data;

	return sd;
}

/*
 * Topology list, bottom-up.
 */
static struct sched_domain_topology_level default_topology[] = {
#ifdef CONFIG_SCHED_SMT
	{ cpu_smt_mask, cpu_smt_flags, SD_INIT_NAME(SMT) },
#endif
#ifdef CONFIG_SCHED_MC
	{ cpu_coregroup_mask, cpu_core_flags, SD_INIT_NAME(MC) },
#endif
	{ cpu_cpu_mask, SD_INIT_NAME(DIE) },
	{ NULL, },
};

static struct sched_domain_topology_level *sched_domain_topology =
	default_topology;

#define for_each_sd_topology(tl)			\
	for (tl = sched_domain_topology; tl->mask; tl++)

void set_sched_topology(struct sched_domain_topology_level *tl)
{
	sched_domain_topology = tl;
}

#ifdef CONFIG_NUMA

static const struct cpumask *sd_numa_mask(int cpu)
{
	return sched_domains_numa_masks[sched_domains_curr_level][cpu_to_node(cpu)];
}

static void sched_numa_warn(const char *str)
{
	static int done = false;
	int i,j;

	if (done)
		return;

	done = true;

	printk(KERN_WARNING "ERROR: %s\n\n", str);

	for (i = 0; i < nr_node_ids; i++) {
		printk(KERN_WARNING "  ");
		for (j = 0; j < nr_node_ids; j++)
			printk(KERN_CONT "%02d ", node_distance(i,j));
		printk(KERN_CONT "\n");
	}
	printk(KERN_WARNING "\n");
}

bool find_numa_distance(int distance)
{
	int i;

	if (distance == node_distance(0, 0))
		return true;

	for (i = 0; i < sched_domains_numa_levels; i++) {
		if (sched_domains_numa_distance[i] == distance)
			return true;
	}

	return false;
}

/*
 * A system can have three types of NUMA topology:
 * NUMA_DIRECT: all nodes are directly connected, or not a NUMA system
 * NUMA_GLUELESS_MESH: some nodes reachable through intermediary nodes
 * NUMA_BACKPLANE: nodes can reach other nodes through a backplane
 *
 * The difference between a glueless mesh topology and a backplane
 * topology lies in whether communication between not directly
 * connected nodes goes through intermediary nodes (where programs
 * could run), or through backplane controllers. This affects
 * placement of programs.
 *
 * The type of topology can be discerned with the following tests:
 * - If the maximum distance between any nodes is 1 hop, the system
 *   is directly connected.
 * - If for two nodes A and B, located N > 1 hops away from each other,
 *   there is an intermediary node C, which is < N hops away from both
 *   nodes A and B, the system is a glueless mesh.
 */
static void init_numa_topology_type(void)
{
	int a, b, c, n;

	n = sched_max_numa_distance;

	if (sched_domains_numa_levels <= 1) {
		sched_numa_topology_type = NUMA_DIRECT;
		return;
	}

	for_each_online_node(a) {
		for_each_online_node(b) {
			/* Find two nodes furthest removed from each other. */
			if (node_distance(a, b) < n)
				continue;

			/* Is there an intermediary node between a and b? */
			for_each_online_node(c) {
				if (node_distance(a, c) < n &&
				    node_distance(b, c) < n) {
					sched_numa_topology_type =
							NUMA_GLUELESS_MESH;
					return;
				}
			}

			sched_numa_topology_type = NUMA_BACKPLANE;
			return;
		}
	}
}

static void sched_init_numa(void)
{
	int next_distance, curr_distance = node_distance(0, 0);
	struct sched_domain_topology_level *tl;
	int level = 0;
	int i, j, k;

	sched_domains_numa_distance = kzalloc(sizeof(int) * nr_node_ids, GFP_KERNEL);
	if (!sched_domains_numa_distance)
		return;

	/*
	 * O(nr_nodes^2) deduplicating selection sort -- in order to find the
	 * unique distances in the node_distance() table.
	 *
	 * Assumes node_distance(0,j) includes all distances in
	 * node_distance(i,j) in order to avoid cubic time.
	 */
	next_distance = curr_distance;
	for (i = 0; i < nr_node_ids; i++) {
		for (j = 0; j < nr_node_ids; j++) {
			for (k = 0; k < nr_node_ids; k++) {
				int distance = node_distance(i, k);

				if (distance > curr_distance &&
				    (distance < next_distance ||
				     next_distance == curr_distance))
					next_distance = distance;

				/*
				 * While not a strong assumption it would be nice to know
				 * about cases where if node A is connected to B, B is not
				 * equally connected to A.
				 */
				if (sched_debug() && node_distance(k, i) != distance)
					sched_numa_warn("Node-distance not symmetric");

				if (sched_debug() && i && !find_numa_distance(distance))
					sched_numa_warn("Node-0 not representative");
			}
			if (next_distance != curr_distance) {
				sched_domains_numa_distance[level++] = next_distance;
				sched_domains_numa_levels = level;
				curr_distance = next_distance;
			} else break;
		}

		/*
		 * In case of sched_debug() we verify the above assumption.
		 */
		if (!sched_debug())
			break;
	}

	if (!level)
		return;

	/*
	 * 'level' contains the number of unique distances, excluding the
	 * identity distance node_distance(i,i).
	 *
	 * The sched_domains_numa_distance[] array includes the actual distance
	 * numbers.
	 */

	/*
	 * Here, we should temporarily reset sched_domains_numa_levels to 0.
	 * If it fails to allocate memory for array sched_domains_numa_masks[][],
	 * the array will contain less then 'level' members. This could be
	 * dangerous when we use it to iterate array sched_domains_numa_masks[][]
	 * in other functions.
	 *
	 * We reset it to 'level' at the end of this function.
	 */
	sched_domains_numa_levels = 0;

	sched_domains_numa_masks = kzalloc(sizeof(void *) * level, GFP_KERNEL);
	if (!sched_domains_numa_masks)
		return;

	/*
	 * Now for each level, construct a mask per node which contains all
	 * cpus of nodes that are that many hops away from us.
	 */
	for (i = 0; i < level; i++) {
		sched_domains_numa_masks[i] =
			kzalloc(nr_node_ids * sizeof(void *), GFP_KERNEL);
		if (!sched_domains_numa_masks[i])
			return;

		for (j = 0; j < nr_node_ids; j++) {
			struct cpumask *mask = kzalloc(cpumask_size(), GFP_KERNEL);
			if (!mask)
				return;

			sched_domains_numa_masks[i][j] = mask;

			for_each_node(k) {
				if (node_distance(j, k) > sched_domains_numa_distance[i])
					continue;

				cpumask_or(mask, mask, cpumask_of_node(k));
			}
		}
	}

	/* Compute default topology size */
	for (i = 0; sched_domain_topology[i].mask; i++);

	tl = kzalloc((i + level + 1) *
			sizeof(struct sched_domain_topology_level), GFP_KERNEL);
	if (!tl)
		return;

	/*
	 * Copy the default topology bits..
	 */
	for (i = 0; sched_domain_topology[i].mask; i++)
		tl[i] = sched_domain_topology[i];

	/*
	 * .. and append 'j' levels of NUMA goodness.
	 */
	for (j = 0; j < level; i++, j++) {
		tl[i] = (struct sched_domain_topology_level){
			.mask = sd_numa_mask,
			.sd_flags = cpu_numa_flags,
			.flags = SDTL_OVERLAP,
			.numa_level = j,
			SD_INIT_NAME(NUMA)
		};
	}

	sched_domain_topology = tl;

	sched_domains_numa_levels = level;
	sched_max_numa_distance = sched_domains_numa_distance[level - 1];

	init_numa_topology_type();
}

static void sched_domains_numa_masks_set(int cpu)
{
	int i, j;
	int node = cpu_to_node(cpu);

	for (i = 0; i < sched_domains_numa_levels; i++) {
		for (j = 0; j < nr_node_ids; j++) {
			if (node_distance(j, node) <= sched_domains_numa_distance[i])
				cpumask_set_cpu(cpu, sched_domains_numa_masks[i][j]);
		}
	}
}

static void sched_domains_numa_masks_clear(int cpu)
{
	int i, j;
	for (i = 0; i < sched_domains_numa_levels; i++) {
		for (j = 0; j < nr_node_ids; j++)
			cpumask_clear_cpu(cpu, sched_domains_numa_masks[i][j]);
	}
}

/*
 * Update sched_domains_numa_masks[level][node] array when new cpus
 * are onlined.
 */
static int sched_domains_numa_masks_update(struct notifier_block *nfb,
					   unsigned long action,
					   void *hcpu)
{
	int cpu = (long)hcpu;

	switch (action & ~CPU_TASKS_FROZEN) {
	case CPU_ONLINE:
		sched_domains_numa_masks_set(cpu);
		break;

	case CPU_DEAD:
		sched_domains_numa_masks_clear(cpu);
		break;

	default:
		return NOTIFY_DONE;
	}

	return NOTIFY_OK;
}
#else
static inline void sched_init_numa(void)
{
}

static int sched_domains_numa_masks_update(struct notifier_block *nfb,
					   unsigned long action,
					   void *hcpu)
{
	return 0;
}
#endif /* CONFIG_NUMA */

static int __sdt_alloc(const struct cpumask *cpu_map)
{
	struct sched_domain_topology_level *tl;
	int j;

	for_each_sd_topology(tl) {
		struct sd_data *sdd = &tl->data;

		sdd->sd = alloc_percpu(struct sched_domain *);
		if (!sdd->sd)
			return -ENOMEM;

		sdd->sg = alloc_percpu(struct sched_group *);
		if (!sdd->sg)
			return -ENOMEM;

		sdd->sgc = alloc_percpu(struct sched_group_capacity *);
		if (!sdd->sgc)
			return -ENOMEM;

		for_each_cpu(j, cpu_map) {
			struct sched_domain *sd;
			struct sched_group *sg;
			struct sched_group_capacity *sgc;

			sd = kzalloc_node(sizeof(struct sched_domain) + cpumask_size(),
					GFP_KERNEL, cpu_to_node(j));
			if (!sd)
				return -ENOMEM;

			*per_cpu_ptr(sdd->sd, j) = sd;

			sg = kzalloc_node(sizeof(struct sched_group) + cpumask_size(),
					GFP_KERNEL, cpu_to_node(j));
			if (!sg)
				return -ENOMEM;

			sg->next = sg;

			*per_cpu_ptr(sdd->sg, j) = sg;

			sgc = kzalloc_node(sizeof(struct sched_group_capacity) + cpumask_size(),
					GFP_KERNEL, cpu_to_node(j));
			if (!sgc)
				return -ENOMEM;

			*per_cpu_ptr(sdd->sgc, j) = sgc;
		}
	}

	return 0;
}

static void __sdt_free(const struct cpumask *cpu_map)
{
	struct sched_domain_topology_level *tl;
	int j;

	for_each_sd_topology(tl) {
		struct sd_data *sdd = &tl->data;

		for_each_cpu(j, cpu_map) {
			struct sched_domain *sd;

			if (sdd->sd) {
				sd = *per_cpu_ptr(sdd->sd, j);
				if (sd && (sd->flags & SD_OVERLAP))
					free_sched_groups(sd->groups, 0);
				kfree(*per_cpu_ptr(sdd->sd, j));
			}

			if (sdd->sg)
				kfree(*per_cpu_ptr(sdd->sg, j));
			if (sdd->sgc)
				kfree(*per_cpu_ptr(sdd->sgc, j));
		}
		free_percpu(sdd->sd);
		sdd->sd = NULL;
		free_percpu(sdd->sg);
		sdd->sg = NULL;
		free_percpu(sdd->sgc);
		sdd->sgc = NULL;
	}
}

struct sched_domain *build_sched_domain(struct sched_domain_topology_level *tl,
		const struct cpumask *cpu_map, struct sched_domain_attr *attr,
		struct sched_domain *child, int cpu)
{
	struct sched_domain *sd = sd_init(tl, child, cpu);

	cpumask_and(sched_domain_span(sd), cpu_map, tl->mask(cpu));
	if (child) {
		sd->level = child->level + 1;
		sched_domain_level_max = max(sched_domain_level_max, sd->level);
		child->parent = sd;

		if (!cpumask_subset(sched_domain_span(child),
				    sched_domain_span(sd))) {
			pr_err("BUG: arch topology borken\n");
#ifdef CONFIG_SCHED_DEBUG
			pr_err("     the %s domain not a subset of the %s domain\n",
					child->name, sd->name);
#endif
			/* Fixup, ensure @sd has at least @child cpus. */
			cpumask_or(sched_domain_span(sd),
				   sched_domain_span(sd),
				   sched_domain_span(child));
		}

	}
	set_domain_attribute(sd, attr);

	return sd;
}

/*
 * Build sched domains for a given set of cpus and attach the sched domains
 * to the individual cpus
 */
static int build_sched_domains(const struct cpumask *cpu_map,
			       struct sched_domain_attr *attr)
{
	enum s_alloc alloc_state;
	struct sched_domain *sd;
	struct s_data d;
	int i, ret = -ENOMEM;

	alloc_state = __visit_domain_allocation_hell(&d, cpu_map);
	if (alloc_state != sa_rootdomain)
		goto error;

	/* Set up domains for cpus specified by the cpu_map. */
	for_each_cpu(i, cpu_map) {
		struct sched_domain_topology_level *tl;

		sd = NULL;
		for_each_sd_topology(tl) {
			sd = build_sched_domain(tl, cpu_map, attr, sd, i);
			if (tl == sched_domain_topology)
				*per_cpu_ptr(d.sd, i) = sd;
			if (tl->flags & SDTL_OVERLAP || sched_feat(FORCE_SD_OVERLAP))
				sd->flags |= SD_OVERLAP;
		}
	}

	/* Build the groups for the domains */
	for_each_cpu(i, cpu_map) {
		for (sd = *per_cpu_ptr(d.sd, i); sd; sd = sd->parent) {
			sd->span_weight = cpumask_weight(sched_domain_span(sd));
			if (sd->flags & SD_OVERLAP) {
				if (build_overlap_sched_groups(sd, i))
					goto error;
			} else {
				if (build_sched_groups(sd, i))
					goto error;
			}
		}
	}

	/* Calculate CPU capacity for physical packages and nodes */
	for (i = nr_cpumask_bits-1; i >= 0; i--) {
		struct sched_domain_topology_level *tl = sched_domain_topology;

		if (!cpumask_test_cpu(i, cpu_map))
			continue;

		for (sd = *per_cpu_ptr(d.sd, i); sd; sd = sd->parent, tl++) {
			init_sched_energy(i, sd, tl->energy);
			claim_allocations(i, sd);
			init_sched_groups_capacity(i, sd);
		}
	}

	/* Attach the domains */
	rcu_read_lock();
	for_each_cpu(i, cpu_map) {
		int max_cpu = READ_ONCE(d.rd->max_cap_orig_cpu);
		int min_cpu = READ_ONCE(d.rd->min_cap_orig_cpu);

		if ((max_cpu < 0) || (cpu_rq(i)->cpu_capacity_orig >
		    cpu_rq(max_cpu)->cpu_capacity_orig))
			WRITE_ONCE(d.rd->max_cap_orig_cpu, i);

		if ((min_cpu < 0) || (cpu_rq(i)->cpu_capacity_orig <
		    cpu_rq(min_cpu)->cpu_capacity_orig))
			WRITE_ONCE(d.rd->min_cap_orig_cpu, i);

		sd = *per_cpu_ptr(d.sd, i);

		cpu_attach_domain(sd, d.rd, i);
	}
	rcu_read_unlock();

	ret = 0;
error:
	__free_domain_allocs(&d, alloc_state, cpu_map);
	return ret;
}

static cpumask_var_t *doms_cur;	/* current sched domains */
static int ndoms_cur;		/* number of sched domains in 'doms_cur' */
static struct sched_domain_attr *dattr_cur;
				/* attribues of custom domains in 'doms_cur' */

/*
 * Special case: If a kmalloc of a doms_cur partition (array of
 * cpumask) fails, then fallback to a single sched domain,
 * as determined by the single cpumask fallback_doms.
 */
static cpumask_var_t fallback_doms;

/*
 * arch_update_cpu_topology lets virtualized architectures update the
 * cpu core maps. It is supposed to return 1 if the topology changed
 * or 0 if it stayed the same.
 */
int __weak arch_update_cpu_topology(void)
{
	return 0;
}

cpumask_var_t *alloc_sched_domains(unsigned int ndoms)
{
	int i;
	cpumask_var_t *doms;

	doms = kmalloc(sizeof(*doms) * ndoms, GFP_KERNEL);
	if (!doms)
		return NULL;
	for (i = 0; i < ndoms; i++) {
		if (!alloc_cpumask_var(&doms[i], GFP_KERNEL)) {
			free_sched_domains(doms, i);
			return NULL;
		}
	}
	return doms;
}

void free_sched_domains(cpumask_var_t doms[], unsigned int ndoms)
{
	unsigned int i;
	for (i = 0; i < ndoms; i++)
		free_cpumask_var(doms[i]);
	kfree(doms);
}

/*
 * Set up scheduler domains and groups. Callers must hold the hotplug lock.
 * For now this just excludes isolated cpus, but could be used to
 * exclude other special cases in the future.
 */
static int init_sched_domains(const struct cpumask *cpu_map)
{
	int err;

	arch_update_cpu_topology();
	ndoms_cur = 1;
	doms_cur = alloc_sched_domains(ndoms_cur);
	if (!doms_cur)
		doms_cur = &fallback_doms;
	cpumask_andnot(doms_cur[0], cpu_map, cpu_isolated_map);
	err = build_sched_domains(doms_cur[0], NULL);
	register_sched_domain_sysctl();

	return err;
}

/*
 * Detach sched domains from a group of cpus specified in cpu_map
 * These cpus will now be attached to the NULL domain
 */
static void detach_destroy_domains(const struct cpumask *cpu_map)
{
	int i;

	rcu_read_lock();
	for_each_cpu(i, cpu_map)
		cpu_attach_domain(NULL, &def_root_domain, i);
	rcu_read_unlock();
}

/* handle null as "default" */
static int dattrs_equal(struct sched_domain_attr *cur, int idx_cur,
			struct sched_domain_attr *new, int idx_new)
{
	struct sched_domain_attr tmp;

	/* fast path */
	if (!new && !cur)
		return 1;

	tmp = SD_ATTR_INIT;
	return !memcmp(cur ? (cur + idx_cur) : &tmp,
			new ? (new + idx_new) : &tmp,
			sizeof(struct sched_domain_attr));
}

/*
 * Partition sched domains as specified by the 'ndoms_new'
 * cpumasks in the array doms_new[] of cpumasks. This compares
 * doms_new[] to the current sched domain partitioning, doms_cur[].
 * It destroys each deleted domain and builds each new domain.
 *
 * 'doms_new' is an array of cpumask_var_t's of length 'ndoms_new'.
 * The masks don't intersect (don't overlap.) We should setup one
 * sched domain for each mask. CPUs not in any of the cpumasks will
 * not be load balanced. If the same cpumask appears both in the
 * current 'doms_cur' domains and in the new 'doms_new', we can leave
 * it as it is.
 *
 * The passed in 'doms_new' should be allocated using
 * alloc_sched_domains.  This routine takes ownership of it and will
 * free_sched_domains it when done with it. If the caller failed the
 * alloc call, then it can pass in doms_new == NULL && ndoms_new == 1,
 * and partition_sched_domains() will fallback to the single partition
 * 'fallback_doms', it also forces the domains to be rebuilt.
 *
 * If doms_new == NULL it will be replaced with cpu_online_mask.
 * ndoms_new == 0 is a special case for destroying existing domains,
 * and it will not create the default domain.
 *
 * Call with hotplug lock held
 */
void partition_sched_domains(int ndoms_new, cpumask_var_t doms_new[],
			     struct sched_domain_attr *dattr_new)
{
	int i, j, n;
	int new_topology;

	mutex_lock(&sched_domains_mutex);

	/* always unregister in case we don't destroy any domains */
	unregister_sched_domain_sysctl();

	/* Let architecture update cpu core mappings. */
	new_topology = arch_update_cpu_topology();

	n = doms_new ? ndoms_new : 0;

	/* Destroy deleted domains */
	for (i = 0; i < ndoms_cur; i++) {
		for (j = 0; j < n && !new_topology; j++) {
			if (cpumask_equal(doms_cur[i], doms_new[j])
			    && dattrs_equal(dattr_cur, i, dattr_new, j))
				goto match1;
		}
		/* no match - a current sched domain not in new doms_new[] */
		detach_destroy_domains(doms_cur[i]);
match1:
		;
	}

	n = ndoms_cur;
	if (doms_new == NULL) {
		n = 0;
		doms_new = &fallback_doms;
		cpumask_andnot(doms_new[0], cpu_active_mask, cpu_isolated_map);
		WARN_ON_ONCE(dattr_new);
	}

	/* Build new domains */
	for (i = 0; i < ndoms_new; i++) {
		for (j = 0; j < n && !new_topology; j++) {
			if (cpumask_equal(doms_new[i], doms_cur[j])
			    && dattrs_equal(dattr_new, i, dattr_cur, j))
				goto match2;
		}
		/* no match - add a new doms_new */
		build_sched_domains(doms_new[i], dattr_new ? dattr_new + i : NULL);
match2:
		;
	}

	/* Remember the new sched domains */
	if (doms_cur != &fallback_doms)
		free_sched_domains(doms_cur, ndoms_cur);
	kfree(dattr_cur);	/* kfree(NULL) is safe */
	doms_cur = doms_new;
	dattr_cur = dattr_new;
	ndoms_cur = ndoms_new;

	register_sched_domain_sysctl();

	mutex_unlock(&sched_domains_mutex);
}

static int num_cpus_frozen;	/* used to mark begin/end of suspend/resume */

/*
 * Update cpusets according to cpu_active mask.  If cpusets are
 * disabled, cpuset_update_active_cpus() becomes a simple wrapper
 * around partition_sched_domains().
 *
 * If we come here as part of a suspend/resume, don't touch cpusets because we
 * want to restore it back to its original state upon resume anyway.
 */
static int cpuset_cpu_active(struct notifier_block *nfb, unsigned long action,
			     void *hcpu)
{
	switch (action) {
	case CPU_ONLINE_FROZEN:
	case CPU_DOWN_FAILED_FROZEN:

		/*
		 * num_cpus_frozen tracks how many CPUs are involved in suspend
		 * resume sequence. As long as this is not the last online
		 * operation in the resume sequence, just build a single sched
		 * domain, ignoring cpusets.
		 */
		num_cpus_frozen--;
		if (likely(num_cpus_frozen)) {
			partition_sched_domains(1, NULL, NULL);
			break;
		}

		/*
		 * This is the last CPU online operation. So fall through and
		 * restore the original sched domains by considering the
		 * cpuset configurations.
		 */

	case CPU_ONLINE:
		cpuset_update_active_cpus(true);
		break;
	default:
		return NOTIFY_DONE;
	}
	return NOTIFY_OK;
}

static int cpuset_cpu_inactive(struct notifier_block *nfb, unsigned long action,
			       void *hcpu)
{
	unsigned long flags;
	long cpu = (long)hcpu;
	struct dl_bw *dl_b;
	bool overflow;
	int cpus;

	switch (action) {
	case CPU_DOWN_PREPARE:
		rcu_read_lock_sched();
		dl_b = dl_bw_of(cpu);

		raw_spin_lock_irqsave(&dl_b->lock, flags);
		cpus = dl_bw_cpus(cpu);
		overflow = __dl_overflow(dl_b, cpus, 0, 0);
		raw_spin_unlock_irqrestore(&dl_b->lock, flags);

		rcu_read_unlock_sched();

		if (overflow)
			return notifier_from_errno(-EBUSY);
		cpuset_update_active_cpus(false);
		break;
	case CPU_DOWN_PREPARE_FROZEN:
		num_cpus_frozen++;
		partition_sched_domains(1, NULL, NULL);
		break;
	default:
		return NOTIFY_DONE;
	}
	return NOTIFY_OK;
}

void __init sched_init_smp(void)
{
	cpumask_var_t non_isolated_cpus;

	walt_init_cpu_efficiency();
	alloc_cpumask_var(&non_isolated_cpus, GFP_KERNEL);
	alloc_cpumask_var(&fallback_doms, GFP_KERNEL);

	sched_init_numa();

	/*
	 * There's no userspace yet to cause hotplug operations; hence all the
	 * cpu masks are stable and all blatant races in the below code cannot
	 * happen.
	 */
	mutex_lock(&sched_domains_mutex);
	init_sched_domains(cpu_active_mask);
	cpumask_andnot(non_isolated_cpus, cpu_possible_mask, cpu_isolated_map);
	if (cpumask_empty(non_isolated_cpus))
		cpumask_set_cpu(smp_processor_id(), non_isolated_cpus);
	mutex_unlock(&sched_domains_mutex);

	hotcpu_notifier(sched_domains_numa_masks_update, CPU_PRI_SCHED_ACTIVE);
	hotcpu_notifier(cpuset_cpu_active, CPU_PRI_CPUSET_ACTIVE);
	hotcpu_notifier(cpuset_cpu_inactive, CPU_PRI_CPUSET_INACTIVE);

	init_hrtick();

	/* Move init over to a non-isolated CPU */
	if (set_cpus_allowed_ptr(current, non_isolated_cpus) < 0)
		BUG();
	sched_init_granularity();
	free_cpumask_var(non_isolated_cpus);

	init_sched_rt_class();
	init_sched_dl_class();
}
#else
void __init sched_init_smp(void)
{
	sched_init_granularity();
}
#endif /* CONFIG_SMP */

int in_sched_functions(unsigned long addr)
{
	return in_lock_functions(addr) ||
		(addr >= (unsigned long)__sched_text_start
		&& addr < (unsigned long)__sched_text_end);
}

#ifdef CONFIG_CGROUP_SCHED
/*
 * Default task group.
 * Every task in system belongs to this group at bootup.
 */
struct task_group root_task_group;
LIST_HEAD(task_groups);
#endif

DECLARE_PER_CPU(cpumask_var_t, load_balance_mask);

void __init sched_init(void)
{
	int i, j;
	unsigned long alloc_size = 0, ptr;

#ifdef CONFIG_FAIR_GROUP_SCHED
	alloc_size += 2 * nr_cpu_ids * sizeof(void **);
#endif
#ifdef CONFIG_RT_GROUP_SCHED
	alloc_size += 2 * nr_cpu_ids * sizeof(void **);
#endif
	if (alloc_size) {
		ptr = (unsigned long)kzalloc(alloc_size, GFP_NOWAIT);

#ifdef CONFIG_FAIR_GROUP_SCHED
		root_task_group.se = (struct sched_entity **)ptr;
		ptr += nr_cpu_ids * sizeof(void **);

		root_task_group.cfs_rq = (struct cfs_rq **)ptr;
		ptr += nr_cpu_ids * sizeof(void **);

#endif /* CONFIG_FAIR_GROUP_SCHED */
#ifdef CONFIG_RT_GROUP_SCHED
		root_task_group.rt_se = (struct sched_rt_entity **)ptr;
		ptr += nr_cpu_ids * sizeof(void **);

		root_task_group.rt_rq = (struct rt_rq **)ptr;
		ptr += nr_cpu_ids * sizeof(void **);

#endif /* CONFIG_RT_GROUP_SCHED */
	}
#ifdef CONFIG_CPUMASK_OFFSTACK
	for_each_possible_cpu(i) {
		per_cpu(load_balance_mask, i) = (cpumask_var_t)kzalloc_node(
			cpumask_size(), GFP_KERNEL, cpu_to_node(i));
	}
#endif /* CONFIG_CPUMASK_OFFSTACK */

	init_rt_bandwidth(&def_rt_bandwidth,
			global_rt_period(), global_rt_runtime());
	init_dl_bandwidth(&def_dl_bandwidth,
			global_rt_period(), global_rt_runtime());

#ifdef CONFIG_SMP
	init_defrootdomain();
#endif

#ifdef CONFIG_RT_GROUP_SCHED
	init_rt_bandwidth(&root_task_group.rt_bandwidth,
			global_rt_period(), global_rt_runtime());
#endif /* CONFIG_RT_GROUP_SCHED */

#ifdef CONFIG_CGROUP_SCHED
	list_add(&root_task_group.list, &task_groups);
	INIT_LIST_HEAD(&root_task_group.children);
	INIT_LIST_HEAD(&root_task_group.siblings);
	autogroup_init(&init_task);

#endif /* CONFIG_CGROUP_SCHED */

	for_each_possible_cpu(i) {
		struct rq *rq;

		rq = cpu_rq(i);
		raw_spin_lock_init(&rq->lock);
		rq->nr_running = 0;
		rq->calc_load_active = 0;
		rq->calc_load_update = jiffies + LOAD_FREQ;
		init_cfs_rq(&rq->cfs);
		init_rt_rq(&rq->rt);
		init_dl_rq(&rq->dl);
#ifdef CONFIG_FAIR_GROUP_SCHED
		root_task_group.shares = ROOT_TASK_GROUP_LOAD;
		INIT_LIST_HEAD(&rq->leaf_cfs_rq_list);
		rq->tmp_alone_branch = &rq->leaf_cfs_rq_list;
		/*
		 * How much cpu bandwidth does root_task_group get?
		 *
		 * In case of task-groups formed thr' the cgroup filesystem, it
		 * gets 100% of the cpu resources in the system. This overall
		 * system cpu resource is divided among the tasks of
		 * root_task_group and its child task-groups in a fair manner,
		 * based on each entity's (task or task-group's) weight
		 * (se->load.weight).
		 *
		 * In other words, if root_task_group has 10 tasks of weight
		 * 1024) and two child groups A0 and A1 (of weight 1024 each),
		 * then A0's share of the cpu resource is:
		 *
		 *	A0's bandwidth = 1024 / (10*1024 + 1024 + 1024) = 8.33%
		 *
		 * We achieve this by letting root_task_group's tasks sit
		 * directly in rq->cfs (i.e root_task_group->se[] = NULL).
		 */
		init_cfs_bandwidth(&root_task_group.cfs_bandwidth);
		init_tg_cfs_entry(&root_task_group, &rq->cfs, NULL, i, NULL);
#endif /* CONFIG_FAIR_GROUP_SCHED */

		rq->rt.rt_runtime = def_rt_bandwidth.rt_runtime;
#ifdef CONFIG_RT_GROUP_SCHED
		init_tg_rt_entry(&root_task_group, &rq->rt, NULL, i, NULL);
#endif

		for (j = 0; j < CPU_LOAD_IDX_MAX; j++)
			rq->cpu_load[j] = 0;

		rq->last_load_update_tick = jiffies;

#ifdef CONFIG_SMP
		rq->sd = NULL;
		rq->rd = NULL;
		rq->cpu_capacity = rq->cpu_capacity_orig = SCHED_CAPACITY_SCALE;
		rq->balance_callback = NULL;
		rq->active_balance = 0;
		rq->next_balance = jiffies;
		rq->push_cpu = 0;
		rq->cpu = i;
		rq->online = 0;
		rq->idle_stamp = 0;
		rq->avg_idle = 2*sysctl_sched_migration_cost;
		rq->max_idle_balance_cost = sysctl_sched_migration_cost;
#ifdef CONFIG_SCHED_WALT
		rq->cur_irqload = 0;
		rq->avg_irqload = 0;
		rq->irqload_ts = 0;
#endif

		INIT_LIST_HEAD(&rq->cfs_tasks);

		rq_attach_root(rq, &def_root_domain);
#ifdef CONFIG_NO_HZ_COMMON
		rq->nohz_flags = 0;
#endif
#ifdef CONFIG_NO_HZ_FULL
		rq->last_sched_tick = 0;
#endif
#endif
		init_rq_hrtick(rq);
		atomic_set(&rq->nr_iowait, 0);
	}

	set_load_weight(&init_task);

#ifdef CONFIG_PREEMPT_NOTIFIERS
	INIT_HLIST_HEAD(&init_task.preempt_notifiers);
#endif

	/*
	 * The boot idle thread does lazy MMU switching as well:
	 */
	atomic_inc(&init_mm.mm_count);
	enter_lazy_tlb(&init_mm, current);

	/*
	 * During early bootup we pretend to be a normal task:
	 */
	current->sched_class = &fair_sched_class;

	/*
	 * Make us the idle thread. Technically, schedule() should not be
	 * called from this thread, however somewhere below it might be,
	 * but because we are the idle thread, we just pick up running again
	 * when this runqueue becomes "idle".
	 */
	init_idle(current, smp_processor_id());

	calc_load_update = jiffies + LOAD_FREQ;

#ifdef CONFIG_SMP
	zalloc_cpumask_var(&sched_domains_tmpmask, GFP_NOWAIT);
	/* May be allocated at isolcpus cmdline parse time */
	if (cpu_isolated_map == NULL)
		zalloc_cpumask_var(&cpu_isolated_map, GFP_NOWAIT);
	idle_thread_set_boot_cpu();
	set_cpu_rq_start_time();
#endif
	init_sched_fair_class();

	scheduler_running = 1;
}

#ifdef CONFIG_DEBUG_ATOMIC_SLEEP
static inline int preempt_count_equals(int preempt_offset)
{
	int nested = preempt_count() + rcu_preempt_depth();

	return (nested == preempt_offset);
}

static int __might_sleep_init_called;
int __init __might_sleep_init(void)
{
	__might_sleep_init_called = 1;
	return 0;
}
early_initcall(__might_sleep_init);

void __might_sleep(const char *file, int line, int preempt_offset)
{
	/*
	 * Blocking primitives will set (and therefore destroy) current->state,
	 * since we will exit with TASK_RUNNING make sure we enter with it,
	 * otherwise we will destroy state.
	 */
	WARN_ONCE(current->state != TASK_RUNNING && current->task_state_change,
			"do not call blocking ops when !TASK_RUNNING; "
			"state=%lx set at [<%p>] %pS\n",
			current->state,
			(void *)current->task_state_change,
			(void *)current->task_state_change);

	___might_sleep(file, line, preempt_offset);
}
EXPORT_SYMBOL(__might_sleep);

void ___might_sleep(const char *file, int line, int preempt_offset)
{
	static unsigned long prev_jiffy;	/* ratelimiting */

	rcu_sleep_check(); /* WARN_ON_ONCE() by default, no rate limit reqd. */
	if ((preempt_count_equals(preempt_offset) && !irqs_disabled() &&
	     !is_idle_task(current)) || oops_in_progress)
		return;
	if (system_state != SYSTEM_RUNNING &&
	    (!__might_sleep_init_called || system_state != SYSTEM_BOOTING))
		return;
	if (time_before(jiffies, prev_jiffy + HZ) && prev_jiffy)
		return;
	prev_jiffy = jiffies;

	printk(KERN_ERR
		"BUG: sleeping function called from invalid context at %s:%d\n",
			file, line);
	printk(KERN_ERR
		"in_atomic(): %d, irqs_disabled(): %d, pid: %d, name: %s\n",
			in_atomic(), irqs_disabled(),
			current->pid, current->comm);

	if (task_stack_end_corrupted(current))
		printk(KERN_EMERG "Thread overran stack, or stack corrupted\n");

	debug_show_held_locks(current);
	if (irqs_disabled())
		print_irqtrace_events(current);
#ifdef CONFIG_DEBUG_PREEMPT
	if (!preempt_count_equals(preempt_offset)) {
		pr_err("Preemption disabled at:");
		print_ip_sym(current->preempt_disable_ip);
		pr_cont("\n");
	}
#endif
	dump_stack();
}
EXPORT_SYMBOL(___might_sleep);
#endif

#ifdef CONFIG_MAGIC_SYSRQ
void normalize_rt_tasks(void)
{
	struct task_struct *g, *p;
	struct sched_attr attr = {
		.sched_policy = SCHED_NORMAL,
	};

	read_lock(&tasklist_lock);
	for_each_process_thread(g, p) {
		/*
		 * Only normalize user tasks:
		 */
		if (p->flags & PF_KTHREAD)
			continue;

		p->se.exec_start		= 0;
#ifdef CONFIG_SCHEDSTATS
		p->se.statistics.wait_start	= 0;
		p->se.statistics.sleep_start	= 0;
		p->se.statistics.block_start	= 0;
#endif

		if (!dl_task(p) && !rt_task(p)) {
			/*
			 * Renice negative nice level userspace
			 * tasks back to 0:
			 */
			if (task_nice(p) < 0)
				set_user_nice(p, 0);
			continue;
		}

		__sched_setscheduler(p, &attr, false, false);
	}
	read_unlock(&tasklist_lock);
}

#endif /* CONFIG_MAGIC_SYSRQ */

#if defined(CONFIG_IA64) || defined(CONFIG_KGDB_KDB)
/*
 * These functions are only useful for the IA64 MCA handling, or kdb.
 *
 * They can only be called when the whole system has been
 * stopped - every CPU needs to be quiescent, and no scheduling
 * activity can take place. Using them for anything else would
 * be a serious bug, and as a result, they aren't even visible
 * under any other configuration.
 */

/**
 * curr_task - return the current task for a given cpu.
 * @cpu: the processor in question.
 *
 * ONLY VALID WHEN THE WHOLE SYSTEM IS STOPPED!
 *
 * Return: The current task for @cpu.
 */
struct task_struct *curr_task(int cpu)
{
	return cpu_curr(cpu);
}

#endif /* defined(CONFIG_IA64) || defined(CONFIG_KGDB_KDB) */

#ifdef CONFIG_IA64
/**
 * set_curr_task - set the current task for a given cpu.
 * @cpu: the processor in question.
 * @p: the task pointer to set.
 *
 * Description: This function must only be used when non-maskable interrupts
 * are serviced on a separate stack. It allows the architecture to switch the
 * notion of the current task on a cpu in a non-blocking manner. This function
 * must be called with all CPU's synchronized, and interrupts disabled, the
 * and caller must save the original value of the current task (see
 * curr_task() above) and restore that value before reenabling interrupts and
 * re-starting the system.
 *
 * ONLY VALID WHEN THE WHOLE SYSTEM IS STOPPED!
 */
void set_curr_task(int cpu, struct task_struct *p)
{
	cpu_curr(cpu) = p;
}

#endif

#ifdef CONFIG_CGROUP_SCHED
/* task_group_lock serializes the addition/removal of task groups */
static DEFINE_SPINLOCK(task_group_lock);

static void sched_free_group(struct task_group *tg)
{
	free_fair_sched_group(tg);
	free_rt_sched_group(tg);
	autogroup_free(tg);
	kfree(tg);
}

/* allocate runqueue etc for a new task group */
struct task_group *sched_create_group(struct task_group *parent)
{
	struct task_group *tg;

	tg = kzalloc(sizeof(*tg), GFP_KERNEL);
	if (!tg)
		return ERR_PTR(-ENOMEM);

	if (!alloc_fair_sched_group(tg, parent))
		goto err;

	if (!alloc_rt_sched_group(tg, parent))
		goto err;

	return tg;

err:
	sched_free_group(tg);
	return ERR_PTR(-ENOMEM);
}

void sched_online_group(struct task_group *tg, struct task_group *parent)
{
	unsigned long flags;

	spin_lock_irqsave(&task_group_lock, flags);
	list_add_rcu(&tg->list, &task_groups);

	WARN_ON(!parent); /* root should already exist */

	tg->parent = parent;
	INIT_LIST_HEAD(&tg->children);
	list_add_rcu(&tg->siblings, &parent->children);
	spin_unlock_irqrestore(&task_group_lock, flags);
}

/* rcu callback to free various structures associated with a task group */
static void sched_free_group_rcu(struct rcu_head *rhp)
{
	/* now it should be safe to free those cfs_rqs */
	sched_free_group(container_of(rhp, struct task_group, rcu));
}

void sched_destroy_group(struct task_group *tg)
{
	/* wait for possible concurrent references to cfs_rqs complete */
	call_rcu(&tg->rcu, sched_free_group_rcu);
}

void sched_offline_group(struct task_group *tg)
{
	unsigned long flags;
	int i;

	/* end participation in shares distribution */
	for_each_possible_cpu(i)
		unregister_fair_sched_group(tg, i);

	spin_lock_irqsave(&task_group_lock, flags);
	list_del_rcu(&tg->list);
	list_del_rcu(&tg->siblings);
	spin_unlock_irqrestore(&task_group_lock, flags);
}

/* change task's runqueue when it moves between groups.
 *	The caller of this function should have put the task in its new group
 *	by now. This function just updates tsk->se.cfs_rq and tsk->se.parent to
 *	reflect its new group.
 */
void sched_move_task(struct task_struct *tsk)
{
	struct task_group *tg;
	int queued, running;
	unsigned long flags;
	struct rq *rq;

	rq = task_rq_lock(tsk, &flags);

	running = task_current(rq, tsk);
	queued = task_on_rq_queued(tsk);

	if (queued)
		dequeue_task(rq, tsk, DEQUEUE_SAVE);
	if (unlikely(running))
		put_prev_task(rq, tsk);

	/*
	 * All callers are synchronized by task_rq_lock(); we do not use RCU
	 * which is pointless here. Thus, we pass "true" to task_css_check()
	 * to prevent lockdep warnings.
	 */
	tg = container_of(task_css_check(tsk, cpu_cgrp_id, true),
			  struct task_group, css);
	tg = autogroup_task_group(tsk, tg);
	tsk->sched_task_group = tg;

#ifdef CONFIG_FAIR_GROUP_SCHED
	if (tsk->sched_class->task_move_group)
		tsk->sched_class->task_move_group(tsk);
	else
#endif
		set_task_rq(tsk, task_cpu(tsk));

	if (unlikely(running))
		tsk->sched_class->set_curr_task(rq);
	if (queued)
		enqueue_task(rq, tsk, ENQUEUE_RESTORE);

	task_rq_unlock(rq, tsk, &flags);
}
#endif /* CONFIG_CGROUP_SCHED */

#ifdef CONFIG_RT_GROUP_SCHED
/*
 * Ensure that the real time constraints are schedulable.
 */
static DEFINE_MUTEX(rt_constraints_mutex);

/* Must be called with tasklist_lock held */
static inline int tg_has_rt_tasks(struct task_group *tg)
{
	struct task_struct *g, *p;

	/*
	 * Autogroups do not have RT tasks; see autogroup_create().
	 */
	if (task_group_is_autogroup(tg))
		return 0;

	for_each_process_thread(g, p) {
		if (rt_task(p) && task_group(p) == tg)
			return 1;
	}

	return 0;
}

struct rt_schedulable_data {
	struct task_group *tg;
	u64 rt_period;
	u64 rt_runtime;
};

static int tg_rt_schedulable(struct task_group *tg, void *data)
{
	struct rt_schedulable_data *d = data;
	struct task_group *child;
	unsigned long total, sum = 0;
	u64 period, runtime;

	period = ktime_to_ns(tg->rt_bandwidth.rt_period);
	runtime = tg->rt_bandwidth.rt_runtime;

	if (tg == d->tg) {
		period = d->rt_period;
		runtime = d->rt_runtime;
	}

	/*
	 * Cannot have more runtime than the period.
	 */
	if (runtime > period && runtime != RUNTIME_INF)
		return -EINVAL;

	/*
	 * Ensure we don't starve existing RT tasks.
	 */
	if (rt_bandwidth_enabled() && !runtime && tg_has_rt_tasks(tg))
		return -EBUSY;

	total = to_ratio(period, runtime);

	/*
	 * Nobody can have more than the global setting allows.
	 */
	if (total > to_ratio(global_rt_period(), global_rt_runtime()))
		return -EINVAL;

	/*
	 * The sum of our children's runtime should not exceed our own.
	 */
	list_for_each_entry_rcu(child, &tg->children, siblings) {
		period = ktime_to_ns(child->rt_bandwidth.rt_period);
		runtime = child->rt_bandwidth.rt_runtime;

		if (child == d->tg) {
			period = d->rt_period;
			runtime = d->rt_runtime;
		}

		sum += to_ratio(period, runtime);
	}

	if (sum > total)
		return -EINVAL;

	return 0;
}

static int __rt_schedulable(struct task_group *tg, u64 period, u64 runtime)
{
	int ret;

	struct rt_schedulable_data data = {
		.tg = tg,
		.rt_period = period,
		.rt_runtime = runtime,
	};

	rcu_read_lock();
	ret = walk_tg_tree(tg_rt_schedulable, tg_nop, &data);
	rcu_read_unlock();

	return ret;
}

static int tg_set_rt_bandwidth(struct task_group *tg,
		u64 rt_period, u64 rt_runtime)
{
	int i, err = 0;

	/*
	 * Disallowing the root group RT runtime is BAD, it would disallow the
	 * kernel creating (and or operating) RT threads.
	 */
	if (tg == &root_task_group && rt_runtime == 0)
		return -EINVAL;

	/* No period doesn't make any sense. */
	if (rt_period == 0)
		return -EINVAL;

	mutex_lock(&rt_constraints_mutex);
	read_lock(&tasklist_lock);
	err = __rt_schedulable(tg, rt_period, rt_runtime);
	if (err)
		goto unlock;

	raw_spin_lock_irq(&tg->rt_bandwidth.rt_runtime_lock);
	tg->rt_bandwidth.rt_period = ns_to_ktime(rt_period);
	tg->rt_bandwidth.rt_runtime = rt_runtime;

	for_each_possible_cpu(i) {
		struct rt_rq *rt_rq = tg->rt_rq[i];

		raw_spin_lock(&rt_rq->rt_runtime_lock);
		rt_rq->rt_runtime = rt_runtime;
		raw_spin_unlock(&rt_rq->rt_runtime_lock);
	}
	raw_spin_unlock_irq(&tg->rt_bandwidth.rt_runtime_lock);
unlock:
	read_unlock(&tasklist_lock);
	mutex_unlock(&rt_constraints_mutex);

	return err;
}

static int sched_group_set_rt_runtime(struct task_group *tg, long rt_runtime_us)
{
	u64 rt_runtime, rt_period;

	rt_period = ktime_to_ns(tg->rt_bandwidth.rt_period);
	rt_runtime = (u64)rt_runtime_us * NSEC_PER_USEC;
	if (rt_runtime_us < 0)
		rt_runtime = RUNTIME_INF;

	return tg_set_rt_bandwidth(tg, rt_period, rt_runtime);
}

static long sched_group_rt_runtime(struct task_group *tg)
{
	u64 rt_runtime_us;

	if (tg->rt_bandwidth.rt_runtime == RUNTIME_INF)
		return -1;

	rt_runtime_us = tg->rt_bandwidth.rt_runtime;
	do_div(rt_runtime_us, NSEC_PER_USEC);
	return rt_runtime_us;
}

static int sched_group_set_rt_period(struct task_group *tg, u64 rt_period_us)
{
	u64 rt_runtime, rt_period;

	rt_period = rt_period_us * NSEC_PER_USEC;
	rt_runtime = tg->rt_bandwidth.rt_runtime;

	return tg_set_rt_bandwidth(tg, rt_period, rt_runtime);
}

static long sched_group_rt_period(struct task_group *tg)
{
	u64 rt_period_us;

	rt_period_us = ktime_to_ns(tg->rt_bandwidth.rt_period);
	do_div(rt_period_us, NSEC_PER_USEC);
	return rt_period_us;
}
#endif /* CONFIG_RT_GROUP_SCHED */

#ifdef CONFIG_RT_GROUP_SCHED
static int sched_rt_global_constraints(void)
{
	int ret = 0;

	mutex_lock(&rt_constraints_mutex);
	read_lock(&tasklist_lock);
	ret = __rt_schedulable(NULL, 0, 0);
	read_unlock(&tasklist_lock);
	mutex_unlock(&rt_constraints_mutex);

	return ret;
}

static int sched_rt_can_attach(struct task_group *tg, struct task_struct *tsk)
{
	/* Don't accept realtime tasks when there is no way for them to run */
	if (rt_task(tsk) && tg->rt_bandwidth.rt_runtime == 0)
		return 0;

	return 1;
}

#else /* !CONFIG_RT_GROUP_SCHED */
static int sched_rt_global_constraints(void)
{
	unsigned long flags;
	int i, ret = 0;

	raw_spin_lock_irqsave(&def_rt_bandwidth.rt_runtime_lock, flags);
	for_each_possible_cpu(i) {
		struct rt_rq *rt_rq = &cpu_rq(i)->rt;

		raw_spin_lock(&rt_rq->rt_runtime_lock);
		rt_rq->rt_runtime = global_rt_runtime();
		raw_spin_unlock(&rt_rq->rt_runtime_lock);
	}
	raw_spin_unlock_irqrestore(&def_rt_bandwidth.rt_runtime_lock, flags);

	return ret;
}
#endif /* CONFIG_RT_GROUP_SCHED */

static int sched_dl_global_validate(void)
{
	u64 runtime = global_rt_runtime();
	u64 period = global_rt_period();
	u64 new_bw = to_ratio(period, runtime);
	struct dl_bw *dl_b;
	int cpu, ret = 0;
	unsigned long flags;

	/*
	 * Here we want to check the bandwidth not being set to some
	 * value smaller than the currently allocated bandwidth in
	 * any of the root_domains.
	 *
	 * FIXME: Cycling on all the CPUs is overdoing, but simpler than
	 * cycling on root_domains... Discussion on different/better
	 * solutions is welcome!
	 */
	for_each_possible_cpu(cpu) {
		rcu_read_lock_sched();
		dl_b = dl_bw_of(cpu);

		raw_spin_lock_irqsave(&dl_b->lock, flags);
		if (new_bw < dl_b->total_bw)
			ret = -EBUSY;
		raw_spin_unlock_irqrestore(&dl_b->lock, flags);

		rcu_read_unlock_sched();

		if (ret)
			break;
	}

	return ret;
}

static void sched_dl_do_global(void)
{
	u64 new_bw = -1;
	struct dl_bw *dl_b;
	int cpu;
	unsigned long flags;

	def_dl_bandwidth.dl_period = global_rt_period();
	def_dl_bandwidth.dl_runtime = global_rt_runtime();

	if (global_rt_runtime() != RUNTIME_INF)
		new_bw = to_ratio(global_rt_period(), global_rt_runtime());

	/*
	 * FIXME: As above...
	 */
	for_each_possible_cpu(cpu) {
		rcu_read_lock_sched();
		dl_b = dl_bw_of(cpu);

		raw_spin_lock_irqsave(&dl_b->lock, flags);
		dl_b->bw = new_bw;
		raw_spin_unlock_irqrestore(&dl_b->lock, flags);

		rcu_read_unlock_sched();
	}
}

static int sched_rt_global_validate(void)
{
	if (sysctl_sched_rt_period <= 0)
		return -EINVAL;

	if ((sysctl_sched_rt_runtime != RUNTIME_INF) &&
		(sysctl_sched_rt_runtime > sysctl_sched_rt_period))
		return -EINVAL;

	return 0;
}

static void sched_rt_do_global(void)
{
	def_rt_bandwidth.rt_runtime = global_rt_runtime();
	def_rt_bandwidth.rt_period = ns_to_ktime(global_rt_period());
}

int sched_rt_handler(struct ctl_table *table, int write,
		void __user *buffer, size_t *lenp,
		loff_t *ppos)
{
	int old_period, old_runtime;
	static DEFINE_MUTEX(mutex);
	int ret;

	mutex_lock(&mutex);
	old_period = sysctl_sched_rt_period;
	old_runtime = sysctl_sched_rt_runtime;

	ret = proc_dointvec(table, write, buffer, lenp, ppos);

	if (!ret && write) {
		ret = sched_rt_global_validate();
		if (ret)
			goto undo;

		ret = sched_dl_global_validate();
		if (ret)
			goto undo;

		ret = sched_rt_global_constraints();
		if (ret)
			goto undo;

		sched_rt_do_global();
		sched_dl_do_global();
	}
	if (0) {
undo:
		sysctl_sched_rt_period = old_period;
		sysctl_sched_rt_runtime = old_runtime;
	}
	mutex_unlock(&mutex);

	return ret;
}

int sched_rr_handler(struct ctl_table *table, int write,
		void __user *buffer, size_t *lenp,
		loff_t *ppos)
{
	int ret;
	static DEFINE_MUTEX(mutex);

	mutex_lock(&mutex);
	ret = proc_dointvec(table, write, buffer, lenp, ppos);
	/* make sure that internally we keep jiffies */
	/* also, writing zero resets timeslice to default */
	if (!ret && write) {
		sched_rr_timeslice = sched_rr_timeslice <= 0 ?
			RR_TIMESLICE : msecs_to_jiffies(sched_rr_timeslice);
	}
	mutex_unlock(&mutex);
	return ret;
}

#ifdef CONFIG_CGROUP_SCHED

static inline struct task_group *css_tg(struct cgroup_subsys_state *css)
{
	return css ? container_of(css, struct task_group, css) : NULL;
}

static struct cgroup_subsys_state *
cpu_cgroup_css_alloc(struct cgroup_subsys_state *parent_css)
{
	struct task_group *parent = css_tg(parent_css);
	struct task_group *tg;

	if (!parent) {
		/* This is early initialization for the top cgroup */
		return &root_task_group.css;
	}

	tg = sched_create_group(parent);
	if (IS_ERR(tg))
		return ERR_PTR(-ENOMEM);

	sched_online_group(tg, parent);

	return &tg->css;
}

<<<<<<< HEAD
static void cpu_cgroup_css_released(struct cgroup_subsys_state *css)
=======
/* Expose task group only after completing cgroup initialization */
static int cpu_cgroup_css_online(struct cgroup_subsys_state *css)
>>>>>>> 83fbd12c
{
	struct task_group *tg = css_tg(css);

	sched_offline_group(tg);
}

static void cpu_cgroup_css_released(struct cgroup_subsys_state *css)
{
	struct task_group *tg = css_tg(css);

<<<<<<< HEAD
=======
	sched_offline_group(tg);
}

static void cpu_cgroup_css_free(struct cgroup_subsys_state *css)
{
	struct task_group *tg = css_tg(css);

>>>>>>> 83fbd12c
	/*
	 * Relies on the RCU grace period between css_released() and this.
	 */
	sched_free_group(tg);
}

static void cpu_cgroup_fork(struct task_struct *task, void *private)
{
	sched_move_task(task);
}

static int cpu_cgroup_can_attach(struct cgroup_taskset *tset)
{
	struct task_struct *task;
	struct cgroup_subsys_state *css;

	cgroup_taskset_for_each(task, css, tset) {
#ifdef CONFIG_RT_GROUP_SCHED
		if (!sched_rt_can_attach(css_tg(css), task))
			return -EINVAL;
#else
		/* We don't support RT-tasks being in separate groups */
		if (task->sched_class != &fair_sched_class)
			return -EINVAL;
#endif
	}
	return 0;
}

static void cpu_cgroup_attach(struct cgroup_taskset *tset)
{
	struct task_struct *task;
	struct cgroup_subsys_state *css;

	cgroup_taskset_for_each(task, css, tset)
		sched_move_task(task);
}

#ifdef CONFIG_FAIR_GROUP_SCHED
static int cpu_shares_write_u64(struct cgroup_subsys_state *css,
				struct cftype *cftype, u64 shareval)
{
	return sched_group_set_shares(css_tg(css), scale_load(shareval));
}

static u64 cpu_shares_read_u64(struct cgroup_subsys_state *css,
			       struct cftype *cft)
{
	struct task_group *tg = css_tg(css);

	return (u64) scale_load_down(tg->shares);
}

#ifdef CONFIG_CFS_BANDWIDTH
static DEFINE_MUTEX(cfs_constraints_mutex);

const u64 max_cfs_quota_period = 1 * NSEC_PER_SEC; /* 1s */
const u64 min_cfs_quota_period = 1 * NSEC_PER_MSEC; /* 1ms */

static int __cfs_schedulable(struct task_group *tg, u64 period, u64 runtime);

static int tg_set_cfs_bandwidth(struct task_group *tg, u64 period, u64 quota)
{
	int i, ret = 0, runtime_enabled, runtime_was_enabled;
	struct cfs_bandwidth *cfs_b = &tg->cfs_bandwidth;

	if (tg == &root_task_group)
		return -EINVAL;

	/*
	 * Ensure we have at some amount of bandwidth every period.  This is
	 * to prevent reaching a state of large arrears when throttled via
	 * entity_tick() resulting in prolonged exit starvation.
	 */
	if (quota < min_cfs_quota_period || period < min_cfs_quota_period)
		return -EINVAL;

	/*
	 * Likewise, bound things on the otherside by preventing insane quota
	 * periods.  This also allows us to normalize in computing quota
	 * feasibility.
	 */
	if (period > max_cfs_quota_period)
		return -EINVAL;

	/*
	 * Prevent race between setting of cfs_rq->runtime_enabled and
	 * unthrottle_offline_cfs_rqs().
	 */
	get_online_cpus();
	mutex_lock(&cfs_constraints_mutex);
	ret = __cfs_schedulable(tg, period, quota);
	if (ret)
		goto out_unlock;

	runtime_enabled = quota != RUNTIME_INF;
	runtime_was_enabled = cfs_b->quota != RUNTIME_INF;
	/*
	 * If we need to toggle cfs_bandwidth_used, off->on must occur
	 * before making related changes, and on->off must occur afterwards
	 */
	if (runtime_enabled && !runtime_was_enabled)
		cfs_bandwidth_usage_inc();
	raw_spin_lock_irq(&cfs_b->lock);
	cfs_b->period = ns_to_ktime(period);
	cfs_b->quota = quota;

	__refill_cfs_bandwidth_runtime(cfs_b);
	/* restart the period timer (if active) to handle new period expiry */
	if (runtime_enabled)
		start_cfs_bandwidth(cfs_b);
	raw_spin_unlock_irq(&cfs_b->lock);

	for_each_online_cpu(i) {
		struct cfs_rq *cfs_rq = tg->cfs_rq[i];
		struct rq *rq = cfs_rq->rq;

		raw_spin_lock_irq(&rq->lock);
		cfs_rq->runtime_enabled = runtime_enabled;
		cfs_rq->runtime_remaining = 0;

		if (cfs_rq->throttled)
			unthrottle_cfs_rq(cfs_rq);
		raw_spin_unlock_irq(&rq->lock);
	}
	if (runtime_was_enabled && !runtime_enabled)
		cfs_bandwidth_usage_dec();
out_unlock:
	mutex_unlock(&cfs_constraints_mutex);
	put_online_cpus();

	return ret;
}

int tg_set_cfs_quota(struct task_group *tg, long cfs_quota_us)
{
	u64 quota, period;

	period = ktime_to_ns(tg->cfs_bandwidth.period);
	if (cfs_quota_us < 0)
		quota = RUNTIME_INF;
	else
		quota = (u64)cfs_quota_us * NSEC_PER_USEC;

	return tg_set_cfs_bandwidth(tg, period, quota);
}

long tg_get_cfs_quota(struct task_group *tg)
{
	u64 quota_us;

	if (tg->cfs_bandwidth.quota == RUNTIME_INF)
		return -1;

	quota_us = tg->cfs_bandwidth.quota;
	do_div(quota_us, NSEC_PER_USEC);

	return quota_us;
}

int tg_set_cfs_period(struct task_group *tg, long cfs_period_us)
{
	u64 quota, period;

	period = (u64)cfs_period_us * NSEC_PER_USEC;
	quota = tg->cfs_bandwidth.quota;

	return tg_set_cfs_bandwidth(tg, period, quota);
}

long tg_get_cfs_period(struct task_group *tg)
{
	u64 cfs_period_us;

	cfs_period_us = ktime_to_ns(tg->cfs_bandwidth.period);
	do_div(cfs_period_us, NSEC_PER_USEC);

	return cfs_period_us;
}

static s64 cpu_cfs_quota_read_s64(struct cgroup_subsys_state *css,
				  struct cftype *cft)
{
	return tg_get_cfs_quota(css_tg(css));
}

static int cpu_cfs_quota_write_s64(struct cgroup_subsys_state *css,
				   struct cftype *cftype, s64 cfs_quota_us)
{
	return tg_set_cfs_quota(css_tg(css), cfs_quota_us);
}

static u64 cpu_cfs_period_read_u64(struct cgroup_subsys_state *css,
				   struct cftype *cft)
{
	return tg_get_cfs_period(css_tg(css));
}

static int cpu_cfs_period_write_u64(struct cgroup_subsys_state *css,
				    struct cftype *cftype, u64 cfs_period_us)
{
	return tg_set_cfs_period(css_tg(css), cfs_period_us);
}

struct cfs_schedulable_data {
	struct task_group *tg;
	u64 period, quota;
};

/*
 * normalize group quota/period to be quota/max_period
 * note: units are usecs
 */
static u64 normalize_cfs_quota(struct task_group *tg,
			       struct cfs_schedulable_data *d)
{
	u64 quota, period;

	if (tg == d->tg) {
		period = d->period;
		quota = d->quota;
	} else {
		period = tg_get_cfs_period(tg);
		quota = tg_get_cfs_quota(tg);
	}

	/* note: these should typically be equivalent */
	if (quota == RUNTIME_INF || quota == -1)
		return RUNTIME_INF;

	return to_ratio(period, quota);
}

static int tg_cfs_schedulable_down(struct task_group *tg, void *data)
{
	struct cfs_schedulable_data *d = data;
	struct cfs_bandwidth *cfs_b = &tg->cfs_bandwidth;
	s64 quota = 0, parent_quota = -1;

	if (!tg->parent) {
		quota = RUNTIME_INF;
	} else {
		struct cfs_bandwidth *parent_b = &tg->parent->cfs_bandwidth;

		quota = normalize_cfs_quota(tg, d);
		parent_quota = parent_b->hierarchical_quota;

		/*
		 * ensure max(child_quota) <= parent_quota, inherit when no
		 * limit is set
		 */
		if (quota == RUNTIME_INF)
			quota = parent_quota;
		else if (parent_quota != RUNTIME_INF && quota > parent_quota)
			return -EINVAL;
	}
	cfs_b->hierarchical_quota = quota;

	return 0;
}

static int __cfs_schedulable(struct task_group *tg, u64 period, u64 quota)
{
	int ret;
	struct cfs_schedulable_data data = {
		.tg = tg,
		.period = period,
		.quota = quota,
	};

	if (quota != RUNTIME_INF) {
		do_div(data.period, NSEC_PER_USEC);
		do_div(data.quota, NSEC_PER_USEC);
	}

	rcu_read_lock();
	ret = walk_tg_tree(tg_cfs_schedulable_down, tg_nop, &data);
	rcu_read_unlock();

	return ret;
}

static int cpu_stats_show(struct seq_file *sf, void *v)
{
	struct task_group *tg = css_tg(seq_css(sf));
	struct cfs_bandwidth *cfs_b = &tg->cfs_bandwidth;

	seq_printf(sf, "nr_periods %d\n", cfs_b->nr_periods);
	seq_printf(sf, "nr_throttled %d\n", cfs_b->nr_throttled);
	seq_printf(sf, "throttled_time %llu\n", cfs_b->throttled_time);

	return 0;
}
#endif /* CONFIG_CFS_BANDWIDTH */
#endif /* CONFIG_FAIR_GROUP_SCHED */

#ifdef CONFIG_RT_GROUP_SCHED
static int cpu_rt_runtime_write(struct cgroup_subsys_state *css,
				struct cftype *cft, s64 val)
{
	return sched_group_set_rt_runtime(css_tg(css), val);
}

static s64 cpu_rt_runtime_read(struct cgroup_subsys_state *css,
			       struct cftype *cft)
{
	return sched_group_rt_runtime(css_tg(css));
}

static int cpu_rt_period_write_uint(struct cgroup_subsys_state *css,
				    struct cftype *cftype, u64 rt_period_us)
{
	return sched_group_set_rt_period(css_tg(css), rt_period_us);
}

static u64 cpu_rt_period_read_uint(struct cgroup_subsys_state *css,
				   struct cftype *cft)
{
	return sched_group_rt_period(css_tg(css));
}
#endif /* CONFIG_RT_GROUP_SCHED */

static struct cftype cpu_files[] = {
#ifdef CONFIG_FAIR_GROUP_SCHED
	{
		.name = "shares",
		.read_u64 = cpu_shares_read_u64,
		.write_u64 = cpu_shares_write_u64,
	},
#endif
#ifdef CONFIG_CFS_BANDWIDTH
	{
		.name = "cfs_quota_us",
		.read_s64 = cpu_cfs_quota_read_s64,
		.write_s64 = cpu_cfs_quota_write_s64,
	},
	{
		.name = "cfs_period_us",
		.read_u64 = cpu_cfs_period_read_u64,
		.write_u64 = cpu_cfs_period_write_u64,
	},
	{
		.name = "stat",
		.seq_show = cpu_stats_show,
	},
#endif
#ifdef CONFIG_RT_GROUP_SCHED
	{
		.name = "rt_runtime_us",
		.read_s64 = cpu_rt_runtime_read,
		.write_s64 = cpu_rt_runtime_write,
	},
	{
		.name = "rt_period_us",
		.read_u64 = cpu_rt_period_read_uint,
		.write_u64 = cpu_rt_period_write_uint,
	},
#endif
	{ }	/* terminate */
};

struct cgroup_subsys cpu_cgrp_subsys = {
	.css_alloc	= cpu_cgroup_css_alloc,
<<<<<<< HEAD
=======
	.css_online	= cpu_cgroup_css_online,
>>>>>>> 83fbd12c
	.css_released	= cpu_cgroup_css_released,
	.css_free	= cpu_cgroup_css_free,
	.fork		= cpu_cgroup_fork,
	.can_attach	= cpu_cgroup_can_attach,
	.attach		= cpu_cgroup_attach,
	.legacy_cftypes	= cpu_files,
	.early_init	= 1,
};

#endif	/* CONFIG_CGROUP_SCHED */

void dump_cpu_task(int cpu)
{
	pr_info("Task dump for CPU %d:\n", cpu);
	sched_show_task(cpu_curr(cpu));
}<|MERGE_RESOLUTION|>--- conflicted
+++ resolved
@@ -5788,7 +5788,6 @@
 		walt_set_window_start(rq);
 		raw_spin_unlock_irqrestore(&rq->lock, flags);
 		rq->calc_load_update = calc_load_update;
-		account_reset_rq(rq);
 		break;
 
 	case CPU_ONLINE:
@@ -8625,37 +8624,31 @@
 	if (IS_ERR(tg))
 		return ERR_PTR(-ENOMEM);
 
-	sched_online_group(tg, parent);
-
 	return &tg->css;
 }
 
-<<<<<<< HEAD
-static void cpu_cgroup_css_released(struct cgroup_subsys_state *css)
-=======
 /* Expose task group only after completing cgroup initialization */
 static int cpu_cgroup_css_online(struct cgroup_subsys_state *css)
->>>>>>> 83fbd12c
 {
 	struct task_group *tg = css_tg(css);
+	struct task_group *parent = css_tg(css->parent);
+
+	if (parent)
+		sched_online_group(tg, parent);
+	return 0;
+}
+
+static void cpu_cgroup_css_released(struct cgroup_subsys_state *css)
+{
+	struct task_group *tg = css_tg(css);
 
 	sched_offline_group(tg);
 }
 
-static void cpu_cgroup_css_released(struct cgroup_subsys_state *css)
+static void cpu_cgroup_css_free(struct cgroup_subsys_state *css)
 {
 	struct task_group *tg = css_tg(css);
 
-<<<<<<< HEAD
-=======
-	sched_offline_group(tg);
-}
-
-static void cpu_cgroup_css_free(struct cgroup_subsys_state *css)
-{
-	struct task_group *tg = css_tg(css);
-
->>>>>>> 83fbd12c
 	/*
 	 * Relies on the RCU grace period between css_released() and this.
 	 */
@@ -9019,10 +9012,7 @@
 
 struct cgroup_subsys cpu_cgrp_subsys = {
 	.css_alloc	= cpu_cgroup_css_alloc,
-<<<<<<< HEAD
-=======
 	.css_online	= cpu_cgroup_css_online,
->>>>>>> 83fbd12c
 	.css_released	= cpu_cgroup_css_released,
 	.css_free	= cpu_cgroup_css_free,
 	.fork		= cpu_cgroup_fork,
