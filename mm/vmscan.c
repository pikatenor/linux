// SPDX-License-Identifier: GPL-2.0
/*
 *  linux/mm/vmscan.c
 *
 *  Copyright (C) 1991, 1992, 1993, 1994  Linus Torvalds
 *
 *  Swap reorganised 29.12.95, Stephen Tweedie.
 *  kswapd added: 7.1.96  sct
 *  Removed kswapd_ctl limits, and swap out as many pages as needed
 *  to bring the system back to freepages.high: 2.4.97, Rik van Riel.
 *  Zone aware kswapd started 02/00, Kanoj Sarcar (kanoj@sgi.com).
 *  Multiqueue VM started 5.8.00, Rik van Riel.
 */

#define pr_fmt(fmt) KBUILD_MODNAME ": " fmt

#include <linux/mm.h>
#include <linux/sched/mm.h>
#include <linux/module.h>
#include <linux/gfp.h>
#include <linux/kernel_stat.h>
#include <linux/swap.h>
#include <linux/pagemap.h>
#include <linux/init.h>
#include <linux/highmem.h>
#include <linux/vmpressure.h>
#include <linux/vmstat.h>
#include <linux/file.h>
#include <linux/writeback.h>
#include <linux/blkdev.h>
#include <linux/buffer_head.h>	/* for try_to_release_page(),
					buffer_heads_over_limit */
#include <linux/mm_inline.h>
#include <linux/backing-dev.h>
#include <linux/rmap.h>
#include <linux/topology.h>
#include <linux/cpu.h>
#include <linux/cpuset.h>
#include <linux/compaction.h>
#include <linux/notifier.h>
#include <linux/rwsem.h>
#include <linux/delay.h>
#include <linux/kthread.h>
#include <linux/freezer.h>
#include <linux/memcontrol.h>
#include <linux/delayacct.h>
#include <linux/sysctl.h>
#include <linux/oom.h>
#include <linux/prefetch.h>
#include <linux/printk.h>
#include <linux/dax.h>

#include <asm/tlbflush.h>
#include <asm/div64.h>

#include <linux/swapops.h>
#include <linux/balloon_compaction.h>

#include "internal.h"

#define CREATE_TRACE_POINTS
#include <trace/events/vmscan.h>

struct scan_control {
	/* How many pages shrink_list() should reclaim */
	unsigned long nr_to_reclaim;

	/* This context's GFP mask */
	gfp_t gfp_mask;

	/* Allocation order */
	int order;

	/*
	 * Nodemask of nodes allowed by the caller. If NULL, all nodes
	 * are scanned.
	 */
	nodemask_t	*nodemask;

	/*
	 * The memory cgroup that hit its limit and as a result is the
	 * primary target of this reclaim invocation.
	 */
	struct mem_cgroup *target_mem_cgroup;

	/* Scan (total_size >> priority) pages at once */
	int priority;

	/* The highest zone to isolate pages for reclaim from */
	enum zone_type reclaim_idx;

	/* Writepage batching in laptop mode; RECLAIM_WRITE */
	unsigned int may_writepage:1;

	/* Can mapped pages be reclaimed? */
	unsigned int may_unmap:1;

	/* Can pages be swapped as part of reclaim? */
	unsigned int may_swap:1;

	/*
	 * Cgroups are not reclaimed below their configured memory.low,
	 * unless we threaten to OOM. If any cgroups are skipped due to
	 * memory.low and nothing was reclaimed, go back for memory.low.
	 */
	unsigned int memcg_low_reclaim:1;
	unsigned int memcg_low_skipped:1;

	unsigned int hibernation_mode:1;

	/* One of the zones is ready for compaction */
	unsigned int compaction_ready:1;

	/* Incremented by the number of inactive pages that were scanned */
	unsigned long nr_scanned;

	/* Number of pages freed so far during a call to shrink_zones() */
	unsigned long nr_reclaimed;
};

#ifdef ARCH_HAS_PREFETCH
#define prefetch_prev_lru_page(_page, _base, _field)			\
	do {								\
		if ((_page)->lru.prev != _base) {			\
			struct page *prev;				\
									\
			prev = lru_to_page(&(_page->lru));		\
			prefetch(&prev->_field);			\
		}							\
	} while (0)
#else
#define prefetch_prev_lru_page(_page, _base, _field) do { } while (0)
#endif

#ifdef ARCH_HAS_PREFETCHW
#define prefetchw_prev_lru_page(_page, _base, _field)			\
	do {								\
		if ((_page)->lru.prev != _base) {			\
			struct page *prev;				\
									\
			prev = lru_to_page(&(_page->lru));		\
			prefetchw(&prev->_field);			\
		}							\
	} while (0)
#else
#define prefetchw_prev_lru_page(_page, _base, _field) do { } while (0)
#endif

/*
 * From 0 .. 100.  Higher means more swappy.
 */
int vm_swappiness = 60;
/*
 * The total number of pages which are beyond the high watermark within all
 * zones.
 */
unsigned long vm_total_pages;

static LIST_HEAD(shrinker_list);
static DECLARE_RWSEM(shrinker_rwsem);

#ifdef CONFIG_MEMCG
static bool global_reclaim(struct scan_control *sc)
{
	return !sc->target_mem_cgroup;
}

/**
 * sane_reclaim - is the usual dirty throttling mechanism operational?
 * @sc: scan_control in question
 *
 * The normal page dirty throttling mechanism in balance_dirty_pages() is
 * completely broken with the legacy memcg and direct stalling in
 * shrink_page_list() is used for throttling instead, which lacks all the
 * niceties such as fairness, adaptive pausing, bandwidth proportional
 * allocation and configurability.
 *
 * This function tests whether the vmscan currently in progress can assume
 * that the normal dirty throttling mechanism is operational.
 */
static bool sane_reclaim(struct scan_control *sc)
{
	struct mem_cgroup *memcg = sc->target_mem_cgroup;

	if (!memcg)
		return true;
#ifdef CONFIG_CGROUP_WRITEBACK
	if (cgroup_subsys_on_dfl(memory_cgrp_subsys))
		return true;
#endif
	return false;
}
#else
static bool global_reclaim(struct scan_control *sc)
{
	return true;
}

static bool sane_reclaim(struct scan_control *sc)
{
	return true;
}
#endif

/*
 * This misses isolated pages which are not accounted for to save counters.
 * As the data only determines if reclaim or compaction continues, it is
 * not expected that isolated pages will be a dominating factor.
 */
unsigned long zone_reclaimable_pages(struct zone *zone)
{
	unsigned long nr;

	nr = zone_page_state_snapshot(zone, NR_ZONE_INACTIVE_FILE) +
		zone_page_state_snapshot(zone, NR_ZONE_ACTIVE_FILE);
	if (get_nr_swap_pages() > 0)
		nr += zone_page_state_snapshot(zone, NR_ZONE_INACTIVE_ANON) +
			zone_page_state_snapshot(zone, NR_ZONE_ACTIVE_ANON);

	return nr;
}

unsigned long pgdat_reclaimable_pages(struct pglist_data *pgdat)
{
	unsigned long nr;

	nr = node_page_state_snapshot(pgdat, NR_ACTIVE_FILE) +
	     node_page_state_snapshot(pgdat, NR_INACTIVE_FILE) +
	     node_page_state_snapshot(pgdat, NR_ISOLATED_FILE);

	if (get_nr_swap_pages() > 0)
		nr += node_page_state_snapshot(pgdat, NR_ACTIVE_ANON) +
		      node_page_state_snapshot(pgdat, NR_INACTIVE_ANON) +
		      node_page_state_snapshot(pgdat, NR_ISOLATED_ANON);

	return nr;
}

/**
 * lruvec_lru_size -  Returns the number of pages on the given LRU list.
 * @lruvec: lru vector
 * @lru: lru to use
 * @zone_idx: zones to consider (use MAX_NR_ZONES for the whole LRU list)
 */
unsigned long lruvec_lru_size(struct lruvec *lruvec, enum lru_list lru, int zone_idx)
{
	unsigned long lru_size;
	int zid;

	if (!mem_cgroup_disabled())
		lru_size = mem_cgroup_get_lru_size(lruvec, lru);
	else
		lru_size = node_page_state(lruvec_pgdat(lruvec), NR_LRU_BASE + lru);

	for (zid = zone_idx + 1; zid < MAX_NR_ZONES; zid++) {
		struct zone *zone = &lruvec_pgdat(lruvec)->node_zones[zid];
		unsigned long size;

		if (!managed_zone(zone))
			continue;

		if (!mem_cgroup_disabled())
			size = mem_cgroup_get_zone_lru_size(lruvec, lru, zid);
		else
			size = zone_page_state(&lruvec_pgdat(lruvec)->node_zones[zid],
				       NR_ZONE_LRU_BASE + lru);
		lru_size -= min(size, lru_size);
	}

	return lru_size;

}

/*
 * Add a shrinker callback to be called from the vm.
 */
int register_shrinker(struct shrinker *shrinker)
{
	size_t size = sizeof(*shrinker->nr_deferred);

	if (shrinker->flags & SHRINKER_NUMA_AWARE)
		size *= nr_node_ids;

	shrinker->nr_deferred = kzalloc(size, GFP_KERNEL);
	if (!shrinker->nr_deferred)
		return -ENOMEM;

	down_write(&shrinker_rwsem);
	list_add_tail(&shrinker->list, &shrinker_list);
	up_write(&shrinker_rwsem);
	return 0;
}
EXPORT_SYMBOL(register_shrinker);

/*
 * Remove one
 */
void unregister_shrinker(struct shrinker *shrinker)
{
	down_write(&shrinker_rwsem);
	list_del(&shrinker->list);
	up_write(&shrinker_rwsem);
	kfree(shrinker->nr_deferred);
}
EXPORT_SYMBOL(unregister_shrinker);

#define SHRINK_BATCH 128

static unsigned long do_shrink_slab(struct shrink_control *shrinkctl,
				    struct shrinker *shrinker,
				    unsigned long nr_scanned,
				    unsigned long nr_eligible)
{
	unsigned long freed = 0;
	unsigned long long delta;
	long total_scan;
	long freeable;
	long nr;
	long new_nr;
	int nid = shrinkctl->nid;
	long batch_size = shrinker->batch ? shrinker->batch
					  : SHRINK_BATCH;
	long scanned = 0, next_deferred;

	freeable = shrinker->count_objects(shrinker, shrinkctl);
	if (freeable == 0)
		return 0;

	/*
	 * copy the current shrinker scan count into a local variable
	 * and zero it so that other concurrent shrinker invocations
	 * don't also do this scanning work.
	 */
	nr = atomic_long_xchg(&shrinker->nr_deferred[nid], 0);

	total_scan = nr;
	delta = (4 * nr_scanned) / shrinker->seeks;
	delta *= freeable;
	do_div(delta, nr_eligible + 1);
	total_scan += delta;
	if (total_scan < 0) {
		pr_err("shrink_slab: %pF negative objects to delete nr=%ld\n",
		       shrinker->scan_objects, total_scan);
		total_scan = freeable;
		next_deferred = nr;
	} else
		next_deferred = total_scan;

	/*
	 * We need to avoid excessive windup on filesystem shrinkers
	 * due to large numbers of GFP_NOFS allocations causing the
	 * shrinkers to return -1 all the time. This results in a large
	 * nr being built up so when a shrink that can do some work
	 * comes along it empties the entire cache due to nr >>>
	 * freeable. This is bad for sustaining a working set in
	 * memory.
	 *
	 * Hence only allow the shrinker to scan the entire cache when
	 * a large delta change is calculated directly.
	 */
	if (delta < freeable / 4)
		total_scan = min(total_scan, freeable / 2);

	/*
	 * Avoid risking looping forever due to too large nr value:
	 * never try to free more than twice the estimate number of
	 * freeable entries.
	 */
	if (total_scan > freeable * 2)
		total_scan = freeable * 2;

	trace_mm_shrink_slab_start(shrinker, shrinkctl, nr,
				   nr_scanned, nr_eligible,
				   freeable, delta, total_scan);

	/*
	 * Normally, we should not scan less than batch_size objects in one
	 * pass to avoid too frequent shrinker calls, but if the slab has less
	 * than batch_size objects in total and we are really tight on memory,
	 * we will try to reclaim all available objects, otherwise we can end
	 * up failing allocations although there are plenty of reclaimable
	 * objects spread over several slabs with usage less than the
	 * batch_size.
	 *
	 * We detect the "tight on memory" situations by looking at the total
	 * number of objects we want to scan (total_scan). If it is greater
	 * than the total number of objects on slab (freeable), we must be
	 * scanning at high prio and therefore should try to reclaim as much as
	 * possible.
	 */
	while (total_scan >= batch_size ||
	       total_scan >= freeable) {
		unsigned long ret;
		unsigned long nr_to_scan = min(batch_size, total_scan);

		shrinkctl->nr_to_scan = nr_to_scan;
		shrinkctl->nr_scanned = nr_to_scan;
		ret = shrinker->scan_objects(shrinker, shrinkctl);
		if (ret == SHRINK_STOP)
			break;
		freed += ret;

		count_vm_events(SLABS_SCANNED, shrinkctl->nr_scanned);
		total_scan -= shrinkctl->nr_scanned;
		scanned += shrinkctl->nr_scanned;

		cond_resched();
	}

	if (next_deferred >= scanned)
		next_deferred -= scanned;
	else
		next_deferred = 0;
	/*
	 * move the unused scan count back into the shrinker in a
	 * manner that handles concurrent updates. If we exhausted the
	 * scan, there is no need to do an update.
	 */
	if (next_deferred > 0)
		new_nr = atomic_long_add_return(next_deferred,
						&shrinker->nr_deferred[nid]);
	else
		new_nr = atomic_long_read(&shrinker->nr_deferred[nid]);

	trace_mm_shrink_slab_end(shrinker, nid, freed, nr, new_nr, total_scan);
	return freed;
}

/**
 * shrink_slab - shrink slab caches
 * @gfp_mask: allocation context
 * @nid: node whose slab caches to target
 * @memcg: memory cgroup whose slab caches to target
 * @nr_scanned: pressure numerator
 * @nr_eligible: pressure denominator
 *
 * Call the shrink functions to age shrinkable caches.
 *
 * @nid is passed along to shrinkers with SHRINKER_NUMA_AWARE set,
 * unaware shrinkers will receive a node id of 0 instead.
 *
 * @memcg specifies the memory cgroup to target. If it is not NULL,
 * only shrinkers with SHRINKER_MEMCG_AWARE set will be called to scan
 * objects from the memory cgroup specified. Otherwise, only unaware
 * shrinkers are called.
 *
 * @nr_scanned and @nr_eligible form a ratio that indicate how much of
 * the available objects should be scanned.  Page reclaim for example
 * passes the number of pages scanned and the number of pages on the
 * LRU lists that it considered on @nid, plus a bias in @nr_scanned
 * when it encountered mapped pages.  The ratio is further biased by
 * the ->seeks setting of the shrink function, which indicates the
 * cost to recreate an object relative to that of an LRU page.
 *
 * Returns the number of reclaimed slab objects.
 */
static unsigned long shrink_slab(gfp_t gfp_mask, int nid,
				 struct mem_cgroup *memcg,
				 unsigned long nr_scanned,
				 unsigned long nr_eligible)
{
	struct shrinker *shrinker;
	unsigned long freed = 0;

	if (memcg && (!memcg_kmem_enabled() || !mem_cgroup_online(memcg)))
		return 0;

	if (nr_scanned == 0)
		nr_scanned = SWAP_CLUSTER_MAX;

	if (!down_read_trylock(&shrinker_rwsem)) {
		/*
		 * If we would return 0, our callers would understand that we
		 * have nothing else to shrink and give up trying. By returning
		 * 1 we keep it going and assume we'll be able to shrink next
		 * time.
		 */
		freed = 1;
		goto out;
	}

	list_for_each_entry(shrinker, &shrinker_list, list) {
		struct shrink_control sc = {
			.gfp_mask = gfp_mask,
			.nid = nid,
			.memcg = memcg,
		};

		/*
		 * If kernel memory accounting is disabled, we ignore
		 * SHRINKER_MEMCG_AWARE flag and call all shrinkers
		 * passing NULL for memcg.
		 */
		if (memcg_kmem_enabled() &&
		    !!memcg != !!(shrinker->flags & SHRINKER_MEMCG_AWARE))
			continue;

		if (!(shrinker->flags & SHRINKER_NUMA_AWARE))
			sc.nid = 0;

		freed += do_shrink_slab(&sc, shrinker, nr_scanned, nr_eligible);
	}

	up_read(&shrinker_rwsem);
out:
	cond_resched();
	return freed;
}

void drop_slab_node(int nid)
{
	unsigned long freed;

	do {
		struct mem_cgroup *memcg = NULL;

		freed = 0;
		do {
			freed += shrink_slab(GFP_KERNEL, nid, memcg,
					     1000, 1000);
		} while ((memcg = mem_cgroup_iter(NULL, memcg, NULL)) != NULL);
	} while (freed > 10);
}

void drop_slab(void)
{
	int nid;

	for_each_online_node(nid)
		drop_slab_node(nid);
}

static inline int is_page_cache_freeable(struct page *page)
{
	/*
	 * A freeable page cache page is referenced only by the caller
	 * that isolated the page, the page cache radix tree and
	 * optional buffer heads at page->private.
	 */
	int radix_pins = PageTransHuge(page) && PageSwapCache(page) ?
		HPAGE_PMD_NR : 1;
	return page_count(page) - page_has_private(page) == 1 + radix_pins;
}

static int may_write_to_inode(struct inode *inode, struct scan_control *sc)
{
	if (current->flags & PF_SWAPWRITE)
		return 1;
	if (!inode_write_congested(inode))
		return 1;
	if (inode_to_bdi(inode) == current->backing_dev_info)
		return 1;
	return 0;
}

/*
 * We detected a synchronous write error writing a page out.  Probably
 * -ENOSPC.  We need to propagate that into the address_space for a subsequent
 * fsync(), msync() or close().
 *
 * The tricky part is that after writepage we cannot touch the mapping: nothing
 * prevents it from being freed up.  But we have a ref on the page and once
 * that page is locked, the mapping is pinned.
 *
 * We're allowed to run sleeping lock_page() here because we know the caller has
 * __GFP_FS.
 */
static void handle_write_error(struct address_space *mapping,
				struct page *page, int error)
{
	lock_page(page);
	if (page_mapping(page) == mapping)
		mapping_set_error(mapping, error);
	unlock_page(page);
}

/* possible outcome of pageout() */
typedef enum {
	/* failed to write page out, page is locked */
	PAGE_KEEP,
	/* move page to the active list, page is locked */
	PAGE_ACTIVATE,
	/* page has been sent to the disk successfully, page is unlocked */
	PAGE_SUCCESS,
	/* page is clean and locked */
	PAGE_CLEAN,
} pageout_t;

/*
 * pageout is called by shrink_page_list() for each dirty page.
 * Calls ->writepage().
 */
static pageout_t pageout(struct page *page, struct address_space *mapping,
			 struct scan_control *sc)
{
	/*
	 * If the page is dirty, only perform writeback if that write
	 * will be non-blocking.  To prevent this allocation from being
	 * stalled by pagecache activity.  But note that there may be
	 * stalls if we need to run get_block().  We could test
	 * PagePrivate for that.
	 *
	 * If this process is currently in __generic_file_write_iter() against
	 * this page's queue, we can perform writeback even if that
	 * will block.
	 *
	 * If the page is swapcache, write it back even if that would
	 * block, for some throttling. This happens by accident, because
	 * swap_backing_dev_info is bust: it doesn't reflect the
	 * congestion state of the swapdevs.  Easy to fix, if needed.
	 */
	if (!is_page_cache_freeable(page))
		return PAGE_KEEP;
	if (!mapping) {
		/*
		 * Some data journaling orphaned pages can have
		 * page->mapping == NULL while being dirty with clean buffers.
		 */
		if (page_has_private(page)) {
			if (try_to_free_buffers(page)) {
				ClearPageDirty(page);
				pr_info("%s: orphaned page\n", __func__);
				return PAGE_CLEAN;
			}
		}
		return PAGE_KEEP;
	}
	if (mapping->a_ops->writepage == NULL)
		return PAGE_ACTIVATE;
	if (!may_write_to_inode(mapping->host, sc))
		return PAGE_KEEP;

	if (clear_page_dirty_for_io(page)) {
		int res;
		struct writeback_control wbc = {
			.sync_mode = WB_SYNC_NONE,
			.nr_to_write = SWAP_CLUSTER_MAX,
			.range_start = 0,
			.range_end = LLONG_MAX,
			.for_reclaim = 1,
		};

		SetPageReclaim(page);
		res = mapping->a_ops->writepage(page, &wbc);
		if (res < 0)
			handle_write_error(mapping, page, res);
		if (res == AOP_WRITEPAGE_ACTIVATE) {
			ClearPageReclaim(page);
			return PAGE_ACTIVATE;
		}

		if (!PageWriteback(page)) {
			/* synchronous write or broken a_ops? */
			ClearPageReclaim(page);
		}
		trace_mm_vmscan_writepage(page);
		inc_node_page_state(page, NR_VMSCAN_WRITE);
		return PAGE_SUCCESS;
	}

	return PAGE_CLEAN;
}

/*
 * Same as remove_mapping, but if the page is removed from the mapping, it
 * gets returned with a refcount of 0.
 */
static int __remove_mapping(struct address_space *mapping, struct page *page,
			    bool reclaimed)
{
	unsigned long flags;
	int refcount;

	BUG_ON(!PageLocked(page));
	BUG_ON(mapping != page_mapping(page));

	spin_lock_irqsave(&mapping->tree_lock, flags);
	/*
	 * The non racy check for a busy page.
	 *
	 * Must be careful with the order of the tests. When someone has
	 * a ref to the page, it may be possible that they dirty it then
	 * drop the reference. So if PageDirty is tested before page_count
	 * here, then the following race may occur:
	 *
	 * get_user_pages(&page);
	 * [user mapping goes away]
	 * write_to(page);
	 *				!PageDirty(page)    [good]
	 * SetPageDirty(page);
	 * put_page(page);
	 *				!page_count(page)   [good, discard it]
	 *
	 * [oops, our write_to data is lost]
	 *
	 * Reversing the order of the tests ensures such a situation cannot
	 * escape unnoticed. The smp_rmb is needed to ensure the page->flags
	 * load is not satisfied before that of page->_refcount.
	 *
	 * Note that if SetPageDirty is always performed via set_page_dirty,
	 * and thus under tree_lock, then this ordering is not required.
	 */
	if (unlikely(PageTransHuge(page)) && PageSwapCache(page))
		refcount = 1 + HPAGE_PMD_NR;
	else
		refcount = 2;
	if (!page_ref_freeze(page, refcount))
		goto cannot_free;
	/* note: atomic_cmpxchg in page_freeze_refs provides the smp_rmb */
	if (unlikely(PageDirty(page))) {
		page_ref_unfreeze(page, refcount);
		goto cannot_free;
	}

	if (PageSwapCache(page)) {
		swp_entry_t swap = { .val = page_private(page) };
		mem_cgroup_swapout(page, swap);
		__delete_from_swap_cache(page);
		spin_unlock_irqrestore(&mapping->tree_lock, flags);
		put_swap_page(page, swap);
	} else {
		void (*freepage)(struct page *);
		void *shadow = NULL;

		freepage = mapping->a_ops->freepage;
		/*
		 * Remember a shadow entry for reclaimed file cache in
		 * order to detect refaults, thus thrashing, later on.
		 *
		 * But don't store shadows in an address space that is
		 * already exiting.  This is not just an optizimation,
		 * inode reclaim needs to empty out the radix tree or
		 * the nodes are lost.  Don't plant shadows behind its
		 * back.
		 *
		 * We also don't store shadows for DAX mappings because the
		 * only page cache pages found in these are zero pages
		 * covering holes, and because we don't want to mix DAX
		 * exceptional entries and shadow exceptional entries in the
		 * same page_tree.
		 */
		if (reclaimed && page_is_file_cache(page) &&
		    !mapping_exiting(mapping) && !dax_mapping(mapping))
			shadow = workingset_eviction(mapping, page);
		__delete_from_page_cache(page, shadow);
		spin_unlock_irqrestore(&mapping->tree_lock, flags);

		if (freepage != NULL)
			freepage(page);
	}

	return 1;

cannot_free:
	spin_unlock_irqrestore(&mapping->tree_lock, flags);
	return 0;
}

/*
 * Attempt to detach a locked page from its ->mapping.  If it is dirty or if
 * someone else has a ref on the page, abort and return 0.  If it was
 * successfully detached, return 1.  Assumes the caller has a single ref on
 * this page.
 */
int remove_mapping(struct address_space *mapping, struct page *page)
{
	if (__remove_mapping(mapping, page, false)) {
		/*
		 * Unfreezing the refcount with 1 rather than 2 effectively
		 * drops the pagecache ref for us without requiring another
		 * atomic operation.
		 */
		page_ref_unfreeze(page, 1);
		return 1;
	}
	return 0;
}

/**
 * putback_lru_page - put previously isolated page onto appropriate LRU list
 * @page: page to be put back to appropriate lru list
 *
 * Add previously isolated @page to appropriate LRU list.
 * Page may still be unevictable for other reasons.
 *
 * lru_lock must not be held, interrupts must be enabled.
 */
void putback_lru_page(struct page *page)
{
	bool is_unevictable;
	int was_unevictable = PageUnevictable(page);

	VM_BUG_ON_PAGE(PageLRU(page), page);

redo:
	ClearPageUnevictable(page);

	if (page_evictable(page)) {
		/*
		 * For evictable pages, we can use the cache.
		 * In event of a race, worst case is we end up with an
		 * unevictable page on [in]active list.
		 * We know how to handle that.
		 */
		is_unevictable = false;
		lru_cache_add(page);
	} else {
		/*
		 * Put unevictable pages directly on zone's unevictable
		 * list.
		 */
		is_unevictable = true;
		add_page_to_unevictable_list(page);
		/*
		 * When racing with an mlock or AS_UNEVICTABLE clearing
		 * (page is unlocked) make sure that if the other thread
		 * does not observe our setting of PG_lru and fails
		 * isolation/check_move_unevictable_pages,
		 * we see PG_mlocked/AS_UNEVICTABLE cleared below and move
		 * the page back to the evictable list.
		 *
		 * The other side is TestClearPageMlocked() or shmem_lock().
		 */
		smp_mb();
	}

	/*
	 * page's status can change while we move it among lru. If an evictable
	 * page is on unevictable list, it never be freed. To avoid that,
	 * check after we added it to the list, again.
	 */
	if (is_unevictable && page_evictable(page)) {
		if (!isolate_lru_page(page)) {
			put_page(page);
			goto redo;
		}
		/* This means someone else dropped this page from LRU
		 * So, it will be freed or putback to LRU again. There is
		 * nothing to do here.
		 */
	}

	if (was_unevictable && !is_unevictable)
		count_vm_event(UNEVICTABLE_PGRESCUED);
	else if (!was_unevictable && is_unevictable)
		count_vm_event(UNEVICTABLE_PGCULLED);

	put_page(page);		/* drop ref from isolate */
}

enum page_references {
	PAGEREF_RECLAIM,
	PAGEREF_RECLAIM_CLEAN,
	PAGEREF_KEEP,
	PAGEREF_ACTIVATE,
};

static enum page_references page_check_references(struct page *page,
						  struct scan_control *sc)
{
	int referenced_ptes, referenced_page;
	unsigned long vm_flags;

	referenced_ptes = page_referenced(page, 1, sc->target_mem_cgroup,
					  &vm_flags);
	referenced_page = TestClearPageReferenced(page);

	/*
	 * Mlock lost the isolation race with us.  Let try_to_unmap()
	 * move the page to the unevictable list.
	 */
	if (vm_flags & VM_LOCKED)
		return PAGEREF_RECLAIM;

	if (referenced_ptes) {
		if (PageSwapBacked(page))
			return PAGEREF_ACTIVATE;
		/*
		 * All mapped pages start out with page table
		 * references from the instantiating fault, so we need
		 * to look twice if a mapped file page is used more
		 * than once.
		 *
		 * Mark it and spare it for another trip around the
		 * inactive list.  Another page table reference will
		 * lead to its activation.
		 *
		 * Note: the mark is set for activated pages as well
		 * so that recently deactivated but used pages are
		 * quickly recovered.
		 */
		SetPageReferenced(page);

		if (referenced_page || referenced_ptes > 1)
			return PAGEREF_ACTIVATE;

		/*
		 * Activate file-backed executable pages after first usage.
		 */
		if (vm_flags & VM_EXEC)
			return PAGEREF_ACTIVATE;

		return PAGEREF_KEEP;
	}

	/* Reclaim if clean, defer dirty pages to writeback */
	if (referenced_page && !PageSwapBacked(page))
		return PAGEREF_RECLAIM_CLEAN;

	return PAGEREF_RECLAIM;
}

/* Check if a page is dirty or under writeback */
static void page_check_dirty_writeback(struct page *page,
				       bool *dirty, bool *writeback)
{
	struct address_space *mapping;

	/*
	 * Anonymous pages are not handled by flushers and must be written
	 * from reclaim context. Do not stall reclaim based on them
	 */
	if (!page_is_file_cache(page) ||
	    (PageAnon(page) && !PageSwapBacked(page))) {
		*dirty = false;
		*writeback = false;
		return;
	}

	/* By default assume that the page flags are accurate */
	*dirty = PageDirty(page);
	*writeback = PageWriteback(page);

	/* Verify dirty/writeback state if the filesystem supports it */
	if (!page_has_private(page))
		return;

	mapping = page_mapping(page);
	if (mapping && mapping->a_ops->is_dirty_writeback)
		mapping->a_ops->is_dirty_writeback(page, dirty, writeback);
}

struct reclaim_stat {
	unsigned nr_dirty;
	unsigned nr_unqueued_dirty;
	unsigned nr_congested;
	unsigned nr_writeback;
	unsigned nr_immediate;
	unsigned nr_activate;
	unsigned nr_ref_keep;
	unsigned nr_unmap_fail;
};

/*
 * shrink_page_list() returns the number of reclaimed pages
 */
static unsigned long shrink_page_list(struct list_head *page_list,
				      struct pglist_data *pgdat,
				      struct scan_control *sc,
				      enum ttu_flags ttu_flags,
				      struct reclaim_stat *stat,
				      bool force_reclaim)
{
	LIST_HEAD(ret_pages);
	LIST_HEAD(free_pages);
	int pgactivate = 0;
	unsigned nr_unqueued_dirty = 0;
	unsigned nr_dirty = 0;
	unsigned nr_congested = 0;
	unsigned nr_reclaimed = 0;
	unsigned nr_writeback = 0;
	unsigned nr_immediate = 0;
	unsigned nr_ref_keep = 0;
	unsigned nr_unmap_fail = 0;

	cond_resched();

	while (!list_empty(page_list)) {
		struct address_space *mapping;
		struct page *page;
		int may_enter_fs;
		enum page_references references = PAGEREF_RECLAIM_CLEAN;
		bool dirty, writeback;

		cond_resched();

		page = lru_to_page(page_list);
		list_del(&page->lru);

		if (!trylock_page(page))
			goto keep;

		VM_BUG_ON_PAGE(PageActive(page), page);

		sc->nr_scanned++;

		if (unlikely(!page_evictable(page)))
			goto activate_locked;

		if (!sc->may_unmap && page_mapped(page))
			goto keep_locked;

		/* Double the slab pressure for mapped and swapcache pages */
		if ((page_mapped(page) || PageSwapCache(page)) &&
		    !(PageAnon(page) && !PageSwapBacked(page)))
			sc->nr_scanned++;

		may_enter_fs = (sc->gfp_mask & __GFP_FS) ||
			(PageSwapCache(page) && (sc->gfp_mask & __GFP_IO));

		/*
		 * The number of dirty pages determines if a zone is marked
		 * reclaim_congested which affects wait_iff_congested. kswapd
		 * will stall and start writing pages if the tail of the LRU
		 * is all dirty unqueued pages.
		 */
		page_check_dirty_writeback(page, &dirty, &writeback);
		if (dirty || writeback)
			nr_dirty++;

		if (dirty && !writeback)
			nr_unqueued_dirty++;

		/*
		 * Treat this page as congested if the underlying BDI is or if
		 * pages are cycling through the LRU so quickly that the
		 * pages marked for immediate reclaim are making it to the
		 * end of the LRU a second time.
		 */
		mapping = page_mapping(page);
		if (((dirty || writeback) && mapping &&
		     inode_write_congested(mapping->host)) ||
		    (writeback && PageReclaim(page)))
			nr_congested++;

		/*
		 * If a page at the tail of the LRU is under writeback, there
		 * are three cases to consider.
		 *
		 * 1) If reclaim is encountering an excessive number of pages
		 *    under writeback and this page is both under writeback and
		 *    PageReclaim then it indicates that pages are being queued
		 *    for IO but are being recycled through the LRU before the
		 *    IO can complete. Waiting on the page itself risks an
		 *    indefinite stall if it is impossible to writeback the
		 *    page due to IO error or disconnected storage so instead
		 *    note that the LRU is being scanned too quickly and the
		 *    caller can stall after page list has been processed.
		 *
		 * 2) Global or new memcg reclaim encounters a page that is
		 *    not marked for immediate reclaim, or the caller does not
		 *    have __GFP_FS (or __GFP_IO if it's simply going to swap,
		 *    not to fs). In this case mark the page for immediate
		 *    reclaim and continue scanning.
		 *
		 *    Require may_enter_fs because we would wait on fs, which
		 *    may not have submitted IO yet. And the loop driver might
		 *    enter reclaim, and deadlock if it waits on a page for
		 *    which it is needed to do the write (loop masks off
		 *    __GFP_IO|__GFP_FS for this reason); but more thought
		 *    would probably show more reasons.
		 *
		 * 3) Legacy memcg encounters a page that is already marked
		 *    PageReclaim. memcg does not have any dirty pages
		 *    throttling so we could easily OOM just because too many
		 *    pages are in writeback and there is nothing else to
		 *    reclaim. Wait for the writeback to complete.
		 *
		 * In cases 1) and 2) we activate the pages to get them out of
		 * the way while we continue scanning for clean pages on the
		 * inactive list and refilling from the active list. The
		 * observation here is that waiting for disk writes is more
		 * expensive than potentially causing reloads down the line.
		 * Since they're marked for immediate reclaim, they won't put
		 * memory pressure on the cache working set any longer than it
		 * takes to write them to disk.
		 */
		if (PageWriteback(page)) {
			/* Case 1 above */
			if (current_is_kswapd() &&
			    PageReclaim(page) &&
			    test_bit(PGDAT_WRITEBACK, &pgdat->flags)) {
				nr_immediate++;
				goto activate_locked;

			/* Case 2 above */
			} else if (sane_reclaim(sc) ||
			    !PageReclaim(page) || !may_enter_fs) {
				/*
				 * This is slightly racy - end_page_writeback()
				 * might have just cleared PageReclaim, then
				 * setting PageReclaim here end up interpreted
				 * as PageReadahead - but that does not matter
				 * enough to care.  What we do want is for this
				 * page to have PageReclaim set next time memcg
				 * reclaim reaches the tests above, so it will
				 * then wait_on_page_writeback() to avoid OOM;
				 * and it's also appropriate in global reclaim.
				 */
				SetPageReclaim(page);
				nr_writeback++;
				goto activate_locked;

			/* Case 3 above */
			} else {
				unlock_page(page);
				wait_on_page_writeback(page);
				/* then go back and try same page again */
				list_add_tail(&page->lru, page_list);
				continue;
			}
		}

		if (!force_reclaim)
			references = page_check_references(page, sc);

		switch (references) {
		case PAGEREF_ACTIVATE:
			goto activate_locked;
		case PAGEREF_KEEP:
			nr_ref_keep++;
			goto keep_locked;
		case PAGEREF_RECLAIM:
		case PAGEREF_RECLAIM_CLEAN:
			; /* try to reclaim the page below */
		}

		/*
		 * Anonymous process memory has backing store?
		 * Try to allocate it some swap space here.
		 * Lazyfree page could be freed directly
		 */
		if (PageAnon(page) && PageSwapBacked(page)) {
			if (!PageSwapCache(page)) {
				if (!(sc->gfp_mask & __GFP_IO))
					goto keep_locked;
				if (PageTransHuge(page)) {
					/* cannot split THP, skip it */
					if (!can_split_huge_page(page, NULL))
						goto activate_locked;
					/*
					 * Split pages without a PMD map right
					 * away. Chances are some or all of the
					 * tail pages can be freed without IO.
					 */
					if (!compound_mapcount(page) &&
					    split_huge_page_to_list(page,
								    page_list))
						goto activate_locked;
				}
				if (!add_to_swap(page)) {
					if (!PageTransHuge(page))
						goto activate_locked;
					/* Fallback to swap normal pages */
					if (split_huge_page_to_list(page,
								    page_list))
						goto activate_locked;
#ifdef CONFIG_TRANSPARENT_HUGEPAGE
					count_vm_event(THP_SWPOUT_FALLBACK);
#endif
					if (!add_to_swap(page))
						goto activate_locked;
				}

				may_enter_fs = 1;

				/* Adding to swap updated mapping */
				mapping = page_mapping(page);
			}
		} else if (unlikely(PageTransHuge(page))) {
			/* Split file THP */
			if (split_huge_page_to_list(page, page_list))
				goto keep_locked;
		}

		/*
		 * The page is mapped into the page tables of one or more
		 * processes. Try to unmap it here.
		 */
		if (page_mapped(page)) {
			enum ttu_flags flags = ttu_flags | TTU_BATCH_FLUSH;

			if (unlikely(PageTransHuge(page)))
				flags |= TTU_SPLIT_HUGE_PMD;
			if (!try_to_unmap(page, flags)) {
				nr_unmap_fail++;
				goto activate_locked;
			}
		}

		if (PageDirty(page)) {
			/*
			 * Only kswapd can writeback filesystem pages
			 * to avoid risk of stack overflow. But avoid
			 * injecting inefficient single-page IO into
			 * flusher writeback as much as possible: only
			 * write pages when we've encountered many
			 * dirty pages, and when we've already scanned
			 * the rest of the LRU for clean pages and see
			 * the same dirty pages again (PageReclaim).
			 */
			if (page_is_file_cache(page) &&
			    (!current_is_kswapd() || !PageReclaim(page) ||
			     !test_bit(PGDAT_DIRTY, &pgdat->flags))) {
				/*
				 * Immediately reclaim when written back.
				 * Similar in principal to deactivate_page()
				 * except we already have the page isolated
				 * and know it's dirty
				 */
				inc_node_page_state(page, NR_VMSCAN_IMMEDIATE);
				SetPageReclaim(page);

				goto activate_locked;
			}

			if (references == PAGEREF_RECLAIM_CLEAN)
				goto keep_locked;
			if (!may_enter_fs)
				goto keep_locked;
			if (!sc->may_writepage)
				goto keep_locked;

			/*
			 * Page is dirty. Flush the TLB if a writable entry
			 * potentially exists to avoid CPU writes after IO
			 * starts and then write it out here.
			 */
			try_to_unmap_flush_dirty();
			switch (pageout(page, mapping, sc)) {
			case PAGE_KEEP:
				goto keep_locked;
			case PAGE_ACTIVATE:
				goto activate_locked;
			case PAGE_SUCCESS:
				if (PageWriteback(page))
					goto keep;
				if (PageDirty(page))
					goto keep;

				/*
				 * A synchronous write - probably a ramdisk.  Go
				 * ahead and try to reclaim the page.
				 */
				if (!trylock_page(page))
					goto keep;
				if (PageDirty(page) || PageWriteback(page))
					goto keep_locked;
				mapping = page_mapping(page);
			case PAGE_CLEAN:
				; /* try to free the page below */
			}
		}

		/*
		 * If the page has buffers, try to free the buffer mappings
		 * associated with this page. If we succeed we try to free
		 * the page as well.
		 *
		 * We do this even if the page is PageDirty().
		 * try_to_release_page() does not perform I/O, but it is
		 * possible for a page to have PageDirty set, but it is actually
		 * clean (all its buffers are clean).  This happens if the
		 * buffers were written out directly, with submit_bh(). ext3
		 * will do this, as well as the blockdev mapping.
		 * try_to_release_page() will discover that cleanness and will
		 * drop the buffers and mark the page clean - it can be freed.
		 *
		 * Rarely, pages can have buffers and no ->mapping.  These are
		 * the pages which were not successfully invalidated in
		 * truncate_complete_page().  We try to drop those buffers here
		 * and if that worked, and the page is no longer mapped into
		 * process address space (page_count == 1) it can be freed.
		 * Otherwise, leave the page on the LRU so it is swappable.
		 */
		if (page_has_private(page)) {
			if (!try_to_release_page(page, sc->gfp_mask))
				goto activate_locked;
			if (!mapping && page_count(page) == 1) {
				unlock_page(page);
				if (put_page_testzero(page))
					goto free_it;
				else {
					/*
					 * rare race with speculative reference.
					 * the speculative reference will free
					 * this page shortly, so we may
					 * increment nr_reclaimed here (and
					 * leave it off the LRU).
					 */
					nr_reclaimed++;
					continue;
				}
			}
		}

		if (PageAnon(page) && !PageSwapBacked(page)) {
			/* follow __remove_mapping for reference */
			if (!page_ref_freeze(page, 1))
				goto keep_locked;
			if (PageDirty(page)) {
				page_ref_unfreeze(page, 1);
				goto keep_locked;
			}

			count_vm_event(PGLAZYFREED);
			count_memcg_page_event(page, PGLAZYFREED);
		} else if (!mapping || !__remove_mapping(mapping, page, true))
			goto keep_locked;
		/*
		 * At this point, we have no other references and there is
		 * no way to pick any more up (removed from LRU, removed
		 * from pagecache). Can use non-atomic bitops now (and
		 * we obviously don't have to worry about waking up a process
		 * waiting on the page lock, because there are no references.
		 */
		__ClearPageLocked(page);
free_it:
		nr_reclaimed++;

		/*
		 * Is there need to periodically free_page_list? It would
		 * appear not as the counts should be low
		 */
		if (unlikely(PageTransHuge(page))) {
			mem_cgroup_uncharge(page);
			(*get_compound_page_dtor(page))(page);
		} else
			list_add(&page->lru, &free_pages);
		continue;

activate_locked:
		/* Not a candidate for swapping, so reclaim swap space. */
		if (PageSwapCache(page) && (mem_cgroup_swap_full(page) ||
						PageMlocked(page)))
			try_to_free_swap(page);
		VM_BUG_ON_PAGE(PageActive(page), page);
		if (!PageMlocked(page)) {
			SetPageActive(page);
			pgactivate++;
			count_memcg_page_event(page, PGACTIVATE);
		}
keep_locked:
		unlock_page(page);
keep:
		list_add(&page->lru, &ret_pages);
		VM_BUG_ON_PAGE(PageLRU(page) || PageUnevictable(page), page);
	}

	mem_cgroup_uncharge_list(&free_pages);
	try_to_unmap_flush();
	free_hot_cold_page_list(&free_pages, true);

	list_splice(&ret_pages, page_list);
	count_vm_events(PGACTIVATE, pgactivate);

	if (stat) {
		stat->nr_dirty = nr_dirty;
		stat->nr_congested = nr_congested;
		stat->nr_unqueued_dirty = nr_unqueued_dirty;
		stat->nr_writeback = nr_writeback;
		stat->nr_immediate = nr_immediate;
		stat->nr_activate = pgactivate;
		stat->nr_ref_keep = nr_ref_keep;
		stat->nr_unmap_fail = nr_unmap_fail;
	}
	return nr_reclaimed;
}

unsigned long reclaim_clean_pages_from_list(struct zone *zone,
					    struct list_head *page_list)
{
	struct scan_control sc = {
		.gfp_mask = GFP_KERNEL,
		.priority = DEF_PRIORITY,
		.may_unmap = 1,
	};
	unsigned long ret;
	struct page *page, *next;
	LIST_HEAD(clean_pages);

	list_for_each_entry_safe(page, next, page_list, lru) {
		if (page_is_file_cache(page) && !PageDirty(page) &&
		    !__PageMovable(page)) {
			ClearPageActive(page);
			list_move(&page->lru, &clean_pages);
		}
	}

	ret = shrink_page_list(&clean_pages, zone->zone_pgdat, &sc,
			TTU_IGNORE_ACCESS, NULL, true);
	list_splice(&clean_pages, page_list);
	mod_node_page_state(zone->zone_pgdat, NR_ISOLATED_FILE, -ret);
	return ret;
}

/*
 * Attempt to remove the specified page from its LRU.  Only take this page
 * if it is of the appropriate PageActive status.  Pages which are being
 * freed elsewhere are also ignored.
 *
 * page:	page to consider
 * mode:	one of the LRU isolation modes defined above
 *
 * returns 0 on success, -ve errno on failure.
 */
int __isolate_lru_page(struct page *page, isolate_mode_t mode)
{
	int ret = -EINVAL;

	/* Only take pages on the LRU. */
	if (!PageLRU(page))
		return ret;

	/* Compaction should not handle unevictable pages but CMA can do so */
	if (PageUnevictable(page) && !(mode & ISOLATE_UNEVICTABLE))
		return ret;

	ret = -EBUSY;

	/*
	 * To minimise LRU disruption, the caller can indicate that it only
	 * wants to isolate pages it will be able to operate on without
	 * blocking - clean pages for the most part.
	 *
	 * ISOLATE_ASYNC_MIGRATE is used to indicate that it only wants to pages
	 * that it is possible to migrate without blocking
	 */
	if (mode & ISOLATE_ASYNC_MIGRATE) {
		/* All the caller can do on PageWriteback is block */
		if (PageWriteback(page))
			return ret;

		if (PageDirty(page)) {
			struct address_space *mapping;

			/*
			 * Only pages without mappings or that have a
			 * ->migratepage callback are possible to migrate
			 * without blocking
			 */
			mapping = page_mapping(page);
			if (mapping && !mapping->a_ops->migratepage)
				return ret;
		}
	}

	if ((mode & ISOLATE_UNMAPPED) && page_mapped(page))
		return ret;

	if (likely(get_page_unless_zero(page))) {
		/*
		 * Be careful not to clear PageLRU until after we're
		 * sure the page is not being freed elsewhere -- the
		 * page release code relies on it.
		 */
		ClearPageLRU(page);
		ret = 0;
	}

	return ret;
}


/*
 * Update LRU sizes after isolating pages. The LRU size updates must
 * be complete before mem_cgroup_update_lru_size due to a santity check.
 */
static __always_inline void update_lru_sizes(struct lruvec *lruvec,
			enum lru_list lru, unsigned long *nr_zone_taken)
{
	int zid;

	for (zid = 0; zid < MAX_NR_ZONES; zid++) {
		if (!nr_zone_taken[zid])
			continue;

		__update_lru_size(lruvec, lru, zid, -nr_zone_taken[zid]);
#ifdef CONFIG_MEMCG
		mem_cgroup_update_lru_size(lruvec, lru, zid, -nr_zone_taken[zid]);
#endif
	}

}

/*
 * zone_lru_lock is heavily contended.  Some of the functions that
 * shrink the lists perform better by taking out a batch of pages
 * and working on them outside the LRU lock.
 *
 * For pagecache intensive workloads, this function is the hottest
 * spot in the kernel (apart from copy_*_user functions).
 *
 * Appropriate locks must be held before calling this function.
 *
 * @nr_to_scan:	The number of eligible pages to look through on the list.
 * @lruvec:	The LRU vector to pull pages from.
 * @dst:	The temp list to put pages on to.
 * @nr_scanned:	The number of pages that were scanned.
 * @sc:		The scan_control struct for this reclaim session
 * @mode:	One of the LRU isolation modes
 * @lru:	LRU list id for isolating
 *
 * returns how many pages were moved onto *@dst.
 */
static unsigned long isolate_lru_pages(unsigned long nr_to_scan,
		struct lruvec *lruvec, struct list_head *dst,
		unsigned long *nr_scanned, struct scan_control *sc,
		isolate_mode_t mode, enum lru_list lru)
{
	struct list_head *src = &lruvec->lists[lru];
	unsigned long nr_taken = 0;
	unsigned long nr_zone_taken[MAX_NR_ZONES] = { 0 };
	unsigned long nr_skipped[MAX_NR_ZONES] = { 0, };
	unsigned long skipped = 0;
	unsigned long scan, total_scan, nr_pages;
	LIST_HEAD(pages_skipped);

	scan = 0;
	for (total_scan = 0;
	     scan < nr_to_scan && nr_taken < nr_to_scan && !list_empty(src);
	     total_scan++) {
		struct page *page;

		page = lru_to_page(src);
		prefetchw_prev_lru_page(page, src, flags);

		VM_BUG_ON_PAGE(!PageLRU(page), page);

		if (page_zonenum(page) > sc->reclaim_idx) {
			list_move(&page->lru, &pages_skipped);
			nr_skipped[page_zonenum(page)]++;
			continue;
		}

		/*
		 * Do not count skipped pages because that makes the function
		 * return with no isolated pages if the LRU mostly contains
		 * ineligible pages.  This causes the VM to not reclaim any
		 * pages, triggering a premature OOM.
		 */
		scan++;
		switch (__isolate_lru_page(page, mode)) {
		case 0:
			nr_pages = hpage_nr_pages(page);
			nr_taken += nr_pages;
			nr_zone_taken[page_zonenum(page)] += nr_pages;
			list_move(&page->lru, dst);
			break;

		case -EBUSY:
			/* else it is being freed elsewhere */
			list_move(&page->lru, src);
			continue;

		default:
			BUG();
		}
	}

	/*
	 * Splice any skipped pages to the start of the LRU list. Note that
	 * this disrupts the LRU order when reclaiming for lower zones but
	 * we cannot splice to the tail. If we did then the SWAP_CLUSTER_MAX
	 * scanning would soon rescan the same pages to skip and put the
	 * system at risk of premature OOM.
	 */
	if (!list_empty(&pages_skipped)) {
		int zid;

		list_splice(&pages_skipped, src);
		for (zid = 0; zid < MAX_NR_ZONES; zid++) {
			if (!nr_skipped[zid])
				continue;

			__count_zid_vm_events(PGSCAN_SKIP, zid, nr_skipped[zid]);
			skipped += nr_skipped[zid];
		}
	}
	*nr_scanned = total_scan;
	trace_mm_vmscan_lru_isolate(sc->reclaim_idx, sc->order, nr_to_scan,
				    total_scan, skipped, nr_taken, mode, lru);
	update_lru_sizes(lruvec, lru, nr_zone_taken);
	return nr_taken;
}

/**
 * isolate_lru_page - tries to isolate a page from its LRU list
 * @page: page to isolate from its LRU list
 *
 * Isolates a @page from an LRU list, clears PageLRU and adjusts the
 * vmstat statistic corresponding to whatever LRU list the page was on.
 *
 * Returns 0 if the page was removed from an LRU list.
 * Returns -EBUSY if the page was not on an LRU list.
 *
 * The returned page will have PageLRU() cleared.  If it was found on
 * the active list, it will have PageActive set.  If it was found on
 * the unevictable list, it will have the PageUnevictable bit set. That flag
 * may need to be cleared by the caller before letting the page go.
 *
 * The vmstat statistic corresponding to the list on which the page was
 * found will be decremented.
 *
 * Restrictions:
 * (1) Must be called with an elevated refcount on the page. This is a
 *     fundamentnal difference from isolate_lru_pages (which is called
 *     without a stable reference).
 * (2) the lru_lock must not be held.
 * (3) interrupts must be enabled.
 */
int isolate_lru_page(struct page *page)
{
	int ret = -EBUSY;

	VM_BUG_ON_PAGE(!page_count(page), page);
	WARN_RATELIMIT(PageTail(page), "trying to isolate tail page");

	if (PageLRU(page)) {
		struct zone *zone = page_zone(page);
		struct lruvec *lruvec;

		spin_lock_irq(zone_lru_lock(zone));
		lruvec = mem_cgroup_page_lruvec(page, zone->zone_pgdat);
		if (PageLRU(page)) {
			int lru = page_lru(page);
			get_page(page);
			ClearPageLRU(page);
			del_page_from_lru_list(page, lruvec, lru);
			ret = 0;
		}
		spin_unlock_irq(zone_lru_lock(zone));
	}
	return ret;
}

/*
 * A direct reclaimer may isolate SWAP_CLUSTER_MAX pages from the LRU list and
 * then get resheduled. When there are massive number of tasks doing page
 * allocation, such sleeping direct reclaimers may keep piling up on each CPU,
 * the LRU list will go small and be scanned faster than necessary, leading to
 * unnecessary swapping, thrashing and OOM.
 */
static int too_many_isolated(struct pglist_data *pgdat, int file,
		struct scan_control *sc)
{
	unsigned long inactive, isolated;

	if (current_is_kswapd())
		return 0;

	if (!sane_reclaim(sc))
		return 0;

	if (file) {
		inactive = node_page_state(pgdat, NR_INACTIVE_FILE);
		isolated = node_page_state(pgdat, NR_ISOLATED_FILE);
	} else {
		inactive = node_page_state(pgdat, NR_INACTIVE_ANON);
		isolated = node_page_state(pgdat, NR_ISOLATED_ANON);
	}

	/*
	 * GFP_NOIO/GFP_NOFS callers are allowed to isolate more pages, so they
	 * won't get blocked by normal direct-reclaimers, forming a circular
	 * deadlock.
	 */
	if ((sc->gfp_mask & (__GFP_IO | __GFP_FS)) == (__GFP_IO | __GFP_FS))
		inactive >>= 3;

	return isolated > inactive;
}

static noinline_for_stack void
putback_inactive_pages(struct lruvec *lruvec, struct list_head *page_list)
{
	struct zone_reclaim_stat *reclaim_stat = &lruvec->reclaim_stat;
	struct pglist_data *pgdat = lruvec_pgdat(lruvec);
	LIST_HEAD(pages_to_free);

	/*
	 * Put back any unfreeable pages.
	 */
	while (!list_empty(page_list)) {
		struct page *page = lru_to_page(page_list);
		int lru;

		VM_BUG_ON_PAGE(PageLRU(page), page);
		list_del(&page->lru);
		if (unlikely(!page_evictable(page))) {
			spin_unlock_irq(&pgdat->lru_lock);
			putback_lru_page(page);
			spin_lock_irq(&pgdat->lru_lock);
			continue;
		}

		lruvec = mem_cgroup_page_lruvec(page, pgdat);

		SetPageLRU(page);
		lru = page_lru(page);
		add_page_to_lru_list(page, lruvec, lru);

		if (is_active_lru(lru)) {
			int file = is_file_lru(lru);
			int numpages = hpage_nr_pages(page);
			reclaim_stat->recent_rotated[file] += numpages;
		}
		if (put_page_testzero(page)) {
			__ClearPageLRU(page);
			__ClearPageActive(page);
			del_page_from_lru_list(page, lruvec, lru);

			if (unlikely(PageCompound(page))) {
				spin_unlock_irq(&pgdat->lru_lock);
				mem_cgroup_uncharge(page);
				(*get_compound_page_dtor(page))(page);
				spin_lock_irq(&pgdat->lru_lock);
			} else
				list_add(&page->lru, &pages_to_free);
		}
	}

	/*
	 * To save our caller's stack, now use input list for pages to free.
	 */
	list_splice(&pages_to_free, page_list);
}

/*
 * If a kernel thread (such as nfsd for loop-back mounts) services
 * a backing device by writing to the page cache it sets PF_LESS_THROTTLE.
 * In that case we should only throttle if the backing device it is
 * writing to is congested.  In other cases it is safe to throttle.
 */
static int current_may_throttle(void)
{
	return !(current->flags & PF_LESS_THROTTLE) ||
		current->backing_dev_info == NULL ||
		bdi_write_congested(current->backing_dev_info);
}

/*
 * shrink_inactive_list() is a helper for shrink_node().  It returns the number
 * of reclaimed pages
 */
static noinline_for_stack unsigned long
shrink_inactive_list(unsigned long nr_to_scan, struct lruvec *lruvec,
		     struct scan_control *sc, enum lru_list lru)
{
	LIST_HEAD(page_list);
	unsigned long nr_scanned;
	unsigned long nr_reclaimed = 0;
	unsigned long nr_taken;
	struct reclaim_stat stat = {};
	isolate_mode_t isolate_mode = 0;
	int file = is_file_lru(lru);
	struct pglist_data *pgdat = lruvec_pgdat(lruvec);
	struct zone_reclaim_stat *reclaim_stat = &lruvec->reclaim_stat;
	bool stalled = false;

	while (unlikely(too_many_isolated(pgdat, file, sc))) {
		if (stalled)
			return 0;

		/* wait a bit for the reclaimer. */
		msleep(100);
		stalled = true;

		/* We are about to die and free our memory. Return now. */
		if (fatal_signal_pending(current))
			return SWAP_CLUSTER_MAX;
	}

	lru_add_drain();

	if (!sc->may_unmap)
		isolate_mode |= ISOLATE_UNMAPPED;

	spin_lock_irq(&pgdat->lru_lock);

	nr_taken = isolate_lru_pages(nr_to_scan, lruvec, &page_list,
				     &nr_scanned, sc, isolate_mode, lru);

	__mod_node_page_state(pgdat, NR_ISOLATED_ANON + file, nr_taken);
	reclaim_stat->recent_scanned[file] += nr_taken;

	if (current_is_kswapd()) {
		if (global_reclaim(sc))
			__count_vm_events(PGSCAN_KSWAPD, nr_scanned);
		count_memcg_events(lruvec_memcg(lruvec), PGSCAN_KSWAPD,
				   nr_scanned);
	} else {
		if (global_reclaim(sc))
			__count_vm_events(PGSCAN_DIRECT, nr_scanned);
		count_memcg_events(lruvec_memcg(lruvec), PGSCAN_DIRECT,
				   nr_scanned);
	}
	spin_unlock_irq(&pgdat->lru_lock);

	if (nr_taken == 0)
		return 0;

	nr_reclaimed = shrink_page_list(&page_list, pgdat, sc, 0,
				&stat, false);

	spin_lock_irq(&pgdat->lru_lock);

	if (current_is_kswapd()) {
		if (global_reclaim(sc))
			__count_vm_events(PGSTEAL_KSWAPD, nr_reclaimed);
		count_memcg_events(lruvec_memcg(lruvec), PGSTEAL_KSWAPD,
				   nr_reclaimed);
	} else {
		if (global_reclaim(sc))
			__count_vm_events(PGSTEAL_DIRECT, nr_reclaimed);
		count_memcg_events(lruvec_memcg(lruvec), PGSTEAL_DIRECT,
				   nr_reclaimed);
	}

	putback_inactive_pages(lruvec, &page_list);

	__mod_node_page_state(pgdat, NR_ISOLATED_ANON + file, -nr_taken);

	spin_unlock_irq(&pgdat->lru_lock);

	mem_cgroup_uncharge_list(&page_list);
	free_hot_cold_page_list(&page_list, true);

	/*
	 * If reclaim is isolating dirty pages under writeback, it implies
	 * that the long-lived page allocation rate is exceeding the page
	 * laundering rate. Either the global limits are not being effective
	 * at throttling processes due to the page distribution throughout
	 * zones or there is heavy usage of a slow backing device. The
	 * only option is to throttle from reclaim context which is not ideal
	 * as there is no guarantee the dirtying process is throttled in the
	 * same way balance_dirty_pages() manages.
	 *
	 * Once a zone is flagged ZONE_WRITEBACK, kswapd will count the number
	 * of pages under pages flagged for immediate reclaim and stall if any
	 * are encountered in the nr_immediate check below.
	 */
	if (stat.nr_writeback && stat.nr_writeback == nr_taken)
		set_bit(PGDAT_WRITEBACK, &pgdat->flags);

	/*
	 * Legacy memcg will stall in page writeback so avoid forcibly
	 * stalling here.
	 */
	if (sane_reclaim(sc)) {
		/*
		 * Tag a zone as congested if all the dirty pages scanned were
		 * backed by a congested BDI and wait_iff_congested will stall.
		 */
		if (stat.nr_dirty && stat.nr_dirty == stat.nr_congested)
			set_bit(PGDAT_CONGESTED, &pgdat->flags);

		/*
		 * If dirty pages are scanned that are not queued for IO, it
		 * implies that flushers are not doing their job. This can
		 * happen when memory pressure pushes dirty pages to the end of
		 * the LRU before the dirty limits are breached and the dirty
		 * data has expired. It can also happen when the proportion of
		 * dirty pages grows not through writes but through memory
		 * pressure reclaiming all the clean cache. And in some cases,
		 * the flushers simply cannot keep up with the allocation
		 * rate. Nudge the flusher threads in case they are asleep, but
		 * also allow kswapd to start writing pages during reclaim.
		 */
		if (stat.nr_unqueued_dirty == nr_taken) {
			wakeup_flusher_threads(0, WB_REASON_VMSCAN);
			set_bit(PGDAT_DIRTY, &pgdat->flags);
		}

		/*
		 * If kswapd scans pages marked marked for immediate
		 * reclaim and under writeback (nr_immediate), it implies
		 * that pages are cycling through the LRU faster than
		 * they are written so also forcibly stall.
		 */
		if (stat.nr_immediate && current_may_throttle())
			congestion_wait(BLK_RW_ASYNC, HZ/10);
	}

	/*
	 * Stall direct reclaim for IO completions if underlying BDIs or zone
	 * is congested. Allow kswapd to continue until it starts encountering
	 * unqueued dirty pages or cycling through the LRU too quickly.
	 */
	if (!sc->hibernation_mode && !current_is_kswapd() &&
	    current_may_throttle())
		wait_iff_congested(pgdat, BLK_RW_ASYNC, HZ/10);

	trace_mm_vmscan_lru_shrink_inactive(pgdat->node_id,
			nr_scanned, nr_reclaimed,
			stat.nr_dirty,  stat.nr_writeback,
			stat.nr_congested, stat.nr_immediate,
			stat.nr_activate, stat.nr_ref_keep,
			stat.nr_unmap_fail,
			sc->priority, file);
	return nr_reclaimed;
}

/*
 * This moves pages from the active list to the inactive list.
 *
 * We move them the other way if the page is referenced by one or more
 * processes, from rmap.
 *
 * If the pages are mostly unmapped, the processing is fast and it is
 * appropriate to hold zone_lru_lock across the whole operation.  But if
 * the pages are mapped, the processing is slow (page_referenced()) so we
 * should drop zone_lru_lock around each page.  It's impossible to balance
 * this, so instead we remove the pages from the LRU while processing them.
 * It is safe to rely on PG_active against the non-LRU pages in here because
 * nobody will play with that bit on a non-LRU page.
 *
 * The downside is that we have to touch page->_refcount against each page.
 * But we had to alter page->flags anyway.
 *
 * Returns the number of pages moved to the given lru.
 */

static unsigned move_active_pages_to_lru(struct lruvec *lruvec,
				     struct list_head *list,
				     struct list_head *pages_to_free,
				     enum lru_list lru)
{
	struct pglist_data *pgdat = lruvec_pgdat(lruvec);
	struct page *page;
	int nr_pages;
	int nr_moved = 0;

	while (!list_empty(list)) {
		page = lru_to_page(list);
		lruvec = mem_cgroup_page_lruvec(page, pgdat);

		VM_BUG_ON_PAGE(PageLRU(page), page);
		SetPageLRU(page);

		nr_pages = hpage_nr_pages(page);
		update_lru_size(lruvec, lru, page_zonenum(page), nr_pages);
		list_move(&page->lru, &lruvec->lists[lru]);

		if (put_page_testzero(page)) {
			__ClearPageLRU(page);
			__ClearPageActive(page);
			del_page_from_lru_list(page, lruvec, lru);

			if (unlikely(PageCompound(page))) {
				spin_unlock_irq(&pgdat->lru_lock);
				mem_cgroup_uncharge(page);
				(*get_compound_page_dtor(page))(page);
				spin_lock_irq(&pgdat->lru_lock);
			} else
				list_add(&page->lru, pages_to_free);
		} else {
			nr_moved += nr_pages;
		}
	}

	if (!is_active_lru(lru)) {
		__count_vm_events(PGDEACTIVATE, nr_moved);
		count_memcg_events(lruvec_memcg(lruvec), PGDEACTIVATE,
				   nr_moved);
	}

	return nr_moved;
}

static void shrink_active_list(unsigned long nr_to_scan,
			       struct lruvec *lruvec,
			       struct scan_control *sc,
			       enum lru_list lru)
{
	unsigned long nr_taken;
	unsigned long nr_scanned;
	unsigned long vm_flags;
	LIST_HEAD(l_hold);	/* The pages which were snipped off */
	LIST_HEAD(l_active);
	LIST_HEAD(l_inactive);
	struct page *page;
	struct zone_reclaim_stat *reclaim_stat = &lruvec->reclaim_stat;
	unsigned nr_deactivate, nr_activate;
	unsigned nr_rotated = 0;
	isolate_mode_t isolate_mode = 0;
	int file = is_file_lru(lru);
	struct pglist_data *pgdat = lruvec_pgdat(lruvec);

	lru_add_drain();

	if (!sc->may_unmap)
		isolate_mode |= ISOLATE_UNMAPPED;

	spin_lock_irq(&pgdat->lru_lock);

	nr_taken = isolate_lru_pages(nr_to_scan, lruvec, &l_hold,
				     &nr_scanned, sc, isolate_mode, lru);

	__mod_node_page_state(pgdat, NR_ISOLATED_ANON + file, nr_taken);
	reclaim_stat->recent_scanned[file] += nr_taken;

	__count_vm_events(PGREFILL, nr_scanned);
	count_memcg_events(lruvec_memcg(lruvec), PGREFILL, nr_scanned);

	spin_unlock_irq(&pgdat->lru_lock);

	while (!list_empty(&l_hold)) {
		cond_resched();
		page = lru_to_page(&l_hold);
		list_del(&page->lru);

		if (unlikely(!page_evictable(page))) {
			putback_lru_page(page);
			continue;
		}

		if (unlikely(buffer_heads_over_limit)) {
			if (page_has_private(page) && trylock_page(page)) {
				if (page_has_private(page))
					try_to_release_page(page, 0);
				unlock_page(page);
			}
		}

		if (page_referenced(page, 0, sc->target_mem_cgroup,
				    &vm_flags)) {
			nr_rotated += hpage_nr_pages(page);
			/*
			 * Identify referenced, file-backed active pages and
			 * give them one more trip around the active list. So
			 * that executable code get better chances to stay in
			 * memory under moderate memory pressure.  Anon pages
			 * are not likely to be evicted by use-once streaming
			 * IO, plus JVM can create lots of anon VM_EXEC pages,
			 * so we ignore them here.
			 */
			if ((vm_flags & VM_EXEC) && page_is_file_cache(page)) {
				list_add(&page->lru, &l_active);
				continue;
			}
		}

		ClearPageActive(page);	/* we are de-activating */
		list_add(&page->lru, &l_inactive);
	}

	/*
	 * Move pages back to the lru list.
	 */
	spin_lock_irq(&pgdat->lru_lock);
	/*
	 * Count referenced pages from currently used mappings as rotated,
	 * even though only some of them are actually re-activated.  This
	 * helps balance scan pressure between file and anonymous pages in
	 * get_scan_count.
	 */
	reclaim_stat->recent_rotated[file] += nr_rotated;

	nr_activate = move_active_pages_to_lru(lruvec, &l_active, &l_hold, lru);
	nr_deactivate = move_active_pages_to_lru(lruvec, &l_inactive, &l_hold, lru - LRU_ACTIVE);
	__mod_node_page_state(pgdat, NR_ISOLATED_ANON + file, -nr_taken);
	spin_unlock_irq(&pgdat->lru_lock);

	mem_cgroup_uncharge_list(&l_hold);
	free_hot_cold_page_list(&l_hold, true);
	trace_mm_vmscan_lru_shrink_active(pgdat->node_id, nr_taken, nr_activate,
			nr_deactivate, nr_rotated, sc->priority, file);
}

/*
 * The inactive anon list should be small enough that the VM never has
 * to do too much work.
 *
 * The inactive file list should be small enough to leave most memory
 * to the established workingset on the scan-resistant active list,
 * but large enough to avoid thrashing the aggregate readahead window.
 *
 * Both inactive lists should also be large enough that each inactive
 * page has a chance to be referenced again before it is reclaimed.
 *
 * If that fails and refaulting is observed, the inactive list grows.
 *
 * The inactive_ratio is the target ratio of ACTIVE to INACTIVE pages
 * on this LRU, maintained by the pageout code. A zone->inactive_ratio
 * of 3 means 3:1 or 25% of the pages are kept on the inactive list.
 *
 * total     target    max
 * memory    ratio     inactive
 * -------------------------------------
 *   10MB       1         5MB
 *  100MB       1        50MB
 *    1GB       3       250MB
 *   10GB      10       0.9GB
 *  100GB      31         3GB
 *    1TB     101        10GB
 *   10TB     320        32GB
 */
static bool inactive_list_is_low(struct lruvec *lruvec, bool file,
				 struct mem_cgroup *memcg,
				 struct scan_control *sc, bool actual_reclaim)
{
	enum lru_list active_lru = file * LRU_FILE + LRU_ACTIVE;
	struct pglist_data *pgdat = lruvec_pgdat(lruvec);
	enum lru_list inactive_lru = file * LRU_FILE;
	unsigned long inactive, active;
	unsigned long inactive_ratio;
	unsigned long refaults;
	unsigned long gb;

	/*
	 * If we don't have swap space, anonymous page deactivation
	 * is pointless.
	 */
	if (!file && !total_swap_pages)
		return false;

	inactive = lruvec_lru_size(lruvec, inactive_lru, sc->reclaim_idx);
	active = lruvec_lru_size(lruvec, active_lru, sc->reclaim_idx);

	if (memcg)
<<<<<<< HEAD
		refaults = mem_cgroup_read_stat(memcg,
						MEMCG_WORKINGSET_ACTIVATE);
=======
		refaults = memcg_page_state(memcg, WORKINGSET_ACTIVATE);
>>>>>>> cb313370
	else
		refaults = node_page_state(pgdat, WORKINGSET_ACTIVATE);

	/*
	 * When refaults are being observed, it means a new workingset
	 * is being established. Disable active list protection to get
	 * rid of the stale workingset quickly.
	 */
	if (file && actual_reclaim && lruvec->refaults != refaults) {
		inactive_ratio = 0;
	} else {
		gb = (inactive + active) >> (30 - PAGE_SHIFT);
		if (gb)
			inactive_ratio = int_sqrt(10 * gb);
		else
			inactive_ratio = 1;
	}

	if (actual_reclaim)
		trace_mm_vmscan_inactive_list_is_low(pgdat->node_id, sc->reclaim_idx,
			lruvec_lru_size(lruvec, inactive_lru, MAX_NR_ZONES), inactive,
			lruvec_lru_size(lruvec, active_lru, MAX_NR_ZONES), active,
			inactive_ratio, file);

	return inactive * inactive_ratio < active;
}

static unsigned long shrink_list(enum lru_list lru, unsigned long nr_to_scan,
				 struct lruvec *lruvec, struct mem_cgroup *memcg,
				 struct scan_control *sc)
{
	if (is_active_lru(lru)) {
		if (inactive_list_is_low(lruvec, is_file_lru(lru),
					 memcg, sc, true))
			shrink_active_list(nr_to_scan, lruvec, sc, lru);
		return 0;
	}

	return shrink_inactive_list(nr_to_scan, lruvec, sc, lru);
}

enum scan_balance {
	SCAN_EQUAL,
	SCAN_FRACT,
	SCAN_ANON,
	SCAN_FILE,
};

/*
 * Determine how aggressively the anon and file LRU lists should be
 * scanned.  The relative value of each set of LRU lists is determined
 * by looking at the fraction of the pages scanned we did rotate back
 * onto the active list instead of evict.
 *
 * nr[0] = anon inactive pages to scan; nr[1] = anon active pages to scan
 * nr[2] = file inactive pages to scan; nr[3] = file active pages to scan
 */
static void get_scan_count(struct lruvec *lruvec, struct mem_cgroup *memcg,
			   struct scan_control *sc, unsigned long *nr,
			   unsigned long *lru_pages)
{
	int swappiness = mem_cgroup_swappiness(memcg);
	struct zone_reclaim_stat *reclaim_stat = &lruvec->reclaim_stat;
	u64 fraction[2];
	u64 denominator = 0;	/* gcc */
	struct pglist_data *pgdat = lruvec_pgdat(lruvec);
	unsigned long anon_prio, file_prio;
	enum scan_balance scan_balance;
	unsigned long anon, file;
	unsigned long ap, fp;
	enum lru_list lru;

	/* If we have no swap space, do not bother scanning anon pages. */
	if (!sc->may_swap || mem_cgroup_get_nr_swap_pages(memcg) <= 0) {
		scan_balance = SCAN_FILE;
		goto out;
	}

	/*
	 * Global reclaim will swap to prevent OOM even with no
	 * swappiness, but memcg users want to use this knob to
	 * disable swapping for individual groups completely when
	 * using the memory controller's swap limit feature would be
	 * too expensive.
	 */
	if (!global_reclaim(sc) && !swappiness) {
		scan_balance = SCAN_FILE;
		goto out;
	}

	/*
	 * Do not apply any pressure balancing cleverness when the
	 * system is close to OOM, scan both anon and file equally
	 * (unless the swappiness setting disagrees with swapping).
	 */
	if (!sc->priority && swappiness) {
		scan_balance = SCAN_EQUAL;
		goto out;
	}

	/*
	 * Prevent the reclaimer from falling into the cache trap: as
	 * cache pages start out inactive, every cache fault will tip
	 * the scan balance towards the file LRU.  And as the file LRU
	 * shrinks, so does the window for rotation from references.
	 * This means we have a runaway feedback loop where a tiny
	 * thrashing file LRU becomes infinitely more attractive than
	 * anon pages.  Try to detect this based on file LRU size.
	 */
	if (global_reclaim(sc)) {
		unsigned long pgdatfile;
		unsigned long pgdatfree;
		int z;
		unsigned long total_high_wmark = 0;

		pgdatfree = sum_zone_node_page_state(pgdat->node_id, NR_FREE_PAGES);
		pgdatfile = node_page_state(pgdat, NR_ACTIVE_FILE) +
			   node_page_state(pgdat, NR_INACTIVE_FILE);

		for (z = 0; z < MAX_NR_ZONES; z++) {
			struct zone *zone = &pgdat->node_zones[z];
			if (!managed_zone(zone))
				continue;

			total_high_wmark += high_wmark_pages(zone);
		}

		if (unlikely(pgdatfile + pgdatfree <= total_high_wmark)) {
			/*
			 * Force SCAN_ANON if there are enough inactive
			 * anonymous pages on the LRU in eligible zones.
			 * Otherwise, the small LRU gets thrashed.
			 */
			if (!inactive_list_is_low(lruvec, false, memcg, sc, false) &&
			    lruvec_lru_size(lruvec, LRU_INACTIVE_ANON, sc->reclaim_idx)
					>> sc->priority) {
				scan_balance = SCAN_ANON;
				goto out;
			}
		}
	}

	/*
	 * If there is enough inactive page cache, i.e. if the size of the
	 * inactive list is greater than that of the active list *and* the
	 * inactive list actually has some pages to scan on this priority, we
	 * do not reclaim anything from the anonymous working set right now.
	 * Without the second condition we could end up never scanning an
	 * lruvec even if it has plenty of old anonymous pages unless the
	 * system is under heavy pressure.
	 */
	if (!inactive_list_is_low(lruvec, true, memcg, sc, false) &&
	    lruvec_lru_size(lruvec, LRU_INACTIVE_FILE, sc->reclaim_idx) >> sc->priority) {
		scan_balance = SCAN_FILE;
		goto out;
	}

	scan_balance = SCAN_FRACT;

	/*
	 * With swappiness at 100, anonymous and file have the same priority.
	 * This scanning priority is essentially the inverse of IO cost.
	 */
	anon_prio = swappiness;
	file_prio = 200 - anon_prio;

	/*
	 * OK, so we have swap space and a fair amount of page cache
	 * pages.  We use the recently rotated / recently scanned
	 * ratios to determine how valuable each cache is.
	 *
	 * Because workloads change over time (and to avoid overflow)
	 * we keep these statistics as a floating average, which ends
	 * up weighing recent references more than old ones.
	 *
	 * anon in [0], file in [1]
	 */

	anon  = lruvec_lru_size(lruvec, LRU_ACTIVE_ANON, MAX_NR_ZONES) +
		lruvec_lru_size(lruvec, LRU_INACTIVE_ANON, MAX_NR_ZONES);
	file  = lruvec_lru_size(lruvec, LRU_ACTIVE_FILE, MAX_NR_ZONES) +
		lruvec_lru_size(lruvec, LRU_INACTIVE_FILE, MAX_NR_ZONES);

	spin_lock_irq(&pgdat->lru_lock);
	if (unlikely(reclaim_stat->recent_scanned[0] > anon / 4)) {
		reclaim_stat->recent_scanned[0] /= 2;
		reclaim_stat->recent_rotated[0] /= 2;
	}

	if (unlikely(reclaim_stat->recent_scanned[1] > file / 4)) {
		reclaim_stat->recent_scanned[1] /= 2;
		reclaim_stat->recent_rotated[1] /= 2;
	}

	/*
	 * The amount of pressure on anon vs file pages is inversely
	 * proportional to the fraction of recently scanned pages on
	 * each list that were recently referenced and in active use.
	 */
	ap = anon_prio * (reclaim_stat->recent_scanned[0] + 1);
	ap /= reclaim_stat->recent_rotated[0] + 1;

	fp = file_prio * (reclaim_stat->recent_scanned[1] + 1);
	fp /= reclaim_stat->recent_rotated[1] + 1;
	spin_unlock_irq(&pgdat->lru_lock);

	fraction[0] = ap;
	fraction[1] = fp;
	denominator = ap + fp + 1;
out:
	*lru_pages = 0;
	for_each_evictable_lru(lru) {
		int file = is_file_lru(lru);
		unsigned long size;
		unsigned long scan;

		size = lruvec_lru_size(lruvec, lru, sc->reclaim_idx);
		scan = size >> sc->priority;
		/*
		 * If the cgroup's already been deleted, make sure to
		 * scrape out the remaining cache.
		 */
		if (!scan && !mem_cgroup_online(memcg))
			scan = min(size, SWAP_CLUSTER_MAX);

		switch (scan_balance) {
		case SCAN_EQUAL:
			/* Scan lists relative to size */
			break;
		case SCAN_FRACT:
			/*
			 * Scan types proportional to swappiness and
			 * their relative recent reclaim efficiency.
			 */
			scan = div64_u64(scan * fraction[file],
					 denominator);
			break;
		case SCAN_FILE:
		case SCAN_ANON:
			/* Scan one type exclusively */
			if ((scan_balance == SCAN_FILE) != file) {
				size = 0;
				scan = 0;
			}
			break;
		default:
			/* Look ma, no brain */
			BUG();
		}

		*lru_pages += size;
		nr[lru] = scan;
	}
}

/*
 * This is a basic per-node page freer.  Used by both kswapd and direct reclaim.
 */
static void shrink_node_memcg(struct pglist_data *pgdat, struct mem_cgroup *memcg,
			      struct scan_control *sc, unsigned long *lru_pages)
{
	struct lruvec *lruvec = mem_cgroup_lruvec(pgdat, memcg);
	unsigned long nr[NR_LRU_LISTS];
	unsigned long targets[NR_LRU_LISTS];
	unsigned long nr_to_scan;
	enum lru_list lru;
	unsigned long nr_reclaimed = 0;
	unsigned long nr_to_reclaim = sc->nr_to_reclaim;
	struct blk_plug plug;
	bool scan_adjusted;

	get_scan_count(lruvec, memcg, sc, nr, lru_pages);

	/* Record the original scan target for proportional adjustments later */
	memcpy(targets, nr, sizeof(nr));

	/*
	 * Global reclaiming within direct reclaim at DEF_PRIORITY is a normal
	 * event that can occur when there is little memory pressure e.g.
	 * multiple streaming readers/writers. Hence, we do not abort scanning
	 * when the requested number of pages are reclaimed when scanning at
	 * DEF_PRIORITY on the assumption that the fact we are direct
	 * reclaiming implies that kswapd is not keeping up and it is best to
	 * do a batch of work at once. For memcg reclaim one check is made to
	 * abort proportional reclaim if either the file or anon lru has already
	 * dropped to zero at the first pass.
	 */
	scan_adjusted = (global_reclaim(sc) && !current_is_kswapd() &&
			 sc->priority == DEF_PRIORITY);

	blk_start_plug(&plug);
	while (nr[LRU_INACTIVE_ANON] || nr[LRU_ACTIVE_FILE] ||
					nr[LRU_INACTIVE_FILE]) {
		unsigned long nr_anon, nr_file, percentage;
		unsigned long nr_scanned;

		for_each_evictable_lru(lru) {
			if (nr[lru]) {
				nr_to_scan = min(nr[lru], SWAP_CLUSTER_MAX);
				nr[lru] -= nr_to_scan;

				nr_reclaimed += shrink_list(lru, nr_to_scan,
							    lruvec, memcg, sc);
			}
		}

		cond_resched();

		if (nr_reclaimed < nr_to_reclaim || scan_adjusted)
			continue;

		/*
		 * For kswapd and memcg, reclaim at least the number of pages
		 * requested. Ensure that the anon and file LRUs are scanned
		 * proportionally what was requested by get_scan_count(). We
		 * stop reclaiming one LRU and reduce the amount scanning
		 * proportional to the original scan target.
		 */
		nr_file = nr[LRU_INACTIVE_FILE] + nr[LRU_ACTIVE_FILE];
		nr_anon = nr[LRU_INACTIVE_ANON] + nr[LRU_ACTIVE_ANON];

		/*
		 * It's just vindictive to attack the larger once the smaller
		 * has gone to zero.  And given the way we stop scanning the
		 * smaller below, this makes sure that we only make one nudge
		 * towards proportionality once we've got nr_to_reclaim.
		 */
		if (!nr_file || !nr_anon)
			break;

		if (nr_file > nr_anon) {
			unsigned long scan_target = targets[LRU_INACTIVE_ANON] +
						targets[LRU_ACTIVE_ANON] + 1;
			lru = LRU_BASE;
			percentage = nr_anon * 100 / scan_target;
		} else {
			unsigned long scan_target = targets[LRU_INACTIVE_FILE] +
						targets[LRU_ACTIVE_FILE] + 1;
			lru = LRU_FILE;
			percentage = nr_file * 100 / scan_target;
		}

		/* Stop scanning the smaller of the LRU */
		nr[lru] = 0;
		nr[lru + LRU_ACTIVE] = 0;

		/*
		 * Recalculate the other LRU scan count based on its original
		 * scan target and the percentage scanning already complete
		 */
		lru = (lru == LRU_FILE) ? LRU_BASE : LRU_FILE;
		nr_scanned = targets[lru] - nr[lru];
		nr[lru] = targets[lru] * (100 - percentage) / 100;
		nr[lru] -= min(nr[lru], nr_scanned);

		lru += LRU_ACTIVE;
		nr_scanned = targets[lru] - nr[lru];
		nr[lru] = targets[lru] * (100 - percentage) / 100;
		nr[lru] -= min(nr[lru], nr_scanned);

		scan_adjusted = true;
	}
	blk_finish_plug(&plug);
	sc->nr_reclaimed += nr_reclaimed;

	/*
	 * Even if we did not try to evict anon pages at all, we want to
	 * rebalance the anon lru active/inactive ratio.
	 */
	if (inactive_list_is_low(lruvec, false, memcg, sc, true))
		shrink_active_list(SWAP_CLUSTER_MAX, lruvec,
				   sc, LRU_ACTIVE_ANON);
}

/* Use reclaim/compaction for costly allocs or under memory pressure */
static bool in_reclaim_compaction(struct scan_control *sc)
{
	if (IS_ENABLED(CONFIG_COMPACTION) && sc->order &&
			(sc->order > PAGE_ALLOC_COSTLY_ORDER ||
			 sc->priority < DEF_PRIORITY - 2))
		return true;

	return false;
}

/*
 * Reclaim/compaction is used for high-order allocation requests. It reclaims
 * order-0 pages before compacting the zone. should_continue_reclaim() returns
 * true if more pages should be reclaimed such that when the page allocator
 * calls try_to_compact_zone() that it will have enough free pages to succeed.
 * It will give up earlier than that if there is difficulty reclaiming pages.
 */
static inline bool should_continue_reclaim(struct pglist_data *pgdat,
					unsigned long nr_reclaimed,
					unsigned long nr_scanned,
					struct scan_control *sc)
{
	unsigned long pages_for_compaction;
	unsigned long inactive_lru_pages;
	int z;

	/* If not in reclaim/compaction mode, stop */
	if (!in_reclaim_compaction(sc))
		return false;

	/* Consider stopping depending on scan and reclaim activity */
	if (sc->gfp_mask & __GFP_RETRY_MAYFAIL) {
		/*
		 * For __GFP_RETRY_MAYFAIL allocations, stop reclaiming if the
		 * full LRU list has been scanned and we are still failing
		 * to reclaim pages. This full LRU scan is potentially
		 * expensive but a __GFP_RETRY_MAYFAIL caller really wants to succeed
		 */
		if (!nr_reclaimed && !nr_scanned)
			return false;
	} else {
		/*
		 * For non-__GFP_RETRY_MAYFAIL allocations which can presumably
		 * fail without consequence, stop if we failed to reclaim
		 * any pages from the last SWAP_CLUSTER_MAX number of
		 * pages that were scanned. This will return to the
		 * caller faster at the risk reclaim/compaction and
		 * the resulting allocation attempt fails
		 */
		if (!nr_reclaimed)
			return false;
	}

	/*
	 * If we have not reclaimed enough pages for compaction and the
	 * inactive lists are large enough, continue reclaiming
	 */
	pages_for_compaction = compact_gap(sc->order);
	inactive_lru_pages = node_page_state(pgdat, NR_INACTIVE_FILE);
	if (get_nr_swap_pages() > 0)
		inactive_lru_pages += node_page_state(pgdat, NR_INACTIVE_ANON);
	if (sc->nr_reclaimed < pages_for_compaction &&
			inactive_lru_pages > pages_for_compaction)
		return true;

	/* If compaction would go ahead or the allocation would succeed, stop */
	for (z = 0; z <= sc->reclaim_idx; z++) {
		struct zone *zone = &pgdat->node_zones[z];
		if (!managed_zone(zone))
			continue;

		switch (compaction_suitable(zone, sc->order, 0, sc->reclaim_idx)) {
		case COMPACT_SUCCESS:
		case COMPACT_CONTINUE:
			return false;
		default:
			/* check next zone */
			;
		}
	}
	return true;
}

static bool shrink_node(pg_data_t *pgdat, struct scan_control *sc)
{
	struct reclaim_state *reclaim_state = current->reclaim_state;
	unsigned long nr_reclaimed, nr_scanned;
	bool reclaimable = false;

	do {
		struct mem_cgroup *root = sc->target_mem_cgroup;
		struct mem_cgroup_reclaim_cookie reclaim = {
			.pgdat = pgdat,
			.priority = sc->priority,
		};
		unsigned long node_lru_pages = 0;
		struct mem_cgroup *memcg;

		nr_reclaimed = sc->nr_reclaimed;
		nr_scanned = sc->nr_scanned;

		memcg = mem_cgroup_iter(root, NULL, &reclaim);
		do {
			unsigned long lru_pages;
			unsigned long reclaimed;
			unsigned long scanned;

			if (mem_cgroup_low(root, memcg)) {
				if (!sc->memcg_low_reclaim) {
					sc->memcg_low_skipped = 1;
					continue;
				}
				mem_cgroup_event(memcg, MEMCG_LOW);
			}

			reclaimed = sc->nr_reclaimed;
			scanned = sc->nr_scanned;

			shrink_node_memcg(pgdat, memcg, sc, &lru_pages);
			node_lru_pages += lru_pages;

			if (memcg)
				shrink_slab(sc->gfp_mask, pgdat->node_id,
					    memcg, sc->nr_scanned - scanned,
					    lru_pages);

			/* Record the group's reclaim efficiency */
			vmpressure(sc->gfp_mask, memcg, false,
				   sc->nr_scanned - scanned,
				   sc->nr_reclaimed - reclaimed);

			/*
			 * Direct reclaim and kswapd have to scan all memory
			 * cgroups to fulfill the overall scan target for the
			 * node.
			 *
			 * Limit reclaim, on the other hand, only cares about
			 * nr_to_reclaim pages to be reclaimed and it will
			 * retry with decreasing priority if one round over the
			 * whole hierarchy is not sufficient.
			 */
			if (!global_reclaim(sc) &&
					sc->nr_reclaimed >= sc->nr_to_reclaim) {
				mem_cgroup_iter_break(root, memcg);
				break;
			}
		} while ((memcg = mem_cgroup_iter(root, memcg, &reclaim)));

		/*
		 * Shrink the slab caches in the same proportion that
		 * the eligible LRU pages were scanned.
		 */
		if (global_reclaim(sc))
			shrink_slab(sc->gfp_mask, pgdat->node_id, NULL,
				    sc->nr_scanned - nr_scanned,
				    node_lru_pages);

		if (reclaim_state) {
			sc->nr_reclaimed += reclaim_state->reclaimed_slab;
			reclaim_state->reclaimed_slab = 0;
		}

		/* Record the subtree's reclaim efficiency */
		vmpressure(sc->gfp_mask, sc->target_mem_cgroup, true,
			   sc->nr_scanned - nr_scanned,
			   sc->nr_reclaimed - nr_reclaimed);

		if (sc->nr_reclaimed - nr_reclaimed)
			reclaimable = true;

	} while (should_continue_reclaim(pgdat, sc->nr_reclaimed - nr_reclaimed,
					 sc->nr_scanned - nr_scanned, sc));

	/*
	 * Kswapd gives up on balancing particular nodes after too
	 * many failures to reclaim anything from them and goes to
	 * sleep. On reclaim progress, reset the failure counter. A
	 * successful direct reclaim run will revive a dormant kswapd.
	 */
	if (reclaimable)
		pgdat->kswapd_failures = 0;

	return reclaimable;
}

/*
 * Returns true if compaction should go ahead for a costly-order request, or
 * the allocation would already succeed without compaction. Return false if we
 * should reclaim first.
 */
static inline bool compaction_ready(struct zone *zone, struct scan_control *sc)
{
	unsigned long watermark;
	enum compact_result suitable;

	suitable = compaction_suitable(zone, sc->order, 0, sc->reclaim_idx);
	if (suitable == COMPACT_SUCCESS)
		/* Allocation should succeed already. Don't reclaim. */
		return true;
	if (suitable == COMPACT_SKIPPED)
		/* Compaction cannot yet proceed. Do reclaim. */
		return false;

	/*
	 * Compaction is already possible, but it takes time to run and there
	 * are potentially other callers using the pages just freed. So proceed
	 * with reclaim to make a buffer of free pages available to give
	 * compaction a reasonable chance of completing and allocating the page.
	 * Note that we won't actually reclaim the whole buffer in one attempt
	 * as the target watermark in should_continue_reclaim() is lower. But if
	 * we are already above the high+gap watermark, don't reclaim at all.
	 */
	watermark = high_wmark_pages(zone) + compact_gap(sc->order);

	return zone_watermark_ok_safe(zone, 0, watermark, sc->reclaim_idx);
}

/*
 * This is the direct reclaim path, for page-allocating processes.  We only
 * try to reclaim pages from zones which will satisfy the caller's allocation
 * request.
 *
 * If a zone is deemed to be full of pinned pages then just give it a light
 * scan then give up on it.
 */
static void shrink_zones(struct zonelist *zonelist, struct scan_control *sc)
{
	struct zoneref *z;
	struct zone *zone;
	unsigned long nr_soft_reclaimed;
	unsigned long nr_soft_scanned;
	gfp_t orig_mask;
	pg_data_t *last_pgdat = NULL;

	/*
	 * If the number of buffer_heads in the machine exceeds the maximum
	 * allowed level, force direct reclaim to scan the highmem zone as
	 * highmem pages could be pinning lowmem pages storing buffer_heads
	 */
	orig_mask = sc->gfp_mask;
	if (buffer_heads_over_limit) {
		sc->gfp_mask |= __GFP_HIGHMEM;
		sc->reclaim_idx = gfp_zone(sc->gfp_mask);
	}

	for_each_zone_zonelist_nodemask(zone, z, zonelist,
					sc->reclaim_idx, sc->nodemask) {
		/*
		 * Take care memory controller reclaiming has small influence
		 * to global LRU.
		 */
		if (global_reclaim(sc)) {
			if (!cpuset_zone_allowed(zone,
						 GFP_KERNEL | __GFP_HARDWALL))
				continue;

			/*
			 * If we already have plenty of memory free for
			 * compaction in this zone, don't free any more.
			 * Even though compaction is invoked for any
			 * non-zero order, only frequent costly order
			 * reclamation is disruptive enough to become a
			 * noticeable problem, like transparent huge
			 * page allocations.
			 */
			if (IS_ENABLED(CONFIG_COMPACTION) &&
			    sc->order > PAGE_ALLOC_COSTLY_ORDER &&
			    compaction_ready(zone, sc)) {
				sc->compaction_ready = true;
				continue;
			}

			/*
			 * Shrink each node in the zonelist once. If the
			 * zonelist is ordered by zone (not the default) then a
			 * node may be shrunk multiple times but in that case
			 * the user prefers lower zones being preserved.
			 */
			if (zone->zone_pgdat == last_pgdat)
				continue;

			/*
			 * This steals pages from memory cgroups over softlimit
			 * and returns the number of reclaimed pages and
			 * scanned pages. This works for global memory pressure
			 * and balancing, not for a memcg's limit.
			 */
			nr_soft_scanned = 0;
			nr_soft_reclaimed = mem_cgroup_soft_limit_reclaim(zone->zone_pgdat,
						sc->order, sc->gfp_mask,
						&nr_soft_scanned);
			sc->nr_reclaimed += nr_soft_reclaimed;
			sc->nr_scanned += nr_soft_scanned;
			/* need some check for avoid more shrink_zone() */
		}

		/* See comment about same check for global reclaim above */
		if (zone->zone_pgdat == last_pgdat)
			continue;
		last_pgdat = zone->zone_pgdat;
		shrink_node(zone->zone_pgdat, sc);
	}

	/*
	 * Restore to original mask to avoid the impact on the caller if we
	 * promoted it to __GFP_HIGHMEM.
	 */
	sc->gfp_mask = orig_mask;
}

static void snapshot_refaults(struct mem_cgroup *root_memcg, pg_data_t *pgdat)
{
	struct mem_cgroup *memcg;

	memcg = mem_cgroup_iter(root_memcg, NULL, NULL);
	do {
		unsigned long refaults;
		struct lruvec *lruvec;

		if (memcg)
<<<<<<< HEAD
			refaults = mem_cgroup_read_stat(memcg,
						MEMCG_WORKINGSET_ACTIVATE);
=======
			refaults = memcg_page_state(memcg, WORKINGSET_ACTIVATE);
>>>>>>> cb313370
		else
			refaults = node_page_state(pgdat, WORKINGSET_ACTIVATE);

		lruvec = mem_cgroup_lruvec(pgdat, memcg);
		lruvec->refaults = refaults;
	} while ((memcg = mem_cgroup_iter(root_memcg, memcg, NULL)));
}

/*
 * This is the main entry point to direct page reclaim.
 *
 * If a full scan of the inactive list fails to free enough memory then we
 * are "out of memory" and something needs to be killed.
 *
 * If the caller is !__GFP_FS then the probability of a failure is reasonably
 * high - the zone may be full of dirty or under-writeback pages, which this
 * caller can't do much about.  We kick the writeback threads and take explicit
 * naps in the hope that some of these pages can be written.  But if the
 * allocating task holds filesystem locks which prevent writeout this might not
 * work, and the allocation attempt will fail.
 *
 * returns:	0, if no pages reclaimed
 * 		else, the number of pages reclaimed
 */
static unsigned long do_try_to_free_pages(struct zonelist *zonelist,
					  struct scan_control *sc)
{
	int initial_priority = sc->priority;
	pg_data_t *last_pgdat;
	struct zoneref *z;
	struct zone *zone;
retry:
	delayacct_freepages_start();

	if (global_reclaim(sc))
		__count_zid_vm_events(ALLOCSTALL, sc->reclaim_idx, 1);

	do {
		vmpressure_prio(sc->gfp_mask, sc->target_mem_cgroup,
				sc->priority);
		sc->nr_scanned = 0;
		shrink_zones(zonelist, sc);

		if (sc->nr_reclaimed >= sc->nr_to_reclaim)
			break;

		if (sc->compaction_ready)
			break;

		/*
		 * If we're getting trouble reclaiming, start doing
		 * writepage even in laptop mode.
		 */
		if (sc->priority < DEF_PRIORITY - 2)
			sc->may_writepage = 1;
	} while (--sc->priority >= 0);

	last_pgdat = NULL;
	for_each_zone_zonelist_nodemask(zone, z, zonelist, sc->reclaim_idx,
					sc->nodemask) {
		if (zone->zone_pgdat == last_pgdat)
			continue;
		last_pgdat = zone->zone_pgdat;
		snapshot_refaults(sc->target_mem_cgroup, zone->zone_pgdat);
	}

	delayacct_freepages_end();

	if (sc->nr_reclaimed)
		return sc->nr_reclaimed;

	/* Aborted reclaim to try compaction? don't OOM, then */
	if (sc->compaction_ready)
		return 1;

	/* Untapped cgroup reserves?  Don't OOM, retry. */
	if (sc->memcg_low_skipped) {
		sc->priority = initial_priority;
		sc->memcg_low_reclaim = 1;
		sc->memcg_low_skipped = 0;
		goto retry;
	}

	return 0;
}

static bool allow_direct_reclaim(pg_data_t *pgdat)
{
	struct zone *zone;
	unsigned long pfmemalloc_reserve = 0;
	unsigned long free_pages = 0;
	int i;
	bool wmark_ok;

	if (pgdat->kswapd_failures >= MAX_RECLAIM_RETRIES)
		return true;

	for (i = 0; i <= ZONE_NORMAL; i++) {
		zone = &pgdat->node_zones[i];
		if (!managed_zone(zone))
			continue;

		if (!zone_reclaimable_pages(zone))
			continue;

		pfmemalloc_reserve += min_wmark_pages(zone);
		free_pages += zone_page_state(zone, NR_FREE_PAGES);
	}

	/* If there are no reserves (unexpected config) then do not throttle */
	if (!pfmemalloc_reserve)
		return true;

	wmark_ok = free_pages > pfmemalloc_reserve / 2;

	/* kswapd must be awake if processes are being throttled */
	if (!wmark_ok && waitqueue_active(&pgdat->kswapd_wait)) {
		pgdat->kswapd_classzone_idx = min(pgdat->kswapd_classzone_idx,
						(enum zone_type)ZONE_NORMAL);
		wake_up_interruptible(&pgdat->kswapd_wait);
	}

	return wmark_ok;
}

/*
 * Throttle direct reclaimers if backing storage is backed by the network
 * and the PFMEMALLOC reserve for the preferred node is getting dangerously
 * depleted. kswapd will continue to make progress and wake the processes
 * when the low watermark is reached.
 *
 * Returns true if a fatal signal was delivered during throttling. If this
 * happens, the page allocator should not consider triggering the OOM killer.
 */
static bool throttle_direct_reclaim(gfp_t gfp_mask, struct zonelist *zonelist,
					nodemask_t *nodemask)
{
	struct zoneref *z;
	struct zone *zone;
	pg_data_t *pgdat = NULL;

	/*
	 * Kernel threads should not be throttled as they may be indirectly
	 * responsible for cleaning pages necessary for reclaim to make forward
	 * progress. kjournald for example may enter direct reclaim while
	 * committing a transaction where throttling it could forcing other
	 * processes to block on log_wait_commit().
	 */
	if (current->flags & PF_KTHREAD)
		goto out;

	/*
	 * If a fatal signal is pending, this process should not throttle.
	 * It should return quickly so it can exit and free its memory
	 */
	if (fatal_signal_pending(current))
		goto out;

	/*
	 * Check if the pfmemalloc reserves are ok by finding the first node
	 * with a usable ZONE_NORMAL or lower zone. The expectation is that
	 * GFP_KERNEL will be required for allocating network buffers when
	 * swapping over the network so ZONE_HIGHMEM is unusable.
	 *
	 * Throttling is based on the first usable node and throttled processes
	 * wait on a queue until kswapd makes progress and wakes them. There
	 * is an affinity then between processes waking up and where reclaim
	 * progress has been made assuming the process wakes on the same node.
	 * More importantly, processes running on remote nodes will not compete
	 * for remote pfmemalloc reserves and processes on different nodes
	 * should make reasonable progress.
	 */
	for_each_zone_zonelist_nodemask(zone, z, zonelist,
					gfp_zone(gfp_mask), nodemask) {
		if (zone_idx(zone) > ZONE_NORMAL)
			continue;

		/* Throttle based on the first usable node */
		pgdat = zone->zone_pgdat;
		if (allow_direct_reclaim(pgdat))
			goto out;
		break;
	}

	/* If no zone was usable by the allocation flags then do not throttle */
	if (!pgdat)
		goto out;

	/* Account for the throttling */
	count_vm_event(PGSCAN_DIRECT_THROTTLE);

	/*
	 * If the caller cannot enter the filesystem, it's possible that it
	 * is due to the caller holding an FS lock or performing a journal
	 * transaction in the case of a filesystem like ext[3|4]. In this case,
	 * it is not safe to block on pfmemalloc_wait as kswapd could be
	 * blocked waiting on the same lock. Instead, throttle for up to a
	 * second before continuing.
	 */
	if (!(gfp_mask & __GFP_FS)) {
		wait_event_interruptible_timeout(pgdat->pfmemalloc_wait,
			allow_direct_reclaim(pgdat), HZ);

		goto check_pending;
	}

	/* Throttle until kswapd wakes the process */
	wait_event_killable(zone->zone_pgdat->pfmemalloc_wait,
		allow_direct_reclaim(pgdat));

check_pending:
	if (fatal_signal_pending(current))
		return true;

out:
	return false;
}

unsigned long try_to_free_pages(struct zonelist *zonelist, int order,
				gfp_t gfp_mask, nodemask_t *nodemask)
{
	unsigned long nr_reclaimed;
	struct scan_control sc = {
		.nr_to_reclaim = SWAP_CLUSTER_MAX,
		.gfp_mask = current_gfp_context(gfp_mask),
		.reclaim_idx = gfp_zone(gfp_mask),
		.order = order,
		.nodemask = nodemask,
		.priority = DEF_PRIORITY,
		.may_writepage = !laptop_mode,
		.may_unmap = 1,
		.may_swap = 1,
	};

	/*
	 * Do not enter reclaim if fatal signal was delivered while throttled.
	 * 1 is returned so that the page allocator does not OOM kill at this
	 * point.
	 */
	if (throttle_direct_reclaim(sc.gfp_mask, zonelist, nodemask))
		return 1;

	trace_mm_vmscan_direct_reclaim_begin(order,
				sc.may_writepage,
				sc.gfp_mask,
				sc.reclaim_idx);

	nr_reclaimed = do_try_to_free_pages(zonelist, &sc);

	trace_mm_vmscan_direct_reclaim_end(nr_reclaimed);

	return nr_reclaimed;
}

#ifdef CONFIG_MEMCG

unsigned long mem_cgroup_shrink_node(struct mem_cgroup *memcg,
						gfp_t gfp_mask, bool noswap,
						pg_data_t *pgdat,
						unsigned long *nr_scanned)
{
	struct scan_control sc = {
		.nr_to_reclaim = SWAP_CLUSTER_MAX,
		.target_mem_cgroup = memcg,
		.may_writepage = !laptop_mode,
		.may_unmap = 1,
		.reclaim_idx = MAX_NR_ZONES - 1,
		.may_swap = !noswap,
	};
	unsigned long lru_pages;

	sc.gfp_mask = (gfp_mask & GFP_RECLAIM_MASK) |
			(GFP_HIGHUSER_MOVABLE & ~GFP_RECLAIM_MASK);

	trace_mm_vmscan_memcg_softlimit_reclaim_begin(sc.order,
						      sc.may_writepage,
						      sc.gfp_mask,
						      sc.reclaim_idx);

	/*
	 * NOTE: Although we can get the priority field, using it
	 * here is not a good idea, since it limits the pages we can scan.
	 * if we don't reclaim here, the shrink_node from balance_pgdat
	 * will pick up pages from other mem cgroup's as well. We hack
	 * the priority and make it zero.
	 */
	shrink_node_memcg(pgdat, memcg, &sc, &lru_pages);

	trace_mm_vmscan_memcg_softlimit_reclaim_end(sc.nr_reclaimed);

	*nr_scanned = sc.nr_scanned;
	return sc.nr_reclaimed;
}

unsigned long try_to_free_mem_cgroup_pages(struct mem_cgroup *memcg,
					   unsigned long nr_pages,
					   gfp_t gfp_mask,
					   bool may_swap)
{
	struct zonelist *zonelist;
	unsigned long nr_reclaimed;
	int nid;
	unsigned int noreclaim_flag;
	struct scan_control sc = {
		.nr_to_reclaim = max(nr_pages, SWAP_CLUSTER_MAX),
		.gfp_mask = (current_gfp_context(gfp_mask) & GFP_RECLAIM_MASK) |
				(GFP_HIGHUSER_MOVABLE & ~GFP_RECLAIM_MASK),
		.reclaim_idx = MAX_NR_ZONES - 1,
		.target_mem_cgroup = memcg,
		.priority = DEF_PRIORITY,
		.may_writepage = !laptop_mode,
		.may_unmap = 1,
		.may_swap = may_swap,
	};

	/*
	 * Unlike direct reclaim via alloc_pages(), memcg's reclaim doesn't
	 * take care of from where we get pages. So the node where we start the
	 * scan does not need to be the current node.
	 */
	nid = mem_cgroup_select_victim_node(memcg);

	zonelist = &NODE_DATA(nid)->node_zonelists[ZONELIST_FALLBACK];

	trace_mm_vmscan_memcg_reclaim_begin(0,
					    sc.may_writepage,
					    sc.gfp_mask,
					    sc.reclaim_idx);

	noreclaim_flag = memalloc_noreclaim_save();
	nr_reclaimed = do_try_to_free_pages(zonelist, &sc);
	memalloc_noreclaim_restore(noreclaim_flag);

	trace_mm_vmscan_memcg_reclaim_end(nr_reclaimed);

	return nr_reclaimed;
}
#endif

static void age_active_anon(struct pglist_data *pgdat,
				struct scan_control *sc)
{
	struct mem_cgroup *memcg;

	if (!total_swap_pages)
		return;

	memcg = mem_cgroup_iter(NULL, NULL, NULL);
	do {
		struct lruvec *lruvec = mem_cgroup_lruvec(pgdat, memcg);

		if (inactive_list_is_low(lruvec, false, memcg, sc, true))
			shrink_active_list(SWAP_CLUSTER_MAX, lruvec,
					   sc, LRU_ACTIVE_ANON);

		memcg = mem_cgroup_iter(NULL, memcg, NULL);
	} while (memcg);
}

/*
 * Returns true if there is an eligible zone balanced for the request order
 * and classzone_idx
 */
static bool pgdat_balanced(pg_data_t *pgdat, int order, int classzone_idx)
{
	int i;
	unsigned long mark = -1;
	struct zone *zone;

	for (i = 0; i <= classzone_idx; i++) {
		zone = pgdat->node_zones + i;

		if (!managed_zone(zone))
			continue;

		mark = high_wmark_pages(zone);
		if (zone_watermark_ok_safe(zone, order, mark, classzone_idx))
			return true;
	}

	/*
	 * If a node has no populated zone within classzone_idx, it does not
	 * need balancing by definition. This can happen if a zone-restricted
	 * allocation tries to wake a remote kswapd.
	 */
	if (mark == -1)
		return true;

	return false;
}

/* Clear pgdat state for congested, dirty or under writeback. */
static void clear_pgdat_congested(pg_data_t *pgdat)
{
	clear_bit(PGDAT_CONGESTED, &pgdat->flags);
	clear_bit(PGDAT_DIRTY, &pgdat->flags);
	clear_bit(PGDAT_WRITEBACK, &pgdat->flags);
}

/*
 * Prepare kswapd for sleeping. This verifies that there are no processes
 * waiting in throttle_direct_reclaim() and that watermarks have been met.
 *
 * Returns true if kswapd is ready to sleep
 */
static bool prepare_kswapd_sleep(pg_data_t *pgdat, int order, int classzone_idx)
{
	/*
	 * The throttled processes are normally woken up in balance_pgdat() as
	 * soon as allow_direct_reclaim() is true. But there is a potential
	 * race between when kswapd checks the watermarks and a process gets
	 * throttled. There is also a potential race if processes get
	 * throttled, kswapd wakes, a large process exits thereby balancing the
	 * zones, which causes kswapd to exit balance_pgdat() before reaching
	 * the wake up checks. If kswapd is going to sleep, no process should
	 * be sleeping on pfmemalloc_wait, so wake them now if necessary. If
	 * the wake up is premature, processes will wake kswapd and get
	 * throttled again. The difference from wake ups in balance_pgdat() is
	 * that here we are under prepare_to_wait().
	 */
	if (waitqueue_active(&pgdat->pfmemalloc_wait))
		wake_up_all(&pgdat->pfmemalloc_wait);

	/* Hopeless node, leave it to direct reclaim */
	if (pgdat->kswapd_failures >= MAX_RECLAIM_RETRIES)
		return true;

	if (pgdat_balanced(pgdat, order, classzone_idx)) {
		clear_pgdat_congested(pgdat);
		return true;
	}

	return false;
}

/*
 * kswapd shrinks a node of pages that are at or below the highest usable
 * zone that is currently unbalanced.
 *
 * Returns true if kswapd scanned at least the requested number of pages to
 * reclaim or if the lack of progress was due to pages under writeback.
 * This is used to determine if the scanning priority needs to be raised.
 */
static bool kswapd_shrink_node(pg_data_t *pgdat,
			       struct scan_control *sc)
{
	struct zone *zone;
	int z;

	/* Reclaim a number of pages proportional to the number of zones */
	sc->nr_to_reclaim = 0;
	for (z = 0; z <= sc->reclaim_idx; z++) {
		zone = pgdat->node_zones + z;
		if (!managed_zone(zone))
			continue;

		sc->nr_to_reclaim += max(high_wmark_pages(zone), SWAP_CLUSTER_MAX);
	}

	/*
	 * Historically care was taken to put equal pressure on all zones but
	 * now pressure is applied based on node LRU order.
	 */
	shrink_node(pgdat, sc);

	/*
	 * Fragmentation may mean that the system cannot be rebalanced for
	 * high-order allocations. If twice the allocation size has been
	 * reclaimed then recheck watermarks only at order-0 to prevent
	 * excessive reclaim. Assume that a process requested a high-order
	 * can direct reclaim/compact.
	 */
	if (sc->order && sc->nr_reclaimed >= compact_gap(sc->order))
		sc->order = 0;

	return sc->nr_scanned >= sc->nr_to_reclaim;
}

/*
 * For kswapd, balance_pgdat() will reclaim pages across a node from zones
 * that are eligible for use by the caller until at least one zone is
 * balanced.
 *
 * Returns the order kswapd finished reclaiming at.
 *
 * kswapd scans the zones in the highmem->normal->dma direction.  It skips
 * zones which have free_pages > high_wmark_pages(zone), but once a zone is
 * found to have free_pages <= high_wmark_pages(zone), any page is that zone
 * or lower is eligible for reclaim until at least one usable zone is
 * balanced.
 */
static int balance_pgdat(pg_data_t *pgdat, int order, int classzone_idx)
{
	int i;
	unsigned long nr_soft_reclaimed;
	unsigned long nr_soft_scanned;
	struct zone *zone;
	struct scan_control sc = {
		.gfp_mask = GFP_KERNEL,
		.order = order,
		.priority = DEF_PRIORITY,
		.may_writepage = !laptop_mode,
		.may_unmap = 1,
		.may_swap = 1,
	};
	count_vm_event(PAGEOUTRUN);

	do {
		unsigned long nr_reclaimed = sc.nr_reclaimed;
		bool raise_priority = true;

		sc.reclaim_idx = classzone_idx;

		/*
		 * If the number of buffer_heads exceeds the maximum allowed
		 * then consider reclaiming from all zones. This has a dual
		 * purpose -- on 64-bit systems it is expected that
		 * buffer_heads are stripped during active rotation. On 32-bit
		 * systems, highmem pages can pin lowmem memory and shrinking
		 * buffers can relieve lowmem pressure. Reclaim may still not
		 * go ahead if all eligible zones for the original allocation
		 * request are balanced to avoid excessive reclaim from kswapd.
		 */
		if (buffer_heads_over_limit) {
			for (i = MAX_NR_ZONES - 1; i >= 0; i--) {
				zone = pgdat->node_zones + i;
				if (!managed_zone(zone))
					continue;

				sc.reclaim_idx = i;
				break;
			}
		}

		/*
		 * Only reclaim if there are no eligible zones. Note that
		 * sc.reclaim_idx is not used as buffer_heads_over_limit may
		 * have adjusted it.
		 */
		if (pgdat_balanced(pgdat, sc.order, classzone_idx))
			goto out;

		/*
		 * Do some background aging of the anon list, to give
		 * pages a chance to be referenced before reclaiming. All
		 * pages are rotated regardless of classzone as this is
		 * about consistent aging.
		 */
		age_active_anon(pgdat, &sc);

		/*
		 * If we're getting trouble reclaiming, start doing writepage
		 * even in laptop mode.
		 */
		if (sc.priority < DEF_PRIORITY - 2)
			sc.may_writepage = 1;

		/* Call soft limit reclaim before calling shrink_node. */
		sc.nr_scanned = 0;
		nr_soft_scanned = 0;
		nr_soft_reclaimed = mem_cgroup_soft_limit_reclaim(pgdat, sc.order,
						sc.gfp_mask, &nr_soft_scanned);
		sc.nr_reclaimed += nr_soft_reclaimed;

		/*
		 * There should be no need to raise the scanning priority if
		 * enough pages are already being scanned that that high
		 * watermark would be met at 100% efficiency.
		 */
		if (kswapd_shrink_node(pgdat, &sc))
			raise_priority = false;

		/*
		 * If the low watermark is met there is no need for processes
		 * to be throttled on pfmemalloc_wait as they should not be
		 * able to safely make forward progress. Wake them
		 */
		if (waitqueue_active(&pgdat->pfmemalloc_wait) &&
				allow_direct_reclaim(pgdat))
			wake_up_all(&pgdat->pfmemalloc_wait);

		/* Check if kswapd should be suspending */
		if (try_to_freeze() || kthread_should_stop())
			break;

		/*
		 * Raise priority if scanning rate is too low or there was no
		 * progress in reclaiming pages
		 */
		nr_reclaimed = sc.nr_reclaimed - nr_reclaimed;
		if (raise_priority || !nr_reclaimed)
			sc.priority--;
	} while (sc.priority >= 1);

	if (!sc.nr_reclaimed)
		pgdat->kswapd_failures++;

out:
	snapshot_refaults(NULL, pgdat);
	/*
	 * Return the order kswapd stopped reclaiming at as
	 * prepare_kswapd_sleep() takes it into account. If another caller
	 * entered the allocator slow path while kswapd was awake, order will
	 * remain at the higher level.
	 */
	return sc.order;
}

/*
 * pgdat->kswapd_classzone_idx is the highest zone index that a recent
 * allocation request woke kswapd for. When kswapd has not woken recently,
 * the value is MAX_NR_ZONES which is not a valid index. This compares a
 * given classzone and returns it or the highest classzone index kswapd
 * was recently woke for.
 */
static enum zone_type kswapd_classzone_idx(pg_data_t *pgdat,
					   enum zone_type classzone_idx)
{
	if (pgdat->kswapd_classzone_idx == MAX_NR_ZONES)
		return classzone_idx;

	return max(pgdat->kswapd_classzone_idx, classzone_idx);
}

static void kswapd_try_to_sleep(pg_data_t *pgdat, int alloc_order, int reclaim_order,
				unsigned int classzone_idx)
{
	long remaining = 0;
	DEFINE_WAIT(wait);

	if (freezing(current) || kthread_should_stop())
		return;

	prepare_to_wait(&pgdat->kswapd_wait, &wait, TASK_INTERRUPTIBLE);

	/*
	 * Try to sleep for a short interval. Note that kcompactd will only be
	 * woken if it is possible to sleep for a short interval. This is
	 * deliberate on the assumption that if reclaim cannot keep an
	 * eligible zone balanced that it's also unlikely that compaction will
	 * succeed.
	 */
	if (prepare_kswapd_sleep(pgdat, reclaim_order, classzone_idx)) {
		/*
		 * Compaction records what page blocks it recently failed to
		 * isolate pages from and skips them in the future scanning.
		 * When kswapd is going to sleep, it is reasonable to assume
		 * that pages and compaction may succeed so reset the cache.
		 */
		reset_isolation_suitable(pgdat);

		/*
		 * We have freed the memory, now we should compact it to make
		 * allocation of the requested order possible.
		 */
		wakeup_kcompactd(pgdat, alloc_order, classzone_idx);

		remaining = schedule_timeout(HZ/10);

		/*
		 * If woken prematurely then reset kswapd_classzone_idx and
		 * order. The values will either be from a wakeup request or
		 * the previous request that slept prematurely.
		 */
		if (remaining) {
			pgdat->kswapd_classzone_idx = kswapd_classzone_idx(pgdat, classzone_idx);
			pgdat->kswapd_order = max(pgdat->kswapd_order, reclaim_order);
		}

		finish_wait(&pgdat->kswapd_wait, &wait);
		prepare_to_wait(&pgdat->kswapd_wait, &wait, TASK_INTERRUPTIBLE);
	}

	/*
	 * After a short sleep, check if it was a premature sleep. If not, then
	 * go fully to sleep until explicitly woken up.
	 */
	if (!remaining &&
	    prepare_kswapd_sleep(pgdat, reclaim_order, classzone_idx)) {
		trace_mm_vmscan_kswapd_sleep(pgdat->node_id);

		/*
		 * vmstat counters are not perfectly accurate and the estimated
		 * value for counters such as NR_FREE_PAGES can deviate from the
		 * true value by nr_online_cpus * threshold. To avoid the zone
		 * watermarks being breached while under pressure, we reduce the
		 * per-cpu vmstat threshold while kswapd is awake and restore
		 * them before going back to sleep.
		 */
		set_pgdat_percpu_threshold(pgdat, calculate_normal_threshold);

		if (!kthread_should_stop())
			schedule();

		set_pgdat_percpu_threshold(pgdat, calculate_pressure_threshold);
	} else {
		if (remaining)
			count_vm_event(KSWAPD_LOW_WMARK_HIT_QUICKLY);
		else
			count_vm_event(KSWAPD_HIGH_WMARK_HIT_QUICKLY);
	}
	finish_wait(&pgdat->kswapd_wait, &wait);
}

/*
 * The background pageout daemon, started as a kernel thread
 * from the init process.
 *
 * This basically trickles out pages so that we have _some_
 * free memory available even if there is no other activity
 * that frees anything up. This is needed for things like routing
 * etc, where we otherwise might have all activity going on in
 * asynchronous contexts that cannot page things out.
 *
 * If there are applications that are active memory-allocators
 * (most normal use), this basically shouldn't matter.
 */
static int kswapd(void *p)
{
	unsigned int alloc_order, reclaim_order;
	unsigned int classzone_idx = MAX_NR_ZONES - 1;
	pg_data_t *pgdat = (pg_data_t*)p;
	struct task_struct *tsk = current;

	struct reclaim_state reclaim_state = {
		.reclaimed_slab = 0,
	};
	const struct cpumask *cpumask = cpumask_of_node(pgdat->node_id);

	if (!cpumask_empty(cpumask))
		set_cpus_allowed_ptr(tsk, cpumask);
	current->reclaim_state = &reclaim_state;

	/*
	 * Tell the memory management that we're a "memory allocator",
	 * and that if we need more memory we should get access to it
	 * regardless (see "__alloc_pages()"). "kswapd" should
	 * never get caught in the normal page freeing logic.
	 *
	 * (Kswapd normally doesn't need memory anyway, but sometimes
	 * you need a small amount of memory in order to be able to
	 * page out something else, and this flag essentially protects
	 * us from recursively trying to free more memory as we're
	 * trying to free the first piece of memory in the first place).
	 */
	tsk->flags |= PF_MEMALLOC | PF_SWAPWRITE | PF_KSWAPD;
	set_freezable();

	pgdat->kswapd_order = 0;
	pgdat->kswapd_classzone_idx = MAX_NR_ZONES;
	for ( ; ; ) {
		bool ret;

		alloc_order = reclaim_order = pgdat->kswapd_order;
		classzone_idx = kswapd_classzone_idx(pgdat, classzone_idx);

kswapd_try_sleep:
		kswapd_try_to_sleep(pgdat, alloc_order, reclaim_order,
					classzone_idx);

		/* Read the new order and classzone_idx */
		alloc_order = reclaim_order = pgdat->kswapd_order;
		classzone_idx = kswapd_classzone_idx(pgdat, 0);
		pgdat->kswapd_order = 0;
		pgdat->kswapd_classzone_idx = MAX_NR_ZONES;

		ret = try_to_freeze();
		if (kthread_should_stop())
			break;

		/*
		 * We can speed up thawing tasks if we don't call balance_pgdat
		 * after returning from the refrigerator
		 */
		if (ret)
			continue;

		/*
		 * Reclaim begins at the requested order but if a high-order
		 * reclaim fails then kswapd falls back to reclaiming for
		 * order-0. If that happens, kswapd will consider sleeping
		 * for the order it finished reclaiming at (reclaim_order)
		 * but kcompactd is woken to compact for the original
		 * request (alloc_order).
		 */
		trace_mm_vmscan_kswapd_wake(pgdat->node_id, classzone_idx,
						alloc_order);
		fs_reclaim_acquire(GFP_KERNEL);
		reclaim_order = balance_pgdat(pgdat, alloc_order, classzone_idx);
		fs_reclaim_release(GFP_KERNEL);
		if (reclaim_order < alloc_order)
			goto kswapd_try_sleep;
	}

	tsk->flags &= ~(PF_MEMALLOC | PF_SWAPWRITE | PF_KSWAPD);
	current->reclaim_state = NULL;

	return 0;
}

/*
 * A zone is low on free memory, so wake its kswapd task to service it.
 */
void wakeup_kswapd(struct zone *zone, int order, enum zone_type classzone_idx)
{
	pg_data_t *pgdat;

	if (!managed_zone(zone))
		return;

	if (!cpuset_zone_allowed(zone, GFP_KERNEL | __GFP_HARDWALL))
		return;
	pgdat = zone->zone_pgdat;
	pgdat->kswapd_classzone_idx = kswapd_classzone_idx(pgdat,
							   classzone_idx);
	pgdat->kswapd_order = max(pgdat->kswapd_order, order);
	if (!waitqueue_active(&pgdat->kswapd_wait))
		return;

	/* Hopeless node, leave it to direct reclaim */
	if (pgdat->kswapd_failures >= MAX_RECLAIM_RETRIES)
		return;

	if (pgdat_balanced(pgdat, order, classzone_idx))
		return;

	trace_mm_vmscan_wakeup_kswapd(pgdat->node_id, classzone_idx, order);
	wake_up_interruptible(&pgdat->kswapd_wait);
}

#ifdef CONFIG_HIBERNATION
/*
 * Try to free `nr_to_reclaim' of memory, system-wide, and return the number of
 * freed pages.
 *
 * Rather than trying to age LRUs the aim is to preserve the overall
 * LRU order by reclaiming preferentially
 * inactive > active > active referenced > active mapped
 */
unsigned long shrink_all_memory(unsigned long nr_to_reclaim)
{
	struct reclaim_state reclaim_state;
	struct scan_control sc = {
		.nr_to_reclaim = nr_to_reclaim,
		.gfp_mask = GFP_HIGHUSER_MOVABLE,
		.reclaim_idx = MAX_NR_ZONES - 1,
		.priority = DEF_PRIORITY,
		.may_writepage = 1,
		.may_unmap = 1,
		.may_swap = 1,
		.hibernation_mode = 1,
	};
	struct zonelist *zonelist = node_zonelist(numa_node_id(), sc.gfp_mask);
	struct task_struct *p = current;
	unsigned long nr_reclaimed;
	unsigned int noreclaim_flag;

	noreclaim_flag = memalloc_noreclaim_save();
	fs_reclaim_acquire(sc.gfp_mask);
	reclaim_state.reclaimed_slab = 0;
	p->reclaim_state = &reclaim_state;

	nr_reclaimed = do_try_to_free_pages(zonelist, &sc);

	p->reclaim_state = NULL;
	fs_reclaim_release(sc.gfp_mask);
	memalloc_noreclaim_restore(noreclaim_flag);

	return nr_reclaimed;
}
#endif /* CONFIG_HIBERNATION */

/* It's optimal to keep kswapds on the same CPUs as their memory, but
   not required for correctness.  So if the last cpu in a node goes
   away, we get changed to run anywhere: as the first one comes back,
   restore their cpu bindings. */
static int kswapd_cpu_online(unsigned int cpu)
{
	int nid;

	for_each_node_state(nid, N_MEMORY) {
		pg_data_t *pgdat = NODE_DATA(nid);
		const struct cpumask *mask;

		mask = cpumask_of_node(pgdat->node_id);

		if (cpumask_any_and(cpu_online_mask, mask) < nr_cpu_ids)
			/* One of our CPUs online: restore mask */
			set_cpus_allowed_ptr(pgdat->kswapd, mask);
	}
	return 0;
}

/*
 * This kswapd start function will be called by init and node-hot-add.
 * On node-hot-add, kswapd will moved to proper cpus if cpus are hot-added.
 */
int kswapd_run(int nid)
{
	pg_data_t *pgdat = NODE_DATA(nid);
	int ret = 0;

	if (pgdat->kswapd)
		return 0;

	pgdat->kswapd = kthread_run(kswapd, pgdat, "kswapd%d", nid);
	if (IS_ERR(pgdat->kswapd)) {
		/* failure at boot is fatal */
		BUG_ON(system_state < SYSTEM_RUNNING);
		pr_err("Failed to start kswapd on node %d\n", nid);
		ret = PTR_ERR(pgdat->kswapd);
		pgdat->kswapd = NULL;
	}
	return ret;
}

/*
 * Called by memory hotplug when all memory in a node is offlined.  Caller must
 * hold mem_hotplug_begin/end().
 */
void kswapd_stop(int nid)
{
	struct task_struct *kswapd = NODE_DATA(nid)->kswapd;

	if (kswapd) {
		kthread_stop(kswapd);
		NODE_DATA(nid)->kswapd = NULL;
	}
}

static int __init kswapd_init(void)
{
	int nid, ret;

	swap_setup();
	for_each_node_state(nid, N_MEMORY)
 		kswapd_run(nid);
	ret = cpuhp_setup_state_nocalls(CPUHP_AP_ONLINE_DYN,
					"mm/vmscan:online", kswapd_cpu_online,
					NULL);
	WARN_ON(ret < 0);
	return 0;
}

module_init(kswapd_init)

#ifdef CONFIG_NUMA
/*
 * Node reclaim mode
 *
 * If non-zero call node_reclaim when the number of free pages falls below
 * the watermarks.
 */
int node_reclaim_mode __read_mostly;

#define RECLAIM_OFF 0
#define RECLAIM_ZONE (1<<0)	/* Run shrink_inactive_list on the zone */
#define RECLAIM_WRITE (1<<1)	/* Writeout pages during reclaim */
#define RECLAIM_UNMAP (1<<2)	/* Unmap pages during reclaim */

/*
 * Priority for NODE_RECLAIM. This determines the fraction of pages
 * of a node considered for each zone_reclaim. 4 scans 1/16th of
 * a zone.
 */
#define NODE_RECLAIM_PRIORITY 4

/*
 * Percentage of pages in a zone that must be unmapped for node_reclaim to
 * occur.
 */
int sysctl_min_unmapped_ratio = 1;

/*
 * If the number of slab pages in a zone grows beyond this percentage then
 * slab reclaim needs to occur.
 */
int sysctl_min_slab_ratio = 5;

static inline unsigned long node_unmapped_file_pages(struct pglist_data *pgdat)
{
	unsigned long file_mapped = node_page_state(pgdat, NR_FILE_MAPPED);
	unsigned long file_lru = node_page_state(pgdat, NR_INACTIVE_FILE) +
		node_page_state(pgdat, NR_ACTIVE_FILE);

	/*
	 * It's possible for there to be more file mapped pages than
	 * accounted for by the pages on the file LRU lists because
	 * tmpfs pages accounted for as ANON can also be FILE_MAPPED
	 */
	return (file_lru > file_mapped) ? (file_lru - file_mapped) : 0;
}

/* Work out how many page cache pages we can reclaim in this reclaim_mode */
static unsigned long node_pagecache_reclaimable(struct pglist_data *pgdat)
{
	unsigned long nr_pagecache_reclaimable;
	unsigned long delta = 0;

	/*
	 * If RECLAIM_UNMAP is set, then all file pages are considered
	 * potentially reclaimable. Otherwise, we have to worry about
	 * pages like swapcache and node_unmapped_file_pages() provides
	 * a better estimate
	 */
	if (node_reclaim_mode & RECLAIM_UNMAP)
		nr_pagecache_reclaimable = node_page_state(pgdat, NR_FILE_PAGES);
	else
		nr_pagecache_reclaimable = node_unmapped_file_pages(pgdat);

	/* If we can't clean pages, remove dirty pages from consideration */
	if (!(node_reclaim_mode & RECLAIM_WRITE))
		delta += node_page_state(pgdat, NR_FILE_DIRTY);

	/* Watch for any possible underflows due to delta */
	if (unlikely(delta > nr_pagecache_reclaimable))
		delta = nr_pagecache_reclaimable;

	return nr_pagecache_reclaimable - delta;
}

/*
 * Try to free up some pages from this node through reclaim.
 */
static int __node_reclaim(struct pglist_data *pgdat, gfp_t gfp_mask, unsigned int order)
{
	/* Minimum pages needed in order to stay on node */
	const unsigned long nr_pages = 1 << order;
	struct task_struct *p = current;
	struct reclaim_state reclaim_state;
	unsigned int noreclaim_flag;
	struct scan_control sc = {
		.nr_to_reclaim = max(nr_pages, SWAP_CLUSTER_MAX),
		.gfp_mask = current_gfp_context(gfp_mask),
		.order = order,
		.priority = NODE_RECLAIM_PRIORITY,
		.may_writepage = !!(node_reclaim_mode & RECLAIM_WRITE),
		.may_unmap = !!(node_reclaim_mode & RECLAIM_UNMAP),
		.may_swap = 1,
		.reclaim_idx = gfp_zone(gfp_mask),
	};

	cond_resched();
	/*
	 * We need to be able to allocate from the reserves for RECLAIM_UNMAP
	 * and we also need to be able to write out pages for RECLAIM_WRITE
	 * and RECLAIM_UNMAP.
	 */
	noreclaim_flag = memalloc_noreclaim_save();
	p->flags |= PF_SWAPWRITE;
	fs_reclaim_acquire(sc.gfp_mask);
	reclaim_state.reclaimed_slab = 0;
	p->reclaim_state = &reclaim_state;

	if (node_pagecache_reclaimable(pgdat) > pgdat->min_unmapped_pages) {
		/*
		 * Free memory by calling shrink zone with increasing
		 * priorities until we have enough memory freed.
		 */
		do {
			shrink_node(pgdat, &sc);
		} while (sc.nr_reclaimed < nr_pages && --sc.priority >= 0);
	}

	p->reclaim_state = NULL;
	fs_reclaim_release(gfp_mask);
	current->flags &= ~PF_SWAPWRITE;
	memalloc_noreclaim_restore(noreclaim_flag);
	return sc.nr_reclaimed >= nr_pages;
}

int node_reclaim(struct pglist_data *pgdat, gfp_t gfp_mask, unsigned int order)
{
	int ret;

	/*
	 * Node reclaim reclaims unmapped file backed pages and
	 * slab pages if we are over the defined limits.
	 *
	 * A small portion of unmapped file backed pages is needed for
	 * file I/O otherwise pages read by file I/O will be immediately
	 * thrown out if the node is overallocated. So we do not reclaim
	 * if less than a specified percentage of the node is used by
	 * unmapped file backed pages.
	 */
	if (node_pagecache_reclaimable(pgdat) <= pgdat->min_unmapped_pages &&
	    node_page_state(pgdat, NR_SLAB_RECLAIMABLE) <= pgdat->min_slab_pages)
		return NODE_RECLAIM_FULL;

	/*
	 * Do not scan if the allocation should not be delayed.
	 */
	if (!gfpflags_allow_blocking(gfp_mask) || (current->flags & PF_MEMALLOC))
		return NODE_RECLAIM_NOSCAN;

	/*
	 * Only run node reclaim on the local node or on nodes that do not
	 * have associated processors. This will favor the local processor
	 * over remote processors and spread off node memory allocations
	 * as wide as possible.
	 */
	if (node_state(pgdat->node_id, N_CPU) && pgdat->node_id != numa_node_id())
		return NODE_RECLAIM_NOSCAN;

	if (test_and_set_bit(PGDAT_RECLAIM_LOCKED, &pgdat->flags))
		return NODE_RECLAIM_NOSCAN;

	ret = __node_reclaim(pgdat, gfp_mask, order);
	clear_bit(PGDAT_RECLAIM_LOCKED, &pgdat->flags);

	if (!ret)
		count_vm_event(PGSCAN_ZONE_RECLAIM_FAILED);

	return ret;
}
#endif

/*
 * page_evictable - test whether a page is evictable
 * @page: the page to test
 *
 * Test whether page is evictable--i.e., should be placed on active/inactive
 * lists vs unevictable list.
 *
 * Reasons page might not be evictable:
 * (1) page's mapping marked unevictable
 * (2) page is part of an mlocked VMA
 *
 */
int page_evictable(struct page *page)
{
	return !mapping_unevictable(page_mapping(page)) && !PageMlocked(page);
}

#ifdef CONFIG_SHMEM
/**
 * check_move_unevictable_pages - check pages for evictability and move to appropriate zone lru list
 * @pages:	array of pages to check
 * @nr_pages:	number of pages to check
 *
 * Checks pages for evictability and moves them to the appropriate lru list.
 *
 * This function is only used for SysV IPC SHM_UNLOCK.
 */
void check_move_unevictable_pages(struct page **pages, int nr_pages)
{
	struct lruvec *lruvec;
	struct pglist_data *pgdat = NULL;
	int pgscanned = 0;
	int pgrescued = 0;
	int i;

	for (i = 0; i < nr_pages; i++) {
		struct page *page = pages[i];
		struct pglist_data *pagepgdat = page_pgdat(page);

		pgscanned++;
		if (pagepgdat != pgdat) {
			if (pgdat)
				spin_unlock_irq(&pgdat->lru_lock);
			pgdat = pagepgdat;
			spin_lock_irq(&pgdat->lru_lock);
		}
		lruvec = mem_cgroup_page_lruvec(page, pgdat);

		if (!PageLRU(page) || !PageUnevictable(page))
			continue;

		if (page_evictable(page)) {
			enum lru_list lru = page_lru_base_type(page);

			VM_BUG_ON_PAGE(PageActive(page), page);
			ClearPageUnevictable(page);
			del_page_from_lru_list(page, lruvec, LRU_UNEVICTABLE);
			add_page_to_lru_list(page, lruvec, lru);
			pgrescued++;
		}
	}

	if (pgdat) {
		__count_vm_events(UNEVICTABLE_PGRESCUED, pgrescued);
		__count_vm_events(UNEVICTABLE_PGSCANNED, pgscanned);
		spin_unlock_irq(&pgdat->lru_lock);
	}
}
#endif /* CONFIG_SHMEM */<|MERGE_RESOLUTION|>--- conflicted
+++ resolved
@@ -2119,12 +2119,7 @@
 	active = lruvec_lru_size(lruvec, active_lru, sc->reclaim_idx);
 
 	if (memcg)
-<<<<<<< HEAD
-		refaults = mem_cgroup_read_stat(memcg,
-						MEMCG_WORKINGSET_ACTIVATE);
-=======
 		refaults = memcg_page_state(memcg, WORKINGSET_ACTIVATE);
->>>>>>> cb313370
 	else
 		refaults = node_page_state(pgdat, WORKINGSET_ACTIVATE);
 
@@ -2820,12 +2815,7 @@
 		struct lruvec *lruvec;
 
 		if (memcg)
-<<<<<<< HEAD
-			refaults = mem_cgroup_read_stat(memcg,
-						MEMCG_WORKINGSET_ACTIVATE);
-=======
 			refaults = memcg_page_state(memcg, WORKINGSET_ACTIVATE);
->>>>>>> cb313370
 		else
 			refaults = node_page_state(pgdat, WORKINGSET_ACTIVATE);
 
