--- conflicted
+++ resolved
@@ -3377,11 +3377,7 @@
 		enum compact_priority prio, enum compact_result *compact_result)
 {
 	struct page *page;
-<<<<<<< HEAD
-	unsigned int noreclaim_flag = current->flags & PF_MEMALLOC;
-=======
 	unsigned int noreclaim_flag;
->>>>>>> cb313370
 
 	if (!order)
 		return NULL;
@@ -3389,11 +3385,7 @@
 	noreclaim_flag = memalloc_noreclaim_save();
 	*compact_result = try_to_compact_pages(gfp_mask, order, alloc_flags, ac,
 									prio);
-<<<<<<< HEAD
-	current->flags = (current->flags & ~PF_MEMALLOC) | noreclaim_flag;
-=======
 	memalloc_noreclaim_restore(noreclaim_flag);
->>>>>>> cb313370
 
 	if (*compact_result <= COMPACT_INACTIVE)
 		return NULL;
