
#include <linux/wait.h>
#include <linux/backing-dev.h>
#include <linux/kthread.h>
#include <linux/freezer.h>
#include <linux/fs.h>
#include <linux/pagemap.h>
#include <linux/mm.h>
#include <linux/sched.h>
#include <linux/module.h>
#include <linux/writeback.h>
#include <linux/device.h>
#include <trace/events/writeback.h>

struct backing_dev_info noop_backing_dev_info = {
	.name		= "noop",
	.capabilities	= BDI_CAP_NO_ACCT_AND_WRITEBACK,
};
EXPORT_SYMBOL_GPL(noop_backing_dev_info);

static struct class *bdi_class;

/*
 * bdi_lock protects updates to bdi_list. bdi_list has RCU reader side
 * locking.
 */
DEFINE_SPINLOCK(bdi_lock);
LIST_HEAD(bdi_list);

/* bdi_wq serves all asynchronous writeback tasks */
struct workqueue_struct *bdi_wq;

#ifdef CONFIG_DEBUG_FS
#include <linux/debugfs.h>
#include <linux/seq_file.h>

static struct dentry *bdi_debug_root;

static void bdi_debug_init(void)
{
	bdi_debug_root = debugfs_create_dir("bdi", NULL);
}

static int bdi_debug_stats_show(struct seq_file *m, void *v)
{
	struct backing_dev_info *bdi = m->private;
	struct bdi_writeback *wb = &bdi->wb;
	unsigned long background_thresh;
	unsigned long dirty_thresh;
	unsigned long wb_thresh;
	unsigned long nr_dirty, nr_io, nr_more_io, nr_dirty_time;
	struct inode *inode;

	nr_dirty = nr_io = nr_more_io = nr_dirty_time = 0;
	spin_lock(&wb->list_lock);
	list_for_each_entry(inode, &wb->b_dirty, i_io_list)
		nr_dirty++;
	list_for_each_entry(inode, &wb->b_io, i_io_list)
		nr_io++;
	list_for_each_entry(inode, &wb->b_more_io, i_io_list)
		nr_more_io++;
	list_for_each_entry(inode, &wb->b_dirty_time, i_io_list)
		if (inode->i_state & I_DIRTY_TIME)
			nr_dirty_time++;
	spin_unlock(&wb->list_lock);

	global_dirty_limits(&background_thresh, &dirty_thresh);
	wb_thresh = wb_calc_thresh(wb, dirty_thresh);

#define K(x) ((x) << (PAGE_SHIFT - 10))
	seq_printf(m,
		   "BdiWriteback:       %10lu kB\n"
		   "BdiReclaimable:     %10lu kB\n"
		   "BdiDirtyThresh:     %10lu kB\n"
		   "DirtyThresh:        %10lu kB\n"
		   "BackgroundThresh:   %10lu kB\n"
		   "BdiDirtied:         %10lu kB\n"
		   "BdiWritten:         %10lu kB\n"
		   "BdiWriteBandwidth:  %10lu kBps\n"
		   "b_dirty:            %10lu\n"
		   "b_io:               %10lu\n"
		   "b_more_io:          %10lu\n"
		   "b_dirty_time:       %10lu\n"
		   "bdi_list:           %10u\n"
		   "state:              %10lx\n",
		   (unsigned long) K(wb_stat(wb, WB_WRITEBACK)),
		   (unsigned long) K(wb_stat(wb, WB_RECLAIMABLE)),
		   K(wb_thresh),
		   K(dirty_thresh),
		   K(background_thresh),
		   (unsigned long) K(wb_stat(wb, WB_DIRTIED)),
		   (unsigned long) K(wb_stat(wb, WB_WRITTEN)),
		   (unsigned long) K(wb->write_bandwidth),
		   nr_dirty,
		   nr_io,
		   nr_more_io,
		   nr_dirty_time,
		   !list_empty(&bdi->bdi_list), bdi->wb.state);
#undef K

	return 0;
}

static int bdi_debug_stats_open(struct inode *inode, struct file *file)
{
	return single_open(file, bdi_debug_stats_show, inode->i_private);
}

static const struct file_operations bdi_debug_stats_fops = {
	.open		= bdi_debug_stats_open,
	.read		= seq_read,
	.llseek		= seq_lseek,
	.release	= single_release,
};

static void bdi_debug_register(struct backing_dev_info *bdi, const char *name)
{
	bdi->debug_dir = debugfs_create_dir(name, bdi_debug_root);
	bdi->debug_stats = debugfs_create_file("stats", 0444, bdi->debug_dir,
					       bdi, &bdi_debug_stats_fops);
}

static void bdi_debug_unregister(struct backing_dev_info *bdi)
{
	debugfs_remove(bdi->debug_stats);
	debugfs_remove(bdi->debug_dir);
}
#else
static inline void bdi_debug_init(void)
{
}
static inline void bdi_debug_register(struct backing_dev_info *bdi,
				      const char *name)
{
}
static inline void bdi_debug_unregister(struct backing_dev_info *bdi)
{
}
#endif

static ssize_t read_ahead_kb_store(struct device *dev,
				  struct device_attribute *attr,
				  const char *buf, size_t count)
{
	struct backing_dev_info *bdi = dev_get_drvdata(dev);
	unsigned long read_ahead_kb;
	ssize_t ret;

	ret = kstrtoul(buf, 10, &read_ahead_kb);
	if (ret < 0)
		return ret;

	bdi->ra_pages = read_ahead_kb >> (PAGE_SHIFT - 10);

	return count;
}

#define K(pages) ((pages) << (PAGE_SHIFT - 10))

#define BDI_SHOW(name, expr)						\
static ssize_t name##_show(struct device *dev,				\
			   struct device_attribute *attr, char *page)	\
{									\
	struct backing_dev_info *bdi = dev_get_drvdata(dev);		\
									\
	return snprintf(page, PAGE_SIZE-1, "%lld\n", (long long)expr);	\
}									\
static DEVICE_ATTR_RW(name);

BDI_SHOW(read_ahead_kb, K(bdi->ra_pages))

static ssize_t min_ratio_store(struct device *dev,
		struct device_attribute *attr, const char *buf, size_t count)
{
	struct backing_dev_info *bdi = dev_get_drvdata(dev);
	unsigned int ratio;
	ssize_t ret;

	ret = kstrtouint(buf, 10, &ratio);
	if (ret < 0)
		return ret;

	ret = bdi_set_min_ratio(bdi, ratio);
	if (!ret)
		ret = count;

	return ret;
}
BDI_SHOW(min_ratio, bdi->min_ratio)

static ssize_t max_ratio_store(struct device *dev,
		struct device_attribute *attr, const char *buf, size_t count)
{
	struct backing_dev_info *bdi = dev_get_drvdata(dev);
	unsigned int ratio;
	ssize_t ret;

	ret = kstrtouint(buf, 10, &ratio);
	if (ret < 0)
		return ret;

	ret = bdi_set_max_ratio(bdi, ratio);
	if (!ret)
		ret = count;

	return ret;
}
BDI_SHOW(max_ratio, bdi->max_ratio)

static ssize_t stable_pages_required_show(struct device *dev,
					  struct device_attribute *attr,
					  char *page)
{
	struct backing_dev_info *bdi = dev_get_drvdata(dev);

	return snprintf(page, PAGE_SIZE-1, "%d\n",
			bdi_cap_stable_pages_required(bdi) ? 1 : 0);
}
static DEVICE_ATTR_RO(stable_pages_required);

static struct attribute *bdi_dev_attrs[] = {
	&dev_attr_read_ahead_kb.attr,
	&dev_attr_min_ratio.attr,
	&dev_attr_max_ratio.attr,
	&dev_attr_stable_pages_required.attr,
	NULL,
};
ATTRIBUTE_GROUPS(bdi_dev);

static __init int bdi_class_init(void)
{
	bdi_class = class_create(THIS_MODULE, "bdi");
	if (IS_ERR(bdi_class))
		return PTR_ERR(bdi_class);

	bdi_class->dev_groups = bdi_dev_groups;
	bdi_debug_init();

	return 0;
}
postcore_initcall(bdi_class_init);

static int bdi_init(struct backing_dev_info *bdi);

static int __init default_bdi_init(void)
{
	int err;

	bdi_wq = alloc_workqueue("writeback", WQ_MEM_RECLAIM | WQ_FREEZABLE |
					      WQ_UNBOUND | WQ_SYSFS, 0);
	if (!bdi_wq)
		return -ENOMEM;

	err = bdi_init(&noop_backing_dev_info);

	return err;
}
subsys_initcall(default_bdi_init);

/*
 * This function is used when the first inode for this wb is marked dirty. It
 * wakes-up the corresponding bdi thread which should then take care of the
 * periodic background write-out of dirty inodes. Since the write-out would
 * starts only 'dirty_writeback_interval' centisecs from now anyway, we just
 * set up a timer which wakes the bdi thread up later.
 *
 * Note, we wouldn't bother setting up the timer, but this function is on the
 * fast-path (used by '__mark_inode_dirty()'), so we save few context switches
 * by delaying the wake-up.
 *
 * We have to be careful not to postpone flush work if it is scheduled for
 * earlier. Thus we use queue_delayed_work().
 */
void wb_wakeup_delayed(struct bdi_writeback *wb)
{
	unsigned long timeout;

	timeout = msecs_to_jiffies(dirty_writeback_interval * 10);
	spin_lock_bh(&wb->work_lock);
	if (test_bit(WB_registered, &wb->state))
		queue_delayed_work(bdi_wq, &wb->dwork, timeout);
	spin_unlock_bh(&wb->work_lock);
}

/*
 * Initial write bandwidth: 100 MB/s
 */
#define INIT_BW		(100 << (20 - PAGE_SHIFT))

static int wb_init(struct bdi_writeback *wb, struct backing_dev_info *bdi,
		   int blkcg_id, gfp_t gfp)
{
	int i, err;

	memset(wb, 0, sizeof(*wb));

	if (wb != &bdi->wb)
		bdi_get(bdi);
	wb->bdi = bdi;
	wb->last_old_flush = jiffies;
	INIT_LIST_HEAD(&wb->b_dirty);
	INIT_LIST_HEAD(&wb->b_io);
	INIT_LIST_HEAD(&wb->b_more_io);
	INIT_LIST_HEAD(&wb->b_dirty_time);
	spin_lock_init(&wb->list_lock);

	wb->bw_time_stamp = jiffies;
	wb->balanced_dirty_ratelimit = INIT_BW;
	wb->dirty_ratelimit = INIT_BW;
	wb->write_bandwidth = INIT_BW;
	wb->avg_write_bandwidth = INIT_BW;

	spin_lock_init(&wb->work_lock);
	INIT_LIST_HEAD(&wb->work_list);
	INIT_DELAYED_WORK(&wb->dwork, wb_workfn);
	wb->dirty_sleep = jiffies;

	wb->congested = wb_congested_get_create(bdi, blkcg_id, gfp);
	if (!wb->congested) {
		err = -ENOMEM;
		goto out_put_bdi;
	}

	err = fprop_local_init_percpu(&wb->completions, gfp);
	if (err)
		goto out_put_cong;

	for (i = 0; i < NR_WB_STAT_ITEMS; i++) {
		err = percpu_counter_init(&wb->stat[i], 0, gfp);
		if (err)
			goto out_destroy_stat;
	}

	return 0;

out_destroy_stat:
	while (i--)
		percpu_counter_destroy(&wb->stat[i]);
	fprop_local_destroy_percpu(&wb->completions);
out_put_cong:
	wb_congested_put(wb->congested);
out_put_bdi:
	if (wb != &bdi->wb)
		bdi_put(bdi);
	return err;
}

static void cgwb_remove_from_bdi_list(struct bdi_writeback *wb);

/*
 * Remove bdi from the global list and shutdown any threads we have running
 */
static void wb_shutdown(struct bdi_writeback *wb)
{
	/* Make sure nobody queues further work */
	spin_lock_bh(&wb->work_lock);
	if (!test_and_clear_bit(WB_registered, &wb->state)) {
		spin_unlock_bh(&wb->work_lock);
		return;
	}
	spin_unlock_bh(&wb->work_lock);

	cgwb_remove_from_bdi_list(wb);
	/*
	 * Drain work list and shutdown the delayed_work.  !WB_registered
	 * tells wb_workfn() that @wb is dying and its work_list needs to
	 * be drained no matter what.
	 */
	mod_delayed_work(bdi_wq, &wb->dwork, 0);
	flush_delayed_work(&wb->dwork);
	WARN_ON(!list_empty(&wb->work_list));
<<<<<<< HEAD
	/*
	 * Make sure bit gets cleared after shutdown is finished. Matches with
	 * the barrier provided by test_and_clear_bit() above.
	 */
	smp_wmb();
	clear_and_wake_up_bit(WB_shutting_down, &wb->state);
=======
>>>>>>> 1ec8f1f0
}

static void wb_exit(struct bdi_writeback *wb)
{
	int i;

	WARN_ON(delayed_work_pending(&wb->dwork));

	for (i = 0; i < NR_WB_STAT_ITEMS; i++)
		percpu_counter_destroy(&wb->stat[i]);

	fprop_local_destroy_percpu(&wb->completions);
	wb_congested_put(wb->congested);
	if (wb != &wb->bdi->wb)
		bdi_put(wb->bdi);
}

#ifdef CONFIG_CGROUP_WRITEBACK

#include <linux/memcontrol.h>

/*
 * cgwb_lock protects bdi->cgwb_tree, bdi->cgwb_congested_tree,
 * blkcg->cgwb_list, and memcg->cgwb_list.  bdi->cgwb_tree is also RCU
 * protected.
 */
static DEFINE_SPINLOCK(cgwb_lock);
static struct workqueue_struct *cgwb_release_wq;

/**
 * wb_congested_get_create - get or create a wb_congested
 * @bdi: associated bdi
 * @blkcg_id: ID of the associated blkcg
 * @gfp: allocation mask
 *
 * Look up the wb_congested for @blkcg_id on @bdi.  If missing, create one.
 * The returned wb_congested has its reference count incremented.  Returns
 * NULL on failure.
 */
struct bdi_writeback_congested *
wb_congested_get_create(struct backing_dev_info *bdi, int blkcg_id, gfp_t gfp)
{
	struct bdi_writeback_congested *new_congested = NULL, *congested;
	struct rb_node **node, *parent;
	unsigned long flags;
retry:
	spin_lock_irqsave(&cgwb_lock, flags);

	node = &bdi->cgwb_congested_tree.rb_node;
	parent = NULL;

	while (*node != NULL) {
		parent = *node;
		congested = rb_entry(parent, struct bdi_writeback_congested,
				     rb_node);
		if (congested->blkcg_id < blkcg_id)
			node = &parent->rb_left;
		else if (congested->blkcg_id > blkcg_id)
			node = &parent->rb_right;
		else
			goto found;
	}

	if (new_congested) {
		/* !found and storage for new one already allocated, insert */
		congested = new_congested;
		new_congested = NULL;
		rb_link_node(&congested->rb_node, parent, node);
		rb_insert_color(&congested->rb_node, &bdi->cgwb_congested_tree);
		goto found;
	}

	spin_unlock_irqrestore(&cgwb_lock, flags);

	/* allocate storage for new one and retry */
	new_congested = kzalloc(sizeof(*new_congested), gfp);
	if (!new_congested)
		return NULL;

	atomic_set(&new_congested->refcnt, 0);
	new_congested->__bdi = bdi;
	new_congested->blkcg_id = blkcg_id;
	goto retry;

found:
	atomic_inc(&congested->refcnt);
	spin_unlock_irqrestore(&cgwb_lock, flags);
	kfree(new_congested);
	return congested;
}

/**
 * wb_congested_put - put a wb_congested
 * @congested: wb_congested to put
 *
 * Put @congested and destroy it if the refcnt reaches zero.
 */
void wb_congested_put(struct bdi_writeback_congested *congested)
{
	unsigned long flags;

	local_irq_save(flags);
	if (!atomic_dec_and_lock(&congested->refcnt, &cgwb_lock)) {
		local_irq_restore(flags);
		return;
	}

	/* bdi might already have been destroyed leaving @congested unlinked */
	if (congested->__bdi) {
		rb_erase(&congested->rb_node,
			 &congested->__bdi->cgwb_congested_tree);
		congested->__bdi = NULL;
	}

	spin_unlock_irqrestore(&cgwb_lock, flags);
	kfree(congested);
}

static void cgwb_release_workfn(struct work_struct *work)
{
	struct bdi_writeback *wb = container_of(work, struct bdi_writeback,
						release_work);

	mutex_lock(&wb->bdi->cgwb_release_mutex);
	wb_shutdown(wb);

	css_put(wb->memcg_css);
	css_put(wb->blkcg_css);
	mutex_unlock(&wb->bdi->cgwb_release_mutex);

	fprop_local_destroy_percpu(&wb->memcg_completions);
	percpu_ref_exit(&wb->refcnt);
	wb_exit(wb);
	kfree_rcu(wb, rcu);
}

static void cgwb_release(struct percpu_ref *refcnt)
{
	struct bdi_writeback *wb = container_of(refcnt, struct bdi_writeback,
						refcnt);
	queue_work(cgwb_release_wq, &wb->release_work);
}

static void cgwb_kill(struct bdi_writeback *wb)
{
	lockdep_assert_held(&cgwb_lock);

	WARN_ON(!radix_tree_delete(&wb->bdi->cgwb_tree, wb->memcg_css->id));
	list_del(&wb->memcg_node);
	list_del(&wb->blkcg_node);
	percpu_ref_kill(&wb->refcnt);
}

static void cgwb_remove_from_bdi_list(struct bdi_writeback *wb)
{
	spin_lock_irq(&cgwb_lock);
	list_del_rcu(&wb->bdi_node);
	spin_unlock_irq(&cgwb_lock);
}

static int cgwb_create(struct backing_dev_info *bdi,
		       struct cgroup_subsys_state *memcg_css, gfp_t gfp)
{
	struct mem_cgroup *memcg;
	struct cgroup_subsys_state *blkcg_css;
	struct blkcg *blkcg;
	struct list_head *memcg_cgwb_list, *blkcg_cgwb_list;
	struct bdi_writeback *wb;
	unsigned long flags;
	int ret = 0;

	memcg = mem_cgroup_from_css(memcg_css);
	blkcg_css = cgroup_get_e_css(memcg_css->cgroup, &io_cgrp_subsys);
	blkcg = css_to_blkcg(blkcg_css);
	memcg_cgwb_list = mem_cgroup_cgwb_list(memcg);
	blkcg_cgwb_list = &blkcg->cgwb_list;

	/* look up again under lock and discard on blkcg mismatch */
	spin_lock_irqsave(&cgwb_lock, flags);
	wb = radix_tree_lookup(&bdi->cgwb_tree, memcg_css->id);
	if (wb && wb->blkcg_css != blkcg_css) {
		cgwb_kill(wb);
		wb = NULL;
	}
	spin_unlock_irqrestore(&cgwb_lock, flags);
	if (wb)
		goto out_put;

	/* need to create a new one */
	wb = kmalloc(sizeof(*wb), gfp);
	if (!wb) {
		ret = -ENOMEM;
		goto out_put;
	}

	ret = wb_init(wb, bdi, blkcg_css->id, gfp);
	if (ret)
		goto err_free;

	ret = percpu_ref_init(&wb->refcnt, cgwb_release, 0, gfp);
	if (ret)
		goto err_wb_exit;

	ret = fprop_local_init_percpu(&wb->memcg_completions, gfp);
	if (ret)
		goto err_ref_exit;

	wb->memcg_css = memcg_css;
	wb->blkcg_css = blkcg_css;
	INIT_WORK(&wb->release_work, cgwb_release_workfn);
	set_bit(WB_registered, &wb->state);

	/*
	 * The root wb determines the registered state of the whole bdi and
	 * memcg_cgwb_list and blkcg_cgwb_list's next pointers indicate
	 * whether they're still online.  Don't link @wb if any is dead.
	 * See wb_memcg_offline() and wb_blkcg_offline().
	 */
	ret = -ENODEV;
	spin_lock_irqsave(&cgwb_lock, flags);
	if (test_bit(WB_registered, &bdi->wb.state) &&
	    blkcg_cgwb_list->next && memcg_cgwb_list->next) {
		/* we might have raced another instance of this function */
		ret = radix_tree_insert(&bdi->cgwb_tree, memcg_css->id, wb);
		if (!ret) {
			list_add_tail_rcu(&wb->bdi_node, &bdi->wb_list);
			list_add(&wb->memcg_node, memcg_cgwb_list);
			list_add(&wb->blkcg_node, blkcg_cgwb_list);
			css_get(memcg_css);
			css_get(blkcg_css);
		}
	}
	spin_unlock_irqrestore(&cgwb_lock, flags);
	if (ret) {
		if (ret == -EEXIST)
			ret = 0;
		goto err_fprop_exit;
	}
	goto out_put;

err_fprop_exit:
	fprop_local_destroy_percpu(&wb->memcg_completions);
err_ref_exit:
	percpu_ref_exit(&wb->refcnt);
err_wb_exit:
	wb_exit(wb);
err_free:
	kfree(wb);
out_put:
	css_put(blkcg_css);
	return ret;
}

/**
 * wb_get_create - get wb for a given memcg, create if necessary
 * @bdi: target bdi
 * @memcg_css: cgroup_subsys_state of the target memcg (must have positive ref)
 * @gfp: allocation mask to use
 *
 * Try to get the wb for @memcg_css on @bdi.  If it doesn't exist, try to
 * create one.  The returned wb has its refcount incremented.
 *
 * This function uses css_get() on @memcg_css and thus expects its refcnt
 * to be positive on invocation.  IOW, rcu_read_lock() protection on
 * @memcg_css isn't enough.  try_get it before calling this function.
 *
 * A wb is keyed by its associated memcg.  As blkcg implicitly enables
 * memcg on the default hierarchy, memcg association is guaranteed to be
 * more specific (equal or descendant to the associated blkcg) and thus can
 * identify both the memcg and blkcg associations.
 *
 * Because the blkcg associated with a memcg may change as blkcg is enabled
 * and disabled closer to root in the hierarchy, each wb keeps track of
 * both the memcg and blkcg associated with it and verifies the blkcg on
 * each lookup.  On mismatch, the existing wb is discarded and a new one is
 * created.
 */
struct bdi_writeback *wb_get_create(struct backing_dev_info *bdi,
				    struct cgroup_subsys_state *memcg_css,
				    gfp_t gfp)
{
	struct bdi_writeback *wb;

	might_sleep_if(gfpflags_allow_blocking(gfp));

	if (!memcg_css->parent)
		return &bdi->wb;

	do {
		rcu_read_lock();
		wb = radix_tree_lookup(&bdi->cgwb_tree, memcg_css->id);
		if (wb) {
			struct cgroup_subsys_state *blkcg_css;

			/* see whether the blkcg association has changed */
			blkcg_css = cgroup_get_e_css(memcg_css->cgroup,
						     &io_cgrp_subsys);
			if (unlikely(wb->blkcg_css != blkcg_css ||
				     !wb_tryget(wb)))
				wb = NULL;
			css_put(blkcg_css);
		}
		rcu_read_unlock();
	} while (!wb && !cgwb_create(bdi, memcg_css, gfp));

	return wb;
}

static int cgwb_bdi_init(struct backing_dev_info *bdi)
{
	int ret;

	INIT_RADIX_TREE(&bdi->cgwb_tree, GFP_ATOMIC);
	bdi->cgwb_congested_tree = RB_ROOT;
	mutex_init(&bdi->cgwb_release_mutex);
	init_rwsem(&bdi->wb_switch_rwsem);

	ret = wb_init(&bdi->wb, bdi, 1, GFP_KERNEL);
	if (!ret) {
		bdi->wb.memcg_css = &root_mem_cgroup->css;
		bdi->wb.blkcg_css = blkcg_root_css;
	}
	return ret;
}

static void cgwb_bdi_unregister(struct backing_dev_info *bdi)
{
	struct radix_tree_iter iter;
	void **slot;
	struct bdi_writeback *wb;

	WARN_ON(test_bit(WB_registered, &bdi->wb.state));

	spin_lock_irq(&cgwb_lock);
	radix_tree_for_each_slot(slot, &bdi->cgwb_tree, &iter, 0)
		cgwb_kill(*slot);
	spin_unlock_irq(&cgwb_lock);

	mutex_lock(&bdi->cgwb_release_mutex);
	spin_lock_irq(&cgwb_lock);
	while (!list_empty(&bdi->wb_list)) {
		wb = list_first_entry(&bdi->wb_list, struct bdi_writeback,
				      bdi_node);
		spin_unlock_irq(&cgwb_lock);
		wb_shutdown(wb);
		spin_lock_irq(&cgwb_lock);
	}
	spin_unlock_irq(&cgwb_lock);
	mutex_unlock(&bdi->cgwb_release_mutex);
}

/**
 * wb_memcg_offline - kill all wb's associated with a memcg being offlined
 * @memcg: memcg being offlined
 *
 * Also prevents creation of any new wb's associated with @memcg.
 */
void wb_memcg_offline(struct mem_cgroup *memcg)
{
	LIST_HEAD(to_destroy);
	struct list_head *memcg_cgwb_list = mem_cgroup_cgwb_list(memcg);
	struct bdi_writeback *wb, *next;

	spin_lock_irq(&cgwb_lock);
	list_for_each_entry_safe(wb, next, memcg_cgwb_list, memcg_node)
		cgwb_kill(wb);
	memcg_cgwb_list->next = NULL;	/* prevent new wb's */
	spin_unlock_irq(&cgwb_lock);
}

/**
 * wb_blkcg_offline - kill all wb's associated with a blkcg being offlined
 * @blkcg: blkcg being offlined
 *
 * Also prevents creation of any new wb's associated with @blkcg.
 */
void wb_blkcg_offline(struct blkcg *blkcg)
{
	LIST_HEAD(to_destroy);
	struct bdi_writeback *wb, *next;

	spin_lock_irq(&cgwb_lock);
	list_for_each_entry_safe(wb, next, &blkcg->cgwb_list, blkcg_node)
		cgwb_kill(wb);
	blkcg->cgwb_list.next = NULL;	/* prevent new wb's */
	spin_unlock_irq(&cgwb_lock);
}

static void cgwb_bdi_exit(struct backing_dev_info *bdi)
{
	struct rb_node *rbn;

	spin_lock_irq(&cgwb_lock);
	while ((rbn = rb_first(&bdi->cgwb_congested_tree))) {
		struct bdi_writeback_congested *congested =
			rb_entry(rbn, struct bdi_writeback_congested, rb_node);

		rb_erase(rbn, &bdi->cgwb_congested_tree);
		congested->__bdi = NULL;	/* mark @congested unlinked */
	}
	spin_unlock_irq(&cgwb_lock);
}

static void cgwb_bdi_register(struct backing_dev_info *bdi)
{
	spin_lock_irq(&cgwb_lock);
	list_add_tail_rcu(&bdi->wb.bdi_node, &bdi->wb_list);
	spin_unlock_irq(&cgwb_lock);
}

static int __init cgwb_init(void)
{
	/*
	 * There can be many concurrent release work items overwhelming
	 * system_wq.  Put them in a separate wq and limit concurrency.
	 * There's no point in executing many of these in parallel.
	 */
	cgwb_release_wq = alloc_workqueue("cgwb_release", 0, 1);
	if (!cgwb_release_wq)
		return -ENOMEM;

	return 0;
}
subsys_initcall(cgwb_init);

#else	/* CONFIG_CGROUP_WRITEBACK */

static int cgwb_bdi_init(struct backing_dev_info *bdi)
{
	int err;

	bdi->wb_congested = kzalloc(sizeof(*bdi->wb_congested), GFP_KERNEL);
	if (!bdi->wb_congested)
		return -ENOMEM;

	atomic_set(&bdi->wb_congested->refcnt, 1);

	err = wb_init(&bdi->wb, bdi, 1, GFP_KERNEL);
	if (err) {
		wb_congested_put(bdi->wb_congested);
		return err;
	}
	return 0;
}

static void cgwb_bdi_unregister(struct backing_dev_info *bdi) { }

static void cgwb_bdi_exit(struct backing_dev_info *bdi)
{
	wb_congested_put(bdi->wb_congested);
}

static void cgwb_bdi_register(struct backing_dev_info *bdi)
{
	list_add_tail_rcu(&bdi->wb.bdi_node, &bdi->wb_list);
}

static void cgwb_remove_from_bdi_list(struct bdi_writeback *wb)
{
	list_del_rcu(&wb->bdi_node);
}

#endif	/* CONFIG_CGROUP_WRITEBACK */

static int bdi_init(struct backing_dev_info *bdi)
{
	int ret;

	bdi->dev = NULL;

	kref_init(&bdi->refcnt);
	bdi->min_ratio = 0;
	bdi->max_ratio = 100;
	bdi->max_prop_frac = FPROP_FRAC_BASE;
	INIT_LIST_HEAD(&bdi->bdi_list);
	INIT_LIST_HEAD(&bdi->wb_list);
	init_waitqueue_head(&bdi->wb_waitq);

	ret = cgwb_bdi_init(bdi);

	return ret;
}

struct backing_dev_info *bdi_alloc_node(gfp_t gfp_mask, int node_id)
{
	struct backing_dev_info *bdi;

	bdi = kmalloc_node(sizeof(struct backing_dev_info),
			   gfp_mask | __GFP_ZERO, node_id);
	if (!bdi)
		return NULL;

	if (bdi_init(bdi)) {
		kfree(bdi);
		return NULL;
	}
	return bdi;
}
EXPORT_SYMBOL(bdi_alloc_node);

int bdi_register_va(struct backing_dev_info *bdi, const char *fmt, va_list args)
{
	struct device *dev;

	if (bdi->dev)	/* The driver needs to use separate queues per device */
		return 0;

	dev = device_create_vargs(bdi_class, NULL, MKDEV(0, 0), bdi, fmt, args);
	if (IS_ERR(dev))
		return PTR_ERR(dev);

	cgwb_bdi_register(bdi);
	bdi->dev = dev;

	bdi_debug_register(bdi, dev_name(dev));
	set_bit(WB_registered, &bdi->wb.state);

	spin_lock_bh(&bdi_lock);
	list_add_tail_rcu(&bdi->bdi_list, &bdi_list);
	spin_unlock_bh(&bdi_lock);

	trace_writeback_bdi_register(bdi);
	return 0;
}
EXPORT_SYMBOL(bdi_register_va);

int bdi_register(struct backing_dev_info *bdi, const char *fmt, ...)
{
	va_list args;
	int ret;

	va_start(args, fmt);
	ret = bdi_register_va(bdi, fmt, args);
	va_end(args);
	return ret;
}
EXPORT_SYMBOL(bdi_register);

int bdi_register_owner(struct backing_dev_info *bdi, struct device *owner)
{
	int rc;

	rc = bdi_register(bdi, "%u:%u", MAJOR(owner->devt), MINOR(owner->devt));
	if (rc)
		return rc;
	/* Leaking owner reference... */
	WARN_ON(bdi->owner);
	bdi->owner = owner;
	get_device(owner);
	return 0;
}
EXPORT_SYMBOL(bdi_register_owner);

/*
 * Remove bdi from bdi_list, and ensure that it is no longer visible
 */
static void bdi_remove_from_list(struct backing_dev_info *bdi)
{
	spin_lock_bh(&bdi_lock);
	list_del_rcu(&bdi->bdi_list);
	spin_unlock_bh(&bdi_lock);

	synchronize_rcu_expedited();
}

void bdi_unregister(struct backing_dev_info *bdi)
{
	/* make sure nobody finds us on the bdi_list anymore */
	bdi_remove_from_list(bdi);
	wb_shutdown(&bdi->wb);
	cgwb_bdi_unregister(bdi);

	if (bdi->dev) {
		bdi_debug_unregister(bdi);
		device_unregister(bdi->dev);
		bdi->dev = NULL;
	}

	if (bdi->owner) {
		put_device(bdi->owner);
		bdi->owner = NULL;
	}
}

static void release_bdi(struct kref *ref)
{
	struct backing_dev_info *bdi =
			container_of(ref, struct backing_dev_info, refcnt);

	if (test_bit(WB_registered, &bdi->wb.state))
		bdi_unregister(bdi);
	WARN_ON_ONCE(bdi->dev);
	wb_exit(&bdi->wb);
	cgwb_bdi_exit(bdi);
	kfree(bdi);
}

void bdi_put(struct backing_dev_info *bdi)
{
	kref_put(&bdi->refcnt, release_bdi);
}
EXPORT_SYMBOL(bdi_put);

static wait_queue_head_t congestion_wqh[2] = {
		__WAIT_QUEUE_HEAD_INITIALIZER(congestion_wqh[0]),
		__WAIT_QUEUE_HEAD_INITIALIZER(congestion_wqh[1])
	};
static atomic_t nr_wb_congested[2];

void clear_wb_congested(struct bdi_writeback_congested *congested, int sync)
{
	wait_queue_head_t *wqh = &congestion_wqh[sync];
	enum wb_congested_state bit;

	bit = sync ? WB_sync_congested : WB_async_congested;
	if (test_and_clear_bit(bit, &congested->state))
		atomic_dec(&nr_wb_congested[sync]);
	smp_mb__after_atomic();
	if (waitqueue_active(wqh))
		wake_up(wqh);
}
EXPORT_SYMBOL(clear_wb_congested);

void set_wb_congested(struct bdi_writeback_congested *congested, int sync)
{
	enum wb_congested_state bit;

	bit = sync ? WB_sync_congested : WB_async_congested;
	if (!test_and_set_bit(bit, &congested->state))
		atomic_inc(&nr_wb_congested[sync]);
}
EXPORT_SYMBOL(set_wb_congested);

/**
 * congestion_wait - wait for a backing_dev to become uncongested
 * @sync: SYNC or ASYNC IO
 * @timeout: timeout in jiffies
 *
 * Waits for up to @timeout jiffies for a backing_dev (any backing_dev) to exit
 * write congestion.  If no backing_devs are congested then just wait for the
 * next write to be completed.
 */
long congestion_wait(int sync, long timeout)
{
	long ret;
	unsigned long start = jiffies;
	DEFINE_WAIT(wait);
	wait_queue_head_t *wqh = &congestion_wqh[sync];

	prepare_to_wait(wqh, &wait, TASK_UNINTERRUPTIBLE);
	ret = io_schedule_timeout(timeout);
	finish_wait(wqh, &wait);

	trace_writeback_congestion_wait(jiffies_to_usecs(timeout),
					jiffies_to_usecs(jiffies - start));

	return ret;
}
EXPORT_SYMBOL(congestion_wait);

/**
 * wait_iff_congested - Conditionally wait for a backing_dev to become uncongested or a pgdat to complete writes
 * @pgdat: A pgdat to check if it is heavily congested
 * @sync: SYNC or ASYNC IO
 * @timeout: timeout in jiffies
 *
 * In the event of a congested backing_dev (any backing_dev) and the given
 * @pgdat has experienced recent congestion, this waits for up to @timeout
 * jiffies for either a BDI to exit congestion of the given @sync queue
 * or a write to complete.
 *
 * In the absence of pgdat congestion, cond_resched() is called to yield
 * the processor if necessary but otherwise does not sleep.
 *
 * The return value is 0 if the sleep is for the full timeout. Otherwise,
 * it is the number of jiffies that were still remaining when the function
 * returned. return_value == timeout implies the function did not sleep.
 */
long wait_iff_congested(struct pglist_data *pgdat, int sync, long timeout)
{
	long ret;
	unsigned long start = jiffies;
	DEFINE_WAIT(wait);
	wait_queue_head_t *wqh = &congestion_wqh[sync];

	/*
	 * If there is no congestion, or heavy congestion is not being
	 * encountered in the current pgdat, yield if necessary instead
	 * of sleeping on the congestion queue
	 */
	if (atomic_read(&nr_wb_congested[sync]) == 0 ||
	    !test_bit(PGDAT_CONGESTED, &pgdat->flags)) {
		cond_resched();

		/* In case we scheduled, work out time remaining */
		ret = timeout - (jiffies - start);
		if (ret < 0)
			ret = 0;

		goto out;
	}

	/* Sleep until uncongested or a write happens */
	prepare_to_wait(wqh, &wait, TASK_UNINTERRUPTIBLE);
	ret = io_schedule_timeout(timeout);
	finish_wait(wqh, &wait);

out:
	trace_writeback_wait_iff_congested(jiffies_to_usecs(timeout),
					jiffies_to_usecs(jiffies - start));

	return ret;
}
EXPORT_SYMBOL(wait_iff_congested);

int pdflush_proc_obsolete(struct ctl_table *table, int write,
			void __user *buffer, size_t *lenp, loff_t *ppos)
{
	char kbuf[] = "0\n";

	if (*ppos || *lenp < sizeof(kbuf)) {
		*lenp = 0;
		return 0;
	}

	if (copy_to_user(buffer, kbuf, sizeof(kbuf)))
		return -EFAULT;
	pr_warn_once("%s exported in /proc is scheduled for removal\n",
		     table->procname);

	*lenp = 2;
	*ppos += *lenp;
	return 2;
}<|MERGE_RESOLUTION|>--- conflicted
+++ resolved
@@ -369,15 +369,6 @@
 	mod_delayed_work(bdi_wq, &wb->dwork, 0);
 	flush_delayed_work(&wb->dwork);
 	WARN_ON(!list_empty(&wb->work_list));
-<<<<<<< HEAD
-	/*
-	 * Make sure bit gets cleared after shutdown is finished. Matches with
-	 * the barrier provided by test_and_clear_bit() above.
-	 */
-	smp_wmb();
-	clear_and_wake_up_bit(WB_shutting_down, &wb->state);
-=======
->>>>>>> 1ec8f1f0
 }
 
 static void wb_exit(struct bdi_writeback *wb)
