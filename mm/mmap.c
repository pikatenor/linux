/*
 * mm/mmap.c
 *
 * Written by obz.
 *
 * Address space accounting code	<alan@lxorguk.ukuu.org.uk>
 */

#define pr_fmt(fmt) KBUILD_MODNAME ": " fmt

#include <linux/kernel.h>
#include <linux/slab.h>
#include <linux/backing-dev.h>
#include <linux/mm.h>
#include <linux/vmacache.h>
#include <linux/shm.h>
#include <linux/mman.h>
#include <linux/pagemap.h>
#include <linux/swap.h>
#include <linux/syscalls.h>
#include <linux/capability.h>
#include <linux/init.h>
#include <linux/file.h>
#include <linux/fs.h>
#include <linux/personality.h>
#include <linux/security.h>
#include <linux/hugetlb.h>
#include <linux/profile.h>
#include <linux/export.h>
#include <linux/mount.h>
#include <linux/mempolicy.h>
#include <linux/rmap.h>
#include <linux/mmu_notifier.h>
#include <linux/mmdebug.h>
#include <linux/perf_event.h>
#include <linux/audit.h>
#include <linux/khugepaged.h>
#include <linux/uprobes.h>
#include <linux/rbtree_augmented.h>
#include <linux/sched/sysctl.h>
#include <linux/notifier.h>
#include <linux/memory.h>
#include <linux/printk.h>
#include <linux/userfaultfd_k.h>

#include <asm/uaccess.h>
#include <asm/cacheflush.h>
#include <asm/tlb.h>
#include <asm/mmu_context.h>

#include "internal.h"

#ifndef arch_mmap_check
#define arch_mmap_check(addr, len, flags)	(0)
#endif

#ifndef arch_rebalance_pgtables
#define arch_rebalance_pgtables(addr, len)		(addr)
#endif

#ifdef CONFIG_HAVE_ARCH_MMAP_RND_BITS
const int mmap_rnd_bits_min = CONFIG_ARCH_MMAP_RND_BITS_MIN;
const int mmap_rnd_bits_max = CONFIG_ARCH_MMAP_RND_BITS_MAX;
int mmap_rnd_bits __read_mostly = CONFIG_ARCH_MMAP_RND_BITS;
#endif
#ifdef CONFIG_HAVE_ARCH_MMAP_RND_COMPAT_BITS
const int mmap_rnd_compat_bits_min = CONFIG_ARCH_MMAP_RND_COMPAT_BITS_MIN;
const int mmap_rnd_compat_bits_max = CONFIG_ARCH_MMAP_RND_COMPAT_BITS_MAX;
int mmap_rnd_compat_bits __read_mostly = CONFIG_ARCH_MMAP_RND_COMPAT_BITS;
#endif


static void unmap_region(struct mm_struct *mm,
		struct vm_area_struct *vma, struct vm_area_struct *prev,
		unsigned long start, unsigned long end);

/* description of effects of mapping type and prot in current implementation.
 * this is due to the limited x86 page protection hardware.  The expected
 * behavior is in parens:
 *
 * map_type	prot
 *		PROT_NONE	PROT_READ	PROT_WRITE	PROT_EXEC
 * MAP_SHARED	r: (no) no	r: (yes) yes	r: (no) yes	r: (no) yes
 *		w: (no) no	w: (no) no	w: (yes) yes	w: (no) no
 *		x: (no) no	x: (no) yes	x: (no) yes	x: (yes) yes
 *
 * MAP_PRIVATE	r: (no) no	r: (yes) yes	r: (no) yes	r: (no) yes
 *		w: (no) no	w: (no) no	w: (copy) copy	w: (no) no
 *		x: (no) no	x: (no) yes	x: (no) yes	x: (yes) yes
 *
 */
pgprot_t protection_map[16] = {
	__P000, __P001, __P010, __P011, __P100, __P101, __P110, __P111,
	__S000, __S001, __S010, __S011, __S100, __S101, __S110, __S111
};

pgprot_t vm_get_page_prot(unsigned long vm_flags)
{
	return __pgprot(pgprot_val(protection_map[vm_flags &
				(VM_READ|VM_WRITE|VM_EXEC|VM_SHARED)]) |
			pgprot_val(arch_vm_get_page_prot(vm_flags)));
}
EXPORT_SYMBOL(vm_get_page_prot);

static pgprot_t vm_pgprot_modify(pgprot_t oldprot, unsigned long vm_flags)
{
	return pgprot_modify(oldprot, vm_get_page_prot(vm_flags));
}

/* Update vma->vm_page_prot to reflect vma->vm_flags. */
void vma_set_page_prot(struct vm_area_struct *vma)
{
	unsigned long vm_flags = vma->vm_flags;

	vma->vm_page_prot = vm_pgprot_modify(vma->vm_page_prot, vm_flags);
	if (vma_wants_writenotify(vma)) {
		vm_flags &= ~VM_SHARED;
		vma->vm_page_prot = vm_pgprot_modify(vma->vm_page_prot,
						     vm_flags);
	}
}


int sysctl_overcommit_memory __read_mostly = OVERCOMMIT_GUESS;  /* heuristic overcommit */
int sysctl_overcommit_ratio __read_mostly = 50;	/* default is 50% */
unsigned long sysctl_overcommit_kbytes __read_mostly;
int sysctl_max_map_count __read_mostly = DEFAULT_MAX_MAP_COUNT;
unsigned long sysctl_user_reserve_kbytes __read_mostly = 1UL << 17; /* 128MB */
unsigned long sysctl_admin_reserve_kbytes __read_mostly = 1UL << 13; /* 8MB */
/*
 * Make sure vm_committed_as in one cacheline and not cacheline shared with
 * other variables. It can be updated by several CPUs frequently.
 */
struct percpu_counter vm_committed_as ____cacheline_aligned_in_smp;

/*
 * The global memory commitment made in the system can be a metric
 * that can be used to drive ballooning decisions when Linux is hosted
 * as a guest. On Hyper-V, the host implements a policy engine for dynamically
 * balancing memory across competing virtual machines that are hosted.
 * Several metrics drive this policy engine including the guest reported
 * memory commitment.
 */
unsigned long vm_memory_committed(void)
{
	return percpu_counter_read_positive(&vm_committed_as);
}
EXPORT_SYMBOL_GPL(vm_memory_committed);

/*
 * Check that a process has enough memory to allocate a new virtual
 * mapping. 0 means there is enough memory for the allocation to
 * succeed and -ENOMEM implies there is not.
 *
 * We currently support three overcommit policies, which are set via the
 * vm.overcommit_memory sysctl.  See Documentation/vm/overcommit-accounting
 *
 * Strict overcommit modes added 2002 Feb 26 by Alan Cox.
 * Additional code 2002 Jul 20 by Robert Love.
 *
 * cap_sys_admin is 1 if the process has admin privileges, 0 otherwise.
 *
 * Note this is a helper function intended to be used by LSMs which
 * wish to use this logic.
 */
int __vm_enough_memory(struct mm_struct *mm, long pages, int cap_sys_admin)
{
	long free, allowed, reserve;

	VM_WARN_ONCE(percpu_counter_read(&vm_committed_as) <
			-(s64)vm_committed_as_batch * num_online_cpus(),
			"memory commitment underflow");

	vm_acct_memory(pages);

	/*
	 * Sometimes we want to use more memory than we have
	 */
	if (sysctl_overcommit_memory == OVERCOMMIT_ALWAYS)
		return 0;

	if (sysctl_overcommit_memory == OVERCOMMIT_GUESS) {
		free = global_page_state(NR_FREE_PAGES);
		free += global_page_state(NR_FILE_PAGES);

		/*
		 * shmem pages shouldn't be counted as free in this
		 * case, they can't be purged, only swapped out, and
		 * that won't affect the overall amount of available
		 * memory in the system.
		 */
		free -= global_page_state(NR_SHMEM);

		free += get_nr_swap_pages();

		/*
		 * Any slabs which are created with the
		 * SLAB_RECLAIM_ACCOUNT flag claim to have contents
		 * which are reclaimable, under pressure.  The dentry
		 * cache and most inode caches should fall into this
		 */
		free += global_page_state(NR_SLAB_RECLAIMABLE);

		/*
		 * Leave reserved pages. The pages are not for anonymous pages.
		 */
		if (free <= totalreserve_pages)
			goto error;
		else
			free -= totalreserve_pages;

		/*
		 * Reserve some for root
		 */
		if (!cap_sys_admin)
			free -= sysctl_admin_reserve_kbytes >> (PAGE_SHIFT - 10);

		if (free > pages)
			return 0;

		goto error;
	}

	allowed = vm_commit_limit();
	/*
	 * Reserve some for root
	 */
	if (!cap_sys_admin)
		allowed -= sysctl_admin_reserve_kbytes >> (PAGE_SHIFT - 10);

	/*
	 * Don't let a single process grow so big a user can't recover
	 */
	if (mm) {
		reserve = sysctl_user_reserve_kbytes >> (PAGE_SHIFT - 10);
		allowed -= min_t(long, mm->total_vm / 32, reserve);
	}

	if (percpu_counter_read_positive(&vm_committed_as) < allowed)
		return 0;
error:
	vm_unacct_memory(pages);

	return -ENOMEM;
}

/*
 * Requires inode->i_mapping->i_mmap_rwsem
 */
static void __remove_shared_vm_struct(struct vm_area_struct *vma,
		struct file *file, struct address_space *mapping)
{
	if (vma->vm_flags & VM_DENYWRITE)
		atomic_inc(&file_inode(file)->i_writecount);
	if (vma->vm_flags & VM_SHARED)
		mapping_unmap_writable(mapping);

	flush_dcache_mmap_lock(mapping);
	vma_interval_tree_remove(vma, &mapping->i_mmap);
	flush_dcache_mmap_unlock(mapping);
}

/*
 * Unlink a file-based vm structure from its interval tree, to hide
 * vma from rmap and vmtruncate before freeing its page tables.
 */
void unlink_file_vma(struct vm_area_struct *vma)
{
	struct file *file = vma->vm_file;

	if (file) {
		struct address_space *mapping = file->f_mapping;
		i_mmap_lock_write(mapping);
		__remove_shared_vm_struct(vma, file, mapping);
		i_mmap_unlock_write(mapping);
	}
}

/*
 * Close a vm structure and free it, returning the next.
 */
static struct vm_area_struct *remove_vma(struct vm_area_struct *vma)
{
	struct vm_area_struct *next = vma->vm_next;

	might_sleep();
	if (vma->vm_ops && vma->vm_ops->close)
		vma->vm_ops->close(vma);
	if (vma->vm_file)
		fput(vma->vm_file);
	mpol_put(vma_policy(vma));
	kmem_cache_free(vm_area_cachep, vma);
	return next;
}

static unsigned long do_brk(unsigned long addr, unsigned long len);

SYSCALL_DEFINE1(brk, unsigned long, brk)
{
	unsigned long retval;
	unsigned long newbrk, oldbrk;
	struct mm_struct *mm = current->mm;
	struct vm_area_struct *next;
	unsigned long min_brk;
	bool populate;

	down_write(&mm->mmap_sem);

#ifdef CONFIG_COMPAT_BRK
	/*
	 * CONFIG_COMPAT_BRK can still be overridden by setting
	 * randomize_va_space to 2, which will still cause mm->start_brk
	 * to be arbitrarily shifted
	 */
	if (current->brk_randomized)
		min_brk = mm->start_brk;
	else
		min_brk = mm->end_data;
#else
	min_brk = mm->start_brk;
#endif
	if (brk < min_brk)
		goto out;

	/*
	 * Check against rlimit here. If this check is done later after the test
	 * of oldbrk with newbrk then it can escape the test and let the data
	 * segment grow beyond its set limit the in case where the limit is
	 * not page aligned -Ram Gupta
	 */
	if (check_data_rlimit(rlimit(RLIMIT_DATA), brk, mm->start_brk,
			      mm->end_data, mm->start_data))
		goto out;

	newbrk = PAGE_ALIGN(brk);
	oldbrk = PAGE_ALIGN(mm->brk);
	if (oldbrk == newbrk)
		goto set_brk;

	/* Always allow shrinking brk. */
	if (brk <= mm->brk) {
		if (!do_munmap(mm, newbrk, oldbrk-newbrk))
			goto set_brk;
		goto out;
	}

	/* Check against existing mmap mappings. */
	next = find_vma(mm, oldbrk);
	if (next && newbrk + PAGE_SIZE > vm_start_gap(next))
		goto out;

	/* Ok, looks good - let it rip. */
	if (do_brk(oldbrk, newbrk-oldbrk) != oldbrk)
		goto out;

set_brk:
	mm->brk = brk;
	populate = newbrk > oldbrk && (mm->def_flags & VM_LOCKED) != 0;
	up_write(&mm->mmap_sem);
	if (populate)
		mm_populate(oldbrk, newbrk - oldbrk);
	return brk;

out:
	retval = mm->brk;
	up_write(&mm->mmap_sem);
	return retval;
}

static long vma_compute_subtree_gap(struct vm_area_struct *vma)
{
	unsigned long max, prev_end, subtree_gap;

	/*
	 * Note: in the rare case of a VM_GROWSDOWN above a VM_GROWSUP, we
	 * allow two stack_guard_gaps between them here, and when choosing
	 * an unmapped area; whereas when expanding we only require one.
	 * That's a little inconsistent, but keeps the code here simpler.
	 */
	max = vm_start_gap(vma);
	if (vma->vm_prev) {
		prev_end = vm_end_gap(vma->vm_prev);
		if (max > prev_end)
			max -= prev_end;
		else
			max = 0;
	}
	if (vma->vm_rb.rb_left) {
		subtree_gap = rb_entry(vma->vm_rb.rb_left,
				struct vm_area_struct, vm_rb)->rb_subtree_gap;
		if (subtree_gap > max)
			max = subtree_gap;
	}
	if (vma->vm_rb.rb_right) {
		subtree_gap = rb_entry(vma->vm_rb.rb_right,
				struct vm_area_struct, vm_rb)->rb_subtree_gap;
		if (subtree_gap > max)
			max = subtree_gap;
	}
	return max;
}

#ifdef CONFIG_DEBUG_VM_RB
static int browse_rb(struct rb_root *root)
{
	int i = 0, j, bug = 0;
	struct rb_node *nd, *pn = NULL;
	unsigned long prev = 0, pend = 0;

	for (nd = rb_first(root); nd; nd = rb_next(nd)) {
		struct vm_area_struct *vma;
		vma = rb_entry(nd, struct vm_area_struct, vm_rb);
		if (vma->vm_start < prev) {
			pr_emerg("vm_start %lx < prev %lx\n",
				  vma->vm_start, prev);
			bug = 1;
		}
		if (vma->vm_start < pend) {
			pr_emerg("vm_start %lx < pend %lx\n",
				  vma->vm_start, pend);
			bug = 1;
		}
		if (vma->vm_start > vma->vm_end) {
			pr_emerg("vm_start %lx > vm_end %lx\n",
				  vma->vm_start, vma->vm_end);
			bug = 1;
		}
		if (vma->rb_subtree_gap != vma_compute_subtree_gap(vma)) {
			pr_emerg("free gap %lx, correct %lx\n",
			       vma->rb_subtree_gap,
			       vma_compute_subtree_gap(vma));
			bug = 1;
		}
		i++;
		pn = nd;
		prev = vma->vm_start;
		pend = vma->vm_end;
	}
	j = 0;
	for (nd = pn; nd; nd = rb_prev(nd))
		j++;
	if (i != j) {
		pr_emerg("backwards %d, forwards %d\n", j, i);
		bug = 1;
	}
	return bug ? -1 : i;
}

static void validate_mm_rb(struct rb_root *root, struct vm_area_struct *ignore)
{
	struct rb_node *nd;

	for (nd = rb_first(root); nd; nd = rb_next(nd)) {
		struct vm_area_struct *vma;
		vma = rb_entry(nd, struct vm_area_struct, vm_rb);
		VM_BUG_ON_VMA(vma != ignore &&
			vma->rb_subtree_gap != vma_compute_subtree_gap(vma),
			vma);
	}
}

static void validate_mm(struct mm_struct *mm)
{
	int bug = 0;
	int i = 0;
	unsigned long highest_address = 0;
	struct vm_area_struct *vma = mm->mmap;

	while (vma) {
		struct anon_vma *anon_vma = vma->anon_vma;
		struct anon_vma_chain *avc;

		if (anon_vma) {
			anon_vma_lock_read(anon_vma);
			list_for_each_entry(avc, &vma->anon_vma_chain, same_vma)
				anon_vma_interval_tree_verify(avc);
			anon_vma_unlock_read(anon_vma);
		}

<<<<<<< HEAD
		highest_address = vma->vm_end;
=======
		highest_address = vm_end_gap(vma);
>>>>>>> 83fbd12c
		vma = vma->vm_next;
		i++;
	}
	if (i != mm->map_count) {
		pr_emerg("map_count %d vm_next %d\n", mm->map_count, i);
		bug = 1;
	}
	if (highest_address != mm->highest_vm_end) {
		pr_emerg("mm->highest_vm_end %lx, found %lx\n",
			  mm->highest_vm_end, highest_address);
		bug = 1;
	}
	i = browse_rb(&mm->mm_rb);
	if (i != mm->map_count) {
		if (i != -1)
			pr_emerg("map_count %d rb %d\n", mm->map_count, i);
		bug = 1;
	}
	VM_BUG_ON_MM(bug, mm);
}
#else
#define validate_mm_rb(root, ignore) do { } while (0)
#define validate_mm(mm) do { } while (0)
#endif

RB_DECLARE_CALLBACKS(static, vma_gap_callbacks, struct vm_area_struct, vm_rb,
		     unsigned long, rb_subtree_gap, vma_compute_subtree_gap)

/*
 * Update augmented rbtree rb_subtree_gap values after vma->vm_start or
 * vma->vm_prev->vm_end values changed, without modifying the vma's position
 * in the rbtree.
 */
static void vma_gap_update(struct vm_area_struct *vma)
{
	/*
	 * As it turns out, RB_DECLARE_CALLBACKS() already created a callback
	 * function that does exacltly what we want.
	 */
	vma_gap_callbacks_propagate(&vma->vm_rb, NULL);
}

static inline void vma_rb_insert(struct vm_area_struct *vma,
				 struct rb_root *root)
{
	/* All rb_subtree_gap values must be consistent prior to insertion */
	validate_mm_rb(root, NULL);

	rb_insert_augmented(&vma->vm_rb, root, &vma_gap_callbacks);
}

static void vma_rb_erase(struct vm_area_struct *vma, struct rb_root *root)
{
	/*
	 * All rb_subtree_gap values must be consistent prior to erase,
	 * with the possible exception of the vma being erased.
	 */
	validate_mm_rb(root, vma);

	/*
	 * Note rb_erase_augmented is a fairly large inline function,
	 * so make sure we instantiate it only once with our desired
	 * augmented rbtree callbacks.
	 */
	rb_erase_augmented(&vma->vm_rb, root, &vma_gap_callbacks);
}

/*
 * vma has some anon_vma assigned, and is already inserted on that
 * anon_vma's interval trees.
 *
 * Before updating the vma's vm_start / vm_end / vm_pgoff fields, the
 * vma must be removed from the anon_vma's interval trees using
 * anon_vma_interval_tree_pre_update_vma().
 *
 * After the update, the vma will be reinserted using
 * anon_vma_interval_tree_post_update_vma().
 *
 * The entire update must be protected by exclusive mmap_sem and by
 * the root anon_vma's mutex.
 */
static inline void
anon_vma_interval_tree_pre_update_vma(struct vm_area_struct *vma)
{
	struct anon_vma_chain *avc;

	list_for_each_entry(avc, &vma->anon_vma_chain, same_vma)
		anon_vma_interval_tree_remove(avc, &avc->anon_vma->rb_root);
}

static inline void
anon_vma_interval_tree_post_update_vma(struct vm_area_struct *vma)
{
	struct anon_vma_chain *avc;

	list_for_each_entry(avc, &vma->anon_vma_chain, same_vma)
		anon_vma_interval_tree_insert(avc, &avc->anon_vma->rb_root);
}

static int find_vma_links(struct mm_struct *mm, unsigned long addr,
		unsigned long end, struct vm_area_struct **pprev,
		struct rb_node ***rb_link, struct rb_node **rb_parent)
{
	struct rb_node **__rb_link, *__rb_parent, *rb_prev;

	__rb_link = &mm->mm_rb.rb_node;
	rb_prev = __rb_parent = NULL;

	while (*__rb_link) {
		struct vm_area_struct *vma_tmp;

		__rb_parent = *__rb_link;
		vma_tmp = rb_entry(__rb_parent, struct vm_area_struct, vm_rb);

		if (vma_tmp->vm_end > addr) {
			/* Fail if an existing vma overlaps the area */
			if (vma_tmp->vm_start < end)
				return -ENOMEM;
			__rb_link = &__rb_parent->rb_left;
		} else {
			rb_prev = __rb_parent;
			__rb_link = &__rb_parent->rb_right;
		}
	}

	*pprev = NULL;
	if (rb_prev)
		*pprev = rb_entry(rb_prev, struct vm_area_struct, vm_rb);
	*rb_link = __rb_link;
	*rb_parent = __rb_parent;
	return 0;
}

static unsigned long count_vma_pages_range(struct mm_struct *mm,
		unsigned long addr, unsigned long end)
{
	unsigned long nr_pages = 0;
	struct vm_area_struct *vma;

	/* Find first overlaping mapping */
	vma = find_vma_intersection(mm, addr, end);
	if (!vma)
		return 0;

	nr_pages = (min(end, vma->vm_end) -
		max(addr, vma->vm_start)) >> PAGE_SHIFT;

	/* Iterate over the rest of the overlaps */
	for (vma = vma->vm_next; vma; vma = vma->vm_next) {
		unsigned long overlap_len;

		if (vma->vm_start > end)
			break;

		overlap_len = min(end, vma->vm_end) - vma->vm_start;
		nr_pages += overlap_len >> PAGE_SHIFT;
	}

	return nr_pages;
}

void __vma_link_rb(struct mm_struct *mm, struct vm_area_struct *vma,
		struct rb_node **rb_link, struct rb_node *rb_parent)
{
	/* Update tracking information for the gap following the new vma. */
	if (vma->vm_next)
		vma_gap_update(vma->vm_next);
	else
		mm->highest_vm_end = vm_end_gap(vma);

	/*
	 * vma->vm_prev wasn't known when we followed the rbtree to find the
	 * correct insertion point for that vma. As a result, we could not
	 * update the vma vm_rb parents rb_subtree_gap values on the way down.
	 * So, we first insert the vma with a zero rb_subtree_gap value
	 * (to be consistent with what we did on the way down), and then
	 * immediately update the gap to the correct value. Finally we
	 * rebalance the rbtree after all augmented values have been set.
	 */
	rb_link_node(&vma->vm_rb, rb_parent, rb_link);
	vma->rb_subtree_gap = 0;
	vma_gap_update(vma);
	vma_rb_insert(vma, &mm->mm_rb);
}

static void __vma_link_file(struct vm_area_struct *vma)
{
	struct file *file;

	file = vma->vm_file;
	if (file) {
		struct address_space *mapping = file->f_mapping;

		if (vma->vm_flags & VM_DENYWRITE)
			atomic_dec(&file_inode(file)->i_writecount);
		if (vma->vm_flags & VM_SHARED)
			atomic_inc(&mapping->i_mmap_writable);

		flush_dcache_mmap_lock(mapping);
		vma_interval_tree_insert(vma, &mapping->i_mmap);
		flush_dcache_mmap_unlock(mapping);
	}
}

static void
__vma_link(struct mm_struct *mm, struct vm_area_struct *vma,
	struct vm_area_struct *prev, struct rb_node **rb_link,
	struct rb_node *rb_parent)
{
	__vma_link_list(mm, vma, prev, rb_parent);
	__vma_link_rb(mm, vma, rb_link, rb_parent);
}

static void vma_link(struct mm_struct *mm, struct vm_area_struct *vma,
			struct vm_area_struct *prev, struct rb_node **rb_link,
			struct rb_node *rb_parent)
{
	struct address_space *mapping = NULL;

	if (vma->vm_file) {
		mapping = vma->vm_file->f_mapping;
		i_mmap_lock_write(mapping);
	}

	__vma_link(mm, vma, prev, rb_link, rb_parent);
	__vma_link_file(vma);

	if (mapping)
		i_mmap_unlock_write(mapping);

	mm->map_count++;
	validate_mm(mm);
}

/*
 * Helper for vma_adjust() in the split_vma insert case: insert a vma into the
 * mm's list and rbtree.  It has already been inserted into the interval tree.
 */
static void __insert_vm_struct(struct mm_struct *mm, struct vm_area_struct *vma)
{
	struct vm_area_struct *prev;
	struct rb_node **rb_link, *rb_parent;

	if (find_vma_links(mm, vma->vm_start, vma->vm_end,
			   &prev, &rb_link, &rb_parent))
		BUG();
	__vma_link(mm, vma, prev, rb_link, rb_parent);
	mm->map_count++;
}

static inline void
__vma_unlink(struct mm_struct *mm, struct vm_area_struct *vma,
		struct vm_area_struct *prev)
{
	struct vm_area_struct *next;

	vma_rb_erase(vma, &mm->mm_rb);
	prev->vm_next = next = vma->vm_next;
	if (next)
		next->vm_prev = prev;

	/* Kill the cache */
	vmacache_invalidate(mm);
}

/*
 * We cannot adjust vm_start, vm_end, vm_pgoff fields of a vma that
 * is already present in an i_mmap tree without adjusting the tree.
 * The following helper function should be used when such adjustments
 * are necessary.  The "insert" vma (if any) is to be inserted
 * before we drop the necessary locks.
 */
int vma_adjust(struct vm_area_struct *vma, unsigned long start,
	unsigned long end, pgoff_t pgoff, struct vm_area_struct *insert)
{
	struct mm_struct *mm = vma->vm_mm;
	struct vm_area_struct *next = vma->vm_next;
	struct vm_area_struct *importer = NULL;
	struct address_space *mapping = NULL;
	struct rb_root *root = NULL;
	struct anon_vma *anon_vma = NULL;
	struct file *file = vma->vm_file;
	bool start_changed = false, end_changed = false;
	long adjust_next = 0;
	int remove_next = 0;

	if (next && !insert) {
		struct vm_area_struct *exporter = NULL;

		if (end >= next->vm_end) {
			/*
			 * vma expands, overlapping all the next, and
			 * perhaps the one after too (mprotect case 6).
			 */
again:			remove_next = 1 + (end > next->vm_end);
			end = next->vm_end;
			exporter = next;
			importer = vma;
		} else if (end > next->vm_start) {
			/*
			 * vma expands, overlapping part of the next:
			 * mprotect case 5 shifting the boundary up.
			 */
			adjust_next = (end - next->vm_start) >> PAGE_SHIFT;
			exporter = next;
			importer = vma;
		} else if (end < vma->vm_end) {
			/*
			 * vma shrinks, and !insert tells it's not
			 * split_vma inserting another: so it must be
			 * mprotect case 4 shifting the boundary down.
			 */
			adjust_next = -((vma->vm_end - end) >> PAGE_SHIFT);
			exporter = vma;
			importer = next;
		}

		/*
		 * Easily overlooked: when mprotect shifts the boundary,
		 * make sure the expanding vma has anon_vma set if the
		 * shrinking vma had, to cover any anon pages imported.
		 */
		if (exporter && exporter->anon_vma && !importer->anon_vma) {
			int error;

			importer->anon_vma = exporter->anon_vma;
			error = anon_vma_clone(importer, exporter);
			if (error)
				return error;
		}
	}

	if (file) {
		mapping = file->f_mapping;
		root = &mapping->i_mmap;
		uprobe_munmap(vma, vma->vm_start, vma->vm_end);

		if (adjust_next)
			uprobe_munmap(next, next->vm_start, next->vm_end);

		i_mmap_lock_write(mapping);
		if (insert) {
			/*
			 * Put into interval tree now, so instantiated pages
			 * are visible to arm/parisc __flush_dcache_page
			 * throughout; but we cannot insert into address
			 * space until vma start or end is updated.
			 */
			__vma_link_file(insert);
		}
	}

	vma_adjust_trans_huge(vma, start, end, adjust_next);

	anon_vma = vma->anon_vma;
	if (!anon_vma && adjust_next)
		anon_vma = next->anon_vma;
	if (anon_vma) {
		VM_BUG_ON_VMA(adjust_next && next->anon_vma &&
			  anon_vma != next->anon_vma, next);
		anon_vma_lock_write(anon_vma);
		anon_vma_interval_tree_pre_update_vma(vma);
		if (adjust_next)
			anon_vma_interval_tree_pre_update_vma(next);
	}

	if (root) {
		flush_dcache_mmap_lock(mapping);
		vma_interval_tree_remove(vma, root);
		if (adjust_next)
			vma_interval_tree_remove(next, root);
	}

	if (start != vma->vm_start) {
		vma->vm_start = start;
		start_changed = true;
	}
	if (end != vma->vm_end) {
		vma->vm_end = end;
		end_changed = true;
	}
	vma->vm_pgoff = pgoff;
	if (adjust_next) {
		next->vm_start += adjust_next << PAGE_SHIFT;
		next->vm_pgoff += adjust_next;
	}

	if (root) {
		if (adjust_next)
			vma_interval_tree_insert(next, root);
		vma_interval_tree_insert(vma, root);
		flush_dcache_mmap_unlock(mapping);
	}

	if (remove_next) {
		/*
		 * vma_merge has merged next into vma, and needs
		 * us to remove next before dropping the locks.
		 */
		__vma_unlink(mm, next, vma);
		if (file)
			__remove_shared_vm_struct(next, file, mapping);
	} else if (insert) {
		/*
		 * split_vma has split insert from vma, and needs
		 * us to insert it before dropping the locks
		 * (it may either follow vma or precede it).
		 */
		__insert_vm_struct(mm, insert);
	} else {
		if (start_changed)
			vma_gap_update(vma);
		if (end_changed) {
			if (!next)
				mm->highest_vm_end = vm_end_gap(vma);
			else if (!adjust_next)
				vma_gap_update(next);
		}
	}

	if (anon_vma) {
		anon_vma_interval_tree_post_update_vma(vma);
		if (adjust_next)
			anon_vma_interval_tree_post_update_vma(next);
		anon_vma_unlock_write(anon_vma);
	}
	if (mapping)
		i_mmap_unlock_write(mapping);

	if (root) {
		uprobe_mmap(vma);

		if (adjust_next)
			uprobe_mmap(next);
	}

	if (remove_next) {
		if (file) {
			uprobe_munmap(next, next->vm_start, next->vm_end);
			fput(file);
		}
		if (next->anon_vma)
			anon_vma_merge(vma, next);
		mm->map_count--;
		mpol_put(vma_policy(next));
		kmem_cache_free(vm_area_cachep, next);
		/*
		 * In mprotect's case 6 (see comments on vma_merge),
		 * we must remove another next too. It would clutter
		 * up the code too much to do both in one go.
		 */
		next = vma->vm_next;
		if (remove_next == 2)
			goto again;
		else if (next)
			vma_gap_update(next);
		else
			VM_WARN_ON(mm->highest_vm_end != vm_end_gap(vma));
	}
	if (insert && file)
		uprobe_mmap(insert);

	validate_mm(mm);

	return 0;
}

/*
 * If the vma has a ->close operation then the driver probably needs to release
 * per-vma resources, so we don't attempt to merge those.
 */
static inline int is_mergeable_vma(struct vm_area_struct *vma,
				struct file *file, unsigned long vm_flags,
				struct vm_userfaultfd_ctx vm_userfaultfd_ctx,
				const char __user *anon_name)
{
	/*
	 * VM_SOFTDIRTY should not prevent from VMA merging, if we
	 * match the flags but dirty bit -- the caller should mark
	 * merged VMA as dirty. If dirty bit won't be excluded from
	 * comparison, we increase pressue on the memory system forcing
	 * the kernel to generate new VMAs when old one could be
	 * extended instead.
	 */
	if ((vma->vm_flags ^ vm_flags) & ~VM_SOFTDIRTY)
		return 0;
	if (vma->vm_file != file)
		return 0;
	if (vma->vm_ops && vma->vm_ops->close)
		return 0;
	if (!is_mergeable_vm_userfaultfd_ctx(vma, vm_userfaultfd_ctx))
		return 0;
	if (vma_get_anon_name(vma) != anon_name)
		return 0;
	return 1;
}

static inline int is_mergeable_anon_vma(struct anon_vma *anon_vma1,
					struct anon_vma *anon_vma2,
					struct vm_area_struct *vma)
{
	/*
	 * The list_is_singular() test is to avoid merging VMA cloned from
	 * parents. This can improve scalability caused by anon_vma lock.
	 */
	if ((!anon_vma1 || !anon_vma2) && (!vma ||
		list_is_singular(&vma->anon_vma_chain)))
		return 1;
	return anon_vma1 == anon_vma2;
}

/*
 * Return true if we can merge this (vm_flags,anon_vma,file,vm_pgoff)
 * in front of (at a lower virtual address and file offset than) the vma.
 *
 * We cannot merge two vmas if they have differently assigned (non-NULL)
 * anon_vmas, nor if same anon_vma is assigned but offsets incompatible.
 *
 * We don't check here for the merged mmap wrapping around the end of pagecache
 * indices (16TB on ia32) because do_mmap_pgoff() does not permit mmap's which
 * wrap, nor mmaps which cover the final page at index -1UL.
 */
static int
can_vma_merge_before(struct vm_area_struct *vma, unsigned long vm_flags,
		     struct anon_vma *anon_vma, struct file *file,
		     pgoff_t vm_pgoff,
		     struct vm_userfaultfd_ctx vm_userfaultfd_ctx,
		     const char __user *anon_name)
{
	if (is_mergeable_vma(vma, file, vm_flags, vm_userfaultfd_ctx, anon_name) &&
	    is_mergeable_anon_vma(anon_vma, vma->anon_vma, vma)) {
		if (vma->vm_pgoff == vm_pgoff)
			return 1;
	}
	return 0;
}

/*
 * Return true if we can merge this (vm_flags,anon_vma,file,vm_pgoff)
 * beyond (at a higher virtual address and file offset than) the vma.
 *
 * We cannot merge two vmas if they have differently assigned (non-NULL)
 * anon_vmas, nor if same anon_vma is assigned but offsets incompatible.
 */
static int
can_vma_merge_after(struct vm_area_struct *vma, unsigned long vm_flags,
		    struct anon_vma *anon_vma, struct file *file,
		    pgoff_t vm_pgoff,
		    struct vm_userfaultfd_ctx vm_userfaultfd_ctx,
		    const char __user *anon_name)
{
	if (is_mergeable_vma(vma, file, vm_flags, vm_userfaultfd_ctx, anon_name) &&
	    is_mergeable_anon_vma(anon_vma, vma->anon_vma, vma)) {
		pgoff_t vm_pglen;
		vm_pglen = vma_pages(vma);
		if (vma->vm_pgoff + vm_pglen == vm_pgoff)
			return 1;
	}
	return 0;
}

/*
 * Given a mapping request (addr,end,vm_flags,file,pgoff,anon_name),
 * figure out whether that can be merged with its predecessor or its
 * successor.  Or both (it neatly fills a hole).
 *
 * In most cases - when called for mmap, brk or mremap - [addr,end) is
 * certain not to be mapped by the time vma_merge is called; but when
 * called for mprotect, it is certain to be already mapped (either at
 * an offset within prev, or at the start of next), and the flags of
 * this area are about to be changed to vm_flags - and the no-change
 * case has already been eliminated.
 *
 * The following mprotect cases have to be considered, where AAAA is
 * the area passed down from mprotect_fixup, never extending beyond one
 * vma, PPPPPP is the prev vma specified, and NNNNNN the next vma after:
 *
 *     AAAA             AAAA                AAAA          AAAA
 *    PPPPPPNNNNNN    PPPPPPNNNNNN    PPPPPPNNNNNN    PPPPNNNNXXXX
 *    cannot merge    might become    might become    might become
 *                    PPNNNNNNNNNN    PPPPPPPPPPNN    PPPPPPPPPPPP 6 or
 *    mmap, brk or    case 4 below    case 5 below    PPPPPPPPXXXX 7 or
 *    mremap move:                                    PPPPNNNNNNNN 8
 *        AAAA
 *    PPPP    NNNN    PPPPPPPPPPPP    PPPPPPPPNNNN    PPPPNNNNNNNN
 *    might become    case 1 below    case 2 below    case 3 below
 *
 * Odd one out? Case 8, because it extends NNNN but needs flags of XXXX:
 * mprotect_fixup updates vm_flags & vm_page_prot on successful return.
 */
struct vm_area_struct *vma_merge(struct mm_struct *mm,
			struct vm_area_struct *prev, unsigned long addr,
			unsigned long end, unsigned long vm_flags,
			struct anon_vma *anon_vma, struct file *file,
			pgoff_t pgoff, struct mempolicy *policy,
			struct vm_userfaultfd_ctx vm_userfaultfd_ctx,
			const char __user *anon_name)
{
	pgoff_t pglen = (end - addr) >> PAGE_SHIFT;
	struct vm_area_struct *area, *next;
	int err;

	/*
	 * We later require that vma->vm_flags == vm_flags,
	 * so this tests vma->vm_flags & VM_SPECIAL, too.
	 */
	if (vm_flags & VM_SPECIAL)
		return NULL;

	if (prev)
		next = prev->vm_next;
	else
		next = mm->mmap;
	area = next;
	if (next && next->vm_end == end)		/* cases 6, 7, 8 */
		next = next->vm_next;

	/*
	 * Can it merge with the predecessor?
	 */
	if (prev && prev->vm_end == addr &&
			mpol_equal(vma_policy(prev), policy) &&
			can_vma_merge_after(prev, vm_flags,
					    anon_vma, file, pgoff,
					    vm_userfaultfd_ctx,
					    anon_name)) {
		/*
		 * OK, it can.  Can we now merge in the successor as well?
		 */
		if (next && end == next->vm_start &&
				mpol_equal(policy, vma_policy(next)) &&
				can_vma_merge_before(next, vm_flags,
						     anon_vma, file,
						     pgoff+pglen,
						     vm_userfaultfd_ctx,
						     anon_name) &&
				is_mergeable_anon_vma(prev->anon_vma,
						      next->anon_vma, NULL)) {
							/* cases 1, 6 */
			err = vma_adjust(prev, prev->vm_start,
				next->vm_end, prev->vm_pgoff, NULL);
		} else					/* cases 2, 5, 7 */
			err = vma_adjust(prev, prev->vm_start,
				end, prev->vm_pgoff, NULL);
		if (err)
			return NULL;
		khugepaged_enter_vma_merge(prev, vm_flags);
		return prev;
	}

	/*
	 * Can this new request be merged in front of next?
	 */
	if (next && end == next->vm_start &&
			mpol_equal(policy, vma_policy(next)) &&
			can_vma_merge_before(next, vm_flags,
					     anon_vma, file, pgoff+pglen,
					     vm_userfaultfd_ctx,
					     anon_name)) {
		if (prev && addr < prev->vm_end)	/* case 4 */
			err = vma_adjust(prev, prev->vm_start,
				addr, prev->vm_pgoff, NULL);
		else					/* cases 3, 8 */
			err = vma_adjust(area, addr, next->vm_end,
				next->vm_pgoff - pglen, NULL);
		if (err)
			return NULL;
		khugepaged_enter_vma_merge(area, vm_flags);
		return area;
	}

	return NULL;
}

/*
 * Rough compatbility check to quickly see if it's even worth looking
 * at sharing an anon_vma.
 *
 * They need to have the same vm_file, and the flags can only differ
 * in things that mprotect may change.
 *
 * NOTE! The fact that we share an anon_vma doesn't _have_ to mean that
 * we can merge the two vma's. For example, we refuse to merge a vma if
 * there is a vm_ops->close() function, because that indicates that the
 * driver is doing some kind of reference counting. But that doesn't
 * really matter for the anon_vma sharing case.
 */
static int anon_vma_compatible(struct vm_area_struct *a, struct vm_area_struct *b)
{
	return a->vm_end == b->vm_start &&
		mpol_equal(vma_policy(a), vma_policy(b)) &&
		a->vm_file == b->vm_file &&
		!((a->vm_flags ^ b->vm_flags) & ~(VM_READ|VM_WRITE|VM_EXEC|VM_SOFTDIRTY)) &&
		b->vm_pgoff == a->vm_pgoff + ((b->vm_start - a->vm_start) >> PAGE_SHIFT);
}

/*
 * Do some basic sanity checking to see if we can re-use the anon_vma
 * from 'old'. The 'a'/'b' vma's are in VM order - one of them will be
 * the same as 'old', the other will be the new one that is trying
 * to share the anon_vma.
 *
 * NOTE! This runs with mm_sem held for reading, so it is possible that
 * the anon_vma of 'old' is concurrently in the process of being set up
 * by another page fault trying to merge _that_. But that's ok: if it
 * is being set up, that automatically means that it will be a singleton
 * acceptable for merging, so we can do all of this optimistically. But
 * we do that READ_ONCE() to make sure that we never re-load the pointer.
 *
 * IOW: that the "list_is_singular()" test on the anon_vma_chain only
 * matters for the 'stable anon_vma' case (ie the thing we want to avoid
 * is to return an anon_vma that is "complex" due to having gone through
 * a fork).
 *
 * We also make sure that the two vma's are compatible (adjacent,
 * and with the same memory policies). That's all stable, even with just
 * a read lock on the mm_sem.
 */
static struct anon_vma *reusable_anon_vma(struct vm_area_struct *old, struct vm_area_struct *a, struct vm_area_struct *b)
{
	if (anon_vma_compatible(a, b)) {
		struct anon_vma *anon_vma = READ_ONCE(old->anon_vma);

		if (anon_vma && list_is_singular(&old->anon_vma_chain))
			return anon_vma;
	}
	return NULL;
}

/*
 * find_mergeable_anon_vma is used by anon_vma_prepare, to check
 * neighbouring vmas for a suitable anon_vma, before it goes off
 * to allocate a new anon_vma.  It checks because a repetitive
 * sequence of mprotects and faults may otherwise lead to distinct
 * anon_vmas being allocated, preventing vma merge in subsequent
 * mprotect.
 */
struct anon_vma *find_mergeable_anon_vma(struct vm_area_struct *vma)
{
	struct anon_vma *anon_vma;
	struct vm_area_struct *near;

	near = vma->vm_next;
	if (!near)
		goto try_prev;

	anon_vma = reusable_anon_vma(near, vma, near);
	if (anon_vma)
		return anon_vma;
try_prev:
	near = vma->vm_prev;
	if (!near)
		goto none;

	anon_vma = reusable_anon_vma(near, near, vma);
	if (anon_vma)
		return anon_vma;
none:
	/*
	 * There's no absolute need to look only at touching neighbours:
	 * we could search further afield for "compatible" anon_vmas.
	 * But it would probably just be a waste of time searching,
	 * or lead to too many vmas hanging off the same anon_vma.
	 * We're trying to allow mprotect remerging later on,
	 * not trying to minimize memory used for anon_vmas.
	 */
	return NULL;
}

#ifdef CONFIG_PROC_FS
void vm_stat_account(struct mm_struct *mm, unsigned long flags,
						struct file *file, long pages)
{
	const unsigned long stack_flags
		= VM_STACK_FLAGS & (VM_GROWSUP|VM_GROWSDOWN);

	mm->total_vm += pages;

	if (file) {
		mm->shared_vm += pages;
		if ((flags & (VM_EXEC|VM_WRITE)) == VM_EXEC)
			mm->exec_vm += pages;
	} else if (flags & stack_flags)
		mm->stack_vm += pages;
}
#endif /* CONFIG_PROC_FS */

/*
 * If a hint addr is less than mmap_min_addr change hint to be as
 * low as possible but still greater than mmap_min_addr
 */
static inline unsigned long round_hint_to_min(unsigned long hint)
{
	hint &= PAGE_MASK;
	if (((void *)hint != NULL) &&
	    (hint < mmap_min_addr))
		return PAGE_ALIGN(mmap_min_addr);
	return hint;
}

static inline int mlock_future_check(struct mm_struct *mm,
				     unsigned long flags,
				     unsigned long len)
{
	unsigned long locked, lock_limit;

	/*  mlock MCL_FUTURE? */
	if (flags & VM_LOCKED) {
		locked = len >> PAGE_SHIFT;
		locked += mm->locked_vm;
		lock_limit = rlimit(RLIMIT_MEMLOCK);
		lock_limit >>= PAGE_SHIFT;
		if (locked > lock_limit && !capable(CAP_IPC_LOCK))
			return -EAGAIN;
	}
	return 0;
}

/*
 * The caller must hold down_write(&current->mm->mmap_sem).
 */
unsigned long do_mmap(struct file *file, unsigned long addr,
			unsigned long len, unsigned long prot,
			unsigned long flags, vm_flags_t vm_flags,
			unsigned long pgoff, unsigned long *populate)
{
	struct mm_struct *mm = current->mm;

	*populate = 0;

	if (!len)
		return -EINVAL;

	/*
	 * Does the application expect PROT_READ to imply PROT_EXEC?
	 *
	 * (the exception is when the underlying filesystem is noexec
	 *  mounted, in which case we dont add PROT_EXEC.)
	 */
	if ((prot & PROT_READ) && (current->personality & READ_IMPLIES_EXEC))
		if (!(file && path_noexec(&file->f_path)))
			prot |= PROT_EXEC;

	if (!(flags & MAP_FIXED))
		addr = round_hint_to_min(addr);

	/* Careful about overflows.. */
	len = PAGE_ALIGN(len);
	if (!len)
		return -ENOMEM;

	/* offset overflow? */
	if ((pgoff + (len >> PAGE_SHIFT)) < pgoff)
		return -EOVERFLOW;

	/* Too many mappings? */
	if (mm->map_count > sysctl_max_map_count)
		return -ENOMEM;

	/* Obtain the address to map to. we verify (or select) it and ensure
	 * that it represents a valid section of the address space.
	 */
	addr = get_unmapped_area(file, addr, len, pgoff, flags);
	if (offset_in_page(addr))
		return addr;

	/* Do simple checking here so the lower-level routines won't have
	 * to. we assume access permissions have been handled by the open
	 * of the memory object, so we don't do any here.
	 */
	vm_flags |= calc_vm_prot_bits(prot) | calc_vm_flag_bits(flags) |
			mm->def_flags | VM_MAYREAD | VM_MAYWRITE | VM_MAYEXEC;

	if (flags & MAP_LOCKED)
		if (!can_do_mlock())
			return -EPERM;

	if (mlock_future_check(mm, vm_flags, len))
		return -EAGAIN;

	if (file) {
		struct inode *inode = file_inode(file);

		switch (flags & MAP_TYPE) {
		case MAP_SHARED:
			if ((prot&PROT_WRITE) && !(file->f_mode&FMODE_WRITE))
				return -EACCES;

			/*
			 * Make sure we don't allow writing to an append-only
			 * file..
			 */
			if (IS_APPEND(inode) && (file->f_mode & FMODE_WRITE))
				return -EACCES;

			/*
			 * Make sure there are no mandatory locks on the file.
			 */
			if (locks_verify_locked(file))
				return -EAGAIN;

			vm_flags |= VM_SHARED | VM_MAYSHARE;
			if (!(file->f_mode & FMODE_WRITE))
				vm_flags &= ~(VM_MAYWRITE | VM_SHARED);

			/* fall through */
		case MAP_PRIVATE:
			if (!(file->f_mode & FMODE_READ))
				return -EACCES;
			if (path_noexec(&file->f_path)) {
				if (vm_flags & VM_EXEC)
					return -EPERM;
				vm_flags &= ~VM_MAYEXEC;
			}

			if (!file->f_op->mmap)
				return -ENODEV;
			if (vm_flags & (VM_GROWSDOWN|VM_GROWSUP))
				return -EINVAL;
			break;

		default:
			return -EINVAL;
		}
	} else {
		switch (flags & MAP_TYPE) {
		case MAP_SHARED:
			if (vm_flags & (VM_GROWSDOWN|VM_GROWSUP))
				return -EINVAL;
			/*
			 * Ignore pgoff.
			 */
			pgoff = 0;
			vm_flags |= VM_SHARED | VM_MAYSHARE;
			break;
		case MAP_PRIVATE:
			/*
			 * Set pgoff according to addr for anon_vma.
			 */
			pgoff = addr >> PAGE_SHIFT;
			break;
		default:
			return -EINVAL;
		}
	}

	/*
	 * Set 'VM_NORESERVE' if we should not account for the
	 * memory use of this mapping.
	 */
	if (flags & MAP_NORESERVE) {
		/* We honor MAP_NORESERVE if allowed to overcommit */
		if (sysctl_overcommit_memory != OVERCOMMIT_NEVER)
			vm_flags |= VM_NORESERVE;

		/* hugetlb applies strict overcommit unless MAP_NORESERVE */
		if (file && is_file_hugepages(file))
			vm_flags |= VM_NORESERVE;
	}

	addr = mmap_region(file, addr, len, vm_flags, pgoff);
	if (!IS_ERR_VALUE(addr) &&
	    ((vm_flags & VM_LOCKED) ||
	     (flags & (MAP_POPULATE | MAP_NONBLOCK)) == MAP_POPULATE))
		*populate = len;
	return addr;
}

SYSCALL_DEFINE6(mmap_pgoff, unsigned long, addr, unsigned long, len,
		unsigned long, prot, unsigned long, flags,
		unsigned long, fd, unsigned long, pgoff)
{
	struct file *file = NULL;
	unsigned long retval;

	if (!(flags & MAP_ANONYMOUS)) {
		audit_mmap_fd(fd, flags);
		file = fget(fd);
		if (!file)
			return -EBADF;
		if (is_file_hugepages(file))
			len = ALIGN(len, huge_page_size(hstate_file(file)));
		retval = -EINVAL;
		if (unlikely(flags & MAP_HUGETLB && !is_file_hugepages(file)))
			goto out_fput;
	} else if (flags & MAP_HUGETLB) {
		struct user_struct *user = NULL;
		struct hstate *hs;

		hs = hstate_sizelog((flags >> MAP_HUGE_SHIFT) & SHM_HUGE_MASK);
		if (!hs)
			return -EINVAL;

		len = ALIGN(len, huge_page_size(hs));
		/*
		 * VM_NORESERVE is used because the reservations will be
		 * taken when vm_ops->mmap() is called
		 * A dummy user value is used because we are not locking
		 * memory so no accounting is necessary
		 */
		file = hugetlb_file_setup(HUGETLB_ANON_FILE, len,
				VM_NORESERVE,
				&user, HUGETLB_ANONHUGE_INODE,
				(flags >> MAP_HUGE_SHIFT) & MAP_HUGE_MASK);
		if (IS_ERR(file))
			return PTR_ERR(file);
	}

	flags &= ~(MAP_EXECUTABLE | MAP_DENYWRITE);

	retval = vm_mmap_pgoff(file, addr, len, prot, flags, pgoff);
out_fput:
	if (file)
		fput(file);
	return retval;
}

#ifdef __ARCH_WANT_SYS_OLD_MMAP
struct mmap_arg_struct {
	unsigned long addr;
	unsigned long len;
	unsigned long prot;
	unsigned long flags;
	unsigned long fd;
	unsigned long offset;
};

SYSCALL_DEFINE1(old_mmap, struct mmap_arg_struct __user *, arg)
{
	struct mmap_arg_struct a;

	if (copy_from_user(&a, arg, sizeof(a)))
		return -EFAULT;
	if (offset_in_page(a.offset))
		return -EINVAL;

	return sys_mmap_pgoff(a.addr, a.len, a.prot, a.flags, a.fd,
			      a.offset >> PAGE_SHIFT);
}
#endif /* __ARCH_WANT_SYS_OLD_MMAP */

/*
 * Some shared mappigns will want the pages marked read-only
 * to track write events. If so, we'll downgrade vm_page_prot
 * to the private version (using protection_map[] without the
 * VM_SHARED bit).
 */
int vma_wants_writenotify(struct vm_area_struct *vma)
{
	vm_flags_t vm_flags = vma->vm_flags;
	const struct vm_operations_struct *vm_ops = vma->vm_ops;

	/* If it was private or non-writable, the write bit is already clear */
	if ((vm_flags & (VM_WRITE|VM_SHARED)) != ((VM_WRITE|VM_SHARED)))
		return 0;

	/* The backer wishes to know when pages are first written to? */
	if (vm_ops && (vm_ops->page_mkwrite || vm_ops->pfn_mkwrite))
		return 1;

	/* The open routine did something to the protections that pgprot_modify
	 * won't preserve? */
	if (pgprot_val(vma->vm_page_prot) !=
	    pgprot_val(vm_pgprot_modify(vma->vm_page_prot, vm_flags)))
		return 0;

	/* Do we need to track softdirty? */
	if (IS_ENABLED(CONFIG_MEM_SOFT_DIRTY) && !(vm_flags & VM_SOFTDIRTY))
		return 1;

	/* Specialty mapping? */
	if (vm_flags & VM_PFNMAP)
		return 0;

	/* Can the mapping track the dirty pages? */
	return vma->vm_file && vma->vm_file->f_mapping &&
		mapping_cap_account_dirty(vma->vm_file->f_mapping);
}

/*
 * We account for memory if it's a private writeable mapping,
 * not hugepages and VM_NORESERVE wasn't set.
 */
static inline int accountable_mapping(struct file *file, vm_flags_t vm_flags)
{
	/*
	 * hugetlb has its own accounting separate from the core VM
	 * VM_HUGETLB may not be set yet so we cannot check for that flag.
	 */
	if (file && is_file_hugepages(file))
		return 0;

	return (vm_flags & (VM_NORESERVE | VM_SHARED | VM_WRITE)) == VM_WRITE;
}

unsigned long mmap_region(struct file *file, unsigned long addr,
		unsigned long len, vm_flags_t vm_flags, unsigned long pgoff)
{
	struct mm_struct *mm = current->mm;
	struct vm_area_struct *vma, *prev;
	int error;
	struct rb_node **rb_link, *rb_parent;
	unsigned long charged = 0;

	/* Check against address space limit. */
	if (!may_expand_vm(mm, len >> PAGE_SHIFT)) {
		unsigned long nr_pages;

		/*
		 * MAP_FIXED may remove pages of mappings that intersects with
		 * requested mapping. Account for the pages it would unmap.
		 */
		if (!(vm_flags & MAP_FIXED))
			return -ENOMEM;

		nr_pages = count_vma_pages_range(mm, addr, addr + len);

		if (!may_expand_vm(mm, (len >> PAGE_SHIFT) - nr_pages))
			return -ENOMEM;
	}

	/* Clear old maps */
	while (find_vma_links(mm, addr, addr + len, &prev, &rb_link,
			      &rb_parent)) {
		if (do_munmap(mm, addr, len))
			return -ENOMEM;
	}

	/*
	 * Private writable mapping: check memory availability
	 */
	if (accountable_mapping(file, vm_flags)) {
		charged = len >> PAGE_SHIFT;
		if (security_vm_enough_memory_mm(mm, charged))
			return -ENOMEM;
		vm_flags |= VM_ACCOUNT;
	}

	/*
	 * Can we just expand an old mapping?
	 */
	vma = vma_merge(mm, prev, addr, addr + len, vm_flags,
			NULL, file, pgoff, NULL, NULL_VM_UFFD_CTX, NULL);
	if (vma)
		goto out;

	/*
	 * Determine the object being mapped and call the appropriate
	 * specific mapper. the address has already been validated, but
	 * not unmapped, but the maps are removed from the list.
	 */
	vma = kmem_cache_zalloc(vm_area_cachep, GFP_KERNEL);
	if (!vma) {
		error = -ENOMEM;
		goto unacct_error;
	}

	vma->vm_mm = mm;
	vma->vm_start = addr;
	vma->vm_end = addr + len;
	vma->vm_flags = vm_flags;
	vma->vm_page_prot = vm_get_page_prot(vm_flags);
	vma->vm_pgoff = pgoff;
	INIT_LIST_HEAD(&vma->anon_vma_chain);

	if (file) {
		if (vm_flags & VM_DENYWRITE) {
			error = deny_write_access(file);
			if (error)
				goto free_vma;
		}
		if (vm_flags & VM_SHARED) {
			error = mapping_map_writable(file->f_mapping);
			if (error)
				goto allow_write_and_free_vma;
		}

		/* ->mmap() can change vma->vm_file, but must guarantee that
		 * vma_link() below can deny write-access if VM_DENYWRITE is set
		 * and map writably if VM_SHARED is set. This usually means the
		 * new file must not have been exposed to user-space, yet.
		 */
		vma->vm_file = get_file(file);
		error = file->f_op->mmap(file, vma);
		if (error)
			goto unmap_and_free_vma;

		/* Can addr have changed??
		 *
		 * Answer: Yes, several device drivers can do it in their
		 *         f_op->mmap method. -DaveM
		 * Bug: If addr is changed, prev, rb_link, rb_parent should
		 *      be updated for vma_link()
		 */
		WARN_ON_ONCE(addr != vma->vm_start);

		addr = vma->vm_start;
		vm_flags = vma->vm_flags;
	} else if (vm_flags & VM_SHARED) {
		error = shmem_zero_setup(vma);
		if (error)
			goto free_vma;
	}

	vma_link(mm, vma, prev, rb_link, rb_parent);
	/* Once vma denies write, undo our temporary denial count */
	if (file) {
		if (vm_flags & VM_SHARED)
			mapping_unmap_writable(file->f_mapping);
		if (vm_flags & VM_DENYWRITE)
			allow_write_access(file);
	}
	file = vma->vm_file;
out:
	perf_event_mmap(vma);

	vm_stat_account(mm, vm_flags, file, len >> PAGE_SHIFT);
	if (vm_flags & VM_LOCKED) {
		if (!((vm_flags & VM_SPECIAL) || is_vm_hugetlb_page(vma) ||
					vma == get_gate_vma(current->mm)))
			mm->locked_vm += (len >> PAGE_SHIFT);
		else
			vma->vm_flags &= VM_LOCKED_CLEAR_MASK;
	}

	if (file)
		uprobe_mmap(vma);

	/*
	 * New (or expanded) vma always get soft dirty status.
	 * Otherwise user-space soft-dirty page tracker won't
	 * be able to distinguish situation when vma area unmapped,
	 * then new mapped in-place (which must be aimed as
	 * a completely new data area).
	 */
	vma->vm_flags |= VM_SOFTDIRTY;

	vma_set_page_prot(vma);

	return addr;

unmap_and_free_vma:
	vma->vm_file = NULL;
	fput(file);

	/* Undo any partial mapping done by a device driver. */
	unmap_region(mm, vma, prev, vma->vm_start, vma->vm_end);
	charged = 0;
	if (vm_flags & VM_SHARED)
		mapping_unmap_writable(file->f_mapping);
allow_write_and_free_vma:
	if (vm_flags & VM_DENYWRITE)
		allow_write_access(file);
free_vma:
	kmem_cache_free(vm_area_cachep, vma);
unacct_error:
	if (charged)
		vm_unacct_memory(charged);
	return error;
}

unsigned long unmapped_area(struct vm_unmapped_area_info *info)
{
	/*
	 * We implement the search by looking for an rbtree node that
	 * immediately follows a suitable gap. That is,
	 * - gap_start = vma->vm_prev->vm_end <= info->high_limit - length;
	 * - gap_end   = vma->vm_start        >= info->low_limit  + length;
	 * - gap_end - gap_start >= length
	 */

	struct mm_struct *mm = current->mm;
	struct vm_area_struct *vma;
	unsigned long length, low_limit, high_limit, gap_start, gap_end;

	/* Adjust search length to account for worst case alignment overhead */
	length = info->length + info->align_mask;
	if (length < info->length)
		return -ENOMEM;

	/* Adjust search limits by the desired length */
	if (info->high_limit < length)
		return -ENOMEM;
	high_limit = info->high_limit - length;

	if (info->low_limit > high_limit)
		return -ENOMEM;
	low_limit = info->low_limit + length;

	/* Check if rbtree root looks promising */
	if (RB_EMPTY_ROOT(&mm->mm_rb))
		goto check_highest;
	vma = rb_entry(mm->mm_rb.rb_node, struct vm_area_struct, vm_rb);
	if (vma->rb_subtree_gap < length)
		goto check_highest;

	while (true) {
		/* Visit left subtree if it looks promising */
		gap_end = vm_start_gap(vma);
		if (gap_end >= low_limit && vma->vm_rb.rb_left) {
			struct vm_area_struct *left =
				rb_entry(vma->vm_rb.rb_left,
					 struct vm_area_struct, vm_rb);
			if (left->rb_subtree_gap >= length) {
				vma = left;
				continue;
			}
		}

		gap_start = vma->vm_prev ? vm_end_gap(vma->vm_prev) : 0;
check_current:
		/* Check if current node has a suitable gap */
		if (gap_start > high_limit)
			return -ENOMEM;
		if (gap_end >= low_limit &&
		    gap_end > gap_start && gap_end - gap_start >= length)
			goto found;

		/* Visit right subtree if it looks promising */
		if (vma->vm_rb.rb_right) {
			struct vm_area_struct *right =
				rb_entry(vma->vm_rb.rb_right,
					 struct vm_area_struct, vm_rb);
			if (right->rb_subtree_gap >= length) {
				vma = right;
				continue;
			}
		}

		/* Go back up the rbtree to find next candidate node */
		while (true) {
			struct rb_node *prev = &vma->vm_rb;
			if (!rb_parent(prev))
				goto check_highest;
			vma = rb_entry(rb_parent(prev),
				       struct vm_area_struct, vm_rb);
			if (prev == vma->vm_rb.rb_left) {
				gap_start = vm_end_gap(vma->vm_prev);
				gap_end = vm_start_gap(vma);
				goto check_current;
			}
		}
	}

check_highest:
	/* Check highest gap, which does not precede any rbtree node */
	gap_start = mm->highest_vm_end;
	gap_end = ULONG_MAX;  /* Only for VM_BUG_ON below */
	if (gap_start > high_limit)
		return -ENOMEM;

found:
	/* We found a suitable gap. Clip it with the original low_limit. */
	if (gap_start < info->low_limit)
		gap_start = info->low_limit;

	/* Adjust gap address to the desired alignment */
	gap_start += (info->align_offset - gap_start) & info->align_mask;

	VM_BUG_ON(gap_start + info->length > info->high_limit);
	VM_BUG_ON(gap_start + info->length > gap_end);
	return gap_start;
}

unsigned long unmapped_area_topdown(struct vm_unmapped_area_info *info)
{
	struct mm_struct *mm = current->mm;
	struct vm_area_struct *vma;
	unsigned long length, low_limit, high_limit, gap_start, gap_end;

	/* Adjust search length to account for worst case alignment overhead */
	length = info->length + info->align_mask;
	if (length < info->length)
		return -ENOMEM;

	/*
	 * Adjust search limits by the desired length.
	 * See implementation comment at top of unmapped_area().
	 */
	gap_end = info->high_limit;
	if (gap_end < length)
		return -ENOMEM;
	high_limit = gap_end - length;

	if (info->low_limit > high_limit)
		return -ENOMEM;
	low_limit = info->low_limit + length;

	/* Check highest gap, which does not precede any rbtree node */
	gap_start = mm->highest_vm_end;
	if (gap_start <= high_limit)
		goto found_highest;

	/* Check if rbtree root looks promising */
	if (RB_EMPTY_ROOT(&mm->mm_rb))
		return -ENOMEM;
	vma = rb_entry(mm->mm_rb.rb_node, struct vm_area_struct, vm_rb);
	if (vma->rb_subtree_gap < length)
		return -ENOMEM;

	while (true) {
		/* Visit right subtree if it looks promising */
		gap_start = vma->vm_prev ? vm_end_gap(vma->vm_prev) : 0;
		if (gap_start <= high_limit && vma->vm_rb.rb_right) {
			struct vm_area_struct *right =
				rb_entry(vma->vm_rb.rb_right,
					 struct vm_area_struct, vm_rb);
			if (right->rb_subtree_gap >= length) {
				vma = right;
				continue;
			}
		}

check_current:
		/* Check if current node has a suitable gap */
		gap_end = vm_start_gap(vma);
		if (gap_end < low_limit)
			return -ENOMEM;
		if (gap_start <= high_limit &&
		    gap_end > gap_start && gap_end - gap_start >= length)
			goto found;

		/* Visit left subtree if it looks promising */
		if (vma->vm_rb.rb_left) {
			struct vm_area_struct *left =
				rb_entry(vma->vm_rb.rb_left,
					 struct vm_area_struct, vm_rb);
			if (left->rb_subtree_gap >= length) {
				vma = left;
				continue;
			}
		}

		/* Go back up the rbtree to find next candidate node */
		while (true) {
			struct rb_node *prev = &vma->vm_rb;
			if (!rb_parent(prev))
				return -ENOMEM;
			vma = rb_entry(rb_parent(prev),
				       struct vm_area_struct, vm_rb);
			if (prev == vma->vm_rb.rb_right) {
				gap_start = vma->vm_prev ?
					vm_end_gap(vma->vm_prev) : 0;
				goto check_current;
			}
		}
	}

found:
	/* We found a suitable gap. Clip it with the original high_limit. */
	if (gap_end > info->high_limit)
		gap_end = info->high_limit;

found_highest:
	/* Compute highest gap address at the desired alignment */
	gap_end -= info->length;
	gap_end -= (gap_end - info->align_offset) & info->align_mask;

	VM_BUG_ON(gap_end < info->low_limit);
	VM_BUG_ON(gap_end < gap_start);
	return gap_end;
}

/* Get an address range which is currently unmapped.
 * For shmat() with addr=0.
 *
 * Ugly calling convention alert:
 * Return value with the low bits set means error value,
 * ie
 *	if (ret & ~PAGE_MASK)
 *		error = ret;
 *
 * This function "knows" that -ENOMEM has the bits set.
 */
#ifndef HAVE_ARCH_UNMAPPED_AREA
unsigned long
arch_get_unmapped_area(struct file *filp, unsigned long addr,
		unsigned long len, unsigned long pgoff, unsigned long flags)
{
	struct mm_struct *mm = current->mm;
	struct vm_area_struct *vma, *prev;
	struct vm_unmapped_area_info info;

	if (len > TASK_SIZE - mmap_min_addr)
		return -ENOMEM;

	if (flags & MAP_FIXED)
		return addr;

	if (addr) {
		addr = PAGE_ALIGN(addr);
		vma = find_vma_prev(mm, addr, &prev);
		if (TASK_SIZE - len >= addr && addr >= mmap_min_addr &&
		    (!vma || addr + len <= vm_start_gap(vma)) &&
		    (!prev || addr >= vm_end_gap(prev)))
			return addr;
	}

	info.flags = 0;
	info.length = len;
	info.low_limit = mm->mmap_base;
	info.high_limit = TASK_SIZE;
	info.align_mask = 0;
	return vm_unmapped_area(&info);
}
#endif

/*
 * This mmap-allocator allocates new areas top-down from below the
 * stack's low limit (the base):
 */
#ifndef HAVE_ARCH_UNMAPPED_AREA_TOPDOWN
unsigned long
arch_get_unmapped_area_topdown(struct file *filp, const unsigned long addr0,
			  const unsigned long len, const unsigned long pgoff,
			  const unsigned long flags)
{
	struct vm_area_struct *vma, *prev;
	struct mm_struct *mm = current->mm;
	unsigned long addr = addr0;
	struct vm_unmapped_area_info info;

	/* requested length too big for entire address space */
	if (len > TASK_SIZE - mmap_min_addr)
		return -ENOMEM;

	if (flags & MAP_FIXED)
		return addr;

	/* requesting a specific address */
	if (addr) {
		addr = PAGE_ALIGN(addr);
		vma = find_vma_prev(mm, addr, &prev);
		if (TASK_SIZE - len >= addr && addr >= mmap_min_addr &&
				(!vma || addr + len <= vm_start_gap(vma)) &&
				(!prev || addr >= vm_end_gap(prev)))
			return addr;
	}

	info.flags = VM_UNMAPPED_AREA_TOPDOWN;
	info.length = len;
	info.low_limit = max(PAGE_SIZE, mmap_min_addr);
	info.high_limit = mm->mmap_base;
	info.align_mask = 0;
	addr = vm_unmapped_area(&info);

	/*
	 * A failed mmap() very likely causes application failure,
	 * so fall back to the bottom-up function here. This scenario
	 * can happen with large stack limits and large mmap()
	 * allocations.
	 */
	if (offset_in_page(addr)) {
		VM_BUG_ON(addr != -ENOMEM);
		info.flags = 0;
		info.low_limit = TASK_UNMAPPED_BASE;
		info.high_limit = TASK_SIZE;
		addr = vm_unmapped_area(&info);
	}

	return addr;
}
#endif

unsigned long
get_unmapped_area(struct file *file, unsigned long addr, unsigned long len,
		unsigned long pgoff, unsigned long flags)
{
	unsigned long (*get_area)(struct file *, unsigned long,
				  unsigned long, unsigned long, unsigned long);

	unsigned long error = arch_mmap_check(addr, len, flags);
	if (error)
		return error;

	/* Careful about overflows.. */
	if (len > TASK_SIZE)
		return -ENOMEM;

	get_area = current->mm->get_unmapped_area;
	if (file && file->f_op->get_unmapped_area)
		get_area = file->f_op->get_unmapped_area;
	addr = get_area(file, addr, len, pgoff, flags);
	if (IS_ERR_VALUE(addr))
		return addr;

	if (addr > TASK_SIZE - len)
		return -ENOMEM;
	if (offset_in_page(addr))
		return -EINVAL;

	addr = arch_rebalance_pgtables(addr, len);
	error = security_mmap_addr(addr);
	return error ? error : addr;
}

EXPORT_SYMBOL(get_unmapped_area);

/* Look up the first VMA which satisfies  addr < vm_end,  NULL if none. */
struct vm_area_struct *find_vma(struct mm_struct *mm, unsigned long addr)
{
	struct rb_node *rb_node;
	struct vm_area_struct *vma;

	/* Check the cache first. */
	vma = vmacache_find(mm, addr);
	if (likely(vma))
		return vma;

	rb_node = mm->mm_rb.rb_node;

	while (rb_node) {
		struct vm_area_struct *tmp;

		tmp = rb_entry(rb_node, struct vm_area_struct, vm_rb);

		if (tmp->vm_end > addr) {
			vma = tmp;
			if (tmp->vm_start <= addr)
				break;
			rb_node = rb_node->rb_left;
		} else
			rb_node = rb_node->rb_right;
	}

	if (vma)
		vmacache_update(addr, vma);
	return vma;
}

EXPORT_SYMBOL(find_vma);

/*
 * Same as find_vma, but also return a pointer to the previous VMA in *pprev.
 */
struct vm_area_struct *
find_vma_prev(struct mm_struct *mm, unsigned long addr,
			struct vm_area_struct **pprev)
{
	struct vm_area_struct *vma;

	vma = find_vma(mm, addr);
	if (vma) {
		*pprev = vma->vm_prev;
	} else {
		struct rb_node *rb_node = mm->mm_rb.rb_node;
		*pprev = NULL;
		while (rb_node) {
			*pprev = rb_entry(rb_node, struct vm_area_struct, vm_rb);
			rb_node = rb_node->rb_right;
		}
	}
	return vma;
}

/*
 * Verify that the stack growth is acceptable and
 * update accounting. This is shared with both the
 * grow-up and grow-down cases.
 */
static int acct_stack_growth(struct vm_area_struct *vma,
			     unsigned long size, unsigned long grow)
{
	struct mm_struct *mm = vma->vm_mm;
	struct rlimit *rlim = current->signal->rlim;
	unsigned long new_start;

	/* address space limit tests */
	if (!may_expand_vm(mm, grow))
		return -ENOMEM;

	/* Stack limit test */
	if (size > READ_ONCE(rlim[RLIMIT_STACK].rlim_cur))
		return -ENOMEM;

	/* mlock limit tests */
	if (vma->vm_flags & VM_LOCKED) {
		unsigned long locked;
		unsigned long limit;
		locked = mm->locked_vm + grow;
		limit = READ_ONCE(rlim[RLIMIT_MEMLOCK].rlim_cur);
		limit >>= PAGE_SHIFT;
		if (locked > limit && !capable(CAP_IPC_LOCK))
			return -ENOMEM;
	}

	/* Check to ensure the stack will not grow into a hugetlb-only region */
	new_start = (vma->vm_flags & VM_GROWSUP) ? vma->vm_start :
			vma->vm_end - size;
	if (is_hugepage_only_range(vma->vm_mm, new_start, size))
		return -EFAULT;

	/*
	 * Overcommit..  This must be the final test, as it will
	 * update security statistics.
	 */
	if (security_vm_enough_memory_mm(mm, grow))
		return -ENOMEM;

	return 0;
}

#if defined(CONFIG_STACK_GROWSUP) || defined(CONFIG_IA64)
/*
 * PA-RISC uses this for its stack; IA64 for its Register Backing Store.
 * vma is the last one with address > vma->vm_end.  Have to extend vma.
 */
int expand_upwards(struct vm_area_struct *vma, unsigned long address)
{
	struct mm_struct *mm = vma->vm_mm;
<<<<<<< HEAD
=======
	struct vm_area_struct *next;
	unsigned long gap_addr;
>>>>>>> 83fbd12c
	int error = 0;

	if (!(vma->vm_flags & VM_GROWSUP))
		return -EFAULT;

<<<<<<< HEAD
	/* Guard against wrapping around to address 0. */
	if (address < PAGE_ALIGN(address+4))
		address = PAGE_ALIGN(address+4);
	else
		return -ENOMEM;
=======
	/* Guard against exceeding limits of the address space. */
	address &= PAGE_MASK;
	if (address >= (TASK_SIZE & PAGE_MASK))
		return -ENOMEM;
	address += PAGE_SIZE;

	/* Enforce stack_guard_gap */
	gap_addr = address + stack_guard_gap;

	/* Guard against overflow */
	if (gap_addr < address || gap_addr > TASK_SIZE)
		gap_addr = TASK_SIZE;

	next = vma->vm_next;
	if (next && next->vm_start < gap_addr) {
		if (!(next->vm_flags & VM_GROWSUP))
			return -ENOMEM;
		/* Check that both stack segments have the same anon_vma? */
	}
>>>>>>> 83fbd12c

	/* We must make sure the anon_vma is allocated. */
	if (unlikely(anon_vma_prepare(vma)))
		return -ENOMEM;

	/*
	 * vma->vm_start/vm_end cannot change under us because the caller
	 * is required to hold the mmap_sem in read mode.  We need the
	 * anon_vma lock to serialize against concurrent expand_stacks.
	 */
	anon_vma_lock_write(vma->anon_vma);

	/* Somebody else might have raced and expanded it already */
	if (address > vma->vm_end) {
		unsigned long size, grow;

		size = address - vma->vm_start;
		grow = (address - vma->vm_end) >> PAGE_SHIFT;

		error = -ENOMEM;
		if (vma->vm_pgoff + (size >> PAGE_SHIFT) >= vma->vm_pgoff) {
			error = acct_stack_growth(vma, size, grow);
			if (!error) {
				/*
				 * vma_gap_update() doesn't support concurrent
				 * updates, but we only hold a shared mmap_sem
				 * lock here, so we need to protect against
				 * concurrent vma expansions.
				 * anon_vma_lock_write() doesn't help here, as
				 * we don't guarantee that all growable vmas
				 * in a mm share the same root anon vma.
				 * So, we reuse mm->page_table_lock to guard
				 * against concurrent vma expansions.
				 */
				spin_lock(&mm->page_table_lock);
				if (vma->vm_flags & VM_LOCKED)
					mm->locked_vm += grow;
				vm_stat_account(mm, vma->vm_flags,
						vma->vm_file, grow);
				anon_vma_interval_tree_pre_update_vma(vma);
				vma->vm_end = address;
				anon_vma_interval_tree_post_update_vma(vma);
				if (vma->vm_next)
					vma_gap_update(vma->vm_next);
				else
					mm->highest_vm_end = vm_end_gap(vma);
				spin_unlock(&mm->page_table_lock);

				perf_event_mmap(vma);
			}
		}
	}
	anon_vma_unlock_write(vma->anon_vma);
	khugepaged_enter_vma_merge(vma, vma->vm_flags);
	validate_mm(mm);
	return error;
}
#endif /* CONFIG_STACK_GROWSUP || CONFIG_IA64 */

/*
 * vma is the first one with address < vma->vm_start.  Have to extend vma.
 */
int expand_downwards(struct vm_area_struct *vma,
				   unsigned long address)
{
	struct mm_struct *mm = vma->vm_mm;
	struct vm_area_struct *prev;
	unsigned long gap_addr;
	int error;

	address &= PAGE_MASK;
	error = security_mmap_addr(address);
	if (error)
		return error;

<<<<<<< HEAD
=======
	/* Enforce stack_guard_gap */
	gap_addr = address - stack_guard_gap;
	if (gap_addr > address)
		return -ENOMEM;
	prev = vma->vm_prev;
	if (prev && prev->vm_end > gap_addr) {
		if (!(prev->vm_flags & VM_GROWSDOWN))
			return -ENOMEM;
		/* Check that both stack segments have the same anon_vma? */
	}

>>>>>>> 83fbd12c
	/* We must make sure the anon_vma is allocated. */
	if (unlikely(anon_vma_prepare(vma)))
		return -ENOMEM;

	/*
	 * vma->vm_start/vm_end cannot change under us because the caller
	 * is required to hold the mmap_sem in read mode.  We need the
	 * anon_vma lock to serialize against concurrent expand_stacks.
	 */
	anon_vma_lock_write(vma->anon_vma);

	/* Somebody else might have raced and expanded it already */
	if (address < vma->vm_start) {
		unsigned long size, grow;

		size = vma->vm_end - address;
		grow = (vma->vm_start - address) >> PAGE_SHIFT;

		error = -ENOMEM;
		if (grow <= vma->vm_pgoff) {
			error = acct_stack_growth(vma, size, grow);
			if (!error) {
				/*
				 * vma_gap_update() doesn't support concurrent
				 * updates, but we only hold a shared mmap_sem
				 * lock here, so we need to protect against
				 * concurrent vma expansions.
				 * anon_vma_lock_write() doesn't help here, as
				 * we don't guarantee that all growable vmas
				 * in a mm share the same root anon vma.
				 * So, we reuse mm->page_table_lock to guard
				 * against concurrent vma expansions.
				 */
				spin_lock(&mm->page_table_lock);
				if (vma->vm_flags & VM_LOCKED)
					mm->locked_vm += grow;
				vm_stat_account(mm, vma->vm_flags,
						vma->vm_file, grow);
				anon_vma_interval_tree_pre_update_vma(vma);
				vma->vm_start = address;
				vma->vm_pgoff -= grow;
				anon_vma_interval_tree_post_update_vma(vma);
				vma_gap_update(vma);
				spin_unlock(&mm->page_table_lock);

				perf_event_mmap(vma);
			}
		}
	}
	anon_vma_unlock_write(vma->anon_vma);
	khugepaged_enter_vma_merge(vma, vma->vm_flags);
	validate_mm(mm);
	return error;
}

/* enforced gap between the expanding stack and other mappings. */
unsigned long stack_guard_gap = 256UL<<PAGE_SHIFT;

static int __init cmdline_parse_stack_guard_gap(char *p)
{
	unsigned long val;
	char *endptr;

	val = simple_strtoul(p, &endptr, 10);
	if (!*endptr)
		stack_guard_gap = val << PAGE_SHIFT;

	return 0;
}
__setup("stack_guard_gap=", cmdline_parse_stack_guard_gap);

#ifdef CONFIG_STACK_GROWSUP
int expand_stack(struct vm_area_struct *vma, unsigned long address)
{
	return expand_upwards(vma, address);
}

struct vm_area_struct *
find_extend_vma(struct mm_struct *mm, unsigned long addr)
{
	struct vm_area_struct *vma, *prev;

	addr &= PAGE_MASK;
	vma = find_vma_prev(mm, addr, &prev);
	if (vma && (vma->vm_start <= addr))
		return vma;
	if (!prev || expand_stack(prev, addr))
		return NULL;
	if (prev->vm_flags & VM_LOCKED)
		populate_vma_page_range(prev, addr, prev->vm_end, NULL);
	return prev;
}
#else
int expand_stack(struct vm_area_struct *vma, unsigned long address)
{
	return expand_downwards(vma, address);
}

struct vm_area_struct *
find_extend_vma(struct mm_struct *mm, unsigned long addr)
{
	struct vm_area_struct *vma;
	unsigned long start;

	addr &= PAGE_MASK;
	vma = find_vma(mm, addr);
	if (!vma)
		return NULL;
	if (vma->vm_start <= addr)
		return vma;
	if (!(vma->vm_flags & VM_GROWSDOWN))
		return NULL;
	start = vma->vm_start;
	if (expand_stack(vma, addr))
		return NULL;
	if (vma->vm_flags & VM_LOCKED)
		populate_vma_page_range(vma, addr, start, NULL);
	return vma;
}
#endif

EXPORT_SYMBOL_GPL(find_extend_vma);

/*
 * Ok - we have the memory areas we should free on the vma list,
 * so release them, and do the vma updates.
 *
 * Called with the mm semaphore held.
 */
static void remove_vma_list(struct mm_struct *mm, struct vm_area_struct *vma)
{
	unsigned long nr_accounted = 0;

	/* Update high watermark before we lower total_vm */
	update_hiwater_vm(mm);
	do {
		long nrpages = vma_pages(vma);

		if (vma->vm_flags & VM_ACCOUNT)
			nr_accounted += nrpages;
		vm_stat_account(mm, vma->vm_flags, vma->vm_file, -nrpages);
		vma = remove_vma(vma);
	} while (vma);
	vm_unacct_memory(nr_accounted);
	validate_mm(mm);
}

/*
 * Get rid of page table information in the indicated region.
 *
 * Called with the mm semaphore held.
 */
static void unmap_region(struct mm_struct *mm,
		struct vm_area_struct *vma, struct vm_area_struct *prev,
		unsigned long start, unsigned long end)
{
	struct vm_area_struct *next = prev ? prev->vm_next : mm->mmap;
	struct mmu_gather tlb;

	lru_add_drain();
	tlb_gather_mmu(&tlb, mm, start, end);
	update_hiwater_rss(mm);
	unmap_vmas(&tlb, vma, start, end);
	free_pgtables(&tlb, vma, prev ? prev->vm_end : FIRST_USER_ADDRESS,
				 next ? next->vm_start : USER_PGTABLES_CEILING);
	tlb_finish_mmu(&tlb, start, end);
}

/*
 * Create a list of vma's touched by the unmap, removing them from the mm's
 * vma list as we go..
 */
static void
detach_vmas_to_be_unmapped(struct mm_struct *mm, struct vm_area_struct *vma,
	struct vm_area_struct *prev, unsigned long end)
{
	struct vm_area_struct **insertion_point;
	struct vm_area_struct *tail_vma = NULL;

	insertion_point = (prev ? &prev->vm_next : &mm->mmap);
	vma->vm_prev = NULL;
	do {
		vma_rb_erase(vma, &mm->mm_rb);
		mm->map_count--;
		tail_vma = vma;
		vma = vma->vm_next;
	} while (vma && vma->vm_start < end);
	*insertion_point = vma;
	if (vma) {
		vma->vm_prev = prev;
		vma_gap_update(vma);
	} else
		mm->highest_vm_end = prev ? vm_end_gap(prev) : 0;
	tail_vma->vm_next = NULL;

	/* Kill the cache */
	vmacache_invalidate(mm);
}

/*
 * __split_vma() bypasses sysctl_max_map_count checking.  We use this on the
 * munmap path where it doesn't make sense to fail.
 */
static int __split_vma(struct mm_struct *mm, struct vm_area_struct *vma,
	      unsigned long addr, int new_below)
{
	struct vm_area_struct *new;
	int err;

	if (is_vm_hugetlb_page(vma) && (addr &
					~(huge_page_mask(hstate_vma(vma)))))
		return -EINVAL;

	new = kmem_cache_alloc(vm_area_cachep, GFP_KERNEL);
	if (!new)
		return -ENOMEM;

	/* most fields are the same, copy all, and then fixup */
	*new = *vma;

	INIT_LIST_HEAD(&new->anon_vma_chain);

	if (new_below)
		new->vm_end = addr;
	else {
		new->vm_start = addr;
		new->vm_pgoff += ((addr - vma->vm_start) >> PAGE_SHIFT);
	}

	err = vma_dup_policy(vma, new);
	if (err)
		goto out_free_vma;

	err = anon_vma_clone(new, vma);
	if (err)
		goto out_free_mpol;

	if (new->vm_file)
		get_file(new->vm_file);

	if (new->vm_ops && new->vm_ops->open)
		new->vm_ops->open(new);

	if (new_below)
		err = vma_adjust(vma, addr, vma->vm_end, vma->vm_pgoff +
			((addr - new->vm_start) >> PAGE_SHIFT), new);
	else
		err = vma_adjust(vma, vma->vm_start, addr, vma->vm_pgoff, new);

	/* Success. */
	if (!err)
		return 0;

	/* Clean everything up if vma_adjust failed. */
	if (new->vm_ops && new->vm_ops->close)
		new->vm_ops->close(new);
	if (new->vm_file)
		fput(new->vm_file);
	unlink_anon_vmas(new);
 out_free_mpol:
	mpol_put(vma_policy(new));
 out_free_vma:
	kmem_cache_free(vm_area_cachep, new);
	return err;
}

/*
 * Split a vma into two pieces at address 'addr', a new vma is allocated
 * either for the first part or the tail.
 */
int split_vma(struct mm_struct *mm, struct vm_area_struct *vma,
	      unsigned long addr, int new_below)
{
	if (mm->map_count >= sysctl_max_map_count)
		return -ENOMEM;

	return __split_vma(mm, vma, addr, new_below);
}

/* Munmap is split into 2 main parts -- this part which finds
 * what needs doing, and the areas themselves, which do the
 * work.  This now handles partial unmappings.
 * Jeremy Fitzhardinge <jeremy@goop.org>
 */
int do_munmap(struct mm_struct *mm, unsigned long start, size_t len)
{
	unsigned long end;
	struct vm_area_struct *vma, *prev, *last;

	if ((offset_in_page(start)) || start > TASK_SIZE || len > TASK_SIZE-start)
		return -EINVAL;

	len = PAGE_ALIGN(len);
	if (len == 0)
		return -EINVAL;

	/* Find the first overlapping VMA */
	vma = find_vma(mm, start);
	if (!vma)
		return 0;
	prev = vma->vm_prev;
	/* we have  start < vma->vm_end  */

	/* if it doesn't overlap, we have nothing.. */
	end = start + len;
	if (vma->vm_start >= end)
		return 0;

	/*
	 * If we need to split any vma, do it now to save pain later.
	 *
	 * Note: mremap's move_vma VM_ACCOUNT handling assumes a partially
	 * unmapped vm_area_struct will remain in use: so lower split_vma
	 * places tmp vma above, and higher split_vma places tmp vma below.
	 */
	if (start > vma->vm_start) {
		int error;

		/*
		 * Make sure that map_count on return from munmap() will
		 * not exceed its limit; but let map_count go just above
		 * its limit temporarily, to help free resources as expected.
		 */
		if (end < vma->vm_end && mm->map_count >= sysctl_max_map_count)
			return -ENOMEM;

		error = __split_vma(mm, vma, start, 0);
		if (error)
			return error;
		prev = vma;
	}

	/* Does it split the last one? */
	last = find_vma(mm, end);
	if (last && end > last->vm_start) {
		int error = __split_vma(mm, last, end, 1);
		if (error)
			return error;
	}
	vma = prev ? prev->vm_next : mm->mmap;

	/*
	 * unlock any mlock()ed ranges before detaching vmas
	 */
	if (mm->locked_vm) {
		struct vm_area_struct *tmp = vma;
		while (tmp && tmp->vm_start < end) {
			if (tmp->vm_flags & VM_LOCKED) {
				mm->locked_vm -= vma_pages(tmp);
				munlock_vma_pages_all(tmp);
			}
			tmp = tmp->vm_next;
		}
	}

	/*
	 * Remove the vma's, and unmap the actual pages
	 */
	detach_vmas_to_be_unmapped(mm, vma, prev, end);
	unmap_region(mm, vma, prev, start, end);

	arch_unmap(mm, vma, start, end);

	/* Fix up all other VM information */
	remove_vma_list(mm, vma);

	return 0;
}
EXPORT_SYMBOL(do_munmap);

int vm_munmap(unsigned long start, size_t len)
{
	int ret;
	struct mm_struct *mm = current->mm;

	down_write(&mm->mmap_sem);
	ret = do_munmap(mm, start, len);
	up_write(&mm->mmap_sem);
	return ret;
}
EXPORT_SYMBOL(vm_munmap);

SYSCALL_DEFINE2(munmap, unsigned long, addr, size_t, len)
{
	profile_munmap(addr);
	return vm_munmap(addr, len);
}


/*
 * Emulation of deprecated remap_file_pages() syscall.
 */
SYSCALL_DEFINE5(remap_file_pages, unsigned long, start, unsigned long, size,
		unsigned long, prot, unsigned long, pgoff, unsigned long, flags)
{

	struct mm_struct *mm = current->mm;
	struct vm_area_struct *vma;
	unsigned long populate = 0;
	unsigned long ret = -EINVAL;
	struct file *file;

	pr_warn_once("%s (%d) uses deprecated remap_file_pages() syscall. "
			"See Documentation/vm/remap_file_pages.txt.\n",
			current->comm, current->pid);

	if (prot)
		return ret;
	start = start & PAGE_MASK;
	size = size & PAGE_MASK;

	if (start + size <= start)
		return ret;

	/* Does pgoff wrap? */
	if (pgoff + (size >> PAGE_SHIFT) < pgoff)
		return ret;

	down_write(&mm->mmap_sem);
	vma = find_vma(mm, start);

	if (!vma || !(vma->vm_flags & VM_SHARED))
		goto out;

	if (start < vma->vm_start)
		goto out;

	if (start + size > vma->vm_end) {
		struct vm_area_struct *next;

		for (next = vma->vm_next; next; next = next->vm_next) {
			/* hole between vmas ? */
			if (next->vm_start != next->vm_prev->vm_end)
				goto out;

			if (next->vm_file != vma->vm_file)
				goto out;

			if (next->vm_flags != vma->vm_flags)
				goto out;

			if (start + size <= next->vm_end)
				break;
		}

		if (!next)
			goto out;
	}

	prot |= vma->vm_flags & VM_READ ? PROT_READ : 0;
	prot |= vma->vm_flags & VM_WRITE ? PROT_WRITE : 0;
	prot |= vma->vm_flags & VM_EXEC ? PROT_EXEC : 0;

	flags &= MAP_NONBLOCK;
	flags |= MAP_SHARED | MAP_FIXED | MAP_POPULATE;
	if (vma->vm_flags & VM_LOCKED) {
		struct vm_area_struct *tmp;
		flags |= MAP_LOCKED;

		/* drop PG_Mlocked flag for over-mapped range */
		for (tmp = vma; tmp->vm_start >= start + size;
				tmp = tmp->vm_next) {
			munlock_vma_pages_range(tmp,
					max(tmp->vm_start, start),
					min(tmp->vm_end, start + size));
		}
	}

	file = get_file(vma->vm_file);
	ret = do_mmap_pgoff(vma->vm_file, start, size,
			prot, flags, pgoff, &populate);
	fput(file);
out:
	up_write(&mm->mmap_sem);
	if (populate)
		mm_populate(ret, populate);
	if (!IS_ERR_VALUE(ret))
		ret = 0;
	return ret;
}

static inline void verify_mm_writelocked(struct mm_struct *mm)
{
#ifdef CONFIG_DEBUG_VM
	if (unlikely(down_read_trylock(&mm->mmap_sem))) {
		WARN_ON(1);
		up_read(&mm->mmap_sem);
	}
#endif
}

/*
 *  this is really a simplified "do_mmap".  it only handles
 *  anonymous maps.  eventually we may be able to do some
 *  brk-specific accounting here.
 */
static unsigned long do_brk(unsigned long addr, unsigned long len)
{
	struct mm_struct *mm = current->mm;
	struct vm_area_struct *vma, *prev;
	unsigned long flags;
	struct rb_node **rb_link, *rb_parent;
	pgoff_t pgoff = addr >> PAGE_SHIFT;
	int error;

	len = PAGE_ALIGN(len);
	if (!len)
		return addr;

	flags = VM_DATA_DEFAULT_FLAGS | VM_ACCOUNT | mm->def_flags;

	error = get_unmapped_area(NULL, addr, len, 0, MAP_FIXED);
	if (offset_in_page(error))
		return error;

	error = mlock_future_check(mm, mm->def_flags, len);
	if (error)
		return error;

	/*
	 * mm->mmap_sem is required to protect against another thread
	 * changing the mappings in case we sleep.
	 */
	verify_mm_writelocked(mm);

	/*
	 * Clear old maps.  this also does some error checking for us
	 */
	while (find_vma_links(mm, addr, addr + len, &prev, &rb_link,
			      &rb_parent)) {
		if (do_munmap(mm, addr, len))
			return -ENOMEM;
	}

	/* Check against address space limits *after* clearing old maps... */
	if (!may_expand_vm(mm, len >> PAGE_SHIFT))
		return -ENOMEM;

	if (mm->map_count > sysctl_max_map_count)
		return -ENOMEM;

	if (security_vm_enough_memory_mm(mm, len >> PAGE_SHIFT))
		return -ENOMEM;

	/* Can we just expand an old private anonymous mapping? */
	vma = vma_merge(mm, prev, addr, addr + len, flags,
			NULL, NULL, pgoff, NULL, NULL_VM_UFFD_CTX, NULL);
	if (vma)
		goto out;

	/*
	 * create a vma struct for an anonymous mapping
	 */
	vma = kmem_cache_zalloc(vm_area_cachep, GFP_KERNEL);
	if (!vma) {
		vm_unacct_memory(len >> PAGE_SHIFT);
		return -ENOMEM;
	}

	INIT_LIST_HEAD(&vma->anon_vma_chain);
	vma->vm_mm = mm;
	vma->vm_start = addr;
	vma->vm_end = addr + len;
	vma->vm_pgoff = pgoff;
	vma->vm_flags = flags;
	vma->vm_page_prot = vm_get_page_prot(flags);
	vma_link(mm, vma, prev, rb_link, rb_parent);
out:
	perf_event_mmap(vma);
	mm->total_vm += len >> PAGE_SHIFT;
	if (flags & VM_LOCKED)
		mm->locked_vm += (len >> PAGE_SHIFT);
	vma->vm_flags |= VM_SOFTDIRTY;
	return addr;
}

unsigned long vm_brk(unsigned long addr, unsigned long len)
{
	struct mm_struct *mm = current->mm;
	unsigned long ret;
	bool populate;

	down_write(&mm->mmap_sem);
	ret = do_brk(addr, len);
	populate = ((mm->def_flags & VM_LOCKED) != 0);
	up_write(&mm->mmap_sem);
	if (populate)
		mm_populate(addr, len);
	return ret;
}
EXPORT_SYMBOL(vm_brk);

/* Release all mmaps. */
void exit_mmap(struct mm_struct *mm)
{
	struct mmu_gather tlb;
	struct vm_area_struct *vma;
	unsigned long nr_accounted = 0;

	/* mm's last user has gone, and its about to be pulled down */
	mmu_notifier_release(mm);

	if (mm->locked_vm) {
		vma = mm->mmap;
		while (vma) {
			if (vma->vm_flags & VM_LOCKED)
				munlock_vma_pages_all(vma);
			vma = vma->vm_next;
		}
	}

	arch_exit_mmap(mm);

	vma = mm->mmap;
	if (!vma)	/* Can happen if dup_mmap() received an OOM */
		return;

	lru_add_drain();
	flush_cache_mm(mm);
	tlb_gather_mmu(&tlb, mm, 0, -1);
	/* update_hiwater_rss(mm) here? but nobody should be looking */
	/* Use -1 here to ensure all VMAs in the mm are unmapped */
	unmap_vmas(&tlb, vma, 0, -1);

	free_pgtables(&tlb, vma, FIRST_USER_ADDRESS, USER_PGTABLES_CEILING);
	tlb_finish_mmu(&tlb, 0, -1);

	/*
	 * Walk the list again, actually closing and freeing it,
	 * with preemption enabled, without holding any MM locks.
	 */
	while (vma) {
		if (vma->vm_flags & VM_ACCOUNT)
			nr_accounted += vma_pages(vma);
		vma = remove_vma(vma);
	}
	vm_unacct_memory(nr_accounted);
}

/* Insert vm structure into process list sorted by address
 * and into the inode's i_mmap tree.  If vm_file is non-NULL
 * then i_mmap_rwsem is taken here.
 */
int insert_vm_struct(struct mm_struct *mm, struct vm_area_struct *vma)
{
	struct vm_area_struct *prev;
	struct rb_node **rb_link, *rb_parent;

	if (find_vma_links(mm, vma->vm_start, vma->vm_end,
			   &prev, &rb_link, &rb_parent))
		return -ENOMEM;
	if ((vma->vm_flags & VM_ACCOUNT) &&
	     security_vm_enough_memory_mm(mm, vma_pages(vma)))
		return -ENOMEM;

	/*
	 * The vm_pgoff of a purely anonymous vma should be irrelevant
	 * until its first write fault, when page's anon_vma and index
	 * are set.  But now set the vm_pgoff it will almost certainly
	 * end up with (unless mremap moves it elsewhere before that
	 * first wfault), so /proc/pid/maps tells a consistent story.
	 *
	 * By setting it to reflect the virtual start address of the
	 * vma, merges and splits can happen in a seamless way, just
	 * using the existing file pgoff checks and manipulations.
	 * Similarly in do_mmap_pgoff and in do_brk.
	 */
	if (vma_is_anonymous(vma)) {
		BUG_ON(vma->anon_vma);
		vma->vm_pgoff = vma->vm_start >> PAGE_SHIFT;
	}

	vma_link(mm, vma, prev, rb_link, rb_parent);
	return 0;
}

/*
 * Copy the vma structure to a new location in the same mm,
 * prior to moving page table entries, to effect an mremap move.
 */
struct vm_area_struct *copy_vma(struct vm_area_struct **vmap,
	unsigned long addr, unsigned long len, pgoff_t pgoff,
	bool *need_rmap_locks)
{
	struct vm_area_struct *vma = *vmap;
	unsigned long vma_start = vma->vm_start;
	struct mm_struct *mm = vma->vm_mm;
	struct vm_area_struct *new_vma, *prev;
	struct rb_node **rb_link, *rb_parent;
	bool faulted_in_anon_vma = true;

	/*
	 * If anonymous vma has not yet been faulted, update new pgoff
	 * to match new location, to increase its chance of merging.
	 */
	if (unlikely(vma_is_anonymous(vma) && !vma->anon_vma)) {
		pgoff = addr >> PAGE_SHIFT;
		faulted_in_anon_vma = false;
	}

	if (find_vma_links(mm, addr, addr + len, &prev, &rb_link, &rb_parent))
		return NULL;	/* should never get here */
	new_vma = vma_merge(mm, prev, addr, addr + len, vma->vm_flags,
			    vma->anon_vma, vma->vm_file, pgoff, vma_policy(vma),
			    vma->vm_userfaultfd_ctx, vma_get_anon_name(vma));
	if (new_vma) {
		/*
		 * Source vma may have been merged into new_vma
		 */
		if (unlikely(vma_start >= new_vma->vm_start &&
			     vma_start < new_vma->vm_end)) {
			/*
			 * The only way we can get a vma_merge with
			 * self during an mremap is if the vma hasn't
			 * been faulted in yet and we were allowed to
			 * reset the dst vma->vm_pgoff to the
			 * destination address of the mremap to allow
			 * the merge to happen. mremap must change the
			 * vm_pgoff linearity between src and dst vmas
			 * (in turn preventing a vma_merge) to be
			 * safe. It is only safe to keep the vm_pgoff
			 * linear if there are no pages mapped yet.
			 */
			VM_BUG_ON_VMA(faulted_in_anon_vma, new_vma);
			*vmap = vma = new_vma;
		}
		*need_rmap_locks = (new_vma->vm_pgoff <= vma->vm_pgoff);
	} else {
		new_vma = kmem_cache_alloc(vm_area_cachep, GFP_KERNEL);
		if (!new_vma)
			goto out;
		*new_vma = *vma;
		new_vma->vm_start = addr;
		new_vma->vm_end = addr + len;
		new_vma->vm_pgoff = pgoff;
		if (vma_dup_policy(vma, new_vma))
			goto out_free_vma;
		INIT_LIST_HEAD(&new_vma->anon_vma_chain);
		if (anon_vma_clone(new_vma, vma))
			goto out_free_mempol;
		if (new_vma->vm_file)
			get_file(new_vma->vm_file);
		if (new_vma->vm_ops && new_vma->vm_ops->open)
			new_vma->vm_ops->open(new_vma);
		vma_link(mm, new_vma, prev, rb_link, rb_parent);
		*need_rmap_locks = false;
	}
	return new_vma;

out_free_mempol:
	mpol_put(vma_policy(new_vma));
out_free_vma:
	kmem_cache_free(vm_area_cachep, new_vma);
out:
	return NULL;
}

/*
 * Return true if the calling process may expand its vm space by the passed
 * number of pages
 */
int may_expand_vm(struct mm_struct *mm, unsigned long npages)
{
	unsigned long cur = mm->total_vm;	/* pages */
	unsigned long lim;

	lim = rlimit(RLIMIT_AS) >> PAGE_SHIFT;

	if (cur + npages > lim)
		return 0;
	return 1;
}

static int special_mapping_fault(struct vm_area_struct *vma,
				 struct vm_fault *vmf);

/*
 * Having a close hook prevents vma merging regardless of flags.
 */
static void special_mapping_close(struct vm_area_struct *vma)
{
}

static const char *special_mapping_name(struct vm_area_struct *vma)
{
	return ((struct vm_special_mapping *)vma->vm_private_data)->name;
}

static const struct vm_operations_struct special_mapping_vmops = {
	.close = special_mapping_close,
	.fault = special_mapping_fault,
	.name = special_mapping_name,
};

static const struct vm_operations_struct legacy_special_mapping_vmops = {
	.close = special_mapping_close,
	.fault = special_mapping_fault,
};

static int special_mapping_fault(struct vm_area_struct *vma,
				struct vm_fault *vmf)
{
	pgoff_t pgoff;
	struct page **pages;

	if (vma->vm_ops == &legacy_special_mapping_vmops)
		pages = vma->vm_private_data;
	else
		pages = ((struct vm_special_mapping *)vma->vm_private_data)->
			pages;

	for (pgoff = vmf->pgoff; pgoff && *pages; ++pages)
		pgoff--;

	if (*pages) {
		struct page *page = *pages;
		get_page(page);
		vmf->page = page;
		return 0;
	}

	return VM_FAULT_SIGBUS;
}

static struct vm_area_struct *__install_special_mapping(
	struct mm_struct *mm,
	unsigned long addr, unsigned long len,
	unsigned long vm_flags, void *priv,
	const struct vm_operations_struct *ops)
{
	int ret;
	struct vm_area_struct *vma;

	vma = kmem_cache_zalloc(vm_area_cachep, GFP_KERNEL);
	if (unlikely(vma == NULL))
		return ERR_PTR(-ENOMEM);

	INIT_LIST_HEAD(&vma->anon_vma_chain);
	vma->vm_mm = mm;
	vma->vm_start = addr;
	vma->vm_end = addr + len;

	vma->vm_flags = vm_flags | mm->def_flags | VM_DONTEXPAND | VM_SOFTDIRTY;
	vma->vm_page_prot = vm_get_page_prot(vma->vm_flags);

	vma->vm_ops = ops;
	vma->vm_private_data = priv;

	ret = insert_vm_struct(mm, vma);
	if (ret)
		goto out;

	mm->total_vm += len >> PAGE_SHIFT;

	perf_event_mmap(vma);

	return vma;

out:
	kmem_cache_free(vm_area_cachep, vma);
	return ERR_PTR(ret);
}

/*
 * Called with mm->mmap_sem held for writing.
 * Insert a new vma covering the given region, with the given flags.
 * Its pages are supplied by the given array of struct page *.
 * The array can be shorter than len >> PAGE_SHIFT if it's null-terminated.
 * The region past the last page supplied will always produce SIGBUS.
 * The array pointer and the pages it points to are assumed to stay alive
 * for as long as this mapping might exist.
 */
struct vm_area_struct *_install_special_mapping(
	struct mm_struct *mm,
	unsigned long addr, unsigned long len,
	unsigned long vm_flags, const struct vm_special_mapping *spec)
{
	return __install_special_mapping(mm, addr, len, vm_flags, (void *)spec,
					&special_mapping_vmops);
}

int install_special_mapping(struct mm_struct *mm,
			    unsigned long addr, unsigned long len,
			    unsigned long vm_flags, struct page **pages)
{
	struct vm_area_struct *vma = __install_special_mapping(
		mm, addr, len, vm_flags, (void *)pages,
		&legacy_special_mapping_vmops);

	return PTR_ERR_OR_ZERO(vma);
}

static DEFINE_MUTEX(mm_all_locks_mutex);

static void vm_lock_anon_vma(struct mm_struct *mm, struct anon_vma *anon_vma)
{
	if (!test_bit(0, (unsigned long *) &anon_vma->root->rb_root.rb_node)) {
		/*
		 * The LSB of head.next can't change from under us
		 * because we hold the mm_all_locks_mutex.
		 */
		down_write_nest_lock(&anon_vma->root->rwsem, &mm->mmap_sem);
		/*
		 * We can safely modify head.next after taking the
		 * anon_vma->root->rwsem. If some other vma in this mm shares
		 * the same anon_vma we won't take it again.
		 *
		 * No need of atomic instructions here, head.next
		 * can't change from under us thanks to the
		 * anon_vma->root->rwsem.
		 */
		if (__test_and_set_bit(0, (unsigned long *)
				       &anon_vma->root->rb_root.rb_node))
			BUG();
	}
}

static void vm_lock_mapping(struct mm_struct *mm, struct address_space *mapping)
{
	if (!test_bit(AS_MM_ALL_LOCKS, &mapping->flags)) {
		/*
		 * AS_MM_ALL_LOCKS can't change from under us because
		 * we hold the mm_all_locks_mutex.
		 *
		 * Operations on ->flags have to be atomic because
		 * even if AS_MM_ALL_LOCKS is stable thanks to the
		 * mm_all_locks_mutex, there may be other cpus
		 * changing other bitflags in parallel to us.
		 */
		if (test_and_set_bit(AS_MM_ALL_LOCKS, &mapping->flags))
			BUG();
		down_write_nest_lock(&mapping->i_mmap_rwsem, &mm->mmap_sem);
	}
}

/*
 * This operation locks against the VM for all pte/vma/mm related
 * operations that could ever happen on a certain mm. This includes
 * vmtruncate, try_to_unmap, and all page faults.
 *
 * The caller must take the mmap_sem in write mode before calling
 * mm_take_all_locks(). The caller isn't allowed to release the
 * mmap_sem until mm_drop_all_locks() returns.
 *
 * mmap_sem in write mode is required in order to block all operations
 * that could modify pagetables and free pages without need of
 * altering the vma layout. It's also needed in write mode to avoid new
 * anon_vmas to be associated with existing vmas.
 *
 * A single task can't take more than one mm_take_all_locks() in a row
 * or it would deadlock.
 *
 * The LSB in anon_vma->rb_root.rb_node and the AS_MM_ALL_LOCKS bitflag in
 * mapping->flags avoid to take the same lock twice, if more than one
 * vma in this mm is backed by the same anon_vma or address_space.
 *
 * We can take all the locks in random order because the VM code
 * taking i_mmap_rwsem or anon_vma->rwsem outside the mmap_sem never
 * takes more than one of them in a row. Secondly we're protected
 * against a concurrent mm_take_all_locks() by the mm_all_locks_mutex.
 *
 * mm_take_all_locks() and mm_drop_all_locks are expensive operations
 * that may have to take thousand of locks.
 *
 * mm_take_all_locks() can fail if it's interrupted by signals.
 */
int mm_take_all_locks(struct mm_struct *mm)
{
	struct vm_area_struct *vma;
	struct anon_vma_chain *avc;

	BUG_ON(down_read_trylock(&mm->mmap_sem));

	mutex_lock(&mm_all_locks_mutex);

	for (vma = mm->mmap; vma; vma = vma->vm_next) {
		if (signal_pending(current))
			goto out_unlock;
		if (vma->vm_file && vma->vm_file->f_mapping)
			vm_lock_mapping(mm, vma->vm_file->f_mapping);
	}

	for (vma = mm->mmap; vma; vma = vma->vm_next) {
		if (signal_pending(current))
			goto out_unlock;
		if (vma->anon_vma)
			list_for_each_entry(avc, &vma->anon_vma_chain, same_vma)
				vm_lock_anon_vma(mm, avc->anon_vma);
	}

	return 0;

out_unlock:
	mm_drop_all_locks(mm);
	return -EINTR;
}

static void vm_unlock_anon_vma(struct anon_vma *anon_vma)
{
	if (test_bit(0, (unsigned long *) &anon_vma->root->rb_root.rb_node)) {
		/*
		 * The LSB of head.next can't change to 0 from under
		 * us because we hold the mm_all_locks_mutex.
		 *
		 * We must however clear the bitflag before unlocking
		 * the vma so the users using the anon_vma->rb_root will
		 * never see our bitflag.
		 *
		 * No need of atomic instructions here, head.next
		 * can't change from under us until we release the
		 * anon_vma->root->rwsem.
		 */
		if (!__test_and_clear_bit(0, (unsigned long *)
					  &anon_vma->root->rb_root.rb_node))
			BUG();
		anon_vma_unlock_write(anon_vma);
	}
}

static void vm_unlock_mapping(struct address_space *mapping)
{
	if (test_bit(AS_MM_ALL_LOCKS, &mapping->flags)) {
		/*
		 * AS_MM_ALL_LOCKS can't change to 0 from under us
		 * because we hold the mm_all_locks_mutex.
		 */
		i_mmap_unlock_write(mapping);
		if (!test_and_clear_bit(AS_MM_ALL_LOCKS,
					&mapping->flags))
			BUG();
	}
}

/*
 * The mmap_sem cannot be released by the caller until
 * mm_drop_all_locks() returns.
 */
void mm_drop_all_locks(struct mm_struct *mm)
{
	struct vm_area_struct *vma;
	struct anon_vma_chain *avc;

	BUG_ON(down_read_trylock(&mm->mmap_sem));
	BUG_ON(!mutex_is_locked(&mm_all_locks_mutex));

	for (vma = mm->mmap; vma; vma = vma->vm_next) {
		if (vma->anon_vma)
			list_for_each_entry(avc, &vma->anon_vma_chain, same_vma)
				vm_unlock_anon_vma(avc->anon_vma);
		if (vma->vm_file && vma->vm_file->f_mapping)
			vm_unlock_mapping(vma->vm_file->f_mapping);
	}

	mutex_unlock(&mm_all_locks_mutex);
}

/*
 * initialise the VMA slab
 */
void __init mmap_init(void)
{
	int ret;

	ret = percpu_counter_init(&vm_committed_as, 0, GFP_KERNEL);
	VM_BUG_ON(ret);
}

/*
 * Initialise sysctl_user_reserve_kbytes.
 *
 * This is intended to prevent a user from starting a single memory hogging
 * process, such that they cannot recover (kill the hog) in OVERCOMMIT_NEVER
 * mode.
 *
 * The default value is min(3% of free memory, 128MB)
 * 128MB is enough to recover with sshd/login, bash, and top/kill.
 */
static int init_user_reserve(void)
{
	unsigned long free_kbytes;

	free_kbytes = global_page_state(NR_FREE_PAGES) << (PAGE_SHIFT - 10);

	sysctl_user_reserve_kbytes = min(free_kbytes / 32, 1UL << 17);
	return 0;
}
subsys_initcall(init_user_reserve);

/*
 * Initialise sysctl_admin_reserve_kbytes.
 *
 * The purpose of sysctl_admin_reserve_kbytes is to allow the sys admin
 * to log in and kill a memory hogging process.
 *
 * Systems with more than 256MB will reserve 8MB, enough to recover
 * with sshd, bash, and top in OVERCOMMIT_GUESS. Smaller systems will
 * only reserve 3% of free pages by default.
 */
static int init_admin_reserve(void)
{
	unsigned long free_kbytes;

	free_kbytes = global_page_state(NR_FREE_PAGES) << (PAGE_SHIFT - 10);

	sysctl_admin_reserve_kbytes = min(free_kbytes / 32, 1UL << 13);
	return 0;
}
subsys_initcall(init_admin_reserve);

/*
 * Reinititalise user and admin reserves if memory is added or removed.
 *
 * The default user reserve max is 128MB, and the default max for the
 * admin reserve is 8MB. These are usually, but not always, enough to
 * enable recovery from a memory hogging process using login/sshd, a shell,
 * and tools like top. It may make sense to increase or even disable the
 * reserve depending on the existence of swap or variations in the recovery
 * tools. So, the admin may have changed them.
 *
 * If memory is added and the reserves have been eliminated or increased above
 * the default max, then we'll trust the admin.
 *
 * If memory is removed and there isn't enough free memory, then we
 * need to reset the reserves.
 *
 * Otherwise keep the reserve set by the admin.
 */
static int reserve_mem_notifier(struct notifier_block *nb,
			     unsigned long action, void *data)
{
	unsigned long tmp, free_kbytes;

	switch (action) {
	case MEM_ONLINE:
		/* Default max is 128MB. Leave alone if modified by operator. */
		tmp = sysctl_user_reserve_kbytes;
		if (0 < tmp && tmp < (1UL << 17))
			init_user_reserve();

		/* Default max is 8MB.  Leave alone if modified by operator. */
		tmp = sysctl_admin_reserve_kbytes;
		if (0 < tmp && tmp < (1UL << 13))
			init_admin_reserve();

		break;
	case MEM_OFFLINE:
		free_kbytes = global_page_state(NR_FREE_PAGES) << (PAGE_SHIFT - 10);

		if (sysctl_user_reserve_kbytes > free_kbytes) {
			init_user_reserve();
			pr_info("vm.user_reserve_kbytes reset to %lu\n",
				sysctl_user_reserve_kbytes);
		}

		if (sysctl_admin_reserve_kbytes > free_kbytes) {
			init_admin_reserve();
			pr_info("vm.admin_reserve_kbytes reset to %lu\n",
				sysctl_admin_reserve_kbytes);
		}
		break;
	default:
		break;
	}
	return NOTIFY_OK;
}

static struct notifier_block reserve_mem_nb = {
	.notifier_call = reserve_mem_notifier,
};

static int __meminit init_reserve_notifier(void)
{
	if (register_hotmemory_notifier(&reserve_mem_nb))
		pr_err("Failed registering memory add/remove notifier for admin reserve\n");

	return 0;
}
subsys_initcall(init_reserve_notifier);<|MERGE_RESOLUTION|>--- conflicted
+++ resolved
@@ -477,11 +477,7 @@
 			anon_vma_unlock_read(anon_vma);
 		}
 
-<<<<<<< HEAD
-		highest_address = vma->vm_end;
-=======
 		highest_address = vm_end_gap(vma);
->>>>>>> 83fbd12c
 		vma = vma->vm_next;
 		i++;
 	}
@@ -2192,23 +2188,13 @@
 int expand_upwards(struct vm_area_struct *vma, unsigned long address)
 {
 	struct mm_struct *mm = vma->vm_mm;
-<<<<<<< HEAD
-=======
 	struct vm_area_struct *next;
 	unsigned long gap_addr;
->>>>>>> 83fbd12c
 	int error = 0;
 
 	if (!(vma->vm_flags & VM_GROWSUP))
 		return -EFAULT;
 
-<<<<<<< HEAD
-	/* Guard against wrapping around to address 0. */
-	if (address < PAGE_ALIGN(address+4))
-		address = PAGE_ALIGN(address+4);
-	else
-		return -ENOMEM;
-=======
 	/* Guard against exceeding limits of the address space. */
 	address &= PAGE_MASK;
 	if (address >= (TASK_SIZE & PAGE_MASK))
@@ -2228,7 +2214,6 @@
 			return -ENOMEM;
 		/* Check that both stack segments have the same anon_vma? */
 	}
->>>>>>> 83fbd12c
 
 	/* We must make sure the anon_vma is allocated. */
 	if (unlikely(anon_vma_prepare(vma)))
@@ -2304,8 +2289,6 @@
 	if (error)
 		return error;
 
-<<<<<<< HEAD
-=======
 	/* Enforce stack_guard_gap */
 	gap_addr = address - stack_guard_gap;
 	if (gap_addr > address)
@@ -2317,7 +2300,6 @@
 		/* Check that both stack segments have the same anon_vma? */
 	}
 
->>>>>>> 83fbd12c
 	/* We must make sure the anon_vma is allocated. */
 	if (unlikely(anon_vma_prepare(vma)))
 		return -ENOMEM;
