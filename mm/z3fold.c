--- conflicted
+++ resolved
@@ -146,11 +146,7 @@
 	MIDDLE_CHUNK_MAPPED,
 	NEEDS_COMPACTING,
 	PAGE_STALE,
-<<<<<<< HEAD
-	UNDER_RECLAIM
-=======
 	PAGE_CLAIMED, /* by either reclaim or free */
->>>>>>> 1ec8f1f0
 };
 
 /*****************
@@ -179,11 +175,7 @@
 	clear_bit(MIDDLE_CHUNK_MAPPED, &page->private);
 	clear_bit(NEEDS_COMPACTING, &page->private);
 	clear_bit(PAGE_STALE, &page->private);
-<<<<<<< HEAD
-	clear_bit(UNDER_RECLAIM, &page->private);
-=======
 	clear_bit(PAGE_CLAIMED, &page->private);
->>>>>>> 1ec8f1f0
 
 	spin_lock_init(&zhdr->page_lock);
 	kref_init(&zhdr->refcount);
@@ -775,11 +767,7 @@
 		atomic64_dec(&pool->pages_nr);
 		return;
 	}
-<<<<<<< HEAD
-	if (test_bit(UNDER_RECLAIM, &page->private)) {
-=======
 	if (test_bit(PAGE_CLAIMED, &page->private)) {
->>>>>>> 1ec8f1f0
 		z3fold_page_unlock(zhdr);
 		return;
 	}
@@ -875,10 +863,6 @@
 			kref_get(&zhdr->refcount);
 			list_del_init(&zhdr->buddy);
 			zhdr->cpu = -1;
-<<<<<<< HEAD
-			set_bit(UNDER_RECLAIM, &page->private);
-=======
->>>>>>> 1ec8f1f0
 			break;
 		}
 
@@ -941,11 +925,7 @@
 			spin_unlock(&pool->lock);
 		} else {
 			z3fold_page_lock(zhdr);
-<<<<<<< HEAD
-			clear_bit(UNDER_RECLAIM, &page->private);
-=======
 			clear_bit(PAGE_CLAIMED, &page->private);
->>>>>>> 1ec8f1f0
 			if (kref_put(&zhdr->refcount,
 					release_z3fold_page_locked)) {
 				atomic64_dec(&pool->pages_nr);
