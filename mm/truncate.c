/*
 * mm/truncate.c - code for taking down pages from address_spaces
 *
 * Copyright (C) 2002, Linus Torvalds
 *
 * 10Sep2002	Andrew Morton
 *		Initial version.
 */

#include <linux/kernel.h>
#include <linux/backing-dev.h>
#include <linux/dax.h>
#include <linux/gfp.h>
#include <linux/mm.h>
#include <linux/swap.h>
#include <linux/export.h>
#include <linux/pagemap.h>
#include <linux/highmem.h>
#include <linux/pagevec.h>
#include <linux/task_io_accounting_ops.h>
#include <linux/buffer_head.h>	/* grr. try_to_release_page,
				   do_invalidatepage */
#include <linux/shmem_fs.h>
#include <linux/cleancache.h>
#include <linux/rmap.h>
#include "internal.h"

static void clear_shadow_entry(struct address_space *mapping, pgoff_t index,
			       void *entry)
{
	struct radix_tree_node *node;
	void **slot;

	spin_lock_irq(&mapping->tree_lock);
	/*
	 * Regular page slots are stabilized by the page lock even
	 * without the tree itself locked.  These unlocked entries
	 * need verification under the tree lock.
	 */
	if (!__radix_tree_lookup(&mapping->page_tree, index, &node, &slot))
		goto unlock;
	if (*slot != entry)
		goto unlock;
	__radix_tree_replace(&mapping->page_tree, node, slot, NULL,
			     workingset_update_node, mapping);
	mapping->nrexceptional--;
unlock:
	spin_unlock_irq(&mapping->tree_lock);
}

/*
 * Unconditionally remove exceptional entry. Usually called from truncate path.
 */
static void truncate_exceptional_entry(struct address_space *mapping,
				       pgoff_t index, void *entry)
{
	/* Handled by shmem itself */
	if (shmem_mapping(mapping))
		return;

	if (dax_mapping(mapping)) {
		dax_delete_mapping_entry(mapping, index);
		return;
	}
	clear_shadow_entry(mapping, index, entry);
}

/*
 * Invalidate exceptional entry if easily possible. This handles exceptional
 * entries for invalidate_inode_pages().
 */
static int invalidate_exceptional_entry(struct address_space *mapping,
					pgoff_t index, void *entry)
{
	/* Handled by shmem itself, or for DAX we do nothing. */
	if (shmem_mapping(mapping) || dax_mapping(mapping))
		return 1;
	clear_shadow_entry(mapping, index, entry);
	return 1;
}

/*
 * Invalidate exceptional entry if clean. This handles exceptional entries for
 * invalidate_inode_pages2() so for DAX it evicts only clean entries.
 */
static int invalidate_exceptional_entry2(struct address_space *mapping,
					 pgoff_t index, void *entry)
{
	/* Handled by shmem itself */
	if (shmem_mapping(mapping))
		return 1;
	if (dax_mapping(mapping))
		return dax_invalidate_mapping_entry_sync(mapping, index);
	clear_shadow_entry(mapping, index, entry);
	return 1;
}

/**
 * do_invalidatepage - invalidate part or all of a page
 * @page: the page which is affected
 * @offset: start of the range to invalidate
 * @length: length of the range to invalidate
 *
 * do_invalidatepage() is called when all or part of the page has become
 * invalidated by a truncate operation.
 *
 * do_invalidatepage() does not have to release all buffers, but it must
 * ensure that no dirty buffer is left outside @offset and that no I/O
 * is underway against any of the blocks which are outside the truncation
 * point.  Because the caller is about to free (and possibly reuse) those
 * blocks on-disk.
 */
void do_invalidatepage(struct page *page, unsigned int offset,
		       unsigned int length)
{
	void (*invalidatepage)(struct page *, unsigned int, unsigned int);

	invalidatepage = page->mapping->a_ops->invalidatepage;
#ifdef CONFIG_BLOCK
	if (!invalidatepage)
		invalidatepage = block_invalidatepage;
#endif
	if (invalidatepage)
		(*invalidatepage)(page, offset, length);
}

/*
 * If truncate cannot remove the fs-private metadata from the page, the page
 * becomes orphaned.  It will be left on the LRU and may even be mapped into
 * user pagetables if we're racing with filemap_fault().
 *
 * We need to bale out if page->mapping is no longer equal to the original
 * mapping.  This happens a) when the VM reclaimed the page while we waited on
 * its lock, b) when a concurrent invalidate_mapping_pages got there first and
 * c) when tmpfs swizzles a page between a tmpfs inode and swapper_space.
 */
static int
truncate_complete_page(struct address_space *mapping, struct page *page)
{
	if (page->mapping != mapping)
		return -EIO;

	if (page_has_private(page))
		do_invalidatepage(page, 0, PAGE_SIZE);

	/*
	 * Some filesystems seem to re-dirty the page even after
	 * the VM has canceled the dirty bit (eg ext3 journaling).
	 * Hence dirty accounting check is placed after invalidation.
	 */
	cancel_dirty_page(page);
	ClearPageMappedToDisk(page);
	delete_from_page_cache(page);
	return 0;
}

/*
 * This is for invalidate_mapping_pages().  That function can be called at
 * any time, and is not supposed to throw away dirty pages.  But pages can
 * be marked dirty at any time too, so use remove_mapping which safely
 * discards clean, unused pages.
 *
 * Returns non-zero if the page was successfully invalidated.
 */
static int
invalidate_complete_page(struct address_space *mapping, struct page *page)
{
	int ret;

	if (page->mapping != mapping)
		return 0;

	if (page_has_private(page) && !try_to_release_page(page, 0))
		return 0;

	ret = remove_mapping(mapping, page);

	return ret;
}

int truncate_inode_page(struct address_space *mapping, struct page *page)
{
	loff_t holelen;
	VM_BUG_ON_PAGE(PageTail(page), page);

	holelen = PageTransHuge(page) ? HPAGE_PMD_SIZE : PAGE_SIZE;
	if (page_mapped(page)) {
		unmap_mapping_range(mapping,
				   (loff_t)page->index << PAGE_SHIFT,
				   holelen, 0);
	}
	return truncate_complete_page(mapping, page);
}

/*
 * Used to get rid of pages on hardware memory corruption.
 */
int generic_error_remove_page(struct address_space *mapping, struct page *page)
{
	if (!mapping)
		return -EINVAL;
	/*
	 * Only punch for normal data pages for now.
	 * Handling other types like directories would need more auditing.
	 */
	if (!S_ISREG(mapping->host->i_mode))
		return -EIO;
	return truncate_inode_page(mapping, page);
}
EXPORT_SYMBOL(generic_error_remove_page);

/*
 * Safely invalidate one page from its pagecache mapping.
 * It only drops clean, unused pages. The page must be locked.
 *
 * Returns 1 if the page is successfully invalidated, otherwise 0.
 */
int invalidate_inode_page(struct page *page)
{
	struct address_space *mapping = page_mapping(page);
	if (!mapping)
		return 0;
	if (PageDirty(page) || PageWriteback(page))
		return 0;
	if (page_mapped(page))
		return 0;
	return invalidate_complete_page(mapping, page);
}

/**
 * truncate_inode_pages_range - truncate range of pages specified by start & end byte offsets
 * @mapping: mapping to truncate
 * @lstart: offset from which to truncate
 * @lend: offset to which to truncate (inclusive)
 *
 * Truncate the page cache, removing the pages that are between
 * specified offsets (and zeroing out partial pages
 * if lstart or lend + 1 is not page aligned).
 *
 * Truncate takes two passes - the first pass is nonblocking.  It will not
 * block on page locks and it will not block on writeback.  The second pass
 * will wait.  This is to prevent as much IO as possible in the affected region.
 * The first pass will remove most pages, so the search cost of the second pass
 * is low.
 *
 * We pass down the cache-hot hint to the page freeing code.  Even if the
 * mapping is large, it is probably the case that the final pages are the most
 * recently touched, and freeing happens in ascending file offset order.
 *
 * Note that since ->invalidatepage() accepts range to invalidate
 * truncate_inode_pages_range is able to handle cases where lend + 1 is not
 * page aligned properly.
 */
void truncate_inode_pages_range(struct address_space *mapping,
				loff_t lstart, loff_t lend)
{
	pgoff_t		start;		/* inclusive */
	pgoff_t		end;		/* exclusive */
	unsigned int	partial_start;	/* inclusive */
	unsigned int	partial_end;	/* exclusive */
	struct pagevec	pvec;
	pgoff_t		indices[PAGEVEC_SIZE];
	pgoff_t		index;
	int		i;

	if (mapping->nrpages == 0 && mapping->nrexceptional == 0)
		goto out;

	/* Offsets within partial pages */
	partial_start = lstart & (PAGE_SIZE - 1);
	partial_end = (lend + 1) & (PAGE_SIZE - 1);

	/*
	 * 'start' and 'end' always covers the range of pages to be fully
	 * truncated. Partial pages are covered with 'partial_start' at the
	 * start of the range and 'partial_end' at the end of the range.
	 * Note that 'end' is exclusive while 'lend' is inclusive.
	 */
	start = (lstart + PAGE_SIZE - 1) >> PAGE_SHIFT;
	if (lend == -1)
		/*
		 * lend == -1 indicates end-of-file so we have to set 'end'
		 * to the highest possible pgoff_t and since the type is
		 * unsigned we're using -1.
		 */
		end = -1;
	else
		end = (lend + 1) >> PAGE_SHIFT;

	pagevec_init(&pvec, 0);
	index = start;
	while (index < end && pagevec_lookup_entries(&pvec, mapping, index,
			min(end - index, (pgoff_t)PAGEVEC_SIZE),
			indices)) {
		for (i = 0; i < pagevec_count(&pvec); i++) {
			struct page *page = pvec.pages[i];

			/* We rely upon deletion not changing page->index */
			index = indices[i];
			if (index >= end)
				break;

			if (radix_tree_exceptional_entry(page)) {
				truncate_exceptional_entry(mapping, index,
							   page);
				continue;
			}

			if (!trylock_page(page))
				continue;
			WARN_ON(page_to_index(page) != index);
			if (PageWriteback(page)) {
				unlock_page(page);
				continue;
			}
			truncate_inode_page(mapping, page);
			unlock_page(page);
		}
		pagevec_remove_exceptionals(&pvec);
		pagevec_release(&pvec);
		cond_resched();
		index++;
	}

	if (partial_start) {
		struct page *page = find_lock_page(mapping, start - 1);
		if (page) {
			unsigned int top = PAGE_SIZE;
			if (start > end) {
				/* Truncation within a single page */
				top = partial_end;
				partial_end = 0;
			}
			wait_on_page_writeback(page);
			zero_user_segment(page, partial_start, top);
			cleancache_invalidate_page(mapping, page);
			if (page_has_private(page))
				do_invalidatepage(page, partial_start,
						  top - partial_start);
			unlock_page(page);
			put_page(page);
		}
	}
	if (partial_end) {
		struct page *page = find_lock_page(mapping, end);
		if (page) {
			wait_on_page_writeback(page);
			zero_user_segment(page, 0, partial_end);
			cleancache_invalidate_page(mapping, page);
			if (page_has_private(page))
				do_invalidatepage(page, 0,
						  partial_end);
			unlock_page(page);
			put_page(page);
		}
	}
	/*
	 * If the truncation happened within a single page no pages
	 * will be released, just zeroed, so we can bail out now.
	 */
	if (start >= end)
		goto out;

	index = start;
	for ( ; ; ) {
		cond_resched();
		if (!pagevec_lookup_entries(&pvec, mapping, index,
			min(end - index, (pgoff_t)PAGEVEC_SIZE), indices)) {
			/* If all gone from start onwards, we're done */
			if (index == start)
				break;
			/* Otherwise restart to make sure all gone */
			index = start;
			continue;
		}
		if (index == start && indices[0] >= end) {
			/* All gone out of hole to be punched, we're done */
			pagevec_remove_exceptionals(&pvec);
			pagevec_release(&pvec);
			break;
		}
		for (i = 0; i < pagevec_count(&pvec); i++) {
			struct page *page = pvec.pages[i];

			/* We rely upon deletion not changing page->index */
			index = indices[i];
			if (index >= end) {
				/* Restart punch to make sure all gone */
				index = start - 1;
				break;
			}

			if (radix_tree_exceptional_entry(page)) {
				truncate_exceptional_entry(mapping, index,
							   page);
				continue;
			}

			lock_page(page);
			WARN_ON(page_to_index(page) != index);
			wait_on_page_writeback(page);
			truncate_inode_page(mapping, page);
			unlock_page(page);
		}
		pagevec_remove_exceptionals(&pvec);
		pagevec_release(&pvec);
		index++;
	}

out:
	cleancache_invalidate_inode(mapping);
}
EXPORT_SYMBOL(truncate_inode_pages_range);

/**
 * truncate_inode_pages - truncate *all* the pages from an offset
 * @mapping: mapping to truncate
 * @lstart: offset from which to truncate
 *
 * Called under (and serialised by) inode->i_mutex.
 *
 * Note: When this function returns, there can be a page in the process of
 * deletion (inside __delete_from_page_cache()) in the specified range.  Thus
 * mapping->nrpages can be non-zero when this function returns even after
 * truncation of the whole mapping.
 */
void truncate_inode_pages(struct address_space *mapping, loff_t lstart)
{
	truncate_inode_pages_range(mapping, lstart, (loff_t)-1);
}
EXPORT_SYMBOL(truncate_inode_pages);

/**
 * truncate_inode_pages_final - truncate *all* pages before inode dies
 * @mapping: mapping to truncate
 *
 * Called under (and serialized by) inode->i_mutex.
 *
 * Filesystems have to use this in the .evict_inode path to inform the
 * VM that this is the final truncate and the inode is going away.
 */
void truncate_inode_pages_final(struct address_space *mapping)
{
	unsigned long nrexceptional;
	unsigned long nrpages;

	/*
	 * Page reclaim can not participate in regular inode lifetime
	 * management (can't call iput()) and thus can race with the
	 * inode teardown.  Tell it when the address space is exiting,
	 * so that it does not install eviction information after the
	 * final truncate has begun.
	 */
	mapping_set_exiting(mapping);

	/*
	 * When reclaim installs eviction entries, it increases
	 * nrexceptional first, then decreases nrpages.  Make sure we see
	 * this in the right order or we might miss an entry.
	 */
	nrpages = mapping->nrpages;
	smp_rmb();
	nrexceptional = mapping->nrexceptional;

	if (nrpages || nrexceptional) {
		/*
		 * As truncation uses a lockless tree lookup, cycle
		 * the tree lock to make sure any ongoing tree
		 * modification that does not see AS_EXITING is
		 * completed before starting the final truncate.
		 */
		spin_lock_irq(&mapping->tree_lock);
		spin_unlock_irq(&mapping->tree_lock);

		truncate_inode_pages(mapping, 0);
	}
}
EXPORT_SYMBOL(truncate_inode_pages_final);

/**
 * invalidate_mapping_pages - Invalidate all the unlocked pages of one inode
 * @mapping: the address_space which holds the pages to invalidate
 * @start: the offset 'from' which to invalidate
 * @end: the offset 'to' which to invalidate (inclusive)
 *
 * This function only removes the unlocked pages, if you want to
 * remove all the pages of one inode, you must call truncate_inode_pages.
 *
 * invalidate_mapping_pages() will not block on IO activity. It will not
 * invalidate pages which are dirty, locked, under writeback or mapped into
 * pagetables.
 */
unsigned long invalidate_mapping_pages(struct address_space *mapping,
		pgoff_t start, pgoff_t end)
{
	pgoff_t indices[PAGEVEC_SIZE];
	struct pagevec pvec;
	pgoff_t index = start;
	unsigned long ret;
	unsigned long count = 0;
	int i;

	pagevec_init(&pvec, 0);
	while (index <= end && pagevec_lookup_entries(&pvec, mapping, index,
			min(end - index, (pgoff_t)PAGEVEC_SIZE - 1) + 1,
			indices)) {
		for (i = 0; i < pagevec_count(&pvec); i++) {
			struct page *page = pvec.pages[i];

			/* We rely upon deletion not changing page->index */
			index = indices[i];
			if (index > end)
				break;

			if (radix_tree_exceptional_entry(page)) {
				invalidate_exceptional_entry(mapping, index,
							     page);
				continue;
			}

			if (!trylock_page(page))
				continue;

			WARN_ON(page_to_index(page) != index);

			/* Middle of THP: skip */
			if (PageTransTail(page)) {
				unlock_page(page);
				continue;
			} else if (PageTransHuge(page)) {
				index += HPAGE_PMD_NR - 1;
				i += HPAGE_PMD_NR - 1;
				/*
				 * 'end' is in the middle of THP. Don't
				 * invalidate the page as the part outside of
				 * 'end' could be still useful.
				 */
				if (index > end) {
					unlock_page(page);
					continue;
				}
			}

			ret = invalidate_inode_page(page);
			unlock_page(page);
			/*
			 * Invalidation is a hint that the page is no longer
			 * of interest and try to speed up its reclaim.
			 */
			if (!ret)
				deactivate_file_page(page);
			count += ret;
		}
		pagevec_remove_exceptionals(&pvec);
		pagevec_release(&pvec);
		cond_resched();
		index++;
	}
	return count;
}
EXPORT_SYMBOL(invalidate_mapping_pages);

/*
 * This is like invalidate_complete_page(), except it ignores the page's
 * refcount.  We do this because invalidate_inode_pages2() needs stronger
 * invalidation guarantees, and cannot afford to leave pages behind because
 * shrink_page_list() has a temp ref on them, or because they're transiently
 * sitting in the lru_cache_add() pagevecs.
 */
static int
invalidate_complete_page2(struct address_space *mapping, struct page *page)
{
	unsigned long flags;

	if (page->mapping != mapping)
		return 0;

	if (page_has_private(page) && !try_to_release_page(page, GFP_KERNEL))
		return 0;

	spin_lock_irqsave(&mapping->tree_lock, flags);
	if (PageDirty(page))
		goto failed;

	BUG_ON(page_has_private(page));
	__delete_from_page_cache(page, NULL);
	spin_unlock_irqrestore(&mapping->tree_lock, flags);

	if (mapping->a_ops->freepage)
		mapping->a_ops->freepage(page);

	put_page(page);	/* pagecache ref */
	return 1;
failed:
	spin_unlock_irqrestore(&mapping->tree_lock, flags);
	return 0;
}

static int do_launder_page(struct address_space *mapping, struct page *page)
{
	if (!PageDirty(page))
		return 0;
	if (page->mapping != mapping || mapping->a_ops->launder_page == NULL)
		return 0;
	return mapping->a_ops->launder_page(page);
}

/**
 * invalidate_inode_pages2_range - remove range of pages from an address_space
 * @mapping: the address_space
 * @start: the page offset 'from' which to invalidate
 * @end: the page offset 'to' which to invalidate (inclusive)
 *
 * Any pages which are found to be mapped into pagetables are unmapped prior to
 * invalidation.
 *
 * Returns -EBUSY if any pages could not be invalidated.
 */
int invalidate_inode_pages2_range(struct address_space *mapping,
				  pgoff_t start, pgoff_t end)
{
	pgoff_t indices[PAGEVEC_SIZE];
	struct pagevec pvec;
	pgoff_t index;
	int i;
	int ret = 0;
	int ret2 = 0;
	int did_range_unmap = 0;

	if (mapping->nrpages == 0 && mapping->nrexceptional == 0)
		goto out;

	pagevec_init(&pvec, 0);
	index = start;
	while (index <= end && pagevec_lookup_entries(&pvec, mapping, index,
			min(end - index, (pgoff_t)PAGEVEC_SIZE - 1) + 1,
			indices)) {
		for (i = 0; i < pagevec_count(&pvec); i++) {
			struct page *page = pvec.pages[i];

			/* We rely upon deletion not changing page->index */
			index = indices[i];
			if (index > end)
				break;

			if (radix_tree_exceptional_entry(page)) {
				if (!invalidate_exceptional_entry2(mapping,
								   index, page))
					ret = -EBUSY;
				continue;
			}

			lock_page(page);
			WARN_ON(page_to_index(page) != index);
			if (page->mapping != mapping) {
				unlock_page(page);
				continue;
			}
			wait_on_page_writeback(page);
			if (page_mapped(page)) {
				if (!did_range_unmap) {
					/*
					 * Zap the rest of the file in one hit.
					 */
					unmap_mapping_range(mapping,
					   (loff_t)index << PAGE_SHIFT,
					   (loff_t)(1 + end - index)
							 << PAGE_SHIFT,
							 0);
					did_range_unmap = 1;
				} else {
					/*
					 * Just zap this page
					 */
					unmap_mapping_range(mapping,
					   (loff_t)index << PAGE_SHIFT,
					   PAGE_SIZE, 0);
				}
			}
			BUG_ON(page_mapped(page));
			ret2 = do_launder_page(mapping, page);
			if (ret2 == 0) {
				if (!invalidate_complete_page2(mapping, page))
					ret2 = -EBUSY;
			}
			if (ret2 < 0)
				ret = ret2;
			unlock_page(page);
		}
		pagevec_remove_exceptionals(&pvec);
		pagevec_release(&pvec);
		cond_resched();
		index++;
	}
	/*
	 * For DAX we invalidate page tables after invalidating radix tree.  We
	 * could invalidate page tables while invalidating each entry however
	 * that would be expensive. And doing range unmapping before doesn't
	 * work as we have no cheap way to find whether radix tree entry didn't
	 * get remapped later.
	 */
	if (dax_mapping(mapping)) {
		unmap_mapping_range(mapping, (loff_t)start << PAGE_SHIFT,
				    (loff_t)(end - start + 1) << PAGE_SHIFT, 0);
	}
<<<<<<< HEAD
=======
out:
>>>>>>> cb313370
	cleancache_invalidate_inode(mapping);
	return ret;
}
EXPORT_SYMBOL_GPL(invalidate_inode_pages2_range);

/**
 * invalidate_inode_pages2 - remove all pages from an address_space
 * @mapping: the address_space
 *
 * Any pages which are found to be mapped into pagetables are unmapped prior to
 * invalidation.
 *
 * Returns -EBUSY if any pages could not be invalidated.
 */
int invalidate_inode_pages2(struct address_space *mapping)
{
	return invalidate_inode_pages2_range(mapping, 0, -1);
}
EXPORT_SYMBOL_GPL(invalidate_inode_pages2);

/**
 * truncate_pagecache - unmap and remove pagecache that has been truncated
 * @inode: inode
 * @newsize: new file size
 *
 * inode's new i_size must already be written before truncate_pagecache
 * is called.
 *
 * This function should typically be called before the filesystem
 * releases resources associated with the freed range (eg. deallocates
 * blocks). This way, pagecache will always stay logically coherent
 * with on-disk format, and the filesystem would not have to deal with
 * situations such as writepage being called for a page that has already
 * had its underlying blocks deallocated.
 */
void truncate_pagecache(struct inode *inode, loff_t newsize)
{
	struct address_space *mapping = inode->i_mapping;
	loff_t holebegin = round_up(newsize, PAGE_SIZE);

	/*
	 * unmap_mapping_range is called twice, first simply for
	 * efficiency so that truncate_inode_pages does fewer
	 * single-page unmaps.  However after this first call, and
	 * before truncate_inode_pages finishes, it is possible for
	 * private pages to be COWed, which remain after
	 * truncate_inode_pages finishes, hence the second
	 * unmap_mapping_range call must be made for correctness.
	 */
	unmap_mapping_range(mapping, holebegin, 0, 1);
	truncate_inode_pages(mapping, newsize);
	unmap_mapping_range(mapping, holebegin, 0, 1);
}
EXPORT_SYMBOL(truncate_pagecache);

/**
 * truncate_setsize - update inode and pagecache for a new file size
 * @inode: inode
 * @newsize: new file size
 *
 * truncate_setsize updates i_size and performs pagecache truncation (if
 * necessary) to @newsize. It will be typically be called from the filesystem's
 * setattr function when ATTR_SIZE is passed in.
 *
 * Must be called with a lock serializing truncates and writes (generally
 * i_mutex but e.g. xfs uses a different lock) and before all filesystem
 * specific block truncation has been performed.
 */
void truncate_setsize(struct inode *inode, loff_t newsize)
{
	loff_t oldsize = inode->i_size;

	i_size_write(inode, newsize);
	if (newsize > oldsize)
		pagecache_isize_extended(inode, oldsize, newsize);
	truncate_pagecache(inode, newsize);
}
EXPORT_SYMBOL(truncate_setsize);

/**
 * pagecache_isize_extended - update pagecache after extension of i_size
 * @inode:	inode for which i_size was extended
 * @from:	original inode size
 * @to:		new inode size
 *
 * Handle extension of inode size either caused by extending truncate or by
 * write starting after current i_size. We mark the page straddling current
 * i_size RO so that page_mkwrite() is called on the nearest write access to
 * the page.  This way filesystem can be sure that page_mkwrite() is called on
 * the page before user writes to the page via mmap after the i_size has been
 * changed.
 *
 * The function must be called after i_size is updated so that page fault
 * coming after we unlock the page will already see the new i_size.
 * The function must be called while we still hold i_mutex - this not only
 * makes sure i_size is stable but also that userspace cannot observe new
 * i_size value before we are prepared to store mmap writes at new inode size.
 */
void pagecache_isize_extended(struct inode *inode, loff_t from, loff_t to)
{
	int bsize = i_blocksize(inode);
	loff_t rounded_from;
	struct page *page;
	pgoff_t index;

	WARN_ON(to > inode->i_size);

	if (from >= to || bsize == PAGE_SIZE)
		return;
	/* Page straddling @from will not have any hole block created? */
	rounded_from = round_up(from, bsize);
	if (to <= rounded_from || !(rounded_from & (PAGE_SIZE - 1)))
		return;

	index = from >> PAGE_SHIFT;
	page = find_lock_page(inode->i_mapping, index);
	/* Page not cached? Nothing to do */
	if (!page)
		return;
	/*
	 * See clear_page_dirty_for_io() for details why set_page_dirty()
	 * is needed.
	 */
	if (page_mkclean(page))
		set_page_dirty(page);
	unlock_page(page);
	put_page(page);
}
EXPORT_SYMBOL(pagecache_isize_extended);

/**
 * truncate_pagecache_range - unmap and remove pagecache that is hole-punched
 * @inode: inode
 * @lstart: offset of beginning of hole
 * @lend: offset of last byte of hole
 *
 * This function should typically be called before the filesystem
 * releases resources associated with the freed range (eg. deallocates
 * blocks). This way, pagecache will always stay logically coherent
 * with on-disk format, and the filesystem would not have to deal with
 * situations such as writepage being called for a page that has already
 * had its underlying blocks deallocated.
 */
void truncate_pagecache_range(struct inode *inode, loff_t lstart, loff_t lend)
{
	struct address_space *mapping = inode->i_mapping;
	loff_t unmap_start = round_up(lstart, PAGE_SIZE);
	loff_t unmap_end = round_down(1 + lend, PAGE_SIZE) - 1;
	/*
	 * This rounding is currently just for example: unmap_mapping_range
	 * expands its hole outwards, whereas we want it to contract the hole
	 * inwards.  However, existing callers of truncate_pagecache_range are
	 * doing their own page rounding first.  Note that unmap_mapping_range
	 * allows holelen 0 for all, and we allow lend -1 for end of file.
	 */

	/*
	 * Unlike in truncate_pagecache, unmap_mapping_range is called only
	 * once (before truncating pagecache), and without "even_cows" flag:
	 * hole-punching should not remove private COWed pages from the hole.
	 */
	if ((u64)unmap_end > (u64)unmap_start)
		unmap_mapping_range(mapping, unmap_start,
				    1 + unmap_end - unmap_start, 0);
	truncate_inode_pages_range(mapping, lstart, lend);
}
EXPORT_SYMBOL(truncate_pagecache_range);<|MERGE_RESOLUTION|>--- conflicted
+++ resolved
@@ -703,10 +703,7 @@
 		unmap_mapping_range(mapping, (loff_t)start << PAGE_SHIFT,
 				    (loff_t)(end - start + 1) << PAGE_SHIFT, 0);
 	}
-<<<<<<< HEAD
-=======
 out:
->>>>>>> cb313370
 	cleancache_invalidate_inode(mapping);
 	return ret;
 }
