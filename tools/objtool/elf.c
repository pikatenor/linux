/*
 * elf.c - ELF access library
 *
 * Adapted from kpatch (https://github.com/dynup/kpatch):
 * Copyright (C) 2013-2015 Josh Poimboeuf <jpoimboe@redhat.com>
 * Copyright (C) 2014 Seth Jennings <sjenning@redhat.com>
 *
 * This program is free software; you can redistribute it and/or
 * modify it under the terms of the GNU General Public License
 * as published by the Free Software Foundation; either version 2
 * of the License, or (at your option) any later version.
 *
 * This program is distributed in the hope that it will be useful,
 * but WITHOUT ANY WARRANTY; without even the implied warranty of
 * MERCHANTABILITY or FITNESS FOR A PARTICULAR PURPOSE.  See the
 * GNU General Public License for more details.
 *
 * You should have received a copy of the GNU General Public License
 * along with this program; if not, see <http://www.gnu.org/licenses/>.
 */

#include <sys/types.h>
#include <sys/stat.h>
#include <fcntl.h>
#include <stdio.h>
#include <stdlib.h>
#include <string.h>
#include <unistd.h>
#include <errno.h>

#include "elf.h"
#include "warn.h"

#define MAX_NAME_LEN 128

struct section *find_section_by_name(struct elf *elf, const char *name)
{
	struct section *sec;

	list_for_each_entry(sec, &elf->sections, list)
		if (!strcmp(sec->name, name))
			return sec;

	return NULL;
}

static struct section *find_section_by_index(struct elf *elf,
					     unsigned int idx)
{
	struct section *sec;

	list_for_each_entry(sec, &elf->sections, list)
		if (sec->idx == idx)
			return sec;

	return NULL;
}

static struct symbol *find_symbol_by_index(struct elf *elf, unsigned int idx)
{
	struct section *sec;
	struct symbol *sym;

	list_for_each_entry(sec, &elf->sections, list)
		hash_for_each_possible(sec->symbol_hash, sym, hash, idx)
			if (sym->idx == idx)
				return sym;

	return NULL;
}

struct symbol *find_symbol_by_offset(struct section *sec, unsigned long offset)
{
	struct symbol *sym;

	list_for_each_entry(sym, &sec->symbol_list, list)
		if (sym->type != STT_SECTION &&
		    sym->offset == offset)
			return sym;

	return NULL;
}

struct symbol *find_symbol_by_name(struct elf *elf, const char *name)
{
	struct section *sec;
	struct symbol *sym;

	list_for_each_entry(sec, &elf->sections, list)
		list_for_each_entry(sym, &sec->symbol_list, list)
			if (!strcmp(sym->name, name))
				return sym;

	return NULL;
}

struct symbol *find_symbol_containing(struct section *sec, unsigned long offset)
{
	struct symbol *sym;

	list_for_each_entry(sym, &sec->symbol_list, list)
		if (sym->type != STT_SECTION &&
		    offset >= sym->offset && offset < sym->offset + sym->len)
			return sym;

	return NULL;
}

struct rela *find_rela_by_dest_range(struct section *sec, unsigned long offset,
				     unsigned int len)
{
	struct rela *rela;
	unsigned long o;

	if (!sec->rela)
		return NULL;

	for (o = offset; o < offset + len; o++)
		hash_for_each_possible(sec->rela->rela_hash, rela, hash, o)
			if (rela->offset == o)
				return rela;

	return NULL;
}

struct rela *find_rela_by_dest(struct section *sec, unsigned long offset)
{
	return find_rela_by_dest_range(sec, offset, 1);
}

struct symbol *find_containing_func(struct section *sec, unsigned long offset)
{
	struct symbol *func;

	list_for_each_entry(func, &sec->symbol_list, list)
		if (func->type == STT_FUNC && offset >= func->offset &&
		    offset < func->offset + func->len)
			return func;

	return NULL;
}

static int read_sections(struct elf *elf)
{
	Elf_Scn *s = NULL;
	struct section *sec;
	size_t shstrndx, sections_nr;
	int i;

	if (elf_getshdrnum(elf->elf, &sections_nr)) {
		WARN_ELF("elf_getshdrnum");
		return -1;
	}

	if (elf_getshdrstrndx(elf->elf, &shstrndx)) {
		WARN_ELF("elf_getshdrstrndx");
		return -1;
	}

	for (i = 0; i < sections_nr; i++) {
		sec = malloc(sizeof(*sec));
		if (!sec) {
			perror("malloc");
			return -1;
		}
		memset(sec, 0, sizeof(*sec));

		INIT_LIST_HEAD(&sec->symbol_list);
		INIT_LIST_HEAD(&sec->rela_list);
		hash_init(sec->rela_hash);
		hash_init(sec->symbol_hash);

		list_add_tail(&sec->list, &elf->sections);

		s = elf_getscn(elf->elf, i);
		if (!s) {
			WARN_ELF("elf_getscn");
			return -1;
		}

		sec->idx = elf_ndxscn(s);

		if (!gelf_getshdr(s, &sec->sh)) {
			WARN_ELF("gelf_getshdr");
			return -1;
		}

		sec->name = elf_strptr(elf->elf, shstrndx, sec->sh.sh_name);
		if (!sec->name) {
			WARN_ELF("elf_strptr");
			return -1;
		}

		if (sec->sh.sh_size != 0) {
			sec->data = elf_getdata(s, NULL);
			if (!sec->data) {
				WARN_ELF("elf_getdata");
				return -1;
			}
			if (sec->data->d_off != 0 ||
			    sec->data->d_size != sec->sh.sh_size) {
				WARN("unexpected data attributes for %s",
				     sec->name);
				return -1;
			}
		}
		sec->len = sec->sh.sh_size;
	}

	/* sanity check, one more call to elf_nextscn() should return NULL */
	if (elf_nextscn(elf->elf, s)) {
		WARN("section entry mismatch");
		return -1;
	}

	return 0;
}

static int read_symbols(struct elf *elf)
{
	struct section *symtab, *sec;
	struct symbol *sym, *pfunc;
	struct list_head *entry, *tmp;
	int symbols_nr, i;
	char *coldstr;

	symtab = find_section_by_name(elf, ".symtab");
	if (!symtab) {
		WARN("missing symbol table");
		return -1;
	}

	symbols_nr = symtab->sh.sh_size / symtab->sh.sh_entsize;

	for (i = 0; i < symbols_nr; i++) {
		sym = malloc(sizeof(*sym));
		if (!sym) {
			perror("malloc");
			return -1;
		}
		memset(sym, 0, sizeof(*sym));

		sym->idx = i;

		if (!gelf_getsym(symtab->data, i, &sym->sym)) {
			WARN_ELF("gelf_getsym");
			goto err;
		}

		sym->name = elf_strptr(elf->elf, symtab->sh.sh_link,
				       sym->sym.st_name);
		if (!sym->name) {
			WARN_ELF("elf_strptr");
			goto err;
		}

		sym->type = GELF_ST_TYPE(sym->sym.st_info);
		sym->bind = GELF_ST_BIND(sym->sym.st_info);

		if (sym->sym.st_shndx > SHN_UNDEF &&
		    sym->sym.st_shndx < SHN_LORESERVE) {
			sym->sec = find_section_by_index(elf,
							 sym->sym.st_shndx);
			if (!sym->sec) {
				WARN("couldn't find section for symbol %s",
				     sym->name);
				goto err;
			}
			if (sym->type == STT_SECTION) {
				sym->name = sym->sec->name;
				sym->sec->sym = sym;
			}
		} else
			sym->sec = find_section_by_index(elf, 0);

		sym->offset = sym->sym.st_value;
		sym->len = sym->sym.st_size;

		/* sorted insert into a per-section list */
		entry = &sym->sec->symbol_list;
		list_for_each_prev(tmp, &sym->sec->symbol_list) {
			struct symbol *s;

			s = list_entry(tmp, struct symbol, list);

			if (sym->offset > s->offset) {
				entry = tmp;
				break;
			}

			if (sym->offset == s->offset && sym->len >= s->len) {
				entry = tmp;
				break;
			}
		}
		list_add(&sym->list, entry);
		hash_add(sym->sec->symbol_hash, &sym->hash, sym->idx);
	}

	/* Create parent/child links for any cold subfunctions */
	list_for_each_entry(sec, &elf->sections, list) {
		list_for_each_entry(sym, &sec->symbol_list, list) {
<<<<<<< HEAD
=======
			char pname[MAX_NAME_LEN + 1];
			size_t pnamelen;
>>>>>>> 1ec8f1f0
			if (sym->type != STT_FUNC)
				continue;
			sym->pfunc = sym->cfunc = sym;
			coldstr = strstr(sym->name, ".cold.");
<<<<<<< HEAD
			if (coldstr) {
				coldstr[0] = '\0';
				pfunc = find_symbol_by_name(elf, sym->name);
				coldstr[0] = '.';

				if (!pfunc) {
					WARN("%s(): can't find parent function",
					     sym->name);
					goto err;
				}

				sym->pfunc = pfunc;
				pfunc->cfunc = sym;
=======
			if (!coldstr)
				continue;

			pnamelen = coldstr - sym->name;
			if (pnamelen > MAX_NAME_LEN) {
				WARN("%s(): parent function name exceeds maximum length of %d characters",
				     sym->name, MAX_NAME_LEN);
				return -1;
			}

			strncpy(pname, sym->name, pnamelen);
			pname[pnamelen] = '\0';
			pfunc = find_symbol_by_name(elf, pname);

			if (!pfunc) {
				WARN("%s(): can't find parent function",
				     sym->name);
				return -1;
			}

			sym->pfunc = pfunc;
			pfunc->cfunc = sym;

			/*
			 * Unfortunately, -fnoreorder-functions puts the child
			 * inside the parent.  Remove the overlap so we can
			 * have sane assumptions.
			 *
			 * Note that pfunc->len now no longer matches
			 * pfunc->sym.st_size.
			 */
			if (sym->sec == pfunc->sec &&
			    sym->offset >= pfunc->offset &&
			    sym->offset + sym->len == pfunc->offset + pfunc->len) {
				pfunc->len -= sym->len;
>>>>>>> 1ec8f1f0
			}
		}
	}

	return 0;

err:
	free(sym);
	return -1;
}

static int read_relas(struct elf *elf)
{
	struct section *sec;
	struct rela *rela;
	int i;
	unsigned int symndx;

	list_for_each_entry(sec, &elf->sections, list) {
		if (sec->sh.sh_type != SHT_RELA)
			continue;

		sec->base = find_section_by_name(elf, sec->name + 5);
		if (!sec->base) {
			WARN("can't find base section for rela section %s",
			     sec->name);
			return -1;
		}

		sec->base->rela = sec;

		for (i = 0; i < sec->sh.sh_size / sec->sh.sh_entsize; i++) {
			rela = malloc(sizeof(*rela));
			if (!rela) {
				perror("malloc");
				return -1;
			}
			memset(rela, 0, sizeof(*rela));

			if (!gelf_getrela(sec->data, i, &rela->rela)) {
				WARN_ELF("gelf_getrela");
				return -1;
			}

			rela->type = GELF_R_TYPE(rela->rela.r_info);
			rela->addend = rela->rela.r_addend;
			rela->offset = rela->rela.r_offset;
			symndx = GELF_R_SYM(rela->rela.r_info);
			rela->sym = find_symbol_by_index(elf, symndx);
			if (!rela->sym) {
				WARN("can't find rela entry symbol %d for %s",
				     symndx, sec->name);
				return -1;
			}

			list_add_tail(&rela->list, &sec->rela_list);
			hash_add(sec->rela_hash, &rela->hash, rela->offset);

		}
	}

	return 0;
}

struct elf *elf_open(const char *name, int flags)
{
	struct elf *elf;
	Elf_Cmd cmd;

	elf_version(EV_CURRENT);

	elf = malloc(sizeof(*elf));
	if (!elf) {
		perror("malloc");
		return NULL;
	}
	memset(elf, 0, sizeof(*elf));

	INIT_LIST_HEAD(&elf->sections);

	elf->fd = open(name, flags);
	if (elf->fd == -1) {
		fprintf(stderr, "objtool: Can't open '%s': %s\n",
			name, strerror(errno));
		goto err;
	}

	if ((flags & O_ACCMODE) == O_RDONLY)
		cmd = ELF_C_READ_MMAP;
	else if ((flags & O_ACCMODE) == O_RDWR)
		cmd = ELF_C_RDWR;
	else /* O_WRONLY */
		cmd = ELF_C_WRITE;

	elf->elf = elf_begin(elf->fd, cmd, NULL);
	if (!elf->elf) {
		WARN_ELF("elf_begin");
		goto err;
	}

	if (!gelf_getehdr(elf->elf, &elf->ehdr)) {
		WARN_ELF("gelf_getehdr");
		goto err;
	}

	if (read_sections(elf))
		goto err;

	if (read_symbols(elf))
		goto err;

	if (read_relas(elf))
		goto err;

	return elf;

err:
	elf_close(elf);
	return NULL;
}

struct section *elf_create_section(struct elf *elf, const char *name,
				   size_t entsize, int nr)
{
	struct section *sec, *shstrtab;
	size_t size = entsize * nr;
	struct Elf_Scn *s;
	Elf_Data *data;

	sec = malloc(sizeof(*sec));
	if (!sec) {
		perror("malloc");
		return NULL;
	}
	memset(sec, 0, sizeof(*sec));

	INIT_LIST_HEAD(&sec->symbol_list);
	INIT_LIST_HEAD(&sec->rela_list);
	hash_init(sec->rela_hash);
	hash_init(sec->symbol_hash);

	list_add_tail(&sec->list, &elf->sections);

	s = elf_newscn(elf->elf);
	if (!s) {
		WARN_ELF("elf_newscn");
		return NULL;
	}

	sec->name = strdup(name);
	if (!sec->name) {
		perror("strdup");
		return NULL;
	}

	sec->idx = elf_ndxscn(s);
	sec->len = size;
	sec->changed = true;

	sec->data = elf_newdata(s);
	if (!sec->data) {
		WARN_ELF("elf_newdata");
		return NULL;
	}

	sec->data->d_size = size;
	sec->data->d_align = 1;

	if (size) {
		sec->data->d_buf = malloc(size);
		if (!sec->data->d_buf) {
			perror("malloc");
			return NULL;
		}
		memset(sec->data->d_buf, 0, size);
	}

	if (!gelf_getshdr(s, &sec->sh)) {
		WARN_ELF("gelf_getshdr");
		return NULL;
	}

	sec->sh.sh_size = size;
	sec->sh.sh_entsize = entsize;
	sec->sh.sh_type = SHT_PROGBITS;
	sec->sh.sh_addralign = 1;
	sec->sh.sh_flags = SHF_ALLOC;


	/* Add section name to .shstrtab */
	shstrtab = find_section_by_name(elf, ".shstrtab");
	if (!shstrtab) {
		WARN("can't find .shstrtab section");
		return NULL;
	}

	s = elf_getscn(elf->elf, shstrtab->idx);
	if (!s) {
		WARN_ELF("elf_getscn");
		return NULL;
	}

	data = elf_newdata(s);
	if (!data) {
		WARN_ELF("elf_newdata");
		return NULL;
	}

	data->d_buf = sec->name;
	data->d_size = strlen(name) + 1;
	data->d_align = 1;

	sec->sh.sh_name = shstrtab->len;

	shstrtab->len += strlen(name) + 1;
	shstrtab->changed = true;

	return sec;
}

struct section *elf_create_rela_section(struct elf *elf, struct section *base)
{
	char *relaname;
	struct section *sec;

	relaname = malloc(strlen(base->name) + strlen(".rela") + 1);
	if (!relaname) {
		perror("malloc");
		return NULL;
	}
	strcpy(relaname, ".rela");
	strcat(relaname, base->name);

	sec = elf_create_section(elf, relaname, sizeof(GElf_Rela), 0);
	free(relaname);
	if (!sec)
		return NULL;

	base->rela = sec;
	sec->base = base;

	sec->sh.sh_type = SHT_RELA;
	sec->sh.sh_addralign = 8;
	sec->sh.sh_link = find_section_by_name(elf, ".symtab")->idx;
	sec->sh.sh_info = base->idx;
	sec->sh.sh_flags = SHF_INFO_LINK;

	return sec;
}

int elf_rebuild_rela_section(struct section *sec)
{
	struct rela *rela;
	int nr, idx = 0, size;
	GElf_Rela *relas;

	nr = 0;
	list_for_each_entry(rela, &sec->rela_list, list)
		nr++;

	size = nr * sizeof(*relas);
	relas = malloc(size);
	if (!relas) {
		perror("malloc");
		return -1;
	}

	sec->data->d_buf = relas;
	sec->data->d_size = size;

	sec->sh.sh_size = size;

	idx = 0;
	list_for_each_entry(rela, &sec->rela_list, list) {
		relas[idx].r_offset = rela->offset;
		relas[idx].r_addend = rela->addend;
		relas[idx].r_info = GELF_R_INFO(rela->sym->idx, rela->type);
		idx++;
	}

	return 0;
}

int elf_write(struct elf *elf)
{
	struct section *sec;
	Elf_Scn *s;

	/* Update section headers for changed sections: */
	list_for_each_entry(sec, &elf->sections, list) {
		if (sec->changed) {
			s = elf_getscn(elf->elf, sec->idx);
			if (!s) {
				WARN_ELF("elf_getscn");
				return -1;
			}
			if (!gelf_update_shdr(s, &sec->sh)) {
				WARN_ELF("gelf_update_shdr");
				return -1;
			}
		}
	}

	/* Make sure the new section header entries get updated properly. */
	elf_flagelf(elf->elf, ELF_C_SET, ELF_F_DIRTY);

	/* Write all changes to the file. */
	if (elf_update(elf->elf, ELF_C_WRITE) < 0) {
		WARN_ELF("elf_update");
		return -1;
	}

	return 0;
}

void elf_close(struct elf *elf)
{
	struct section *sec, *tmpsec;
	struct symbol *sym, *tmpsym;
	struct rela *rela, *tmprela;

	if (elf->elf)
		elf_end(elf->elf);

	if (elf->fd > 0)
		close(elf->fd);

	list_for_each_entry_safe(sec, tmpsec, &elf->sections, list) {
		list_for_each_entry_safe(sym, tmpsym, &sec->symbol_list, list) {
			list_del(&sym->list);
			hash_del(&sym->hash);
			free(sym);
		}
		list_for_each_entry_safe(rela, tmprela, &sec->rela_list, list) {
			list_del(&rela->list);
			hash_del(&rela->hash);
			free(rela);
		}
		list_del(&sec->list);
		free(sec);
	}

	free(elf);
}<|MERGE_RESOLUTION|>--- conflicted
+++ resolved
@@ -300,30 +300,12 @@
 	/* Create parent/child links for any cold subfunctions */
 	list_for_each_entry(sec, &elf->sections, list) {
 		list_for_each_entry(sym, &sec->symbol_list, list) {
-<<<<<<< HEAD
-=======
 			char pname[MAX_NAME_LEN + 1];
 			size_t pnamelen;
->>>>>>> 1ec8f1f0
 			if (sym->type != STT_FUNC)
 				continue;
 			sym->pfunc = sym->cfunc = sym;
 			coldstr = strstr(sym->name, ".cold.");
-<<<<<<< HEAD
-			if (coldstr) {
-				coldstr[0] = '\0';
-				pfunc = find_symbol_by_name(elf, sym->name);
-				coldstr[0] = '.';
-
-				if (!pfunc) {
-					WARN("%s(): can't find parent function",
-					     sym->name);
-					goto err;
-				}
-
-				sym->pfunc = pfunc;
-				pfunc->cfunc = sym;
-=======
 			if (!coldstr)
 				continue;
 
@@ -359,7 +341,6 @@
 			    sym->offset >= pfunc->offset &&
 			    sym->offset + sym->len == pfunc->offset + pfunc->len) {
 				pfunc->len -= sym->len;
->>>>>>> 1ec8f1f0
 			}
 		}
 	}
