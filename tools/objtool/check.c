--- conflicted
+++ resolved
@@ -174,21 +174,12 @@
 				return 1;
 
 	if (!func->len)
-<<<<<<< HEAD
 		return 0;
 
 	insn = find_insn(file, func->sec, func->offset);
 	if (!insn->func)
 		return 0;
 
-=======
-		return 0;
-
-	insn = find_insn(file, func->sec, func->offset);
-	if (!insn->func)
-		return 0;
-
->>>>>>> 1ec8f1f0
 	func_for_each_insn_all(file, func, insn) {
 		empty = false;
 
@@ -2141,11 +2132,8 @@
 	elf_close(file->elf);
 }
 
-<<<<<<< HEAD
-=======
 static struct objtool_file file;
 
->>>>>>> 1ec8f1f0
 int check(const char *_objname, bool orc)
 {
 	int ret, warnings = 0;
