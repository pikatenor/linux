--- conflicted
+++ resolved
@@ -1386,11 +1386,6 @@
 {
 	intel_pt_log("ERROR: Buffer overflow\n");
 	intel_pt_clear_tx_flags(decoder);
-<<<<<<< HEAD
-	decoder->have_tma = false;
-	decoder->cbr = 0;
-=======
->>>>>>> 1ec8f1f0
 	decoder->timestamp_insn_cnt = 0;
 	decoder->pkt_state = INTEL_PT_STATE_ERR_RESYNC;
 	decoder->overflow = true;
@@ -2638,16 +2633,11 @@
 
 			/* Same TSC, so buffers are consecutive */
 			if (!cmp && rem_b >= rem_a) {
-<<<<<<< HEAD
-				*consecutive = true;
-				return buf_b + len_b - (rem_b - rem_a);
-=======
 				unsigned char *start;
 
 				*consecutive = true;
 				start = buf_b + len_b - (rem_b - rem_a);
 				return adj_for_padding(start, buf_a, len_a);
->>>>>>> 1ec8f1f0
 			}
 			if (cmp < 0)
 				return buf_b; /* tsc_a < tsc_b => no overlap */
@@ -2710,11 +2700,7 @@
 		found = memmem(buf_a, len_a, buf_b, len_a);
 		if (found) {
 			*consecutive = true;
-<<<<<<< HEAD
-			return buf_b + len_a;
-=======
 			return adj_for_padding(buf_b + len_a, buf_a, len_a);
->>>>>>> 1ec8f1f0
 		}
 
 		/* Try again at next PSB in buffer 'a' */
