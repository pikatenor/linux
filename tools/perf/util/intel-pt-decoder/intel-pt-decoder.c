/*
 * intel_pt_decoder.c: Intel Processor Trace support
 * Copyright (c) 2013-2014, Intel Corporation.
 *
 * This program is free software; you can redistribute it and/or modify it
 * under the terms and conditions of the GNU General Public License,
 * version 2, as published by the Free Software Foundation.
 *
 * This program is distributed in the hope it will be useful, but WITHOUT
 * ANY WARRANTY; without even the implied warranty of MERCHANTABILITY or
 * FITNESS FOR A PARTICULAR PURPOSE.  See the GNU General Public License for
 * more details.
 *
 */

#ifndef _GNU_SOURCE
#define _GNU_SOURCE
#endif
#include <stdlib.h>
#include <stdbool.h>
#include <string.h>
#include <errno.h>
#include <stdint.h>
#include <inttypes.h>
#include <linux/compiler.h>

#include "../cache.h"
#include "../util.h"

#include "intel-pt-insn-decoder.h"
#include "intel-pt-pkt-decoder.h"
#include "intel-pt-decoder.h"
#include "intel-pt-log.h"

#define INTEL_PT_BLK_SIZE 1024

#define BIT63 (((uint64_t)1 << 63))

#define INTEL_PT_RETURN 1

/* Maximum number of loops with no packets consumed i.e. stuck in a loop */
#define INTEL_PT_MAX_LOOPS 10000

struct intel_pt_blk {
	struct intel_pt_blk *prev;
	uint64_t ip[INTEL_PT_BLK_SIZE];
};

struct intel_pt_stack {
	struct intel_pt_blk *blk;
	struct intel_pt_blk *spare;
	int pos;
};

enum intel_pt_pkt_state {
	INTEL_PT_STATE_NO_PSB,
	INTEL_PT_STATE_NO_IP,
	INTEL_PT_STATE_ERR_RESYNC,
	INTEL_PT_STATE_IN_SYNC,
	INTEL_PT_STATE_TNT,
	INTEL_PT_STATE_TIP,
	INTEL_PT_STATE_TIP_PGD,
	INTEL_PT_STATE_FUP,
	INTEL_PT_STATE_FUP_NO_TIP,
};

static inline bool intel_pt_sample_time(enum intel_pt_pkt_state pkt_state)
{
	switch (pkt_state) {
	case INTEL_PT_STATE_NO_PSB:
	case INTEL_PT_STATE_NO_IP:
	case INTEL_PT_STATE_ERR_RESYNC:
	case INTEL_PT_STATE_IN_SYNC:
	case INTEL_PT_STATE_TNT:
		return true;
	case INTEL_PT_STATE_TIP:
	case INTEL_PT_STATE_TIP_PGD:
	case INTEL_PT_STATE_FUP:
	case INTEL_PT_STATE_FUP_NO_TIP:
		return false;
	default:
		return true;
	};
}

#ifdef INTEL_PT_STRICT
#define INTEL_PT_STATE_ERR1	INTEL_PT_STATE_NO_PSB
#define INTEL_PT_STATE_ERR2	INTEL_PT_STATE_NO_PSB
#define INTEL_PT_STATE_ERR3	INTEL_PT_STATE_NO_PSB
#define INTEL_PT_STATE_ERR4	INTEL_PT_STATE_NO_PSB
#else
#define INTEL_PT_STATE_ERR1	(decoder->pkt_state)
#define INTEL_PT_STATE_ERR2	INTEL_PT_STATE_NO_IP
#define INTEL_PT_STATE_ERR3	INTEL_PT_STATE_ERR_RESYNC
#define INTEL_PT_STATE_ERR4	INTEL_PT_STATE_IN_SYNC
#endif

struct intel_pt_decoder {
	int (*get_trace)(struct intel_pt_buffer *buffer, void *data);
	int (*walk_insn)(struct intel_pt_insn *intel_pt_insn,
			 uint64_t *insn_cnt_ptr, uint64_t *ip, uint64_t to_ip,
			 uint64_t max_insn_cnt, void *data);
	void *data;
	struct intel_pt_state state;
	const unsigned char *buf;
	size_t len;
	bool return_compression;
	bool mtc_insn;
	bool pge;
	bool have_tma;
	bool have_cyc;
	bool fixup_last_mtc;
<<<<<<< HEAD
=======
	bool have_last_ip;
>>>>>>> 83fbd12c
	uint64_t pos;
	uint64_t last_ip;
	uint64_t ip;
	uint64_t cr3;
	uint64_t timestamp;
	uint64_t tsc_timestamp;
	uint64_t ref_timestamp;
	uint64_t sample_timestamp;
	uint64_t ret_addr;
	uint64_t ctc_timestamp;
	uint64_t ctc_delta;
	uint64_t cycle_cnt;
	uint64_t cyc_ref_timestamp;
	uint32_t last_mtc;
	uint32_t tsc_ctc_ratio_n;
	uint32_t tsc_ctc_ratio_d;
	uint32_t tsc_ctc_mult;
	uint32_t tsc_slip;
	uint32_t ctc_rem_mask;
	int mtc_shift;
	struct intel_pt_stack stack;
	enum intel_pt_pkt_state pkt_state;
	struct intel_pt_pkt packet;
	struct intel_pt_pkt tnt;
	int pkt_step;
	int pkt_len;
	int last_packet_type;
	unsigned int cbr;
	unsigned int max_non_turbo_ratio;
	double max_non_turbo_ratio_fp;
	double cbr_cyc_to_tsc;
	double calc_cyc_to_tsc;
	bool have_calc_cyc_to_tsc;
	int exec_mode;
	unsigned int insn_bytes;
	uint64_t period;
	enum intel_pt_period_type period_type;
	uint64_t tot_insn_cnt;
	uint64_t period_insn_cnt;
	uint64_t period_mask;
	uint64_t period_ticks;
	uint64_t last_masked_timestamp;
	bool continuous_period;
	bool overflow;
	bool set_fup_tx_flags;
	unsigned int fup_tx_flags;
	unsigned int tx_flags;
	uint64_t timestamp_insn_cnt;
	uint64_t sample_insn_cnt;
	uint64_t stuck_ip;
	int no_progress;
	int stuck_ip_prd;
	int stuck_ip_cnt;
	const unsigned char *next_buf;
	size_t next_len;
	unsigned char temp_buf[INTEL_PT_PKT_MAX_SZ];
};

static uint64_t intel_pt_lower_power_of_2(uint64_t x)
{
	int i;

	for (i = 0; x != 1; i++)
		x >>= 1;

	return x << i;
}

static void intel_pt_setup_period(struct intel_pt_decoder *decoder)
{
	if (decoder->period_type == INTEL_PT_PERIOD_TICKS) {
		uint64_t period;

		period = intel_pt_lower_power_of_2(decoder->period);
		decoder->period_mask  = ~(period - 1);
		decoder->period_ticks = period;
	}
}

static uint64_t multdiv(uint64_t t, uint32_t n, uint32_t d)
{
	if (!d)
		return 0;
	return (t / d) * n + ((t % d) * n) / d;
}

struct intel_pt_decoder *intel_pt_decoder_new(struct intel_pt_params *params)
{
	struct intel_pt_decoder *decoder;

	if (!params->get_trace || !params->walk_insn)
		return NULL;

	decoder = zalloc(sizeof(struct intel_pt_decoder));
	if (!decoder)
		return NULL;

	decoder->get_trace          = params->get_trace;
	decoder->walk_insn          = params->walk_insn;
	decoder->data               = params->data;
	decoder->return_compression = params->return_compression;

	decoder->period             = params->period;
	decoder->period_type        = params->period_type;

	decoder->max_non_turbo_ratio    = params->max_non_turbo_ratio;
	decoder->max_non_turbo_ratio_fp = params->max_non_turbo_ratio;

	intel_pt_setup_period(decoder);

	decoder->mtc_shift = params->mtc_period;
	decoder->ctc_rem_mask = (1 << decoder->mtc_shift) - 1;

	decoder->tsc_ctc_ratio_n = params->tsc_ctc_ratio_n;
	decoder->tsc_ctc_ratio_d = params->tsc_ctc_ratio_d;

	if (!decoder->tsc_ctc_ratio_n)
		decoder->tsc_ctc_ratio_d = 0;

	if (decoder->tsc_ctc_ratio_d) {
		if (!(decoder->tsc_ctc_ratio_n % decoder->tsc_ctc_ratio_d))
			decoder->tsc_ctc_mult = decoder->tsc_ctc_ratio_n /
						decoder->tsc_ctc_ratio_d;

		/*
		 * Allow for timestamps appearing to backwards because a TSC
		 * packet has slipped past a MTC packet, so allow 2 MTC ticks
		 * or ...
		 */
		decoder->tsc_slip = multdiv(2 << decoder->mtc_shift,
					decoder->tsc_ctc_ratio_n,
					decoder->tsc_ctc_ratio_d);
	}
	/* ... or 0x100 paranoia */
	if (decoder->tsc_slip < 0x100)
		decoder->tsc_slip = 0x100;

	intel_pt_log("timestamp: mtc_shift %u\n", decoder->mtc_shift);
	intel_pt_log("timestamp: tsc_ctc_ratio_n %u\n", decoder->tsc_ctc_ratio_n);
	intel_pt_log("timestamp: tsc_ctc_ratio_d %u\n", decoder->tsc_ctc_ratio_d);
	intel_pt_log("timestamp: tsc_ctc_mult %u\n", decoder->tsc_ctc_mult);
	intel_pt_log("timestamp: tsc_slip %#x\n", decoder->tsc_slip);

	return decoder;
}

static void intel_pt_pop_blk(struct intel_pt_stack *stack)
{
	struct intel_pt_blk *blk = stack->blk;

	stack->blk = blk->prev;
	if (!stack->spare)
		stack->spare = blk;
	else
		free(blk);
}

static uint64_t intel_pt_pop(struct intel_pt_stack *stack)
{
	if (!stack->pos) {
		if (!stack->blk)
			return 0;
		intel_pt_pop_blk(stack);
		if (!stack->blk)
			return 0;
		stack->pos = INTEL_PT_BLK_SIZE;
	}
	return stack->blk->ip[--stack->pos];
}

static int intel_pt_alloc_blk(struct intel_pt_stack *stack)
{
	struct intel_pt_blk *blk;

	if (stack->spare) {
		blk = stack->spare;
		stack->spare = NULL;
	} else {
		blk = malloc(sizeof(struct intel_pt_blk));
		if (!blk)
			return -ENOMEM;
	}

	blk->prev = stack->blk;
	stack->blk = blk;
	stack->pos = 0;
	return 0;
}

static int intel_pt_push(struct intel_pt_stack *stack, uint64_t ip)
{
	int err;

	if (!stack->blk || stack->pos == INTEL_PT_BLK_SIZE) {
		err = intel_pt_alloc_blk(stack);
		if (err)
			return err;
	}

	stack->blk->ip[stack->pos++] = ip;
	return 0;
}

static void intel_pt_clear_stack(struct intel_pt_stack *stack)
{
	while (stack->blk)
		intel_pt_pop_blk(stack);
	stack->pos = 0;
}

static void intel_pt_free_stack(struct intel_pt_stack *stack)
{
	intel_pt_clear_stack(stack);
	zfree(&stack->blk);
	zfree(&stack->spare);
}

void intel_pt_decoder_free(struct intel_pt_decoder *decoder)
{
	intel_pt_free_stack(&decoder->stack);
	free(decoder);
}

static int intel_pt_ext_err(int code)
{
	switch (code) {
	case -ENOMEM:
		return INTEL_PT_ERR_NOMEM;
	case -ENOSYS:
		return INTEL_PT_ERR_INTERN;
	case -EBADMSG:
		return INTEL_PT_ERR_BADPKT;
	case -ENODATA:
		return INTEL_PT_ERR_NODATA;
	case -EILSEQ:
		return INTEL_PT_ERR_NOINSN;
	case -ENOENT:
		return INTEL_PT_ERR_MISMAT;
	case -EOVERFLOW:
		return INTEL_PT_ERR_OVR;
	case -ENOSPC:
		return INTEL_PT_ERR_LOST;
	case -ELOOP:
		return INTEL_PT_ERR_NELOOP;
	default:
		return INTEL_PT_ERR_UNK;
	}
}

static const char *intel_pt_err_msgs[] = {
	[INTEL_PT_ERR_NOMEM]  = "Memory allocation failed",
	[INTEL_PT_ERR_INTERN] = "Internal error",
	[INTEL_PT_ERR_BADPKT] = "Bad packet",
	[INTEL_PT_ERR_NODATA] = "No more data",
	[INTEL_PT_ERR_NOINSN] = "Failed to get instruction",
	[INTEL_PT_ERR_MISMAT] = "Trace doesn't match instruction",
	[INTEL_PT_ERR_OVR]    = "Overflow packet",
	[INTEL_PT_ERR_LOST]   = "Lost trace data",
	[INTEL_PT_ERR_UNK]    = "Unknown error!",
	[INTEL_PT_ERR_NELOOP] = "Never-ending loop",
};

int intel_pt__strerror(int code, char *buf, size_t buflen)
{
	if (code < 1 || code > INTEL_PT_ERR_MAX)
		code = INTEL_PT_ERR_UNK;
	strlcpy(buf, intel_pt_err_msgs[code], buflen);
	return 0;
}

static uint64_t intel_pt_calc_ip(const struct intel_pt_pkt *packet,
				 uint64_t last_ip)
{
	uint64_t ip;

	switch (packet->count) {
	case 1:
		ip = (last_ip & (uint64_t)0xffffffffffff0000ULL) |
		     packet->payload;
		break;
	case 2:
		ip = (last_ip & (uint64_t)0xffffffff00000000ULL) |
		     packet->payload;
		break;
	case 3:
		ip = packet->payload;
		/* Sign-extend 6-byte ip */
		if (ip & (uint64_t)0x800000000000ULL)
			ip |= (uint64_t)0xffff000000000000ULL;
		break;
	case 4:
		ip = (last_ip & (uint64_t)0xffff000000000000ULL) |
		     packet->payload;
		break;
	case 6:
		ip = packet->payload;
		break;
	default:
		return 0;
	}

	return ip;
}

static inline void intel_pt_set_last_ip(struct intel_pt_decoder *decoder)
{
	decoder->last_ip = intel_pt_calc_ip(&decoder->packet, decoder->last_ip);
	decoder->have_last_ip = true;
}

static inline void intel_pt_set_ip(struct intel_pt_decoder *decoder)
{
	intel_pt_set_last_ip(decoder);
	decoder->ip = decoder->last_ip;
}

static void intel_pt_decoder_log_packet(struct intel_pt_decoder *decoder)
{
	intel_pt_log_packet(&decoder->packet, decoder->pkt_len, decoder->pos,
			    decoder->buf);
}

static int intel_pt_bug(struct intel_pt_decoder *decoder)
{
	intel_pt_log("ERROR: Internal error\n");
	decoder->pkt_state = INTEL_PT_STATE_NO_PSB;
	return -ENOSYS;
}

static inline void intel_pt_clear_tx_flags(struct intel_pt_decoder *decoder)
{
	decoder->tx_flags = 0;
}

static inline void intel_pt_update_in_tx(struct intel_pt_decoder *decoder)
{
	decoder->tx_flags = decoder->packet.payload & INTEL_PT_IN_TX;
}

static int intel_pt_bad_packet(struct intel_pt_decoder *decoder)
{
	intel_pt_clear_tx_flags(decoder);
	decoder->have_tma = false;
	decoder->pkt_len = 1;
	decoder->pkt_step = 1;
	intel_pt_decoder_log_packet(decoder);
	if (decoder->pkt_state != INTEL_PT_STATE_NO_PSB) {
		intel_pt_log("ERROR: Bad packet\n");
		decoder->pkt_state = INTEL_PT_STATE_ERR1;
	}
	return -EBADMSG;
}

static int intel_pt_get_data(struct intel_pt_decoder *decoder)
{
	struct intel_pt_buffer buffer = { .buf = 0, };
	int ret;

	decoder->pkt_step = 0;

	intel_pt_log("Getting more data\n");
	ret = decoder->get_trace(&buffer, decoder->data);
	if (ret)
		return ret;
	decoder->buf = buffer.buf;
	decoder->len = buffer.len;
	if (!decoder->len) {
		intel_pt_log("No more data\n");
		return -ENODATA;
	}
	if (!buffer.consecutive) {
		decoder->ip = 0;
		decoder->pkt_state = INTEL_PT_STATE_NO_PSB;
		decoder->ref_timestamp = buffer.ref_timestamp;
		decoder->timestamp = 0;
		decoder->have_tma = false;
		decoder->state.trace_nr = buffer.trace_nr;
		intel_pt_log("Reference timestamp 0x%" PRIx64 "\n",
			     decoder->ref_timestamp);
		return -ENOLINK;
	}

	return 0;
}

static int intel_pt_get_next_data(struct intel_pt_decoder *decoder)
{
	if (!decoder->next_buf)
		return intel_pt_get_data(decoder);

	decoder->buf = decoder->next_buf;
	decoder->len = decoder->next_len;
	decoder->next_buf = 0;
	decoder->next_len = 0;
	return 0;
}

static int intel_pt_get_split_packet(struct intel_pt_decoder *decoder)
{
	unsigned char *buf = decoder->temp_buf;
	size_t old_len, len, n;
	int ret;

	old_len = decoder->len;
	len = decoder->len;
	memcpy(buf, decoder->buf, len);

	ret = intel_pt_get_data(decoder);
	if (ret) {
		decoder->pos += old_len;
		return ret < 0 ? ret : -EINVAL;
	}

	n = INTEL_PT_PKT_MAX_SZ - len;
	if (n > decoder->len)
		n = decoder->len;
	memcpy(buf + len, decoder->buf, n);
	len += n;

	ret = intel_pt_get_packet(buf, len, &decoder->packet);
	if (ret < (int)old_len) {
		decoder->next_buf = decoder->buf;
		decoder->next_len = decoder->len;
		decoder->buf = buf;
		decoder->len = old_len;
		return intel_pt_bad_packet(decoder);
	}

	decoder->next_buf = decoder->buf + (ret - old_len);
	decoder->next_len = decoder->len - (ret - old_len);

	decoder->buf = buf;
	decoder->len = ret;

	return ret;
}

struct intel_pt_pkt_info {
	struct intel_pt_decoder	  *decoder;
	struct intel_pt_pkt       packet;
	uint64_t                  pos;
	int                       pkt_len;
	int                       last_packet_type;
	void                      *data;
};

typedef int (*intel_pt_pkt_cb_t)(struct intel_pt_pkt_info *pkt_info);

/* Lookahead packets in current buffer */
static int intel_pt_pkt_lookahead(struct intel_pt_decoder *decoder,
				  intel_pt_pkt_cb_t cb, void *data)
{
	struct intel_pt_pkt_info pkt_info;
	const unsigned char *buf = decoder->buf;
	size_t len = decoder->len;
	int ret;

	pkt_info.decoder          = decoder;
	pkt_info.pos              = decoder->pos;
	pkt_info.pkt_len          = decoder->pkt_step;
	pkt_info.last_packet_type = decoder->last_packet_type;
	pkt_info.data             = data;

	while (1) {
		do {
			pkt_info.pos += pkt_info.pkt_len;
			buf          += pkt_info.pkt_len;
			len          -= pkt_info.pkt_len;

			if (!len)
				return INTEL_PT_NEED_MORE_BYTES;

			ret = intel_pt_get_packet(buf, len, &pkt_info.packet);
			if (!ret)
				return INTEL_PT_NEED_MORE_BYTES;
			if (ret < 0)
				return ret;

			pkt_info.pkt_len = ret;
		} while (pkt_info.packet.type == INTEL_PT_PAD);

		ret = cb(&pkt_info);
		if (ret)
			return 0;

		pkt_info.last_packet_type = pkt_info.packet.type;
	}
}

struct intel_pt_calc_cyc_to_tsc_info {
	uint64_t        cycle_cnt;
	unsigned int    cbr;
	uint32_t        last_mtc;
	uint64_t        ctc_timestamp;
	uint64_t        ctc_delta;
	uint64_t        tsc_timestamp;
	uint64_t        timestamp;
	bool            have_tma;
	bool            fixup_last_mtc;
	bool            from_mtc;
	double          cbr_cyc_to_tsc;
};

/*
 * MTC provides a 8-bit slice of CTC but the TMA packet only provides the lower
 * 16 bits of CTC. If mtc_shift > 8 then some of the MTC bits are not in the CTC
 * provided by the TMA packet. Fix-up the last_mtc calculated from the TMA
 * packet by copying the missing bits from the current MTC assuming the least
 * difference between the two, and that the current MTC comes after last_mtc.
 */
static void intel_pt_fixup_last_mtc(uint32_t mtc, int mtc_shift,
				    uint32_t *last_mtc)
{
	uint32_t first_missing_bit = 1U << (16 - mtc_shift);
	uint32_t mask = ~(first_missing_bit - 1);

	*last_mtc |= mtc & mask;
	if (*last_mtc >= mtc) {
		*last_mtc -= first_missing_bit;
		*last_mtc &= 0xff;
	}
}

static int intel_pt_calc_cyc_cb(struct intel_pt_pkt_info *pkt_info)
{
	struct intel_pt_decoder *decoder = pkt_info->decoder;
	struct intel_pt_calc_cyc_to_tsc_info *data = pkt_info->data;
	uint64_t timestamp;
	double cyc_to_tsc;
	unsigned int cbr;
	uint32_t mtc, mtc_delta, ctc, fc, ctc_rem;

	switch (pkt_info->packet.type) {
	case INTEL_PT_TNT:
	case INTEL_PT_TIP_PGE:
	case INTEL_PT_TIP:
	case INTEL_PT_FUP:
	case INTEL_PT_PSB:
	case INTEL_PT_PIP:
	case INTEL_PT_MODE_EXEC:
	case INTEL_PT_MODE_TSX:
	case INTEL_PT_PSBEND:
	case INTEL_PT_PAD:
	case INTEL_PT_VMCS:
	case INTEL_PT_MNT:
		return 0;

	case INTEL_PT_MTC:
		if (!data->have_tma)
			return 0;

		mtc = pkt_info->packet.payload;
		if (decoder->mtc_shift > 8 && data->fixup_last_mtc) {
			data->fixup_last_mtc = false;
			intel_pt_fixup_last_mtc(mtc, decoder->mtc_shift,
						&data->last_mtc);
		}
		if (mtc > data->last_mtc)
			mtc_delta = mtc - data->last_mtc;
		else
			mtc_delta = mtc + 256 - data->last_mtc;
		data->ctc_delta += mtc_delta << decoder->mtc_shift;
		data->last_mtc = mtc;

		if (decoder->tsc_ctc_mult) {
			timestamp = data->ctc_timestamp +
				data->ctc_delta * decoder->tsc_ctc_mult;
		} else {
			timestamp = data->ctc_timestamp +
				multdiv(data->ctc_delta,
					decoder->tsc_ctc_ratio_n,
					decoder->tsc_ctc_ratio_d);
		}

		if (timestamp < data->timestamp)
			return 1;

		if (pkt_info->last_packet_type != INTEL_PT_CYC) {
			data->timestamp = timestamp;
			return 0;
		}

		break;

	case INTEL_PT_TSC:
		timestamp = pkt_info->packet.payload |
			    (data->timestamp & (0xffULL << 56));
		if (data->from_mtc && timestamp < data->timestamp &&
		    data->timestamp - timestamp < decoder->tsc_slip)
			return 1;
		if (timestamp < data->timestamp)
			timestamp += (1ULL << 56);
		if (pkt_info->last_packet_type != INTEL_PT_CYC) {
			if (data->from_mtc)
				return 1;
			data->tsc_timestamp = timestamp;
			data->timestamp = timestamp;
			return 0;
		}
		break;

	case INTEL_PT_TMA:
		if (data->from_mtc)
			return 1;

		if (!decoder->tsc_ctc_ratio_d)
			return 0;

		ctc = pkt_info->packet.payload;
		fc = pkt_info->packet.count;
		ctc_rem = ctc & decoder->ctc_rem_mask;

		data->last_mtc = (ctc >> decoder->mtc_shift) & 0xff;

		data->ctc_timestamp = data->tsc_timestamp - fc;
		if (decoder->tsc_ctc_mult) {
			data->ctc_timestamp -= ctc_rem * decoder->tsc_ctc_mult;
		} else {
			data->ctc_timestamp -=
				multdiv(ctc_rem, decoder->tsc_ctc_ratio_n,
					decoder->tsc_ctc_ratio_d);
		}

		data->ctc_delta = 0;
		data->have_tma = true;
		data->fixup_last_mtc = true;

		return 0;

	case INTEL_PT_CYC:
		data->cycle_cnt += pkt_info->packet.payload;
		return 0;

	case INTEL_PT_CBR:
		cbr = pkt_info->packet.payload;
		if (data->cbr && data->cbr != cbr)
			return 1;
		data->cbr = cbr;
		data->cbr_cyc_to_tsc = decoder->max_non_turbo_ratio_fp / cbr;
		return 0;

	case INTEL_PT_TIP_PGD:
	case INTEL_PT_TRACESTOP:
	case INTEL_PT_OVF:
	case INTEL_PT_BAD: /* Does not happen */
	default:
		return 1;
	}

	if (!data->cbr && decoder->cbr) {
		data->cbr = decoder->cbr;
		data->cbr_cyc_to_tsc = decoder->cbr_cyc_to_tsc;
	}

	if (!data->cycle_cnt)
		return 1;

	cyc_to_tsc = (double)(timestamp - decoder->timestamp) / data->cycle_cnt;

	if (data->cbr && cyc_to_tsc > data->cbr_cyc_to_tsc &&
	    cyc_to_tsc / data->cbr_cyc_to_tsc > 1.25) {
		intel_pt_log("Timestamp: calculated %g TSC ticks per cycle too big (c.f. CBR-based value %g), pos " x64_fmt "\n",
			     cyc_to_tsc, data->cbr_cyc_to_tsc, pkt_info->pos);
		return 1;
	}

	decoder->calc_cyc_to_tsc = cyc_to_tsc;
	decoder->have_calc_cyc_to_tsc = true;

	if (data->cbr) {
		intel_pt_log("Timestamp: calculated %g TSC ticks per cycle c.f. CBR-based value %g, pos " x64_fmt "\n",
			     cyc_to_tsc, data->cbr_cyc_to_tsc, pkt_info->pos);
	} else {
		intel_pt_log("Timestamp: calculated %g TSC ticks per cycle c.f. unknown CBR-based value, pos " x64_fmt "\n",
			     cyc_to_tsc, pkt_info->pos);
	}

	return 1;
}

static void intel_pt_calc_cyc_to_tsc(struct intel_pt_decoder *decoder,
				     bool from_mtc)
{
	struct intel_pt_calc_cyc_to_tsc_info data = {
		.cycle_cnt      = 0,
		.cbr            = 0,
		.last_mtc       = decoder->last_mtc,
		.ctc_timestamp  = decoder->ctc_timestamp,
		.ctc_delta      = decoder->ctc_delta,
		.tsc_timestamp  = decoder->tsc_timestamp,
		.timestamp      = decoder->timestamp,
		.have_tma       = decoder->have_tma,
		.fixup_last_mtc = decoder->fixup_last_mtc,
		.from_mtc       = from_mtc,
		.cbr_cyc_to_tsc = 0,
	};

	intel_pt_pkt_lookahead(decoder, intel_pt_calc_cyc_cb, &data);
}

static int intel_pt_get_next_packet(struct intel_pt_decoder *decoder)
{
	int ret;

	decoder->last_packet_type = decoder->packet.type;

	do {
		decoder->pos += decoder->pkt_step;
		decoder->buf += decoder->pkt_step;
		decoder->len -= decoder->pkt_step;

		if (!decoder->len) {
			ret = intel_pt_get_next_data(decoder);
			if (ret)
				return ret;
		}

		ret = intel_pt_get_packet(decoder->buf, decoder->len,
					  &decoder->packet);
		if (ret == INTEL_PT_NEED_MORE_BYTES &&
		    decoder->len < INTEL_PT_PKT_MAX_SZ && !decoder->next_buf) {
			ret = intel_pt_get_split_packet(decoder);
			if (ret < 0)
				return ret;
		}
		if (ret <= 0)
			return intel_pt_bad_packet(decoder);

		decoder->pkt_len = ret;
		decoder->pkt_step = ret;
		intel_pt_decoder_log_packet(decoder);
	} while (decoder->packet.type == INTEL_PT_PAD);

	return 0;
}

static uint64_t intel_pt_next_period(struct intel_pt_decoder *decoder)
{
	uint64_t timestamp, masked_timestamp;

	timestamp = decoder->timestamp + decoder->timestamp_insn_cnt;
	masked_timestamp = timestamp & decoder->period_mask;
	if (decoder->continuous_period) {
		if (masked_timestamp != decoder->last_masked_timestamp)
			return 1;
	} else {
		timestamp += 1;
		masked_timestamp = timestamp & decoder->period_mask;
		if (masked_timestamp != decoder->last_masked_timestamp) {
			decoder->last_masked_timestamp = masked_timestamp;
			decoder->continuous_period = true;
		}
	}
	return decoder->period_ticks - (timestamp - masked_timestamp);
}

static uint64_t intel_pt_next_sample(struct intel_pt_decoder *decoder)
{
	switch (decoder->period_type) {
	case INTEL_PT_PERIOD_INSTRUCTIONS:
		return decoder->period - decoder->period_insn_cnt;
	case INTEL_PT_PERIOD_TICKS:
		return intel_pt_next_period(decoder);
	case INTEL_PT_PERIOD_NONE:
	case INTEL_PT_PERIOD_MTC:
	default:
		return 0;
	}
}

static void intel_pt_sample_insn(struct intel_pt_decoder *decoder)
{
	uint64_t timestamp, masked_timestamp;

	switch (decoder->period_type) {
	case INTEL_PT_PERIOD_INSTRUCTIONS:
		decoder->period_insn_cnt = 0;
		break;
	case INTEL_PT_PERIOD_TICKS:
		timestamp = decoder->timestamp + decoder->timestamp_insn_cnt;
		masked_timestamp = timestamp & decoder->period_mask;
		decoder->last_masked_timestamp = masked_timestamp;
		break;
	case INTEL_PT_PERIOD_NONE:
	case INTEL_PT_PERIOD_MTC:
	default:
		break;
	}

	decoder->state.type |= INTEL_PT_INSTRUCTION;
}

static int intel_pt_walk_insn(struct intel_pt_decoder *decoder,
			      struct intel_pt_insn *intel_pt_insn, uint64_t ip)
{
	uint64_t max_insn_cnt, insn_cnt = 0;
	int err;

	if (!decoder->mtc_insn)
		decoder->mtc_insn = true;

	max_insn_cnt = intel_pt_next_sample(decoder);

	err = decoder->walk_insn(intel_pt_insn, &insn_cnt, &decoder->ip, ip,
				 max_insn_cnt, decoder->data);

	decoder->tot_insn_cnt += insn_cnt;
	decoder->timestamp_insn_cnt += insn_cnt;
	decoder->sample_insn_cnt += insn_cnt;
	decoder->period_insn_cnt += insn_cnt;

	if (err) {
		decoder->no_progress = 0;
		decoder->pkt_state = INTEL_PT_STATE_ERR2;
		intel_pt_log_at("ERROR: Failed to get instruction",
				decoder->ip);
		if (err == -ENOENT)
			return -ENOLINK;
		return -EILSEQ;
	}

	if (ip && decoder->ip == ip) {
		err = -EAGAIN;
		goto out;
	}

	if (max_insn_cnt && insn_cnt >= max_insn_cnt)
		intel_pt_sample_insn(decoder);

	if (intel_pt_insn->branch == INTEL_PT_BR_NO_BRANCH) {
		decoder->state.type = INTEL_PT_INSTRUCTION;
		decoder->state.from_ip = decoder->ip;
		decoder->state.to_ip = 0;
		decoder->ip += intel_pt_insn->length;
		err = INTEL_PT_RETURN;
		goto out;
	}

	if (intel_pt_insn->op == INTEL_PT_OP_CALL) {
		/* Zero-length calls are excluded */
		if (intel_pt_insn->branch != INTEL_PT_BR_UNCONDITIONAL ||
		    intel_pt_insn->rel) {
			err = intel_pt_push(&decoder->stack, decoder->ip +
					    intel_pt_insn->length);
			if (err)
				goto out;
		}
	} else if (intel_pt_insn->op == INTEL_PT_OP_RET) {
		decoder->ret_addr = intel_pt_pop(&decoder->stack);
	}

	if (intel_pt_insn->branch == INTEL_PT_BR_UNCONDITIONAL) {
		int cnt = decoder->no_progress++;

		decoder->state.from_ip = decoder->ip;
		decoder->ip += intel_pt_insn->length +
				intel_pt_insn->rel;
		decoder->state.to_ip = decoder->ip;
		err = INTEL_PT_RETURN;

		/*
		 * Check for being stuck in a loop.  This can happen if a
		 * decoder error results in the decoder erroneously setting the
		 * ip to an address that is itself in an infinite loop that
		 * consumes no packets.  When that happens, there must be an
		 * unconditional branch.
		 */
		if (cnt) {
			if (cnt == 1) {
				decoder->stuck_ip = decoder->state.to_ip;
				decoder->stuck_ip_prd = 1;
				decoder->stuck_ip_cnt = 1;
			} else if (cnt > INTEL_PT_MAX_LOOPS ||
				   decoder->state.to_ip == decoder->stuck_ip) {
				intel_pt_log_at("ERROR: Never-ending loop",
						decoder->state.to_ip);
				decoder->pkt_state = INTEL_PT_STATE_ERR_RESYNC;
				err = -ELOOP;
				goto out;
			} else if (!--decoder->stuck_ip_cnt) {
				decoder->stuck_ip_prd += 1;
				decoder->stuck_ip_cnt = decoder->stuck_ip_prd;
				decoder->stuck_ip = decoder->state.to_ip;
			}
		}
		goto out_no_progress;
	}
out:
	decoder->no_progress = 0;
out_no_progress:
	decoder->state.insn_op = intel_pt_insn->op;
	decoder->state.insn_len = intel_pt_insn->length;

	if (decoder->tx_flags & INTEL_PT_IN_TX)
		decoder->state.flags |= INTEL_PT_IN_TX;

	return err;
}

static int intel_pt_walk_fup(struct intel_pt_decoder *decoder)
{
	struct intel_pt_insn intel_pt_insn;
	uint64_t ip;
	int err;

	ip = decoder->last_ip;

	while (1) {
		err = intel_pt_walk_insn(decoder, &intel_pt_insn, ip);
		if (err == INTEL_PT_RETURN)
			return 0;
		if (err == -EAGAIN) {
			if (decoder->set_fup_tx_flags) {
				decoder->set_fup_tx_flags = false;
				decoder->tx_flags = decoder->fup_tx_flags;
				decoder->state.type = INTEL_PT_TRANSACTION;
				decoder->state.from_ip = decoder->ip;
				decoder->state.to_ip = 0;
				decoder->state.flags = decoder->fup_tx_flags;
				return 0;
			}
			return err;
		}
		decoder->set_fup_tx_flags = false;
		if (err)
			return err;

		if (intel_pt_insn.branch == INTEL_PT_BR_INDIRECT) {
			intel_pt_log_at("ERROR: Unexpected indirect branch",
					decoder->ip);
			decoder->pkt_state = INTEL_PT_STATE_ERR_RESYNC;
			return -ENOENT;
		}

		if (intel_pt_insn.branch == INTEL_PT_BR_CONDITIONAL) {
			intel_pt_log_at("ERROR: Unexpected conditional branch",
					decoder->ip);
			decoder->pkt_state = INTEL_PT_STATE_ERR_RESYNC;
			return -ENOENT;
		}

		intel_pt_bug(decoder);
	}
}

static int intel_pt_walk_tip(struct intel_pt_decoder *decoder)
{
	struct intel_pt_insn intel_pt_insn;
	int err;

	err = intel_pt_walk_insn(decoder, &intel_pt_insn, 0);
	if (err == INTEL_PT_RETURN)
		return 0;
	if (err)
		return err;

	if (intel_pt_insn.branch == INTEL_PT_BR_INDIRECT) {
		if (decoder->pkt_state == INTEL_PT_STATE_TIP_PGD) {
			decoder->pge = false;
			decoder->continuous_period = false;
			decoder->pkt_state = INTEL_PT_STATE_IN_SYNC;
			decoder->state.from_ip = decoder->ip;
			decoder->state.to_ip = 0;
			if (decoder->packet.count != 0)
				decoder->ip = decoder->last_ip;
		} else {
			decoder->pkt_state = INTEL_PT_STATE_IN_SYNC;
			decoder->state.from_ip = decoder->ip;
			if (decoder->packet.count == 0) {
				decoder->state.to_ip = 0;
			} else {
				decoder->state.to_ip = decoder->last_ip;
				decoder->ip = decoder->last_ip;
			}
		}
		return 0;
	}

	if (intel_pt_insn.branch == INTEL_PT_BR_CONDITIONAL) {
		intel_pt_log_at("ERROR: Conditional branch when expecting indirect branch",
				decoder->ip);
		decoder->pkt_state = INTEL_PT_STATE_ERR_RESYNC;
		return -ENOENT;
	}

	return intel_pt_bug(decoder);
}

static int intel_pt_walk_tnt(struct intel_pt_decoder *decoder)
{
	struct intel_pt_insn intel_pt_insn;
	int err;

	while (1) {
		err = intel_pt_walk_insn(decoder, &intel_pt_insn, 0);
		if (err == INTEL_PT_RETURN)
			return 0;
		if (err)
			return err;

		if (intel_pt_insn.op == INTEL_PT_OP_RET) {
			if (!decoder->return_compression) {
				intel_pt_log_at("ERROR: RET when expecting conditional branch",
						decoder->ip);
				decoder->pkt_state = INTEL_PT_STATE_ERR3;
				return -ENOENT;
			}
			if (!decoder->ret_addr) {
				intel_pt_log_at("ERROR: Bad RET compression (stack empty)",
						decoder->ip);
				decoder->pkt_state = INTEL_PT_STATE_ERR3;
				return -ENOENT;
			}
			if (!(decoder->tnt.payload & BIT63)) {
				intel_pt_log_at("ERROR: Bad RET compression (TNT=N)",
						decoder->ip);
				decoder->pkt_state = INTEL_PT_STATE_ERR3;
				return -ENOENT;
			}
			decoder->tnt.count -= 1;
			if (!decoder->tnt.count)
				decoder->pkt_state = INTEL_PT_STATE_IN_SYNC;
			decoder->tnt.payload <<= 1;
			decoder->state.from_ip = decoder->ip;
			decoder->ip = decoder->ret_addr;
			decoder->state.to_ip = decoder->ip;
			return 0;
		}

		if (intel_pt_insn.branch == INTEL_PT_BR_INDIRECT) {
			/* Handle deferred TIPs */
			err = intel_pt_get_next_packet(decoder);
			if (err)
				return err;
			if (decoder->packet.type != INTEL_PT_TIP ||
			    decoder->packet.count == 0) {
				intel_pt_log_at("ERROR: Missing deferred TIP for indirect branch",
						decoder->ip);
				decoder->pkt_state = INTEL_PT_STATE_ERR3;
				decoder->pkt_step = 0;
				return -ENOENT;
			}
			intel_pt_set_last_ip(decoder);
			decoder->state.from_ip = decoder->ip;
			decoder->state.to_ip = decoder->last_ip;
			decoder->ip = decoder->last_ip;
			return 0;
		}

		if (intel_pt_insn.branch == INTEL_PT_BR_CONDITIONAL) {
			decoder->tnt.count -= 1;
			if (!decoder->tnt.count)
				decoder->pkt_state = INTEL_PT_STATE_IN_SYNC;
			if (decoder->tnt.payload & BIT63) {
				decoder->tnt.payload <<= 1;
				decoder->state.from_ip = decoder->ip;
				decoder->ip += intel_pt_insn.length +
					       intel_pt_insn.rel;
				decoder->state.to_ip = decoder->ip;
				return 0;
			}
			/* Instruction sample for a non-taken branch */
			if (decoder->state.type & INTEL_PT_INSTRUCTION) {
				decoder->tnt.payload <<= 1;
				decoder->state.type = INTEL_PT_INSTRUCTION;
				decoder->state.from_ip = decoder->ip;
				decoder->state.to_ip = 0;
				decoder->ip += intel_pt_insn.length;
				return 0;
			}
			decoder->ip += intel_pt_insn.length;
			if (!decoder->tnt.count)
				return -EAGAIN;
			decoder->tnt.payload <<= 1;
			continue;
		}

		return intel_pt_bug(decoder);
	}
}

static int intel_pt_mode_tsx(struct intel_pt_decoder *decoder, bool *no_tip)
{
	unsigned int fup_tx_flags;
	int err;

	fup_tx_flags = decoder->packet.payload &
		       (INTEL_PT_IN_TX | INTEL_PT_ABORT_TX);
	err = intel_pt_get_next_packet(decoder);
	if (err)
		return err;
	if (decoder->packet.type == INTEL_PT_FUP) {
		decoder->fup_tx_flags = fup_tx_flags;
		decoder->set_fup_tx_flags = true;
		if (!(decoder->fup_tx_flags & INTEL_PT_ABORT_TX))
			*no_tip = true;
	} else {
		intel_pt_log_at("ERROR: Missing FUP after MODE.TSX",
				decoder->pos);
		intel_pt_update_in_tx(decoder);
	}
	return 0;
}

static void intel_pt_calc_tsc_timestamp(struct intel_pt_decoder *decoder)
{
	uint64_t timestamp;

	decoder->have_tma = false;

	if (decoder->ref_timestamp) {
		timestamp = decoder->packet.payload |
			    (decoder->ref_timestamp & (0xffULL << 56));
		if (timestamp < decoder->ref_timestamp) {
			if (decoder->ref_timestamp - timestamp > (1ULL << 55))
				timestamp += (1ULL << 56);
		} else {
			if (timestamp - decoder->ref_timestamp > (1ULL << 55))
				timestamp -= (1ULL << 56);
		}
		decoder->tsc_timestamp = timestamp;
		decoder->timestamp = timestamp;
		decoder->ref_timestamp = 0;
		decoder->timestamp_insn_cnt = 0;
	} else if (decoder->timestamp) {
		timestamp = decoder->packet.payload |
			    (decoder->timestamp & (0xffULL << 56));
		decoder->tsc_timestamp = timestamp;
		if (timestamp < decoder->timestamp &&
		    decoder->timestamp - timestamp < decoder->tsc_slip) {
			intel_pt_log_to("Suppressing backwards timestamp",
					timestamp);
			timestamp = decoder->timestamp;
		}
		if (timestamp < decoder->timestamp) {
			intel_pt_log_to("Wraparound timestamp", timestamp);
			timestamp += (1ULL << 56);
			decoder->tsc_timestamp = timestamp;
		}
		decoder->timestamp = timestamp;
		decoder->timestamp_insn_cnt = 0;
	}

	if (decoder->last_packet_type == INTEL_PT_CYC) {
		decoder->cyc_ref_timestamp = decoder->timestamp;
		decoder->cycle_cnt = 0;
		decoder->have_calc_cyc_to_tsc = false;
		intel_pt_calc_cyc_to_tsc(decoder, false);
	}

	intel_pt_log_to("Setting timestamp", decoder->timestamp);
}

static int intel_pt_overflow(struct intel_pt_decoder *decoder)
{
	intel_pt_log("ERROR: Buffer overflow\n");
	intel_pt_clear_tx_flags(decoder);
	decoder->have_tma = false;
	decoder->cbr = 0;
	decoder->pkt_state = INTEL_PT_STATE_ERR_RESYNC;
	decoder->overflow = true;
	return -EOVERFLOW;
}

static void intel_pt_calc_tma(struct intel_pt_decoder *decoder)
{
	uint32_t ctc = decoder->packet.payload;
	uint32_t fc = decoder->packet.count;
	uint32_t ctc_rem = ctc & decoder->ctc_rem_mask;

	if (!decoder->tsc_ctc_ratio_d)
		return;

	decoder->last_mtc = (ctc >> decoder->mtc_shift) & 0xff;
	decoder->ctc_timestamp = decoder->tsc_timestamp - fc;
	if (decoder->tsc_ctc_mult) {
		decoder->ctc_timestamp -= ctc_rem * decoder->tsc_ctc_mult;
	} else {
		decoder->ctc_timestamp -= multdiv(ctc_rem,
						  decoder->tsc_ctc_ratio_n,
						  decoder->tsc_ctc_ratio_d);
	}
	decoder->ctc_delta = 0;
	decoder->have_tma = true;
	decoder->fixup_last_mtc = true;
	intel_pt_log("CTC timestamp " x64_fmt " last MTC %#x  CTC rem %#x\n",
		     decoder->ctc_timestamp, decoder->last_mtc, ctc_rem);
}

static void intel_pt_calc_mtc_timestamp(struct intel_pt_decoder *decoder)
{
	uint64_t timestamp;
	uint32_t mtc, mtc_delta;

	if (!decoder->have_tma)
		return;

	mtc = decoder->packet.payload;

	if (decoder->mtc_shift > 8 && decoder->fixup_last_mtc) {
		decoder->fixup_last_mtc = false;
		intel_pt_fixup_last_mtc(mtc, decoder->mtc_shift,
					&decoder->last_mtc);
	}

	if (mtc > decoder->last_mtc)
		mtc_delta = mtc - decoder->last_mtc;
	else
		mtc_delta = mtc + 256 - decoder->last_mtc;

	decoder->ctc_delta += mtc_delta << decoder->mtc_shift;

	if (decoder->tsc_ctc_mult) {
		timestamp = decoder->ctc_timestamp +
			    decoder->ctc_delta * decoder->tsc_ctc_mult;
	} else {
		timestamp = decoder->ctc_timestamp +
			    multdiv(decoder->ctc_delta,
				    decoder->tsc_ctc_ratio_n,
				    decoder->tsc_ctc_ratio_d);
	}

	if (timestamp < decoder->timestamp)
		intel_pt_log("Suppressing MTC timestamp " x64_fmt " less than current timestamp " x64_fmt "\n",
			     timestamp, decoder->timestamp);
	else
		decoder->timestamp = timestamp;

	decoder->timestamp_insn_cnt = 0;
	decoder->last_mtc = mtc;

	if (decoder->last_packet_type == INTEL_PT_CYC) {
		decoder->cyc_ref_timestamp = decoder->timestamp;
		decoder->cycle_cnt = 0;
		decoder->have_calc_cyc_to_tsc = false;
		intel_pt_calc_cyc_to_tsc(decoder, true);
	}
}

static void intel_pt_calc_cbr(struct intel_pt_decoder *decoder)
{
	unsigned int cbr = decoder->packet.payload;

	if (decoder->cbr == cbr)
		return;

	decoder->cbr = cbr;
	decoder->cbr_cyc_to_tsc = decoder->max_non_turbo_ratio_fp / cbr;
}

static void intel_pt_calc_cyc_timestamp(struct intel_pt_decoder *decoder)
{
	uint64_t timestamp = decoder->cyc_ref_timestamp;

	decoder->have_cyc = true;

	decoder->cycle_cnt += decoder->packet.payload;

	if (!decoder->cyc_ref_timestamp)
		return;

	if (decoder->have_calc_cyc_to_tsc)
		timestamp += decoder->cycle_cnt * decoder->calc_cyc_to_tsc;
	else if (decoder->cbr)
		timestamp += decoder->cycle_cnt * decoder->cbr_cyc_to_tsc;
	else
		return;

	if (timestamp < decoder->timestamp)
		intel_pt_log("Suppressing CYC timestamp " x64_fmt " less than current timestamp " x64_fmt "\n",
			     timestamp, decoder->timestamp);
	else
		decoder->timestamp = timestamp;

	decoder->timestamp_insn_cnt = 0;
}

/* Walk PSB+ packets when already in sync. */
static int intel_pt_walk_psbend(struct intel_pt_decoder *decoder)
{
	int err;

	while (1) {
		err = intel_pt_get_next_packet(decoder);
		if (err)
			return err;

		switch (decoder->packet.type) {
		case INTEL_PT_PSBEND:
			return 0;

		case INTEL_PT_TIP_PGD:
		case INTEL_PT_TIP_PGE:
		case INTEL_PT_TIP:
		case INTEL_PT_TNT:
		case INTEL_PT_TRACESTOP:
		case INTEL_PT_BAD:
		case INTEL_PT_PSB:
			decoder->have_tma = false;
			intel_pt_log("ERROR: Unexpected packet\n");
			return -EAGAIN;

		case INTEL_PT_OVF:
			return intel_pt_overflow(decoder);

		case INTEL_PT_TSC:
			intel_pt_calc_tsc_timestamp(decoder);
			break;

		case INTEL_PT_TMA:
			intel_pt_calc_tma(decoder);
			break;

		case INTEL_PT_CBR:
			intel_pt_calc_cbr(decoder);
			break;

		case INTEL_PT_MODE_EXEC:
			decoder->exec_mode = decoder->packet.payload;
			break;

		case INTEL_PT_PIP:
			decoder->cr3 = decoder->packet.payload & (BIT63 - 1);
			break;

		case INTEL_PT_FUP:
			decoder->pge = true;
			if (decoder->packet.count)
				intel_pt_set_last_ip(decoder);
			break;

		case INTEL_PT_MODE_TSX:
			intel_pt_update_in_tx(decoder);
			break;

		case INTEL_PT_MTC:
			intel_pt_calc_mtc_timestamp(decoder);
			if (decoder->period_type == INTEL_PT_PERIOD_MTC)
				decoder->state.type |= INTEL_PT_INSTRUCTION;
			break;

		case INTEL_PT_CYC:
		case INTEL_PT_VMCS:
		case INTEL_PT_MNT:
		case INTEL_PT_PAD:
		default:
			break;
		}
	}
}

static int intel_pt_walk_fup_tip(struct intel_pt_decoder *decoder)
{
	int err;

	if (decoder->tx_flags & INTEL_PT_ABORT_TX) {
		decoder->tx_flags = 0;
		decoder->state.flags &= ~INTEL_PT_IN_TX;
		decoder->state.flags |= INTEL_PT_ABORT_TX;
	} else {
		decoder->state.flags |= INTEL_PT_ASYNC;
	}

	while (1) {
		err = intel_pt_get_next_packet(decoder);
		if (err)
			return err;

		switch (decoder->packet.type) {
		case INTEL_PT_TNT:
		case INTEL_PT_FUP:
		case INTEL_PT_TRACESTOP:
		case INTEL_PT_PSB:
		case INTEL_PT_TSC:
		case INTEL_PT_TMA:
		case INTEL_PT_CBR:
		case INTEL_PT_MODE_TSX:
		case INTEL_PT_BAD:
		case INTEL_PT_PSBEND:
			intel_pt_log("ERROR: Missing TIP after FUP\n");
			decoder->pkt_state = INTEL_PT_STATE_ERR3;
			return -ENOENT;

		case INTEL_PT_OVF:
			return intel_pt_overflow(decoder);

		case INTEL_PT_TIP_PGD:
			decoder->state.from_ip = decoder->ip;
			decoder->state.to_ip = 0;
			if (decoder->packet.count != 0) {
				intel_pt_set_ip(decoder);
				intel_pt_log("Omitting PGD ip " x64_fmt "\n",
					     decoder->ip);
			}
			decoder->pge = false;
			decoder->continuous_period = false;
			return 0;

		case INTEL_PT_TIP_PGE:
			decoder->pge = true;
			intel_pt_log("Omitting PGE ip " x64_fmt "\n",
				     decoder->ip);
			decoder->state.from_ip = 0;
			if (decoder->packet.count == 0) {
				decoder->state.to_ip = 0;
			} else {
				intel_pt_set_ip(decoder);
				decoder->state.to_ip = decoder->ip;
			}
			return 0;

		case INTEL_PT_TIP:
			decoder->state.from_ip = decoder->ip;
			if (decoder->packet.count == 0) {
				decoder->state.to_ip = 0;
			} else {
				intel_pt_set_ip(decoder);
				decoder->state.to_ip = decoder->ip;
			}
			return 0;

		case INTEL_PT_PIP:
			decoder->cr3 = decoder->packet.payload & (BIT63 - 1);
			break;

		case INTEL_PT_MTC:
			intel_pt_calc_mtc_timestamp(decoder);
			if (decoder->period_type == INTEL_PT_PERIOD_MTC)
				decoder->state.type |= INTEL_PT_INSTRUCTION;
			break;

		case INTEL_PT_CYC:
			intel_pt_calc_cyc_timestamp(decoder);
			break;

		case INTEL_PT_MODE_EXEC:
			decoder->exec_mode = decoder->packet.payload;
			break;

		case INTEL_PT_VMCS:
		case INTEL_PT_MNT:
		case INTEL_PT_PAD:
			break;

		default:
			return intel_pt_bug(decoder);
		}
	}
}

static int intel_pt_walk_trace(struct intel_pt_decoder *decoder)
{
	bool no_tip = false;
	int err;

	while (1) {
		err = intel_pt_get_next_packet(decoder);
		if (err)
			return err;
next:
		switch (decoder->packet.type) {
		case INTEL_PT_TNT:
			if (!decoder->packet.count)
				break;
			decoder->tnt = decoder->packet;
			decoder->pkt_state = INTEL_PT_STATE_TNT;
			err = intel_pt_walk_tnt(decoder);
			if (err == -EAGAIN)
				break;
			return err;

		case INTEL_PT_TIP_PGD:
			if (decoder->packet.count != 0)
				intel_pt_set_last_ip(decoder);
			decoder->pkt_state = INTEL_PT_STATE_TIP_PGD;
			return intel_pt_walk_tip(decoder);

		case INTEL_PT_TIP_PGE: {
			decoder->pge = true;
			if (decoder->packet.count == 0) {
				intel_pt_log_at("Skipping zero TIP.PGE",
						decoder->pos);
				break;
			}
			intel_pt_set_ip(decoder);
			decoder->state.from_ip = 0;
			decoder->state.to_ip = decoder->ip;
			return 0;
		}

		case INTEL_PT_OVF:
			return intel_pt_overflow(decoder);

		case INTEL_PT_TIP:
			if (decoder->packet.count != 0)
				intel_pt_set_last_ip(decoder);
			decoder->pkt_state = INTEL_PT_STATE_TIP;
			return intel_pt_walk_tip(decoder);

		case INTEL_PT_FUP:
			if (decoder->packet.count == 0) {
				intel_pt_log_at("Skipping zero FUP",
						decoder->pos);
				no_tip = false;
				break;
			}
			intel_pt_set_last_ip(decoder);
			err = intel_pt_walk_fup(decoder);
			if (err != -EAGAIN) {
				if (err)
					return err;
				if (no_tip)
					decoder->pkt_state =
						INTEL_PT_STATE_FUP_NO_TIP;
				else
					decoder->pkt_state = INTEL_PT_STATE_FUP;
				return 0;
			}
			if (no_tip) {
				no_tip = false;
				break;
			}
			return intel_pt_walk_fup_tip(decoder);

		case INTEL_PT_TRACESTOP:
			decoder->pge = false;
			decoder->continuous_period = false;
			intel_pt_clear_tx_flags(decoder);
			decoder->have_tma = false;
			break;

		case INTEL_PT_PSB:
			decoder->last_ip = 0;
			decoder->have_last_ip = true;
			intel_pt_clear_stack(&decoder->stack);
			err = intel_pt_walk_psbend(decoder);
			if (err == -EAGAIN)
				goto next;
			if (err)
				return err;
			break;

		case INTEL_PT_PIP:
			decoder->cr3 = decoder->packet.payload & (BIT63 - 1);
			break;

		case INTEL_PT_MTC:
			intel_pt_calc_mtc_timestamp(decoder);
			if (decoder->period_type != INTEL_PT_PERIOD_MTC)
				break;
			/*
			 * Ensure that there has been an instruction since the
			 * last MTC.
			 */
			if (!decoder->mtc_insn)
				break;
			decoder->mtc_insn = false;
			/* Ensure that there is a timestamp */
			if (!decoder->timestamp)
				break;
			decoder->state.type = INTEL_PT_INSTRUCTION;
			decoder->state.from_ip = decoder->ip;
			decoder->state.to_ip = 0;
			decoder->mtc_insn = false;
			return 0;

		case INTEL_PT_TSC:
			intel_pt_calc_tsc_timestamp(decoder);
			break;

		case INTEL_PT_TMA:
			intel_pt_calc_tma(decoder);
			break;

		case INTEL_PT_CYC:
			intel_pt_calc_cyc_timestamp(decoder);
			break;

		case INTEL_PT_CBR:
			intel_pt_calc_cbr(decoder);
			break;

		case INTEL_PT_MODE_EXEC:
			decoder->exec_mode = decoder->packet.payload;
			break;

		case INTEL_PT_MODE_TSX:
			/* MODE_TSX need not be followed by FUP */
			if (!decoder->pge) {
				intel_pt_update_in_tx(decoder);
				break;
			}
			err = intel_pt_mode_tsx(decoder, &no_tip);
			if (err)
				return err;
			goto next;

		case INTEL_PT_BAD: /* Does not happen */
			return intel_pt_bug(decoder);

		case INTEL_PT_PSBEND:
		case INTEL_PT_VMCS:
		case INTEL_PT_MNT:
		case INTEL_PT_PAD:
			break;

		default:
			return intel_pt_bug(decoder);
		}
	}
}

static inline bool intel_pt_have_ip(struct intel_pt_decoder *decoder)
{
	return decoder->packet.count &&
	       (decoder->have_last_ip || decoder->packet.count == 3 ||
		decoder->packet.count == 6);
}

/* Walk PSB+ packets to get in sync. */
static int intel_pt_walk_psb(struct intel_pt_decoder *decoder)
{
	int err;

	while (1) {
		err = intel_pt_get_next_packet(decoder);
		if (err)
			return err;

		switch (decoder->packet.type) {
		case INTEL_PT_TIP_PGD:
			decoder->continuous_period = false;
			__fallthrough;
		case INTEL_PT_TIP_PGE:
		case INTEL_PT_TIP:
			intel_pt_log("ERROR: Unexpected packet\n");
			return -ENOENT;

		case INTEL_PT_FUP:
			decoder->pge = true;
			if (intel_pt_have_ip(decoder)) {
				uint64_t current_ip = decoder->ip;

				intel_pt_set_ip(decoder);
				if (current_ip)
					intel_pt_log_to("Setting IP",
							decoder->ip);
			}
			break;

		case INTEL_PT_MTC:
			intel_pt_calc_mtc_timestamp(decoder);
			break;

		case INTEL_PT_TSC:
			intel_pt_calc_tsc_timestamp(decoder);
			break;

		case INTEL_PT_TMA:
			intel_pt_calc_tma(decoder);
			break;

		case INTEL_PT_CYC:
			intel_pt_calc_cyc_timestamp(decoder);
			break;

		case INTEL_PT_CBR:
			intel_pt_calc_cbr(decoder);
			break;

		case INTEL_PT_PIP:
			decoder->cr3 = decoder->packet.payload & (BIT63 - 1);
			break;

		case INTEL_PT_MODE_EXEC:
			decoder->exec_mode = decoder->packet.payload;
			break;

		case INTEL_PT_MODE_TSX:
			intel_pt_update_in_tx(decoder);
			break;

		case INTEL_PT_TRACESTOP:
			decoder->pge = false;
			decoder->continuous_period = false;
			intel_pt_clear_tx_flags(decoder);
			__fallthrough;

		case INTEL_PT_TNT:
			decoder->have_tma = false;
			intel_pt_log("ERROR: Unexpected packet\n");
			if (decoder->ip)
				decoder->pkt_state = INTEL_PT_STATE_ERR4;
			else
				decoder->pkt_state = INTEL_PT_STATE_ERR3;
			return -ENOENT;

		case INTEL_PT_BAD: /* Does not happen */
			return intel_pt_bug(decoder);

		case INTEL_PT_OVF:
			return intel_pt_overflow(decoder);

		case INTEL_PT_PSBEND:
			return 0;

		case INTEL_PT_PSB:
		case INTEL_PT_VMCS:
		case INTEL_PT_MNT:
		case INTEL_PT_PAD:
		default:
			break;
		}
	}
}

static int intel_pt_walk_to_ip(struct intel_pt_decoder *decoder)
{
	int err;

	while (1) {
		err = intel_pt_get_next_packet(decoder);
		if (err)
			return err;

		switch (decoder->packet.type) {
		case INTEL_PT_TIP_PGD:
			decoder->continuous_period = false;
			__fallthrough;
		case INTEL_PT_TIP_PGE:
		case INTEL_PT_TIP:
			decoder->pge = decoder->packet.type != INTEL_PT_TIP_PGD;
			if (intel_pt_have_ip(decoder))
				intel_pt_set_ip(decoder);
			if (decoder->ip)
				return 0;
			break;

		case INTEL_PT_FUP:
			if (intel_pt_have_ip(decoder))
				intel_pt_set_ip(decoder);
			if (decoder->ip)
				return 0;
			break;

		case INTEL_PT_MTC:
			intel_pt_calc_mtc_timestamp(decoder);
			break;

		case INTEL_PT_TSC:
			intel_pt_calc_tsc_timestamp(decoder);
			break;

		case INTEL_PT_TMA:
			intel_pt_calc_tma(decoder);
			break;

		case INTEL_PT_CYC:
			intel_pt_calc_cyc_timestamp(decoder);
			break;

		case INTEL_PT_CBR:
			intel_pt_calc_cbr(decoder);
			break;

		case INTEL_PT_PIP:
			decoder->cr3 = decoder->packet.payload & (BIT63 - 1);
			break;

		case INTEL_PT_MODE_EXEC:
			decoder->exec_mode = decoder->packet.payload;
			break;

		case INTEL_PT_MODE_TSX:
			intel_pt_update_in_tx(decoder);
			break;

		case INTEL_PT_OVF:
			return intel_pt_overflow(decoder);

		case INTEL_PT_BAD: /* Does not happen */
			return intel_pt_bug(decoder);

		case INTEL_PT_TRACESTOP:
			decoder->pge = false;
			decoder->continuous_period = false;
			intel_pt_clear_tx_flags(decoder);
			decoder->have_tma = false;
			break;

		case INTEL_PT_PSB:
			decoder->last_ip = 0;
			decoder->have_last_ip = true;
			intel_pt_clear_stack(&decoder->stack);
			err = intel_pt_walk_psb(decoder);
			if (err)
				return err;
			if (decoder->ip) {
				/* Do not have a sample */
				decoder->state.type = 0;
				return 0;
			}
			break;

		case INTEL_PT_TNT:
		case INTEL_PT_PSBEND:
		case INTEL_PT_VMCS:
		case INTEL_PT_MNT:
		case INTEL_PT_PAD:
		default:
			break;
		}
	}
}

static int intel_pt_sync_ip(struct intel_pt_decoder *decoder)
{
	int err;

	decoder->set_fup_tx_flags = false;

	intel_pt_log("Scanning for full IP\n");
	err = intel_pt_walk_to_ip(decoder);
	if (err)
		return err;

	decoder->pkt_state = INTEL_PT_STATE_IN_SYNC;
	decoder->overflow = false;

	decoder->state.from_ip = 0;
	decoder->state.to_ip = decoder->ip;
	intel_pt_log_to("Setting IP", decoder->ip);

	return 0;
}

static int intel_pt_part_psb(struct intel_pt_decoder *decoder)
{
	const unsigned char *end = decoder->buf + decoder->len;
	size_t i;

	for (i = INTEL_PT_PSB_LEN - 1; i; i--) {
		if (i > decoder->len)
			continue;
		if (!memcmp(end - i, INTEL_PT_PSB_STR, i))
			return i;
	}
	return 0;
}

static int intel_pt_rest_psb(struct intel_pt_decoder *decoder, int part_psb)
{
	size_t rest_psb = INTEL_PT_PSB_LEN - part_psb;
	const char *psb = INTEL_PT_PSB_STR;

	if (rest_psb > decoder->len ||
	    memcmp(decoder->buf, psb + part_psb, rest_psb))
		return 0;

	return rest_psb;
}

static int intel_pt_get_split_psb(struct intel_pt_decoder *decoder,
				  int part_psb)
{
	int rest_psb, ret;

	decoder->pos += decoder->len;
	decoder->len = 0;

	ret = intel_pt_get_next_data(decoder);
	if (ret)
		return ret;

	rest_psb = intel_pt_rest_psb(decoder, part_psb);
	if (!rest_psb)
		return 0;

	decoder->pos -= part_psb;
	decoder->next_buf = decoder->buf + rest_psb;
	decoder->next_len = decoder->len - rest_psb;
	memcpy(decoder->temp_buf, INTEL_PT_PSB_STR, INTEL_PT_PSB_LEN);
	decoder->buf = decoder->temp_buf;
	decoder->len = INTEL_PT_PSB_LEN;

	return 0;
}

static int intel_pt_scan_for_psb(struct intel_pt_decoder *decoder)
{
	unsigned char *next;
	int ret;

	intel_pt_log("Scanning for PSB\n");
	while (1) {
		if (!decoder->len) {
			ret = intel_pt_get_next_data(decoder);
			if (ret)
				return ret;
		}

		next = memmem(decoder->buf, decoder->len, INTEL_PT_PSB_STR,
			      INTEL_PT_PSB_LEN);
		if (!next) {
			int part_psb;

			part_psb = intel_pt_part_psb(decoder);
			if (part_psb) {
				ret = intel_pt_get_split_psb(decoder, part_psb);
				if (ret)
					return ret;
			} else {
				decoder->pos += decoder->len;
				decoder->len = 0;
			}
			continue;
		}

		decoder->pkt_step = next - decoder->buf;
		return intel_pt_get_next_packet(decoder);
	}
}

static int intel_pt_sync(struct intel_pt_decoder *decoder)
{
	int err;

	decoder->pge = false;
	decoder->continuous_period = false;
	decoder->have_last_ip = false;
	decoder->last_ip = 0;
	decoder->ip = 0;
	intel_pt_clear_stack(&decoder->stack);

	err = intel_pt_scan_for_psb(decoder);
	if (err)
		return err;

	decoder->have_last_ip = true;
	decoder->pkt_state = INTEL_PT_STATE_NO_IP;

	err = intel_pt_walk_psb(decoder);
	if (err)
		return err;

	if (decoder->ip) {
		decoder->state.type = 0; /* Do not have a sample */
		decoder->pkt_state = INTEL_PT_STATE_IN_SYNC;
	} else {
		return intel_pt_sync_ip(decoder);
	}

	return 0;
}

static uint64_t intel_pt_est_timestamp(struct intel_pt_decoder *decoder)
{
	uint64_t est = decoder->sample_insn_cnt << 1;

	if (!decoder->cbr || !decoder->max_non_turbo_ratio)
		goto out;

	est *= decoder->max_non_turbo_ratio;
	est /= decoder->cbr;
out:
	return decoder->sample_timestamp + est;
}

const struct intel_pt_state *intel_pt_decode(struct intel_pt_decoder *decoder)
{
	int err;

	do {
		decoder->state.type = INTEL_PT_BRANCH;
		decoder->state.flags = 0;

		switch (decoder->pkt_state) {
		case INTEL_PT_STATE_NO_PSB:
			err = intel_pt_sync(decoder);
			break;
		case INTEL_PT_STATE_NO_IP:
			decoder->have_last_ip = false;
			decoder->last_ip = 0;
			decoder->ip = 0;
			/* Fall through */
		case INTEL_PT_STATE_ERR_RESYNC:
			err = intel_pt_sync_ip(decoder);
			break;
		case INTEL_PT_STATE_IN_SYNC:
			err = intel_pt_walk_trace(decoder);
			break;
		case INTEL_PT_STATE_TNT:
			err = intel_pt_walk_tnt(decoder);
			if (err == -EAGAIN)
				err = intel_pt_walk_trace(decoder);
			break;
		case INTEL_PT_STATE_TIP:
		case INTEL_PT_STATE_TIP_PGD:
			err = intel_pt_walk_tip(decoder);
			break;
		case INTEL_PT_STATE_FUP:
			decoder->pkt_state = INTEL_PT_STATE_IN_SYNC;
			err = intel_pt_walk_fup(decoder);
			if (err == -EAGAIN)
				err = intel_pt_walk_fup_tip(decoder);
			else if (!err)
				decoder->pkt_state = INTEL_PT_STATE_FUP;
			break;
		case INTEL_PT_STATE_FUP_NO_TIP:
			decoder->pkt_state = INTEL_PT_STATE_IN_SYNC;
			err = intel_pt_walk_fup(decoder);
			if (err == -EAGAIN)
				err = intel_pt_walk_trace(decoder);
			break;
		default:
			err = intel_pt_bug(decoder);
			break;
		}
	} while (err == -ENOLINK);

	if (err) {
		decoder->state.err = intel_pt_ext_err(err);
		decoder->state.from_ip = decoder->ip;
		decoder->sample_timestamp = decoder->timestamp;
		decoder->sample_insn_cnt = decoder->timestamp_insn_cnt;
	} else {
		decoder->state.err = 0;
		if (intel_pt_sample_time(decoder->pkt_state)) {
			decoder->sample_timestamp = decoder->timestamp;
			decoder->sample_insn_cnt = decoder->timestamp_insn_cnt;
		}
	}

	decoder->state.timestamp = decoder->sample_timestamp;
	decoder->state.est_timestamp = intel_pt_est_timestamp(decoder);
	decoder->state.cr3 = decoder->cr3;
	decoder->state.tot_insn_cnt = decoder->tot_insn_cnt;

	return &decoder->state;
}

static bool intel_pt_at_psb(unsigned char *buf, size_t len)
{
	if (len < INTEL_PT_PSB_LEN)
		return false;
	return memmem(buf, INTEL_PT_PSB_LEN, INTEL_PT_PSB_STR,
		      INTEL_PT_PSB_LEN);
}

/**
 * intel_pt_next_psb - move buffer pointer to the start of the next PSB packet.
 * @buf: pointer to buffer pointer
 * @len: size of buffer
 *
 * Updates the buffer pointer to point to the start of the next PSB packet if
 * there is one, otherwise the buffer pointer is unchanged.  If @buf is updated,
 * @len is adjusted accordingly.
 *
 * Return: %true if a PSB packet is found, %false otherwise.
 */
static bool intel_pt_next_psb(unsigned char **buf, size_t *len)
{
	unsigned char *next;

	next = memmem(*buf, *len, INTEL_PT_PSB_STR, INTEL_PT_PSB_LEN);
	if (next) {
		*len -= next - *buf;
		*buf = next;
		return true;
	}
	return false;
}

/**
 * intel_pt_step_psb - move buffer pointer to the start of the following PSB
 *                     packet.
 * @buf: pointer to buffer pointer
 * @len: size of buffer
 *
 * Updates the buffer pointer to point to the start of the following PSB packet
 * (skipping the PSB at @buf itself) if there is one, otherwise the buffer
 * pointer is unchanged.  If @buf is updated, @len is adjusted accordingly.
 *
 * Return: %true if a PSB packet is found, %false otherwise.
 */
static bool intel_pt_step_psb(unsigned char **buf, size_t *len)
{
	unsigned char *next;

	if (!*len)
		return false;

	next = memmem(*buf + 1, *len - 1, INTEL_PT_PSB_STR, INTEL_PT_PSB_LEN);
	if (next) {
		*len -= next - *buf;
		*buf = next;
		return true;
	}
	return false;
}

/**
 * intel_pt_last_psb - find the last PSB packet in a buffer.
 * @buf: buffer
 * @len: size of buffer
 *
 * This function finds the last PSB in a buffer.
 *
 * Return: A pointer to the last PSB in @buf if found, %NULL otherwise.
 */
static unsigned char *intel_pt_last_psb(unsigned char *buf, size_t len)
{
	const char *n = INTEL_PT_PSB_STR;
	unsigned char *p;
	size_t k;

	if (len < INTEL_PT_PSB_LEN)
		return NULL;

	k = len - INTEL_PT_PSB_LEN + 1;
	while (1) {
		p = memrchr(buf, n[0], k);
		if (!p)
			return NULL;
		if (!memcmp(p + 1, n + 1, INTEL_PT_PSB_LEN - 1))
			return p;
		k = p - buf;
		if (!k)
			return NULL;
	}
}

/**
 * intel_pt_next_tsc - find and return next TSC.
 * @buf: buffer
 * @len: size of buffer
 * @tsc: TSC value returned
 *
 * Find a TSC packet in @buf and return the TSC value.  This function assumes
 * that @buf starts at a PSB and that PSB+ will contain TSC and so stops if a
 * PSBEND packet is found.
 *
 * Return: %true if TSC is found, false otherwise.
 */
static bool intel_pt_next_tsc(unsigned char *buf, size_t len, uint64_t *tsc)
{
	struct intel_pt_pkt packet;
	int ret;

	while (len) {
		ret = intel_pt_get_packet(buf, len, &packet);
		if (ret <= 0)
			return false;
		if (packet.type == INTEL_PT_TSC) {
			*tsc = packet.payload;
			return true;
		}
		if (packet.type == INTEL_PT_PSBEND)
			return false;
		buf += ret;
		len -= ret;
	}
	return false;
}

/**
 * intel_pt_tsc_cmp - compare 7-byte TSCs.
 * @tsc1: first TSC to compare
 * @tsc2: second TSC to compare
 *
 * This function compares 7-byte TSC values allowing for the possibility that
 * TSC wrapped around.  Generally it is not possible to know if TSC has wrapped
 * around so for that purpose this function assumes the absolute difference is
 * less than half the maximum difference.
 *
 * Return: %-1 if @tsc1 is before @tsc2, %0 if @tsc1 == @tsc2, %1 if @tsc1 is
 * after @tsc2.
 */
static int intel_pt_tsc_cmp(uint64_t tsc1, uint64_t tsc2)
{
	const uint64_t halfway = (1ULL << 55);

	if (tsc1 == tsc2)
		return 0;

	if (tsc1 < tsc2) {
		if (tsc2 - tsc1 < halfway)
			return -1;
		else
			return 1;
	} else {
		if (tsc1 - tsc2 < halfway)
			return 1;
		else
			return -1;
	}
}

/**
 * intel_pt_find_overlap_tsc - determine start of non-overlapped trace data
 *                             using TSC.
 * @buf_a: first buffer
 * @len_a: size of first buffer
 * @buf_b: second buffer
 * @len_b: size of second buffer
 *
 * If the trace contains TSC we can look at the last TSC of @buf_a and the
 * first TSC of @buf_b in order to determine if the buffers overlap, and then
 * walk forward in @buf_b until a later TSC is found.  A precondition is that
 * @buf_a and @buf_b are positioned at a PSB.
 *
 * Return: A pointer into @buf_b from where non-overlapped data starts, or
 * @buf_b + @len_b if there is no non-overlapped data.
 */
static unsigned char *intel_pt_find_overlap_tsc(unsigned char *buf_a,
						size_t len_a,
						unsigned char *buf_b,
						size_t len_b)
{
	uint64_t tsc_a, tsc_b;
	unsigned char *p;
	size_t len;

	p = intel_pt_last_psb(buf_a, len_a);
	if (!p)
		return buf_b; /* No PSB in buf_a => no overlap */

	len = len_a - (p - buf_a);
	if (!intel_pt_next_tsc(p, len, &tsc_a)) {
		/* The last PSB+ in buf_a is incomplete, so go back one more */
		len_a -= len;
		p = intel_pt_last_psb(buf_a, len_a);
		if (!p)
			return buf_b; /* No full PSB+ => assume no overlap */
		len = len_a - (p - buf_a);
		if (!intel_pt_next_tsc(p, len, &tsc_a))
			return buf_b; /* No TSC in buf_a => assume no overlap */
	}

	while (1) {
		/* Ignore PSB+ with no TSC */
		if (intel_pt_next_tsc(buf_b, len_b, &tsc_b) &&
		    intel_pt_tsc_cmp(tsc_a, tsc_b) < 0)
			return buf_b; /* tsc_a < tsc_b => no overlap */

		if (!intel_pt_step_psb(&buf_b, &len_b))
			return buf_b + len_b; /* No PSB in buf_b => no data */
	}
}

/**
 * intel_pt_find_overlap - determine start of non-overlapped trace data.
 * @buf_a: first buffer
 * @len_a: size of first buffer
 * @buf_b: second buffer
 * @len_b: size of second buffer
 * @have_tsc: can use TSC packets to detect overlap
 *
 * When trace samples or snapshots are recorded there is the possibility that
 * the data overlaps.  Note that, for the purposes of decoding, data is only
 * useful if it begins with a PSB packet.
 *
 * Return: A pointer into @buf_b from where non-overlapped data starts, or
 * @buf_b + @len_b if there is no non-overlapped data.
 */
unsigned char *intel_pt_find_overlap(unsigned char *buf_a, size_t len_a,
				     unsigned char *buf_b, size_t len_b,
				     bool have_tsc)
{
	unsigned char *found;

	/* Buffer 'b' must start at PSB so throw away everything before that */
	if (!intel_pt_next_psb(&buf_b, &len_b))
		return buf_b + len_b; /* No PSB */

	if (!intel_pt_next_psb(&buf_a, &len_a))
		return buf_b; /* No overlap */

	if (have_tsc) {
		found = intel_pt_find_overlap_tsc(buf_a, len_a, buf_b, len_b);
		if (found)
			return found;
	}

	/*
	 * Buffer 'b' cannot end within buffer 'a' so, for comparison purposes,
	 * we can ignore the first part of buffer 'a'.
	 */
	while (len_b < len_a) {
		if (!intel_pt_step_psb(&buf_a, &len_a))
			return buf_b; /* No overlap */
	}

	/* Now len_b >= len_a */
	if (len_b > len_a) {
		/* The leftover buffer 'b' must start at a PSB */
		while (!intel_pt_at_psb(buf_b + len_a, len_b - len_a)) {
			if (!intel_pt_step_psb(&buf_a, &len_a))
				return buf_b; /* No overlap */
		}
	}

	while (1) {
		/* Potential overlap so check the bytes */
		found = memmem(buf_a, len_a, buf_b, len_a);
		if (found)
			return buf_b + len_a;

		/* Try again at next PSB in buffer 'a' */
		if (!intel_pt_step_psb(&buf_a, &len_a))
			return buf_b; /* No overlap */

		/* The leftover buffer 'b' must start at a PSB */
		while (!intel_pt_at_psb(buf_b + len_a, len_b - len_a)) {
			if (!intel_pt_step_psb(&buf_a, &len_a))
				return buf_b; /* No overlap */
		}
	}
}<|MERGE_RESOLUTION|>--- conflicted
+++ resolved
@@ -110,10 +110,7 @@
 	bool have_tma;
 	bool have_cyc;
 	bool fixup_last_mtc;
-<<<<<<< HEAD
-=======
 	bool have_last_ip;
->>>>>>> 83fbd12c
 	uint64_t pos;
 	uint64_t last_ip;
 	uint64_t ip;
