--- conflicted
+++ resolved
@@ -147,15 +147,6 @@
 	{
 		.name = "s390",
 		.init = s390__annotate_init,
-<<<<<<< HEAD
-		.objdump =  {
-			.comment_char = '#',
-		},
-	},
-	{
-		.name = "s390",
-=======
->>>>>>> cb313370
 		.objdump =  {
 			.comment_char = '#',
 		},
