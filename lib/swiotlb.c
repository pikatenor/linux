/*
 * Dynamic DMA mapping support.
 *
 * This implementation is a fallback for platforms that do not support
 * I/O TLBs (aka DMA address translation hardware).
 * Copyright (C) 2000 Asit Mallick <Asit.K.Mallick@intel.com>
 * Copyright (C) 2000 Goutham Rao <goutham.rao@intel.com>
 * Copyright (C) 2000, 2003 Hewlett-Packard Co
 *	David Mosberger-Tang <davidm@hpl.hp.com>
 *
 * 03/05/07 davidm	Switch from PCI-DMA to generic device DMA API.
 * 00/12/13 davidm	Rename to swiotlb.c and add mark_clean() to avoid
 *			unnecessary i-cache flushing.
 * 04/07/.. ak		Better overflow handling. Assorted fixes.
 * 05/09/10 linville	Add support for syncing ranges, support syncing for
 *			DMA_BIDIRECTIONAL mappings, miscellaneous cleanup.
 * 08/12/11 beckyb	Add highmem support
 */

#define pr_fmt(fmt) "software IO TLB: " fmt

#include <linux/cache.h>
#include <linux/dma-mapping.h>
#include <linux/mm.h>
#include <linux/export.h>
#include <linux/spinlock.h>
#include <linux/string.h>
#include <linux/swiotlb.h>
#include <linux/pfn.h>
#include <linux/types.h>
#include <linux/ctype.h>
#include <linux/highmem.h>
#include <linux/gfp.h>
#include <linux/scatterlist.h>
#include <linux/mem_encrypt.h>

#include <asm/io.h>
#include <asm/dma.h>

#include <linux/init.h>
#include <linux/bootmem.h>
#include <linux/iommu-helper.h>

#define CREATE_TRACE_POINTS
#include <trace/events/swiotlb.h>

#define OFFSET(val,align) ((unsigned long)	\
	                   ( (val) & ( (align) - 1)))

#define SLABS_PER_PAGE (1 << (PAGE_SHIFT - IO_TLB_SHIFT))

/*
 * Minimum IO TLB size to bother booting with.  Systems with mainly
 * 64bit capable cards will only lightly use the swiotlb.  If we can't
 * allocate a contiguous 1MB, we're probably in trouble anyway.
 */
#define IO_TLB_MIN_SLABS ((1<<20) >> IO_TLB_SHIFT)

enum swiotlb_force swiotlb_force;

/*
 * Used to do a quick range check in swiotlb_tbl_unmap_single and
 * swiotlb_tbl_sync_single_*, to see if the memory was in fact allocated by this
 * API.
 */
static phys_addr_t io_tlb_start, io_tlb_end;

/*
 * The number of IO TLB blocks (in groups of 64) between io_tlb_start and
 * io_tlb_end.  This is command line adjustable via setup_io_tlb_npages.
 */
static unsigned long io_tlb_nslabs;

/*
 * When the IOMMU overflows we return a fallback buffer. This sets the size.
 */
static unsigned long io_tlb_overflow = 32*1024;

static phys_addr_t io_tlb_overflow_buffer;

/*
 * This is a free list describing the number of free entries available from
 * each index
 */
static unsigned int *io_tlb_list;
static unsigned int io_tlb_index;

/*
 * Max segment that we can provide which (if pages are contingous) will
 * not be bounced (unless SWIOTLB_FORCE is set).
 */
unsigned int max_segment;

/*
 * We need to save away the original address corresponding to a mapped entry
 * for the sync operations.
 */
#define INVALID_PHYS_ADDR (~(phys_addr_t)0)
static phys_addr_t *io_tlb_orig_addr;

/*
 * Protect the above data structures in the map and unmap calls
 */
static DEFINE_SPINLOCK(io_tlb_lock);

static int late_alloc;

static int __init
setup_io_tlb_npages(char *str)
{
	if (isdigit(*str)) {
		io_tlb_nslabs = simple_strtoul(str, &str, 0);
		/* avoid tail segment of size < IO_TLB_SEGSIZE */
		io_tlb_nslabs = ALIGN(io_tlb_nslabs, IO_TLB_SEGSIZE);
	}
	if (*str == ',')
		++str;
	if (!strcmp(str, "force")) {
		swiotlb_force = SWIOTLB_FORCE;
	} else if (!strcmp(str, "noforce")) {
		swiotlb_force = SWIOTLB_NO_FORCE;
		io_tlb_nslabs = 1;
	}

	return 0;
}
early_param("swiotlb", setup_io_tlb_npages);
/* make io_tlb_overflow tunable too? */

unsigned long swiotlb_nr_tbl(void)
{
	return io_tlb_nslabs;
}
EXPORT_SYMBOL_GPL(swiotlb_nr_tbl);

unsigned int swiotlb_max_segment(void)
{
	return max_segment;
}
EXPORT_SYMBOL_GPL(swiotlb_max_segment);

void swiotlb_set_max_segment(unsigned int val)
{
	if (swiotlb_force == SWIOTLB_FORCE)
		max_segment = 1;
	else
		max_segment = rounddown(val, PAGE_SIZE);
}

/* default to 64MB */
#define IO_TLB_DEFAULT_SIZE (64UL<<20)
unsigned long swiotlb_size_or_default(void)
{
	unsigned long size;

	size = io_tlb_nslabs << IO_TLB_SHIFT;

	return size ? size : (IO_TLB_DEFAULT_SIZE);
}

void __weak swiotlb_set_mem_attributes(void *vaddr, unsigned long size) { }

/* For swiotlb, clear memory encryption mask from dma addresses */
static dma_addr_t swiotlb_phys_to_dma(struct device *hwdev,
				      phys_addr_t address)
{
	return __sme_clr(phys_to_dma(hwdev, address));
}

/* Note that this doesn't work with highmem page */
static dma_addr_t swiotlb_virt_to_bus(struct device *hwdev,
				      volatile void *address)
{
	return phys_to_dma(hwdev, virt_to_phys(address));
}

static bool no_iotlb_memory;

void swiotlb_print_info(void)
{
	unsigned long bytes = io_tlb_nslabs << IO_TLB_SHIFT;

	if (no_iotlb_memory) {
		pr_warn("No low mem\n");
		return;
	}

	pr_info("mapped [mem %#010llx-%#010llx] (%luMB)\n",
	       (unsigned long long)io_tlb_start,
	       (unsigned long long)io_tlb_end,
	       bytes >> 20);
}

/*
 * Early SWIOTLB allocation may be too early to allow an architecture to
 * perform the desired operations.  This function allows the architecture to
 * call SWIOTLB when the operations are possible.  It needs to be called
 * before the SWIOTLB memory is used.
 */
void __init swiotlb_update_mem_attributes(void)
{
	void *vaddr;
	unsigned long bytes;

	if (no_iotlb_memory || late_alloc)
		return;

	vaddr = phys_to_virt(io_tlb_start);
	bytes = PAGE_ALIGN(io_tlb_nslabs << IO_TLB_SHIFT);
	swiotlb_set_mem_attributes(vaddr, bytes);
	memset(vaddr, 0, bytes);

	vaddr = phys_to_virt(io_tlb_overflow_buffer);
	bytes = PAGE_ALIGN(io_tlb_overflow);
	swiotlb_set_mem_attributes(vaddr, bytes);
	memset(vaddr, 0, bytes);
}

int __init swiotlb_init_with_tbl(char *tlb, unsigned long nslabs, int verbose)
{
	void *v_overflow_buffer;
	unsigned long i, bytes;

	bytes = nslabs << IO_TLB_SHIFT;

	io_tlb_nslabs = nslabs;
	io_tlb_start = __pa(tlb);
	io_tlb_end = io_tlb_start + bytes;

	/*
	 * Get the overflow emergency buffer
	 */
	v_overflow_buffer = memblock_virt_alloc_low_nopanic(
						PAGE_ALIGN(io_tlb_overflow),
						PAGE_SIZE);
	if (!v_overflow_buffer)
		return -ENOMEM;

	io_tlb_overflow_buffer = __pa(v_overflow_buffer);

	/*
	 * Allocate and initialize the free list array.  This array is used
	 * to find contiguous free memory regions of size up to IO_TLB_SEGSIZE
	 * between io_tlb_start and io_tlb_end.
	 */
	io_tlb_list = memblock_virt_alloc(
				PAGE_ALIGN(io_tlb_nslabs * sizeof(int)),
				PAGE_SIZE);
	io_tlb_orig_addr = memblock_virt_alloc(
				PAGE_ALIGN(io_tlb_nslabs * sizeof(phys_addr_t)),
				PAGE_SIZE);
	for (i = 0; i < io_tlb_nslabs; i++) {
		io_tlb_list[i] = IO_TLB_SEGSIZE - OFFSET(i, IO_TLB_SEGSIZE);
		io_tlb_orig_addr[i] = INVALID_PHYS_ADDR;
	}
	io_tlb_index = 0;

	if (verbose)
		swiotlb_print_info();

	swiotlb_set_max_segment(io_tlb_nslabs << IO_TLB_SHIFT);
	return 0;
}

/*
 * Statically reserve bounce buffer space and initialize bounce buffer data
 * structures for the software IO TLB used to implement the DMA API.
 */
void  __init
swiotlb_init(int verbose)
{
	size_t default_size = IO_TLB_DEFAULT_SIZE;
	unsigned char *vstart;
	unsigned long bytes;

	if (!io_tlb_nslabs) {
		io_tlb_nslabs = (default_size >> IO_TLB_SHIFT);
		io_tlb_nslabs = ALIGN(io_tlb_nslabs, IO_TLB_SEGSIZE);
	}

	bytes = io_tlb_nslabs << IO_TLB_SHIFT;

	/* Get IO TLB memory from the low pages */
	vstart = memblock_virt_alloc_low_nopanic(PAGE_ALIGN(bytes), PAGE_SIZE);
	if (vstart && !swiotlb_init_with_tbl(vstart, io_tlb_nslabs, verbose))
		return;

	if (io_tlb_start)
		memblock_free_early(io_tlb_start,
				    PAGE_ALIGN(io_tlb_nslabs << IO_TLB_SHIFT));
	pr_warn("Cannot allocate buffer");
	no_iotlb_memory = true;
}

/*
 * Systems with larger DMA zones (those that don't support ISA) can
 * initialize the swiotlb later using the slab allocator if needed.
 * This should be just like above, but with some error catching.
 */
int
swiotlb_late_init_with_default_size(size_t default_size)
{
	unsigned long bytes, req_nslabs = io_tlb_nslabs;
	unsigned char *vstart = NULL;
	unsigned int order;
	int rc = 0;

	if (!io_tlb_nslabs) {
		io_tlb_nslabs = (default_size >> IO_TLB_SHIFT);
		io_tlb_nslabs = ALIGN(io_tlb_nslabs, IO_TLB_SEGSIZE);
	}

	/*
	 * Get IO TLB memory from the low pages
	 */
	order = get_order(io_tlb_nslabs << IO_TLB_SHIFT);
	io_tlb_nslabs = SLABS_PER_PAGE << order;
	bytes = io_tlb_nslabs << IO_TLB_SHIFT;

	while ((SLABS_PER_PAGE << order) > IO_TLB_MIN_SLABS) {
		vstart = (void *)__get_free_pages(GFP_DMA | __GFP_NOWARN,
						  order);
		if (vstart)
			break;
		order--;
	}

	if (!vstart) {
		io_tlb_nslabs = req_nslabs;
		return -ENOMEM;
	}
	if (order != get_order(bytes)) {
		pr_warn("only able to allocate %ld MB\n",
			(PAGE_SIZE << order) >> 20);
		io_tlb_nslabs = SLABS_PER_PAGE << order;
	}
	rc = swiotlb_late_init_with_tbl(vstart, io_tlb_nslabs);
	if (rc)
		free_pages((unsigned long)vstart, order);

	return rc;
}

int
swiotlb_late_init_with_tbl(char *tlb, unsigned long nslabs)
{
	unsigned long i, bytes;
	unsigned char *v_overflow_buffer;

	bytes = nslabs << IO_TLB_SHIFT;

	io_tlb_nslabs = nslabs;
	io_tlb_start = virt_to_phys(tlb);
	io_tlb_end = io_tlb_start + bytes;

	swiotlb_set_mem_attributes(tlb, bytes);
	memset(tlb, 0, bytes);

	/*
	 * Get the overflow emergency buffer
	 */
	v_overflow_buffer = (void *)__get_free_pages(GFP_DMA,
						     get_order(io_tlb_overflow));
	if (!v_overflow_buffer)
		goto cleanup2;

	swiotlb_set_mem_attributes(v_overflow_buffer, io_tlb_overflow);
	memset(v_overflow_buffer, 0, io_tlb_overflow);
	io_tlb_overflow_buffer = virt_to_phys(v_overflow_buffer);

	/*
	 * Allocate and initialize the free list array.  This array is used
	 * to find contiguous free memory regions of size up to IO_TLB_SEGSIZE
	 * between io_tlb_start and io_tlb_end.
	 */
	io_tlb_list = (unsigned int *)__get_free_pages(GFP_KERNEL,
	                              get_order(io_tlb_nslabs * sizeof(int)));
	if (!io_tlb_list)
		goto cleanup3;

	io_tlb_orig_addr = (phys_addr_t *)
		__get_free_pages(GFP_KERNEL,
				 get_order(io_tlb_nslabs *
					   sizeof(phys_addr_t)));
	if (!io_tlb_orig_addr)
		goto cleanup4;

	for (i = 0; i < io_tlb_nslabs; i++) {
		io_tlb_list[i] = IO_TLB_SEGSIZE - OFFSET(i, IO_TLB_SEGSIZE);
		io_tlb_orig_addr[i] = INVALID_PHYS_ADDR;
	}
	io_tlb_index = 0;

	swiotlb_print_info();

	late_alloc = 1;

	swiotlb_set_max_segment(io_tlb_nslabs << IO_TLB_SHIFT);

	return 0;

cleanup4:
	free_pages((unsigned long)io_tlb_list, get_order(io_tlb_nslabs *
	                                                 sizeof(int)));
	io_tlb_list = NULL;
cleanup3:
	free_pages((unsigned long)v_overflow_buffer,
		   get_order(io_tlb_overflow));
	io_tlb_overflow_buffer = 0;
cleanup2:
	io_tlb_end = 0;
	io_tlb_start = 0;
	io_tlb_nslabs = 0;
	max_segment = 0;
	return -ENOMEM;
}

void __init swiotlb_free(void)
{
	if (!io_tlb_orig_addr)
		return;

	if (late_alloc) {
		free_pages((unsigned long)phys_to_virt(io_tlb_overflow_buffer),
			   get_order(io_tlb_overflow));
		free_pages((unsigned long)io_tlb_orig_addr,
			   get_order(io_tlb_nslabs * sizeof(phys_addr_t)));
		free_pages((unsigned long)io_tlb_list, get_order(io_tlb_nslabs *
								 sizeof(int)));
		free_pages((unsigned long)phys_to_virt(io_tlb_start),
			   get_order(io_tlb_nslabs << IO_TLB_SHIFT));
	} else {
		memblock_free_late(io_tlb_overflow_buffer,
				   PAGE_ALIGN(io_tlb_overflow));
		memblock_free_late(__pa(io_tlb_orig_addr),
				   PAGE_ALIGN(io_tlb_nslabs * sizeof(phys_addr_t)));
		memblock_free_late(__pa(io_tlb_list),
				   PAGE_ALIGN(io_tlb_nslabs * sizeof(int)));
		memblock_free_late(io_tlb_start,
				   PAGE_ALIGN(io_tlb_nslabs << IO_TLB_SHIFT));
	}
	io_tlb_nslabs = 0;
	max_segment = 0;
}

int is_swiotlb_buffer(phys_addr_t paddr)
{
	return paddr >= io_tlb_start && paddr < io_tlb_end;
}

/*
 * Bounce: copy the swiotlb buffer back to the original dma location
 */
static void swiotlb_bounce(phys_addr_t orig_addr, phys_addr_t tlb_addr,
			   size_t size, enum dma_data_direction dir)
{
	unsigned long pfn = PFN_DOWN(orig_addr);
	unsigned char *vaddr = phys_to_virt(tlb_addr);

	if (PageHighMem(pfn_to_page(pfn))) {
		/* The buffer does not have a mapping.  Map it in and copy */
		unsigned int offset = orig_addr & ~PAGE_MASK;
		char *buffer;
		unsigned int sz = 0;
		unsigned long flags;

		while (size) {
			sz = min_t(size_t, PAGE_SIZE - offset, size);

			local_irq_save(flags);
			buffer = kmap_atomic(pfn_to_page(pfn));
			if (dir == DMA_TO_DEVICE)
				memcpy(vaddr, buffer + offset, sz);
			else
				memcpy(buffer + offset, vaddr, sz);
			kunmap_atomic(buffer);
			local_irq_restore(flags);

			size -= sz;
			pfn++;
			vaddr += sz;
			offset = 0;
		}
	} else if (dir == DMA_TO_DEVICE) {
		memcpy(vaddr, phys_to_virt(orig_addr), size);
	} else {
		memcpy(phys_to_virt(orig_addr), vaddr, size);
	}
}

phys_addr_t swiotlb_tbl_map_single(struct device *hwdev,
				   dma_addr_t tbl_dma_addr,
				   phys_addr_t orig_addr, size_t size,
				   enum dma_data_direction dir,
				   unsigned long attrs)
{
	unsigned long flags;
	phys_addr_t tlb_addr;
	unsigned int nslots, stride, index, wrap;
	int i;
	unsigned long mask;
	unsigned long offset_slots;
	unsigned long max_slots;

	if (no_iotlb_memory)
		panic("Can not allocate SWIOTLB buffer earlier and can't now provide you with the DMA bounce buffer");

	if (sme_active())
		pr_warn_once("SME is active and system is using DMA bounce buffers\n");

	mask = dma_get_seg_boundary(hwdev);

	tbl_dma_addr &= mask;

	offset_slots = ALIGN(tbl_dma_addr, 1 << IO_TLB_SHIFT) >> IO_TLB_SHIFT;

	/*
 	 * Carefully handle integer overflow which can occur when mask == ~0UL.
 	 */
	max_slots = mask + 1
		    ? ALIGN(mask + 1, 1 << IO_TLB_SHIFT) >> IO_TLB_SHIFT
		    : 1UL << (BITS_PER_LONG - IO_TLB_SHIFT);

	/*
	 * For mappings greater than or equal to a page, we limit the stride
	 * (and hence alignment) to a page size.
	 */
	nslots = ALIGN(size, 1 << IO_TLB_SHIFT) >> IO_TLB_SHIFT;
	if (size >= PAGE_SIZE)
		stride = (1 << (PAGE_SHIFT - IO_TLB_SHIFT));
	else
		stride = 1;

	BUG_ON(!nslots);

	/*
	 * Find suitable number of IO TLB entries size that will fit this
	 * request and allocate a buffer from that IO TLB pool.
	 */
	spin_lock_irqsave(&io_tlb_lock, flags);
	index = ALIGN(io_tlb_index, stride);
	if (index >= io_tlb_nslabs)
		index = 0;
	wrap = index;

	do {
		while (iommu_is_span_boundary(index, nslots, offset_slots,
					      max_slots)) {
			index += stride;
			if (index >= io_tlb_nslabs)
				index = 0;
			if (index == wrap)
				goto not_found;
		}

		/*
		 * If we find a slot that indicates we have 'nslots' number of
		 * contiguous buffers, we allocate the buffers from that slot
		 * and mark the entries as '0' indicating unavailable.
		 */
		if (io_tlb_list[index] >= nslots) {
			int count = 0;

			for (i = index; i < (int) (index + nslots); i++)
				io_tlb_list[i] = 0;
			for (i = index - 1; (OFFSET(i, IO_TLB_SEGSIZE) != IO_TLB_SEGSIZE - 1) && io_tlb_list[i]; i--)
				io_tlb_list[i] = ++count;
			tlb_addr = io_tlb_start + (index << IO_TLB_SHIFT);

			/*
			 * Update the indices to avoid searching in the next
			 * round.
			 */
			io_tlb_index = ((index + nslots) < io_tlb_nslabs
					? (index + nslots) : 0);

			goto found;
		}
		index += stride;
		if (index >= io_tlb_nslabs)
			index = 0;
	} while (index != wrap);

not_found:
	spin_unlock_irqrestore(&io_tlb_lock, flags);
	if (!(attrs & DMA_ATTR_NO_WARN) && printk_ratelimit())
		dev_warn(hwdev, "swiotlb buffer is full (sz: %zd bytes)\n", size);
	return SWIOTLB_MAP_ERROR;
found:
	spin_unlock_irqrestore(&io_tlb_lock, flags);

	/*
	 * Save away the mapping from the original address to the DMA address.
	 * This is needed when we sync the memory.  Then we sync the buffer if
	 * needed.
	 */
	for (i = 0; i < nslots; i++)
		io_tlb_orig_addr[index+i] = orig_addr + (i << IO_TLB_SHIFT);
	if (!(attrs & DMA_ATTR_SKIP_CPU_SYNC) &&
	    (dir == DMA_TO_DEVICE || dir == DMA_BIDIRECTIONAL))
		swiotlb_bounce(orig_addr, tlb_addr, size, DMA_TO_DEVICE);

	return tlb_addr;
}
EXPORT_SYMBOL_GPL(swiotlb_tbl_map_single);

/*
 * Allocates bounce buffer and returns its kernel virtual address.
 */

static phys_addr_t
map_single(struct device *hwdev, phys_addr_t phys, size_t size,
	   enum dma_data_direction dir, unsigned long attrs)
{
	dma_addr_t start_dma_addr;

	if (swiotlb_force == SWIOTLB_NO_FORCE) {
		dev_warn_ratelimited(hwdev, "Cannot do DMA to address %pa\n",
				     &phys);
		return SWIOTLB_MAP_ERROR;
	}

	start_dma_addr = swiotlb_phys_to_dma(hwdev, io_tlb_start);
	return swiotlb_tbl_map_single(hwdev, start_dma_addr, phys, size,
				      dir, attrs);
}

/*
 * dma_addr is the kernel virtual address of the bounce buffer to unmap.
 */
void swiotlb_tbl_unmap_single(struct device *hwdev, phys_addr_t tlb_addr,
			      size_t size, enum dma_data_direction dir,
			      unsigned long attrs)
{
	unsigned long flags;
	int i, count, nslots = ALIGN(size, 1 << IO_TLB_SHIFT) >> IO_TLB_SHIFT;
	int index = (tlb_addr - io_tlb_start) >> IO_TLB_SHIFT;
	phys_addr_t orig_addr = io_tlb_orig_addr[index];

	/*
	 * First, sync the memory before unmapping the entry
	 */
	if (orig_addr != INVALID_PHYS_ADDR &&
	    !(attrs & DMA_ATTR_SKIP_CPU_SYNC) &&
	    ((dir == DMA_FROM_DEVICE) || (dir == DMA_BIDIRECTIONAL)))
		swiotlb_bounce(orig_addr, tlb_addr, size, DMA_FROM_DEVICE);

	/*
	 * Return the buffer to the free list by setting the corresponding
	 * entries to indicate the number of contiguous entries available.
	 * While returning the entries to the free list, we merge the entries
	 * with slots below and above the pool being returned.
	 */
	spin_lock_irqsave(&io_tlb_lock, flags);
	{
		count = ((index + nslots) < ALIGN(index + 1, IO_TLB_SEGSIZE) ?
			 io_tlb_list[index + nslots] : 0);
		/*
		 * Step 1: return the slots to the free list, merging the
		 * slots with superceeding slots
		 */
		for (i = index + nslots - 1; i >= index; i--) {
			io_tlb_list[i] = ++count;
			io_tlb_orig_addr[i] = INVALID_PHYS_ADDR;
		}
		/*
		 * Step 2: merge the returned slots with the preceding slots,
		 * if available (non zero)
		 */
		for (i = index - 1; (OFFSET(i, IO_TLB_SEGSIZE) != IO_TLB_SEGSIZE -1) && io_tlb_list[i]; i--)
			io_tlb_list[i] = ++count;
	}
	spin_unlock_irqrestore(&io_tlb_lock, flags);
}
EXPORT_SYMBOL_GPL(swiotlb_tbl_unmap_single);

void swiotlb_tbl_sync_single(struct device *hwdev, phys_addr_t tlb_addr,
			     size_t size, enum dma_data_direction dir,
			     enum dma_sync_target target)
{
	int index = (tlb_addr - io_tlb_start) >> IO_TLB_SHIFT;
	phys_addr_t orig_addr = io_tlb_orig_addr[index];

	if (orig_addr == INVALID_PHYS_ADDR)
		return;
	orig_addr += (unsigned long)tlb_addr & ((1 << IO_TLB_SHIFT) - 1);

	switch (target) {
	case SYNC_FOR_CPU:
		if (likely(dir == DMA_FROM_DEVICE || dir == DMA_BIDIRECTIONAL))
			swiotlb_bounce(orig_addr, tlb_addr,
				       size, DMA_FROM_DEVICE);
		else
			BUG_ON(dir != DMA_TO_DEVICE);
		break;
	case SYNC_FOR_DEVICE:
		if (likely(dir == DMA_TO_DEVICE || dir == DMA_BIDIRECTIONAL))
			swiotlb_bounce(orig_addr, tlb_addr,
				       size, DMA_TO_DEVICE);
		else
			BUG_ON(dir != DMA_FROM_DEVICE);
		break;
	default:
		BUG();
	}
}
EXPORT_SYMBOL_GPL(swiotlb_tbl_sync_single);

void *
swiotlb_alloc_coherent(struct device *hwdev, size_t size,
		       dma_addr_t *dma_handle, gfp_t flags)
{
	bool warn = !(flags & __GFP_NOWARN);
	dma_addr_t dev_addr;
	void *ret;
	int order = get_order(size);
	u64 dma_mask = DMA_BIT_MASK(32);

	if (hwdev && hwdev->coherent_dma_mask)
		dma_mask = hwdev->coherent_dma_mask;

	ret = (void *)__get_free_pages(flags, order);
	if (ret) {
		dev_addr = swiotlb_virt_to_bus(hwdev, ret);
		if (dev_addr + size - 1 > dma_mask) {
			/*
			 * The allocated memory isn't reachable by the device.
			 */
			free_pages((unsigned long) ret, order);
			ret = NULL;
		}
	}
	if (!ret) {
		/*
		 * We are either out of memory or the device can't DMA to
		 * GFP_DMA memory; fall back on map_single(), which
		 * will grab memory from the lowest available address range.
		 */
		phys_addr_t paddr = map_single(hwdev, 0, size, DMA_FROM_DEVICE,
					       warn ? 0 : DMA_ATTR_NO_WARN);
		if (paddr == SWIOTLB_MAP_ERROR)
			goto err_warn;

		ret = phys_to_virt(paddr);
		dev_addr = swiotlb_phys_to_dma(hwdev, paddr);

		/* Confirm address can be DMA'd by device */
		if (dev_addr + size - 1 > dma_mask) {
			printk("hwdev DMA mask = 0x%016Lx, dev_addr = 0x%016Lx\n",
			       (unsigned long long)dma_mask,
			       (unsigned long long)dev_addr);

			/*
			 * DMA_TO_DEVICE to avoid memcpy in unmap_single.
			 * The DMA_ATTR_SKIP_CPU_SYNC is optional.
			 */
			swiotlb_tbl_unmap_single(hwdev, paddr,
						 size, DMA_TO_DEVICE,
						 DMA_ATTR_SKIP_CPU_SYNC);
			goto err_warn;
		}
	}

	*dma_handle = dev_addr;
	memset(ret, 0, size);

	return ret;

err_warn:
	if (warn && printk_ratelimit()) {
<<<<<<< HEAD
		pr_warn("swiotlb: coherent allocation failed for device %s size=%zu\n",
=======
		pr_warn("coherent allocation failed for device %s size=%zu\n",
>>>>>>> 1ec8f1f0
			dev_name(hwdev), size);
		dump_stack();
	}

	return NULL;
}
EXPORT_SYMBOL(swiotlb_alloc_coherent);

void
swiotlb_free_coherent(struct device *hwdev, size_t size, void *vaddr,
		      dma_addr_t dev_addr)
{
	phys_addr_t paddr = dma_to_phys(hwdev, dev_addr);

	WARN_ON(irqs_disabled());
	if (!is_swiotlb_buffer(paddr))
		free_pages((unsigned long)vaddr, get_order(size));
	else
		/*
		 * DMA_TO_DEVICE to avoid memcpy in swiotlb_tbl_unmap_single.
		 * DMA_ATTR_SKIP_CPU_SYNC is optional.
		 */
		swiotlb_tbl_unmap_single(hwdev, paddr, size, DMA_TO_DEVICE,
					 DMA_ATTR_SKIP_CPU_SYNC);
}
EXPORT_SYMBOL(swiotlb_free_coherent);

static void
swiotlb_full(struct device *dev, size_t size, enum dma_data_direction dir,
	     int do_panic)
{
	if (swiotlb_force == SWIOTLB_NO_FORCE)
		return;

	/*
	 * Ran out of IOMMU space for this operation. This is very bad.
	 * Unfortunately the drivers cannot handle this operation properly.
	 * unless they check for dma_mapping_error (most don't)
	 * When the mapping is small enough return a static buffer to limit
	 * the damage, or panic when the transfer is too big.
	 */
	dev_err_ratelimited(dev, "DMA: Out of SW-IOMMU space for %zu bytes\n",
			    size);

	if (size <= io_tlb_overflow || !do_panic)
		return;

	if (dir == DMA_BIDIRECTIONAL)
		panic("DMA: Random memory could be DMA accessed\n");
	if (dir == DMA_FROM_DEVICE)
		panic("DMA: Random memory could be DMA written\n");
	if (dir == DMA_TO_DEVICE)
		panic("DMA: Random memory could be DMA read\n");
}

/*
 * Map a single buffer of the indicated size for DMA in streaming mode.  The
 * physical address to use is returned.
 *
 * Once the device is given the dma address, the device owns this memory until
 * either swiotlb_unmap_page or swiotlb_dma_sync_single is performed.
 */
dma_addr_t swiotlb_map_page(struct device *dev, struct page *page,
			    unsigned long offset, size_t size,
			    enum dma_data_direction dir,
			    unsigned long attrs)
{
	phys_addr_t map, phys = page_to_phys(page) + offset;
	dma_addr_t dev_addr = phys_to_dma(dev, phys);

	BUG_ON(dir == DMA_NONE);
	/*
	 * If the address happens to be in the device's DMA window,
	 * we can safely return the device addr and not worry about bounce
	 * buffering it.
	 */
	if (dma_capable(dev, dev_addr, size) && swiotlb_force != SWIOTLB_FORCE)
		return dev_addr;

	trace_swiotlb_bounced(dev, dev_addr, size, swiotlb_force);

	/* Oh well, have to allocate and map a bounce buffer. */
	map = map_single(dev, phys, size, dir, attrs);
	if (map == SWIOTLB_MAP_ERROR) {
		swiotlb_full(dev, size, dir, 1);
		return swiotlb_phys_to_dma(dev, io_tlb_overflow_buffer);
	}

	dev_addr = swiotlb_phys_to_dma(dev, map);

	/* Ensure that the address returned is DMA'ble */
	if (dma_capable(dev, dev_addr, size))
		return dev_addr;

	attrs |= DMA_ATTR_SKIP_CPU_SYNC;
	swiotlb_tbl_unmap_single(dev, map, size, dir, attrs);

	return swiotlb_phys_to_dma(dev, io_tlb_overflow_buffer);
}
EXPORT_SYMBOL_GPL(swiotlb_map_page);

/*
 * Unmap a single streaming mode DMA translation.  The dma_addr and size must
 * match what was provided for in a previous swiotlb_map_page call.  All
 * other usages are undefined.
 *
 * After this call, reads by the cpu to the buffer are guaranteed to see
 * whatever the device wrote there.
 */
static void unmap_single(struct device *hwdev, dma_addr_t dev_addr,
			 size_t size, enum dma_data_direction dir,
			 unsigned long attrs)
{
	phys_addr_t paddr = dma_to_phys(hwdev, dev_addr);

	BUG_ON(dir == DMA_NONE);

	if (is_swiotlb_buffer(paddr)) {
		swiotlb_tbl_unmap_single(hwdev, paddr, size, dir, attrs);
		return;
	}

	if (dir != DMA_FROM_DEVICE)
		return;

	/*
	 * phys_to_virt doesn't work with hihgmem page but we could
	 * call dma_mark_clean() with hihgmem page here. However, we
	 * are fine since dma_mark_clean() is null on POWERPC. We can
	 * make dma_mark_clean() take a physical address if necessary.
	 */
	dma_mark_clean(phys_to_virt(paddr), size);
}

void swiotlb_unmap_page(struct device *hwdev, dma_addr_t dev_addr,
			size_t size, enum dma_data_direction dir,
			unsigned long attrs)
{
	unmap_single(hwdev, dev_addr, size, dir, attrs);
}
EXPORT_SYMBOL_GPL(swiotlb_unmap_page);

/*
 * Make physical memory consistent for a single streaming mode DMA translation
 * after a transfer.
 *
 * If you perform a swiotlb_map_page() but wish to interrogate the buffer
 * using the cpu, yet do not wish to teardown the dma mapping, you must
 * call this function before doing so.  At the next point you give the dma
 * address back to the card, you must first perform a
 * swiotlb_dma_sync_for_device, and then the device again owns the buffer
 */
static void
swiotlb_sync_single(struct device *hwdev, dma_addr_t dev_addr,
		    size_t size, enum dma_data_direction dir,
		    enum dma_sync_target target)
{
	phys_addr_t paddr = dma_to_phys(hwdev, dev_addr);

	BUG_ON(dir == DMA_NONE);

	if (is_swiotlb_buffer(paddr)) {
		swiotlb_tbl_sync_single(hwdev, paddr, size, dir, target);
		return;
	}

	if (dir != DMA_FROM_DEVICE)
		return;

	dma_mark_clean(phys_to_virt(paddr), size);
}

void
swiotlb_sync_single_for_cpu(struct device *hwdev, dma_addr_t dev_addr,
			    size_t size, enum dma_data_direction dir)
{
	swiotlb_sync_single(hwdev, dev_addr, size, dir, SYNC_FOR_CPU);
}
EXPORT_SYMBOL(swiotlb_sync_single_for_cpu);

void
swiotlb_sync_single_for_device(struct device *hwdev, dma_addr_t dev_addr,
			       size_t size, enum dma_data_direction dir)
{
	swiotlb_sync_single(hwdev, dev_addr, size, dir, SYNC_FOR_DEVICE);
}
EXPORT_SYMBOL(swiotlb_sync_single_for_device);

/*
 * Map a set of buffers described by scatterlist in streaming mode for DMA.
 * This is the scatter-gather version of the above swiotlb_map_page
 * interface.  Here the scatter gather list elements are each tagged with the
 * appropriate dma address and length.  They are obtained via
 * sg_dma_{address,length}(SG).
 *
 * NOTE: An implementation may be able to use a smaller number of
 *       DMA address/length pairs than there are SG table elements.
 *       (for example via virtual mapping capabilities)
 *       The routine returns the number of addr/length pairs actually
 *       used, at most nents.
 *
 * Device ownership issues as mentioned above for swiotlb_map_page are the
 * same here.
 */
int
swiotlb_map_sg_attrs(struct device *hwdev, struct scatterlist *sgl, int nelems,
		     enum dma_data_direction dir, unsigned long attrs)
{
	struct scatterlist *sg;
	int i;

	BUG_ON(dir == DMA_NONE);

	for_each_sg(sgl, sg, nelems, i) {
		phys_addr_t paddr = sg_phys(sg);
		dma_addr_t dev_addr = phys_to_dma(hwdev, paddr);

		if (swiotlb_force == SWIOTLB_FORCE ||
		    !dma_capable(hwdev, dev_addr, sg->length)) {
			phys_addr_t map = map_single(hwdev, sg_phys(sg),
						     sg->length, dir, attrs);
			if (map == SWIOTLB_MAP_ERROR) {
				/* Don't panic here, we expect map_sg users
				   to do proper error handling. */
				swiotlb_full(hwdev, sg->length, dir, 0);
				attrs |= DMA_ATTR_SKIP_CPU_SYNC;
				swiotlb_unmap_sg_attrs(hwdev, sgl, i, dir,
						       attrs);
				sg_dma_len(sgl) = 0;
				return 0;
			}
			sg->dma_address = swiotlb_phys_to_dma(hwdev, map);
		} else
			sg->dma_address = dev_addr;
		sg_dma_len(sg) = sg->length;
	}
	return nelems;
}
EXPORT_SYMBOL(swiotlb_map_sg_attrs);

/*
 * Unmap a set of streaming mode DMA translations.  Again, cpu read rules
 * concerning calls here are the same as for swiotlb_unmap_page() above.
 */
void
swiotlb_unmap_sg_attrs(struct device *hwdev, struct scatterlist *sgl,
		       int nelems, enum dma_data_direction dir,
		       unsigned long attrs)
{
	struct scatterlist *sg;
	int i;

	BUG_ON(dir == DMA_NONE);

	for_each_sg(sgl, sg, nelems, i)
		unmap_single(hwdev, sg->dma_address, sg_dma_len(sg), dir,
			     attrs);
}
EXPORT_SYMBOL(swiotlb_unmap_sg_attrs);

/*
 * Make physical memory consistent for a set of streaming mode DMA translations
 * after a transfer.
 *
 * The same as swiotlb_sync_single_* but for a scatter-gather list, same rules
 * and usage.
 */
static void
swiotlb_sync_sg(struct device *hwdev, struct scatterlist *sgl,
		int nelems, enum dma_data_direction dir,
		enum dma_sync_target target)
{
	struct scatterlist *sg;
	int i;

	for_each_sg(sgl, sg, nelems, i)
		swiotlb_sync_single(hwdev, sg->dma_address,
				    sg_dma_len(sg), dir, target);
}

void
swiotlb_sync_sg_for_cpu(struct device *hwdev, struct scatterlist *sg,
			int nelems, enum dma_data_direction dir)
{
	swiotlb_sync_sg(hwdev, sg, nelems, dir, SYNC_FOR_CPU);
}
EXPORT_SYMBOL(swiotlb_sync_sg_for_cpu);

void
swiotlb_sync_sg_for_device(struct device *hwdev, struct scatterlist *sg,
			   int nelems, enum dma_data_direction dir)
{
	swiotlb_sync_sg(hwdev, sg, nelems, dir, SYNC_FOR_DEVICE);
}
EXPORT_SYMBOL(swiotlb_sync_sg_for_device);

int
swiotlb_dma_mapping_error(struct device *hwdev, dma_addr_t dma_addr)
{
	return (dma_addr == swiotlb_phys_to_dma(hwdev, io_tlb_overflow_buffer));
}
EXPORT_SYMBOL(swiotlb_dma_mapping_error);

/*
 * Return whether the given device DMA address mask can be supported
 * properly.  For example, if your device can only drive the low 24-bits
 * during bus mastering, then you would pass 0x00ffffff as the mask to
 * this function.
 */
int
swiotlb_dma_supported(struct device *hwdev, u64 mask)
{
	return swiotlb_phys_to_dma(hwdev, io_tlb_end - 1) <= mask;
}
EXPORT_SYMBOL(swiotlb_dma_supported);<|MERGE_RESOLUTION|>--- conflicted
+++ resolved
@@ -768,11 +768,7 @@
 
 err_warn:
 	if (warn && printk_ratelimit()) {
-<<<<<<< HEAD
-		pr_warn("swiotlb: coherent allocation failed for device %s size=%zu\n",
-=======
 		pr_warn("coherent allocation failed for device %s size=%zu\n",
->>>>>>> 1ec8f1f0
 			dev_name(hwdev), size);
 		dump_stack();
 	}
