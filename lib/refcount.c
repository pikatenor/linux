// SPDX-License-Identifier: GPL-2.0
/*
 * Variant of atomic_t specialized for reference counts.
 *
 * The interface matches the atomic_t interface (to aid in porting) but only
 * provides the few functions one should use for reference counting.
 *
 * It differs in that the counter saturates at UINT_MAX and will not move once
 * there. This avoids wrapping the counter and causing 'spurious'
 * use-after-free issues.
 *
 * Memory ordering rules are slightly relaxed wrt regular atomic_t functions
 * and provide only what is strictly required for refcounts.
 *
 * The increments are fully relaxed; these will not provide ordering. The
 * rationale is that whatever is used to obtain the object we're increasing the
 * reference count on will provide the ordering. For locked data structures,
 * its the lock acquire, for RCU/lockless data structures its the dependent
 * load.
 *
 * Do note that inc_not_zero() provides a control dependency which will order
 * future stores against the inc, this ensures we'll never modify the object
 * if we did not in fact acquire a reference.
 *
 * The decrements will provide release order, such that all the prior loads and
 * stores will be issued before, it also provides a control dependency, which
 * will order us against the subsequent free().
 *
 * The control dependency is against the load of the cmpxchg (ll/sc) that
 * succeeded. This means the stores aren't fully ordered, but this is fine
 * because the 1->0 transition indicates no concurrency.
 *
 * Note that the allocator is responsible for ordering things between free()
 * and alloc().
 *
 */

#include <linux/refcount.h>
#include <linux/bug.h>

#ifdef CONFIG_REFCOUNT_FULL

/**
 * refcount_add_not_zero - add a value to a refcount unless it is 0
 * @i: the value to add to the refcount
 * @r: the refcount
 *
 * Will saturate at UINT_MAX and WARN.
 *
 * Provides no memory ordering, it is assumed the caller has guaranteed the
 * object memory to be stable (RCU, etc.). It does provide a control dependency
 * and thereby orders future stores. See the comment on top.
 *
 * Use of this function is not recommended for the normal reference counting
 * use case in which references are taken and released one at a time.  In these
 * cases, refcount_inc(), or one of its variants, should instead be used to
 * increment a reference count.
 *
 * Return: false if the passed refcount is 0, true otherwise
 */
bool refcount_add_not_zero(unsigned int i, refcount_t *r)
{
	unsigned int new, val = atomic_read(&r->refs);

	do {
		if (!val)
			return false;

		if (unlikely(val == UINT_MAX))
			return true;

		new = val + i;
		if (new < val)
			new = UINT_MAX;

	} while (!atomic_try_cmpxchg_relaxed(&r->refs, &val, new));

	WARN_ONCE(new == UINT_MAX, "refcount_t: saturated; leaking memory.\n");

	return true;
}
EXPORT_SYMBOL(refcount_add_not_zero);

/**
 * refcount_add - add a value to a refcount
 * @i: the value to add to the refcount
 * @r: the refcount
 *
 * Similar to atomic_add(), but will saturate at UINT_MAX and WARN.
 *
 * Provides no memory ordering, it is assumed the caller has guaranteed the
 * object memory to be stable (RCU, etc.). It does provide a control dependency
 * and thereby orders future stores. See the comment on top.
 *
 * Use of this function is not recommended for the normal reference counting
 * use case in which references are taken and released one at a time.  In these
 * cases, refcount_inc(), or one of its variants, should instead be used to
 * increment a reference count.
 */
void refcount_add(unsigned int i, refcount_t *r)
{
	WARN_ONCE(!refcount_add_not_zero(i, r), "refcount_t: addition on 0; use-after-free.\n");
}
EXPORT_SYMBOL(refcount_add);

/**
 * refcount_inc_not_zero - increment a refcount unless it is 0
 * @r: the refcount to increment
 *
 * Similar to atomic_inc_not_zero(), but will saturate at UINT_MAX and WARN.
 *
 * Provides no memory ordering, it is assumed the caller has guaranteed the
 * object memory to be stable (RCU, etc.). It does provide a control dependency
 * and thereby orders future stores. See the comment on top.
 *
 * Return: true if the increment was successful, false otherwise
 */
bool refcount_inc_not_zero(refcount_t *r)
{
	unsigned int new, val = atomic_read(&r->refs);

	do {
		new = val + 1;

		if (!val)
			return false;

		if (unlikely(!new))
			return true;

	} while (!atomic_try_cmpxchg_relaxed(&r->refs, &val, new));

	WARN_ONCE(new == UINT_MAX, "refcount_t: saturated; leaking memory.\n");

	return true;
}
EXPORT_SYMBOL(refcount_inc_not_zero);

/**
 * refcount_inc - increment a refcount
 * @r: the refcount to increment
 *
 * Similar to atomic_inc(), but will saturate at UINT_MAX and WARN.
 *
 * Provides no memory ordering, it is assumed the caller already has a
 * reference on the object.
 *
 * Will WARN if the refcount is 0, as this represents a possible use-after-free
 * condition.
 */
void refcount_inc(refcount_t *r)
{
	WARN_ONCE(!refcount_inc_not_zero(r), "refcount_t: increment on 0; use-after-free.\n");
}
EXPORT_SYMBOL(refcount_inc);

/**
 * refcount_sub_and_test - subtract from a refcount and test if it is 0
 * @i: amount to subtract from the refcount
 * @r: the refcount
 *
 * Similar to atomic_dec_and_test(), but it will WARN, return false and
 * ultimately leak on underflow and will fail to decrement when saturated
 * at UINT_MAX.
 *
 * Provides release memory ordering, such that prior loads and stores are done
 * before, and provides a control dependency such that free() must come after.
 * See the comment on top.
 *
 * Use of this function is not recommended for the normal reference counting
 * use case in which references are taken and released one at a time.  In these
 * cases, refcount_dec(), or one of its variants, should instead be used to
 * decrement a reference count.
 *
 * Return: true if the resulting refcount is 0, false otherwise
 */
bool refcount_sub_and_test(unsigned int i, refcount_t *r)
{
	unsigned int new, val = atomic_read(&r->refs);

	do {
		if (unlikely(val == UINT_MAX))
			return false;

		new = val - i;
		if (new > val) {
			WARN_ONCE(new > val, "refcount_t: underflow; use-after-free.\n");
			return false;
		}

	} while (!atomic_try_cmpxchg_release(&r->refs, &val, new));

	return !new;
}
EXPORT_SYMBOL(refcount_sub_and_test);

/**
 * refcount_dec_and_test - decrement a refcount and test if it is 0
 * @r: the refcount
 *
 * Similar to atomic_dec_and_test(), it will WARN on underflow and fail to
 * decrement when saturated at UINT_MAX.
 *
 * Provides release memory ordering, such that prior loads and stores are done
 * before, and provides a control dependency such that free() must come after.
 * See the comment on top.
 *
 * Return: true if the resulting refcount is 0, false otherwise
 */
bool refcount_dec_and_test(refcount_t *r)
{
	return refcount_sub_and_test(1, r);
}
EXPORT_SYMBOL(refcount_dec_and_test);

/**
 * refcount_dec - decrement a refcount
 * @r: the refcount
 *
 * Similar to atomic_dec(), it will WARN on underflow and fail to decrement
 * when saturated at UINT_MAX.
 *
 * Provides release memory ordering, such that prior loads and stores are done
 * before.
 */
void refcount_dec(refcount_t *r)
{
	WARN_ONCE(refcount_dec_and_test(r), "refcount_t: decrement hit 0; leaking memory.\n");
}
EXPORT_SYMBOL(refcount_dec);
<<<<<<< HEAD
=======
#endif /* CONFIG_REFCOUNT_FULL */
>>>>>>> cb313370

/**
 * refcount_dec_if_one - decrement a refcount if it is 1
 * @r: the refcount
 *
 * No atomic_t counterpart, it attempts a 1 -> 0 transition and returns the
 * success thereof.
 *
 * Like all decrement operations, it provides release memory order and provides
 * a control dependency.
 *
 * It can be used like a try-delete operator; this explicit case is provided
 * and not cmpxchg in generic, because that would allow implementing unsafe
 * operations.
 *
 * Return: true if the resulting refcount is 0, false otherwise
 */
bool refcount_dec_if_one(refcount_t *r)
{
	int val = 1;

	return atomic_try_cmpxchg_release(&r->refs, &val, 0);
}
EXPORT_SYMBOL(refcount_dec_if_one);

/**
 * refcount_dec_not_one - decrement a refcount if it is not 1
 * @r: the refcount
 *
 * No atomic_t counterpart, it decrements unless the value is 1, in which case
 * it will return false.
 *
 * Was often done like: atomic_add_unless(&var, -1, 1)
 *
 * Return: true if the decrement operation was successful, false otherwise
 */
bool refcount_dec_not_one(refcount_t *r)
{
	unsigned int new, val = atomic_read(&r->refs);

	do {
		if (unlikely(val == UINT_MAX))
			return true;

		if (val == 1)
			return false;

		new = val - 1;
		if (new > val) {
			WARN_ONCE(new > val, "refcount_t: underflow; use-after-free.\n");
			return true;
		}

	} while (!atomic_try_cmpxchg_release(&r->refs, &val, new));

	return true;
}
EXPORT_SYMBOL(refcount_dec_not_one);

/**
 * refcount_dec_and_mutex_lock - return holding mutex if able to decrement
 *                               refcount to 0
 * @r: the refcount
 * @lock: the mutex to be locked
 *
 * Similar to atomic_dec_and_mutex_lock(), it will WARN on underflow and fail
 * to decrement when saturated at UINT_MAX.
 *
 * Provides release memory ordering, such that prior loads and stores are done
 * before, and provides a control dependency such that free() must come after.
 * See the comment on top.
 *
 * Return: true and hold mutex if able to decrement refcount to 0, false
 *         otherwise
 */
bool refcount_dec_and_mutex_lock(refcount_t *r, struct mutex *lock)
{
	if (refcount_dec_not_one(r))
		return false;

	mutex_lock(lock);
	if (!refcount_dec_and_test(r)) {
		mutex_unlock(lock);
		return false;
	}

	return true;
}
EXPORT_SYMBOL(refcount_dec_and_mutex_lock);

/**
 * refcount_dec_and_lock - return holding spinlock if able to decrement
 *                         refcount to 0
 * @r: the refcount
 * @lock: the spinlock to be locked
 *
 * Similar to atomic_dec_and_lock(), it will WARN on underflow and fail to
 * decrement when saturated at UINT_MAX.
 *
 * Provides release memory ordering, such that prior loads and stores are done
 * before, and provides a control dependency such that free() must come after.
 * See the comment on top.
 *
 * Return: true and hold spinlock if able to decrement refcount to 0, false
 *         otherwise
 */
bool refcount_dec_and_lock(refcount_t *r, spinlock_t *lock)
{
	if (refcount_dec_not_one(r))
		return false;

	spin_lock(lock);
	if (!refcount_dec_and_test(r)) {
		spin_unlock(lock);
		return false;
	}

	return true;
}
EXPORT_SYMBOL(refcount_dec_and_lock);
<|MERGE_RESOLUTION|>--- conflicted
+++ resolved
@@ -228,10 +228,7 @@
 	WARN_ONCE(refcount_dec_and_test(r), "refcount_t: decrement hit 0; leaking memory.\n");
 }
 EXPORT_SYMBOL(refcount_dec);
-<<<<<<< HEAD
-=======
 #endif /* CONFIG_REFCOUNT_FULL */
->>>>>>> cb313370
 
 /**
  * refcount_dec_if_one - decrement a refcount if it is 1
