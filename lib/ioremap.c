--- conflicted
+++ resolved
@@ -92,11 +92,7 @@
 		if (ioremap_pmd_enabled() &&
 		    ((next - addr) == PMD_SIZE) &&
 		    IS_ALIGNED(phys_addr + addr, PMD_SIZE) &&
-<<<<<<< HEAD
-		    pmd_free_pte_page(pmd)) {
-=======
 		    pmd_free_pte_page(pmd, addr)) {
->>>>>>> 1ec8f1f0
 			if (pmd_set_huge(pmd, phys_addr + addr, prot))
 				continue;
 		}
@@ -123,11 +119,7 @@
 		if (ioremap_pud_enabled() &&
 		    ((next - addr) == PUD_SIZE) &&
 		    IS_ALIGNED(phys_addr + addr, PUD_SIZE) &&
-<<<<<<< HEAD
-		    pud_free_pmd_page(pud)) {
-=======
 		    pud_free_pmd_page(pud, addr)) {
->>>>>>> 1ec8f1f0
 			if (pud_set_huge(pud, phys_addr + addr, prot))
 				continue;
 		}
