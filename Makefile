--- conflicted
+++ resolved
@@ -1,10 +1,6 @@
 VERSION = 4
 PATCHLEVEL = 4
-<<<<<<< HEAD
-SUBLEVEL = 49
-=======
 SUBLEVEL = 83
->>>>>>> 83fbd12c
 EXTRAVERSION =
 NAME = Blurry Fish Butt
 
@@ -623,12 +619,9 @@
 KBUILD_CFLAGS	+= $(call cc-option,-fno-delete-null-pointer-checks,)
 KBUILD_CFLAGS	+= $(call cc-disable-warning,maybe-uninitialized,)
 KBUILD_CFLAGS	+= $(call cc-disable-warning,frame-address,)
-<<<<<<< HEAD
-=======
 KBUILD_CFLAGS	+= $(call cc-disable-warning, format-truncation)
 KBUILD_CFLAGS	+= $(call cc-disable-warning, format-overflow)
 KBUILD_CFLAGS	+= $(call cc-disable-warning, int-in-bool-context)
->>>>>>> 83fbd12c
 
 ifdef CONFIG_CC_OPTIMIZE_FOR_SIZE
 KBUILD_CFLAGS	+= -Os
