# SPDX-License-Identifier: GPL-2.0
VERSION = 4
<<<<<<< HEAD
PATCHLEVEL = 11
SUBLEVEL = 2
=======
PATCHLEVEL = 14
SUBLEVEL = 0
>>>>>>> cb313370
EXTRAVERSION =
NAME = Fearless Coyote

# *DOCUMENTATION*
# To see a list of typical targets execute "make help"
# More info can be located in ./README
# Comments in this file are targeted only to the developer, do not
# expect to learn how to build the kernel reading this file.

# o Do not use make's built-in rules and variables
#   (this increases performance and avoids hard-to-debug behaviour);
# o Look for make include files relative to root of kernel src
MAKEFLAGS += -rR --include-dir=$(CURDIR)

# Avoid funny character set dependencies
unexport LC_ALL
LC_COLLATE=C
LC_NUMERIC=C
export LC_COLLATE LC_NUMERIC

# Avoid interference with shell env settings
unexport GREP_OPTIONS

# We are using a recursive build, so we need to do a little thinking
# to get the ordering right.
#
# Most importantly: sub-Makefiles should only ever modify files in
# their own directory. If in some directory we have a dependency on
# a file in another dir (which doesn't happen often, but it's often
# unavoidable when linking the built-in.o targets which finally
# turn into vmlinux), we will call a sub make in that other dir, and
# after that we are sure that everything which is in that other dir
# is now up to date.
#
# The only cases where we need to modify files which have global
# effects are thus separated out and done before the recursive
# descending is started. They are now explicitly listed as the
# prepare rule.

# Beautify output
# ---------------------------------------------------------------------------
#
# Normally, we echo the whole command before executing it. By making
# that echo $($(quiet)$(cmd)), we now have the possibility to set
# $(quiet) to choose other forms of output instead, e.g.
#
#         quiet_cmd_cc_o_c = Compiling $(RELDIR)/$@
#         cmd_cc_o_c       = $(CC) $(c_flags) -c -o $@ $<
#
# If $(quiet) is empty, the whole command will be printed.
# If it is set to "quiet_", only the short version will be printed.
# If it is set to "silent_", nothing will be printed at all, since
# the variable $(silent_cmd_cc_o_c) doesn't exist.
#
# A simple variant is to prefix commands with $(Q) - that's useful
# for commands that shall be hidden in non-verbose mode.
#
#	$(Q)ln $@ :<
#
# If KBUILD_VERBOSE equals 0 then the above command will be hidden.
# If KBUILD_VERBOSE equals 1 then the above command is displayed.
#
# To put more focus on warnings, be less verbose as default
# Use 'make V=1' to see the full commands

ifeq ("$(origin V)", "command line")
  KBUILD_VERBOSE = $(V)
endif
ifndef KBUILD_VERBOSE
  KBUILD_VERBOSE = 0
endif

ifeq ($(KBUILD_VERBOSE),1)
  quiet =
  Q =
else
  quiet=quiet_
  Q = @
endif

# If the user is running make -s (silent mode), suppress echoing of
# commands

ifneq ($(findstring s,$(filter-out --%,$(MAKEFLAGS))),)
  quiet=silent_
  tools_silent=s
endif

export quiet Q KBUILD_VERBOSE

# kbuild supports saving output files in a separate directory.
# To locate output files in a separate directory two syntaxes are supported.
# In both cases the working directory must be the root of the kernel src.
# 1) O=
# Use "make O=dir/to/store/output/files/"
#
# 2) Set KBUILD_OUTPUT
# Set the environment variable KBUILD_OUTPUT to point to the directory
# where the output files shall be placed.
# export KBUILD_OUTPUT=dir/to/store/output/files/
# make
#
# The O= assignment takes precedence over the KBUILD_OUTPUT environment
# variable.

# KBUILD_SRC is not intended to be used by the regular user (for now),
# it is set on invocation of make with KBUILD_OUTPUT or O= specified.
ifeq ($(KBUILD_SRC),)

# OK, Make called in directory where kernel src resides
# Do we want to locate output files in a separate directory?
ifeq ("$(origin O)", "command line")
  KBUILD_OUTPUT := $(O)
endif

# That's our default target when none is given on the command line
PHONY := _all
_all:

# Cancel implicit rules on top Makefile
$(CURDIR)/Makefile Makefile: ;

ifneq ($(words $(subst :, ,$(CURDIR))), 1)
  $(error main directory cannot contain spaces nor colons)
endif

ifneq ($(KBUILD_OUTPUT),)
# check that the output directory actually exists
saved-output := $(KBUILD_OUTPUT)
KBUILD_OUTPUT := $(shell mkdir -p $(KBUILD_OUTPUT) && cd $(KBUILD_OUTPUT) \
								&& /bin/pwd)
$(if $(KBUILD_OUTPUT),, \
     $(error failed to create output directory "$(saved-output)"))

PHONY += $(MAKECMDGOALS) sub-make

$(filter-out _all sub-make $(CURDIR)/Makefile, $(MAKECMDGOALS)) _all: sub-make
	@:

# Invoke a second make in the output directory, passing relevant variables
sub-make:
	$(Q)$(MAKE) -C $(KBUILD_OUTPUT) KBUILD_SRC=$(CURDIR) \
	-f $(CURDIR)/Makefile $(filter-out _all sub-make,$(MAKECMDGOALS))

# Leave processing to above invocation of make
skip-makefile := 1
endif # ifneq ($(KBUILD_OUTPUT),)
endif # ifeq ($(KBUILD_SRC),)

# We process the rest of the Makefile if this is the final invocation of make
ifeq ($(skip-makefile),)

# Do not print "Entering directory ...",
# but we want to display it when entering to the output directory
# so that IDEs/editors are able to understand relative filenames.
MAKEFLAGS += --no-print-directory

# Call a source code checker (by default, "sparse") as part of the
# C compilation.
#
# Use 'make C=1' to enable checking of only re-compiled files.
# Use 'make C=2' to enable checking of *all* source files, regardless
# of whether they are re-compiled or not.
#
# See the file "Documentation/dev-tools/sparse.rst" for more details,
# including where to get the "sparse" utility.

ifeq ("$(origin C)", "command line")
  KBUILD_CHECKSRC = $(C)
endif
ifndef KBUILD_CHECKSRC
  KBUILD_CHECKSRC = 0
endif

# Use make M=dir to specify directory of external module to build
# Old syntax make ... SUBDIRS=$PWD is still supported
# Setting the environment variable KBUILD_EXTMOD take precedence
ifdef SUBDIRS
  KBUILD_EXTMOD ?= $(SUBDIRS)
endif

ifeq ("$(origin M)", "command line")
  KBUILD_EXTMOD := $(M)
endif

# If building an external module we do not care about the all: rule
# but instead _all depend on modules
PHONY += all
ifeq ($(KBUILD_EXTMOD),)
_all: all
else
_all: modules
endif

ifeq ($(KBUILD_SRC),)
        # building in the source tree
        srctree := .
else
        ifeq ($(KBUILD_SRC)/,$(dir $(CURDIR)))
                # building in a subdirectory of the source tree
                srctree := ..
        else
                srctree := $(KBUILD_SRC)
        endif
endif
objtree		:= .
src		:= $(srctree)
obj		:= $(objtree)

VPATH		:= $(srctree)$(if $(KBUILD_EXTMOD),:$(KBUILD_EXTMOD))

export srctree objtree VPATH

# SUBARCH tells the usermode build what the underlying arch is.  That is set
# first, and if a usermode build is happening, the "ARCH=um" on the command
# line overrides the setting of ARCH below.  If a native build is happening,
# then ARCH is assigned, getting whatever value it gets normally, and
# SUBARCH is subsequently ignored.

SUBARCH := $(shell uname -m | sed -e s/i.86/x86/ -e s/x86_64/x86/ \
				  -e s/sun4u/sparc64/ \
				  -e s/arm.*/arm/ -e s/sa110/arm/ \
				  -e s/s390x/s390/ -e s/parisc64/parisc/ \
				  -e s/ppc.*/powerpc/ -e s/mips.*/mips/ \
				  -e s/sh[234].*/sh/ -e s/aarch64.*/arm64/ )

# Cross compiling and selecting different set of gcc/bin-utils
# ---------------------------------------------------------------------------
#
# When performing cross compilation for other architectures ARCH shall be set
# to the target architecture. (See arch/* for the possibilities).
# ARCH can be set during invocation of make:
# make ARCH=ia64
# Another way is to have ARCH set in the environment.
# The default ARCH is the host where make is executed.

# CROSS_COMPILE specify the prefix used for all executables used
# during compilation. Only gcc and related bin-utils executables
# are prefixed with $(CROSS_COMPILE).
# CROSS_COMPILE can be set on the command line
# make CROSS_COMPILE=ia64-linux-
# Alternatively CROSS_COMPILE can be set in the environment.
# A third alternative is to store a setting in .config so that plain
# "make" in the configured kernel build directory always uses that.
# Default value for CROSS_COMPILE is not to prefix executables
# Note: Some architectures assign CROSS_COMPILE in their arch/*/Makefile
ARCH		?= $(SUBARCH)
CROSS_COMPILE	?= $(CONFIG_CROSS_COMPILE:"%"=%)

# Architecture as present in compile.h
UTS_MACHINE 	:= $(ARCH)
SRCARCH 	:= $(ARCH)

# Additional ARCH settings for x86
ifeq ($(ARCH),i386)
        SRCARCH := x86
endif
ifeq ($(ARCH),x86_64)
        SRCARCH := x86
endif

# Additional ARCH settings for sparc
ifeq ($(ARCH),sparc32)
       SRCARCH := sparc
endif
ifeq ($(ARCH),sparc64)
       SRCARCH := sparc
endif

# Additional ARCH settings for sh
ifeq ($(ARCH),sh64)
       SRCARCH := sh
endif

# Additional ARCH settings for tile
ifeq ($(ARCH),tilepro)
       SRCARCH := tile
endif
ifeq ($(ARCH),tilegx)
       SRCARCH := tile
endif

# Where to locate arch specific headers
hdr-arch  := $(SRCARCH)

KCONFIG_CONFIG	?= .config
export KCONFIG_CONFIG

# SHELL used by kbuild
CONFIG_SHELL := $(shell if [ -x "$$BASH" ]; then echo $$BASH; \
	  else if [ -x /bin/bash ]; then echo /bin/bash; \
	  else echo sh; fi ; fi)

HOST_LFS_CFLAGS := $(shell getconf LFS_CFLAGS)
HOST_LFS_LDFLAGS := $(shell getconf LFS_LDFLAGS)
HOST_LFS_LIBS := $(shell getconf LFS_LIBS)

HOSTCC       = gcc
HOSTCXX      = g++
HOSTCFLAGS   := -Wall -Wmissing-prototypes -Wstrict-prototypes -O2 \
		-fomit-frame-pointer -std=gnu89 $(HOST_LFS_CFLAGS)
HOSTCXXFLAGS := -O2 $(HOST_LFS_CFLAGS)
HOSTLDFLAGS  := $(HOST_LFS_LDFLAGS)
HOST_LOADLIBES := $(HOST_LFS_LIBS)

ifeq ($(shell $(HOSTCC) -v 2>&1 | grep -c "clang version"), 1)
HOSTCFLAGS  += -Wno-unused-value -Wno-unused-parameter \
		-Wno-missing-field-initializers -fno-delete-null-pointer-checks
endif

# Decide whether to build built-in, modular, or both.
# Normally, just do built-in.

KBUILD_MODULES :=
KBUILD_BUILTIN := 1

# If we have only "make modules", don't compile built-in objects.
# When we're building modules with modversions, we need to consider
# the built-in objects during the descend as well, in order to
# make sure the checksums are up to date before we record them.

ifeq ($(MAKECMDGOALS),modules)
  KBUILD_BUILTIN := $(if $(CONFIG_MODVERSIONS),1)
endif

# If we have "make <whatever> modules", compile modules
# in addition to whatever we do anyway.
# Just "make" or "make all" shall build modules as well

ifneq ($(filter all _all modules,$(MAKECMDGOALS)),)
  KBUILD_MODULES := 1
endif

ifeq ($(MAKECMDGOALS),)
  KBUILD_MODULES := 1
endif

export KBUILD_MODULES KBUILD_BUILTIN
export KBUILD_CHECKSRC KBUILD_SRC KBUILD_EXTMOD

# We need some generic definitions (do not try to remake the file).
scripts/Kbuild.include: ;
include scripts/Kbuild.include

# Make variables (CC, etc...)
AS		= $(CROSS_COMPILE)as
LD		= $(CROSS_COMPILE)ld
CC		= $(CROSS_COMPILE)gcc
CPP		= $(CC) -E
AR		= $(CROSS_COMPILE)ar
NM		= $(CROSS_COMPILE)nm
STRIP		= $(CROSS_COMPILE)strip
OBJCOPY		= $(CROSS_COMPILE)objcopy
OBJDUMP		= $(CROSS_COMPILE)objdump
AWK		= awk
GENKSYMS	= scripts/genksyms/genksyms
INSTALLKERNEL  := installkernel
DEPMOD		= /sbin/depmod
PERL		= perl
PYTHON		= python
CHECK		= sparse

CHECKFLAGS     := -D__linux__ -Dlinux -D__STDC__ -Dunix -D__unix__ \
		  -Wbitwise -Wno-return-void $(CF)
NOSTDINC_FLAGS  =
CFLAGS_MODULE   =
AFLAGS_MODULE   =
LDFLAGS_MODULE  =
CFLAGS_KERNEL	=
AFLAGS_KERNEL	=
LDFLAGS_vmlinux =
CFLAGS_GCOV	:= -fprofile-arcs -ftest-coverage -fno-tree-loop-im $(call cc-disable-warning,maybe-uninitialized,)
CFLAGS_KCOV	:= $(call cc-option,-fsanitize-coverage=trace-pc,)


# Use USERINCLUDE when you must reference the UAPI directories only.
USERINCLUDE    := \
		-I$(srctree)/arch/$(hdr-arch)/include/uapi \
		-I$(objtree)/arch/$(hdr-arch)/include/generated/uapi \
		-I$(srctree)/include/uapi \
		-I$(objtree)/include/generated/uapi \
                -include $(srctree)/include/linux/kconfig.h

# Use LINUXINCLUDE when you must reference the include/ directory.
# Needed to be compatible with the O= option
LINUXINCLUDE    := \
		-I$(srctree)/arch/$(hdr-arch)/include \
		-I$(objtree)/arch/$(hdr-arch)/include/generated \
		$(if $(KBUILD_SRC), -I$(srctree)/include) \
		-I$(objtree)/include \
		$(USERINCLUDE)

KBUILD_CPPFLAGS := -D__KERNEL__

KBUILD_CFLAGS   := -Wall -Wundef -Wstrict-prototypes -Wno-trigraphs \
		   -fno-strict-aliasing -fno-common -fshort-wchar \
		   -Werror-implicit-function-declaration \
		   -Wno-format-security \
		   -std=gnu89 $(call cc-option,-fno-PIE)


KBUILD_AFLAGS_KERNEL :=
KBUILD_CFLAGS_KERNEL :=
KBUILD_AFLAGS   := -D__ASSEMBLY__ $(call cc-option,-fno-PIE)
KBUILD_AFLAGS_MODULE  := -DMODULE
KBUILD_CFLAGS_MODULE  := -DMODULE
KBUILD_LDFLAGS_MODULE := -T $(srctree)/scripts/module-common.lds

# Read KERNELRELEASE from include/config/kernel.release (if it exists)
KERNELRELEASE = $(shell cat include/config/kernel.release 2> /dev/null)
KERNELVERSION = $(VERSION)$(if $(PATCHLEVEL),.$(PATCHLEVEL)$(if $(SUBLEVEL),.$(SUBLEVEL)))$(EXTRAVERSION)

export VERSION PATCHLEVEL SUBLEVEL KERNELRELEASE KERNELVERSION
export ARCH SRCARCH CONFIG_SHELL HOSTCC HOSTCFLAGS CROSS_COMPILE AS LD CC
export CPP AR NM STRIP OBJCOPY OBJDUMP HOSTLDFLAGS HOST_LOADLIBES
export MAKE AWK GENKSYMS INSTALLKERNEL PERL PYTHON UTS_MACHINE
export HOSTCXX HOSTCXXFLAGS LDFLAGS_MODULE CHECK CHECKFLAGS

export KBUILD_CPPFLAGS NOSTDINC_FLAGS LINUXINCLUDE OBJCOPYFLAGS LDFLAGS
export KBUILD_CFLAGS CFLAGS_KERNEL CFLAGS_MODULE CFLAGS_GCOV CFLAGS_KCOV CFLAGS_KASAN CFLAGS_UBSAN
export KBUILD_AFLAGS AFLAGS_KERNEL AFLAGS_MODULE
export KBUILD_AFLAGS_MODULE KBUILD_CFLAGS_MODULE KBUILD_LDFLAGS_MODULE
export KBUILD_AFLAGS_KERNEL KBUILD_CFLAGS_KERNEL
export KBUILD_ARFLAGS

# When compiling out-of-tree modules, put MODVERDIR in the module
# tree rather than in the kernel tree. The kernel tree might
# even be read-only.
export MODVERDIR := $(if $(KBUILD_EXTMOD),$(firstword $(KBUILD_EXTMOD))/).tmp_versions

# Files to ignore in find ... statements

export RCS_FIND_IGNORE := \( -name SCCS -o -name BitKeeper -o -name .svn -o    \
			  -name CVS -o -name .pc -o -name .hg -o -name .git \) \
			  -prune -o
export RCS_TAR_IGNORE := --exclude SCCS --exclude BitKeeper --exclude .svn \
			 --exclude CVS --exclude .pc --exclude .hg --exclude .git

# ===========================================================================
# Rules shared between *config targets and build targets

# Basic helpers built in scripts/basic/
PHONY += scripts_basic
scripts_basic:
	$(Q)$(MAKE) $(build)=scripts/basic
	$(Q)rm -f .tmp_quiet_recordmcount

# To avoid any implicit rule to kick in, define an empty command.
scripts/basic/%: scripts_basic ;

PHONY += outputmakefile
# outputmakefile generates a Makefile in the output directory, if using a
# separate output directory. This allows convenient use of make in the
# output directory.
outputmakefile:
ifneq ($(KBUILD_SRC),)
	$(Q)ln -fsn $(srctree) source
	$(Q)$(CONFIG_SHELL) $(srctree)/scripts/mkmakefile \
	    $(srctree) $(objtree) $(VERSION) $(PATCHLEVEL)
endif

# Support for using generic headers in asm-generic
PHONY += asm-generic uapi-asm-generic
asm-generic: uapi-asm-generic
	$(Q)$(MAKE) -f $(srctree)/scripts/Makefile.asm-generic \
	            src=asm obj=arch/$(SRCARCH)/include/generated/asm
uapi-asm-generic:
	$(Q)$(MAKE) -f $(srctree)/scripts/Makefile.asm-generic \
	            src=uapi/asm obj=arch/$(SRCARCH)/include/generated/uapi/asm

# To make sure we do not include .config for any of the *config targets
# catch them early, and hand them over to scripts/kconfig/Makefile
# It is allowed to specify more targets when calling make, including
# mixing *config targets and build targets.
# For example 'make oldconfig all'.
# Detect when mixed targets is specified, and make a second invocation
# of make so .config is not included in this case either (for *config).

version_h := include/generated/uapi/linux/version.h
old_version_h := include/linux/version.h

no-dot-config-targets := clean mrproper distclean \
			 cscope gtags TAGS tags help% %docs check% coccicheck \
			 $(version_h) headers_% archheaders archscripts \
			 kernelversion %src-pkg

config-targets := 0
mixed-targets  := 0
dot-config     := 1

ifneq ($(filter $(no-dot-config-targets), $(MAKECMDGOALS)),)
	ifeq ($(filter-out $(no-dot-config-targets), $(MAKECMDGOALS)),)
		dot-config := 0
	endif
endif

ifeq ($(KBUILD_EXTMOD),)
        ifneq ($(filter config %config,$(MAKECMDGOALS)),)
                config-targets := 1
                ifneq ($(words $(MAKECMDGOALS)),1)
                        mixed-targets := 1
                endif
        endif
endif
# install and modules_install need also be processed one by one
ifneq ($(filter install,$(MAKECMDGOALS)),)
        ifneq ($(filter modules_install,$(MAKECMDGOALS)),)
	        mixed-targets := 1
        endif
endif

ifeq ($(mixed-targets),1)
# ===========================================================================
# We're called with mixed targets (*config and build targets).
# Handle them one by one.

PHONY += $(MAKECMDGOALS) __build_one_by_one

$(filter-out __build_one_by_one, $(MAKECMDGOALS)): __build_one_by_one
	@:

__build_one_by_one:
	$(Q)set -e; \
	for i in $(MAKECMDGOALS); do \
		$(MAKE) -f $(srctree)/Makefile $$i; \
	done

else
ifeq ($(config-targets),1)
# ===========================================================================
# *config targets only - make sure prerequisites are updated, and descend
# in scripts/kconfig to make the *config target

# Read arch specific Makefile to set KBUILD_DEFCONFIG as needed.
# KBUILD_DEFCONFIG may point out an alternative default configuration
# used for 'make defconfig'
include arch/$(SRCARCH)/Makefile
export KBUILD_DEFCONFIG KBUILD_KCONFIG

config: scripts_basic outputmakefile FORCE
	$(Q)$(MAKE) $(build)=scripts/kconfig $@

%config: scripts_basic outputmakefile FORCE
	$(Q)$(MAKE) $(build)=scripts/kconfig $@

else
# ===========================================================================
# Build targets only - this includes vmlinux, arch specific targets, clean
# targets and others. In general all targets except *config targets.

ifeq ($(KBUILD_EXTMOD),)
# Additional helpers built in scripts/
# Carefully list dependencies so we do not try to build scripts twice
# in parallel
PHONY += scripts
scripts: scripts_basic include/config/auto.conf include/config/tristate.conf \
	 asm-generic gcc-plugins
	$(Q)$(MAKE) $(build)=$(@)

# Objects we will link into vmlinux / subdirs we need to visit
init-y		:= init/
drivers-y	:= drivers/ sound/ firmware/
net-y		:= net/
libs-y		:= lib/
core-y		:= usr/
virt-y		:= virt/
endif # KBUILD_EXTMOD

ifeq ($(dot-config),1)
# Read in config
-include include/config/auto.conf

ifeq ($(KBUILD_EXTMOD),)
# Read in dependencies to all Kconfig* files, make sure to run
# oldconfig if changes are detected.
-include include/config/auto.conf.cmd

# To avoid any implicit rule to kick in, define an empty command
$(KCONFIG_CONFIG) include/config/auto.conf.cmd: ;

# If .config is newer than include/config/auto.conf, someone tinkered
# with it and forgot to run make oldconfig.
# if auto.conf.cmd is missing then we are probably in a cleaned tree so
# we execute the config step to be sure to catch updated Kconfig files
include/config/%.conf: $(KCONFIG_CONFIG) include/config/auto.conf.cmd
	$(Q)$(MAKE) -f $(srctree)/Makefile silentoldconfig
else
# external modules needs include/generated/autoconf.h and include/config/auto.conf
# but do not care if they are up-to-date. Use auto.conf to trigger the test
PHONY += include/config/auto.conf

include/config/auto.conf:
	$(Q)test -e include/generated/autoconf.h -a -e $@ || (		\
	echo >&2;							\
	echo >&2 "  ERROR: Kernel configuration is invalid.";		\
	echo >&2 "         include/generated/autoconf.h or $@ are missing.";\
	echo >&2 "         Run 'make oldconfig && make prepare' on kernel src to fix it.";	\
	echo >&2 ;							\
	/bin/false)

endif # KBUILD_EXTMOD

else
# Dummy target needed, because used as prerequisite
include/config/auto.conf: ;
endif # $(dot-config)

# For the kernel to actually contain only the needed exported symbols,
# we have to build modules as well to determine what those symbols are.
# (this can be evaluated only once include/config/auto.conf has been included)
ifdef CONFIG_TRIM_UNUSED_KSYMS
  KBUILD_MODULES := 1
endif

# The all: target is the default when no target is given on the
# command line.
# This allow a user to issue only 'make' to build a kernel including modules
# Defaults to vmlinux, but the arch makefile usually adds further targets
all: vmlinux

# The arch Makefile can set ARCH_{CPP,A,C}FLAGS to override the default
# values of the respective KBUILD_* variables
ARCH_CPPFLAGS :=
ARCH_AFLAGS :=
ARCH_CFLAGS :=
include arch/$(SRCARCH)/Makefile

KBUILD_CFLAGS	+= $(call cc-option,-fno-delete-null-pointer-checks,)
KBUILD_CFLAGS	+= $(call cc-disable-warning,frame-address,)
KBUILD_CFLAGS	+= $(call cc-disable-warning, format-truncation)
KBUILD_CFLAGS	+= $(call cc-disable-warning, format-overflow)
KBUILD_CFLAGS	+= $(call cc-disable-warning, int-in-bool-context)

ifdef CONFIG_CC_OPTIMIZE_FOR_SIZE
KBUILD_CFLAGS	+= $(call cc-option,-Oz,-Os)
KBUILD_CFLAGS	+= $(call cc-disable-warning,maybe-uninitialized,)
else
ifdef CONFIG_PROFILE_ALL_BRANCHES
KBUILD_CFLAGS	+= -O2 $(call cc-disable-warning,maybe-uninitialized,)
else
KBUILD_CFLAGS   += -O2
endif
endif

KBUILD_CFLAGS += $(call cc-ifversion, -lt, 0409, \
			$(call cc-disable-warning,maybe-uninitialized,))

# Tell gcc to never replace conditional load with a non-conditional one
KBUILD_CFLAGS	+= $(call cc-option,--param=allow-store-data-races=0)

# check for 'asm goto'
ifeq ($(shell $(CONFIG_SHELL) $(srctree)/scripts/gcc-goto.sh $(CC) $(KBUILD_CFLAGS)), y)
	KBUILD_CFLAGS += -DCC_HAVE_ASM_GOTO
	KBUILD_AFLAGS += -DCC_HAVE_ASM_GOTO
endif

include scripts/Makefile.gcc-plugins

ifdef CONFIG_READABLE_ASM
# Disable optimizations that make assembler listings hard to read.
# reorder blocks reorders the control in the function
# ipa clone creates specialized cloned functions
# partial inlining inlines only parts of functions
KBUILD_CFLAGS += $(call cc-option,-fno-reorder-blocks,) \
                 $(call cc-option,-fno-ipa-cp-clone,) \
                 $(call cc-option,-fno-partial-inlining)
endif

ifneq ($(CONFIG_FRAME_WARN),0)
KBUILD_CFLAGS += $(call cc-option,-Wframe-larger-than=${CONFIG_FRAME_WARN})
endif

# This selects the stack protector compiler flag. Testing it is delayed
# until after .config has been reprocessed, in the prepare-compiler-check
# target.
ifdef CONFIG_CC_STACKPROTECTOR_REGULAR
  stackp-flag := -fstack-protector
  stackp-name := REGULAR
else
ifdef CONFIG_CC_STACKPROTECTOR_STRONG
  stackp-flag := -fstack-protector-strong
  stackp-name := STRONG
else
  # Force off for distro compilers that enable stack protector by default.
  stackp-flag := $(call cc-option, -fno-stack-protector)
endif
endif
# Find arch-specific stack protector compiler sanity-checking script.
ifdef CONFIG_CC_STACKPROTECTOR
  stackp-path := $(srctree)/scripts/gcc-$(SRCARCH)_$(BITS)-has-stack-protector.sh
  stackp-check := $(wildcard $(stackp-path))
endif
KBUILD_CFLAGS += $(stackp-flag)

ifeq ($(cc-name),clang)
ifneq ($(CROSS_COMPILE),)
CLANG_TARGET	:= --target=$(notdir $(CROSS_COMPILE:%-=%))
GCC_TOOLCHAIN	:= $(realpath $(dir $(shell which $(LD)))/..)
endif
ifneq ($(GCC_TOOLCHAIN),)
CLANG_GCC_TC	:= --gcc-toolchain=$(GCC_TOOLCHAIN)
endif
KBUILD_CFLAGS += $(CLANG_TARGET) $(CLANG_GCC_TC)
KBUILD_AFLAGS += $(CLANG_TARGET) $(CLANG_GCC_TC)
KBUILD_CPPFLAGS += $(call cc-option,-Qunused-arguments,)
KBUILD_CFLAGS += $(call cc-disable-warning, unused-variable)
KBUILD_CFLAGS += $(call cc-disable-warning, format-invalid-specifier)
KBUILD_CFLAGS += $(call cc-disable-warning, gnu)
KBUILD_CFLAGS += $(call cc-disable-warning, address-of-packed-member)
# Quiet clang warning: comparison of unsigned expression < 0 is always false
KBUILD_CFLAGS += $(call cc-disable-warning, tautological-compare)
# CLANG uses a _MergedGlobals as optimization, but this breaks modpost, as the
# source of a reference will be _MergedGlobals and not on of the whitelisted names.
# See modpost pattern 2
KBUILD_CFLAGS += $(call cc-option, -mno-global-merge,)
KBUILD_CFLAGS += $(call cc-option, -fcatch-undefined-behavior)
KBUILD_CFLAGS += $(call cc-option, -no-integrated-as)
KBUILD_AFLAGS += $(call cc-option, -no-integrated-as)
else

# These warnings generated too much noise in a regular build.
# Use make W=1 to enable them (see scripts/Makefile.extrawarn)
KBUILD_CFLAGS += $(call cc-disable-warning, unused-but-set-variable)
KBUILD_CFLAGS += $(call cc-disable-warning, unused-const-variable)
endif

ifdef CONFIG_FRAME_POINTER
KBUILD_CFLAGS	+= -fno-omit-frame-pointer -fno-optimize-sibling-calls
else
# Some targets (ARM with Thumb2, for example), can't be built with frame
# pointers.  For those, we don't have FUNCTION_TRACER automatically
# select FRAME_POINTER.  However, FUNCTION_TRACER adds -pg, and this is
# incompatible with -fomit-frame-pointer with current GCC, so we don't use
# -fomit-frame-pointer with FUNCTION_TRACER.
ifndef CONFIG_FUNCTION_TRACER
KBUILD_CFLAGS	+= -fomit-frame-pointer
endif
endif

KBUILD_CFLAGS   += $(call cc-option, -fno-var-tracking-assignments)

ifdef CONFIG_DEBUG_INFO
ifdef CONFIG_DEBUG_INFO_SPLIT
KBUILD_CFLAGS   += $(call cc-option, -gsplit-dwarf, -g)
else
KBUILD_CFLAGS	+= -g
endif
KBUILD_AFLAGS	+= -Wa,-gdwarf-2
endif
ifdef CONFIG_DEBUG_INFO_DWARF4
KBUILD_CFLAGS	+= $(call cc-option, -gdwarf-4,)
endif

ifdef CONFIG_DEBUG_INFO_REDUCED
KBUILD_CFLAGS 	+= $(call cc-option, -femit-struct-debug-baseonly) \
		   $(call cc-option,-fno-var-tracking)
endif

ifdef CONFIG_FUNCTION_TRACER
ifndef CC_FLAGS_FTRACE
CC_FLAGS_FTRACE := -pg
endif
export CC_FLAGS_FTRACE
ifdef CONFIG_HAVE_FENTRY
CC_USING_FENTRY	:= $(call cc-option, -mfentry -DCC_USING_FENTRY)
endif
KBUILD_CFLAGS	+= $(CC_FLAGS_FTRACE) $(CC_USING_FENTRY)
KBUILD_AFLAGS	+= $(CC_USING_FENTRY)
ifdef CONFIG_DYNAMIC_FTRACE
	ifdef CONFIG_HAVE_C_RECORDMCOUNT
		BUILD_C_RECORDMCOUNT := y
		export BUILD_C_RECORDMCOUNT
	endif
endif
endif

# We trigger additional mismatches with less inlining
ifdef CONFIG_DEBUG_SECTION_MISMATCH
KBUILD_CFLAGS += $(call cc-option, -fno-inline-functions-called-once)
endif

ifdef CONFIG_LD_DEAD_CODE_DATA_ELIMINATION
KBUILD_CFLAGS	+= $(call cc-option,-ffunction-sections,)
KBUILD_CFLAGS	+= $(call cc-option,-fdata-sections,)
endif

# arch Makefile may override CC so keep this after arch Makefile is included
NOSTDINC_FLAGS += -nostdinc -isystem $(shell $(CC) -print-file-name=include)
CHECKFLAGS     += $(NOSTDINC_FLAGS)

# warn about C99 declaration after statement
KBUILD_CFLAGS += $(call cc-option,-Wdeclaration-after-statement,)

# disable pointer signed / unsigned warnings in gcc 4.0
KBUILD_CFLAGS += $(call cc-disable-warning, pointer-sign)

# disable invalid "can't wrap" optimizations for signed / pointers
KBUILD_CFLAGS	+= $(call cc-option,-fno-strict-overflow)

# conserve stack if available
KBUILD_CFLAGS   += $(call cc-option,-fconserve-stack)

# disallow errors like 'EXPORT_GPL(foo);' with missing header
KBUILD_CFLAGS   += $(call cc-option,-Werror=implicit-int)

# require functions to have arguments in prototypes, not empty 'int foo()'
KBUILD_CFLAGS   += $(call cc-option,-Werror=strict-prototypes)

# Prohibit date/time macros, which would make the build non-deterministic
KBUILD_CFLAGS   += $(call cc-option,-Werror=date-time)

# enforce correct pointer usage
KBUILD_CFLAGS   += $(call cc-option,-Werror=incompatible-pointer-types)

# Require designated initializers for all marked structures
KBUILD_CFLAGS   += $(call cc-option,-Werror=designated-init)

# use the deterministic mode of AR if available
KBUILD_ARFLAGS := $(call ar-option,D)

include scripts/Makefile.kasan
include scripts/Makefile.extrawarn
include scripts/Makefile.ubsan

# Add any arch overrides and user supplied CPPFLAGS, AFLAGS and CFLAGS as the
# last assignments
KBUILD_CPPFLAGS += $(ARCH_CPPFLAGS) $(KCPPFLAGS)
KBUILD_AFLAGS   += $(ARCH_AFLAGS)   $(KAFLAGS)
KBUILD_CFLAGS   += $(ARCH_CFLAGS)   $(KCFLAGS)

# Use --build-id when available.
LDFLAGS_BUILD_ID := $(patsubst -Wl$(comma)%,%,\
			      $(call cc-ldoption, -Wl$(comma)--build-id,))
KBUILD_LDFLAGS_MODULE += $(LDFLAGS_BUILD_ID)
LDFLAGS_vmlinux += $(LDFLAGS_BUILD_ID)

ifdef CONFIG_LD_DEAD_CODE_DATA_ELIMINATION
LDFLAGS_vmlinux	+= $(call ld-option, --gc-sections,)
endif

ifeq ($(CONFIG_STRIP_ASM_SYMS),y)
LDFLAGS_vmlinux	+= $(call ld-option, -X,)
endif

# Default kernel image to build when no specific target is given.
# KBUILD_IMAGE may be overruled on the command line or
# set in the environment
# Also any assignments in arch/$(ARCH)/Makefile take precedence over
# this default value
export KBUILD_IMAGE ?= vmlinux

#
# INSTALL_PATH specifies where to place the updated kernel and system map
# images. Default is /boot, but you can set it to other values
export	INSTALL_PATH ?= /boot

#
# INSTALL_DTBS_PATH specifies a prefix for relocations required by build roots.
# Like INSTALL_MOD_PATH, it isn't defined in the Makefile, but can be passed as
# an argument if needed. Otherwise it defaults to the kernel install path
#
export INSTALL_DTBS_PATH ?= $(INSTALL_PATH)/dtbs/$(KERNELRELEASE)

#
# INSTALL_MOD_PATH specifies a prefix to MODLIB for module directory
# relocations required by build roots.  This is not defined in the
# makefile but the argument can be passed to make if needed.
#

MODLIB	= $(INSTALL_MOD_PATH)/lib/modules/$(KERNELRELEASE)
export MODLIB

#
# INSTALL_MOD_STRIP, if defined, will cause modules to be
# stripped after they are installed.  If INSTALL_MOD_STRIP is '1', then
# the default option --strip-debug will be used.  Otherwise,
# INSTALL_MOD_STRIP value will be used as the options to the strip command.

ifdef INSTALL_MOD_STRIP
ifeq ($(INSTALL_MOD_STRIP),1)
mod_strip_cmd = $(STRIP) --strip-debug
else
mod_strip_cmd = $(STRIP) $(INSTALL_MOD_STRIP)
endif # INSTALL_MOD_STRIP=1
else
mod_strip_cmd = true
endif # INSTALL_MOD_STRIP
export mod_strip_cmd

# CONFIG_MODULE_COMPRESS, if defined, will cause module to be compressed
# after they are installed in agreement with CONFIG_MODULE_COMPRESS_GZIP
# or CONFIG_MODULE_COMPRESS_XZ.

mod_compress_cmd = true
ifdef CONFIG_MODULE_COMPRESS
  ifdef CONFIG_MODULE_COMPRESS_GZIP
    mod_compress_cmd = gzip -n -f
  endif # CONFIG_MODULE_COMPRESS_GZIP
  ifdef CONFIG_MODULE_COMPRESS_XZ
    mod_compress_cmd = xz -f
  endif # CONFIG_MODULE_COMPRESS_XZ
endif # CONFIG_MODULE_COMPRESS
export mod_compress_cmd

# Select initial ramdisk compression format, default is gzip(1).
# This shall be used by the dracut(8) tool while creating an initramfs image.
#
INITRD_COMPRESS-y                  := gzip
INITRD_COMPRESS-$(CONFIG_RD_BZIP2) := bzip2
INITRD_COMPRESS-$(CONFIG_RD_LZMA)  := lzma
INITRD_COMPRESS-$(CONFIG_RD_XZ)    := xz
INITRD_COMPRESS-$(CONFIG_RD_LZO)   := lzo
INITRD_COMPRESS-$(CONFIG_RD_LZ4)   := lz4
# do not export INITRD_COMPRESS, since we didn't actually
# choose a sane default compression above.
# export INITRD_COMPRESS := $(INITRD_COMPRESS-y)

ifdef CONFIG_MODULE_SIG_ALL
$(eval $(call config_filename,MODULE_SIG_KEY))

mod_sign_cmd = scripts/sign-file $(CONFIG_MODULE_SIG_HASH) $(MODULE_SIG_KEY_SRCPREFIX)$(CONFIG_MODULE_SIG_KEY) certs/signing_key.x509
else
mod_sign_cmd = true
endif
export mod_sign_cmd

ifdef CONFIG_STACK_VALIDATION
  has_libelf := $(call try-run,\
		echo "int main() {}" | $(HOSTCC) -xc -o /dev/null -lelf -,1,0)
  ifeq ($(has_libelf),1)
    objtool_target := tools/objtool FORCE
  else
    ifdef CONFIG_ORC_UNWINDER
      $(error "Cannot generate ORC metadata for CONFIG_ORC_UNWINDER=y, please install libelf-dev, libelf-devel or elfutils-libelf-devel")
    else
      $(warning "Cannot use CONFIG_STACK_VALIDATION=y, please install libelf-dev, libelf-devel or elfutils-libelf-devel")
    endif
    SKIP_STACK_VALIDATION := 1
    export SKIP_STACK_VALIDATION
  endif
endif


ifeq ($(KBUILD_EXTMOD),)
core-y		+= kernel/ certs/ mm/ fs/ ipc/ security/ crypto/ block/

vmlinux-dirs	:= $(patsubst %/,%,$(filter %/, $(init-y) $(init-m) \
		     $(core-y) $(core-m) $(drivers-y) $(drivers-m) \
		     $(net-y) $(net-m) $(libs-y) $(libs-m) $(virt-y)))

vmlinux-alldirs	:= $(sort $(vmlinux-dirs) $(patsubst %/,%,$(filter %/, \
		     $(init-) $(core-) $(drivers-) $(net-) $(libs-) $(virt-))))

init-y		:= $(patsubst %/, %/built-in.o, $(init-y))
core-y		:= $(patsubst %/, %/built-in.o, $(core-y))
drivers-y	:= $(patsubst %/, %/built-in.o, $(drivers-y))
net-y		:= $(patsubst %/, %/built-in.o, $(net-y))
libs-y1		:= $(patsubst %/, %/lib.a, $(libs-y))
libs-y2		:= $(filter-out %.a, $(patsubst %/, %/built-in.o, $(libs-y)))
virt-y		:= $(patsubst %/, %/built-in.o, $(virt-y))

# Externally visible symbols (used by link-vmlinux.sh)
export KBUILD_VMLINUX_INIT := $(head-y) $(init-y)
export KBUILD_VMLINUX_MAIN := $(core-y) $(libs-y2) $(drivers-y) $(net-y) $(virt-y)
export KBUILD_VMLINUX_LIBS := $(libs-y1)
export KBUILD_LDS          := arch/$(SRCARCH)/kernel/vmlinux.lds
export LDFLAGS_vmlinux
# used by scripts/package/Makefile
export KBUILD_ALLDIRS := $(sort $(filter-out arch/%,$(vmlinux-alldirs)) arch Documentation include samples scripts tools)

vmlinux-deps := $(KBUILD_LDS) $(KBUILD_VMLINUX_INIT) $(KBUILD_VMLINUX_MAIN) $(KBUILD_VMLINUX_LIBS)

# Include targets which we want to execute sequentially if the rest of the
# kernel build went well. If CONFIG_TRIM_UNUSED_KSYMS is set, this might be
# evaluated more than once.
PHONY += vmlinux_prereq
vmlinux_prereq: $(vmlinux-deps) FORCE
ifdef CONFIG_HEADERS_CHECK
	$(Q)$(MAKE) -f $(srctree)/Makefile headers_check
endif
ifdef CONFIG_GDB_SCRIPTS
	$(Q)ln -fsn $(abspath $(srctree)/scripts/gdb/vmlinux-gdb.py)
endif
ifdef CONFIG_TRIM_UNUSED_KSYMS
	$(Q)$(CONFIG_SHELL) $(srctree)/scripts/adjust_autoksyms.sh \
	  "$(MAKE) -f $(srctree)/Makefile vmlinux"
endif

# standalone target for easier testing
include/generated/autoksyms.h: FORCE
	$(Q)$(CONFIG_SHELL) $(srctree)/scripts/adjust_autoksyms.sh true

ARCH_POSTLINK := $(wildcard $(srctree)/arch/$(SRCARCH)/Makefile.postlink)

# Final link of vmlinux with optional arch pass after final link
cmd_link-vmlinux =                                                 \
	$(CONFIG_SHELL) $< $(LD) $(LDFLAGS) $(LDFLAGS_vmlinux) ;    \
	$(if $(ARCH_POSTLINK), $(MAKE) -f $(ARCH_POSTLINK) $@, true)

vmlinux: scripts/link-vmlinux.sh vmlinux_prereq $(vmlinux-deps) FORCE
	+$(call if_changed,link-vmlinux)

# Build samples along the rest of the kernel
ifdef CONFIG_SAMPLES
vmlinux-dirs += samples
endif

# The actual objects are generated when descending,
# make sure no implicit rule kicks in
$(sort $(vmlinux-deps)): $(vmlinux-dirs) ;

# Handle descending into subdirectories listed in $(vmlinux-dirs)
# Preset locale variables to speed up the build process. Limit locale
# tweaks to this spot to avoid wrong language settings when running
# make menuconfig etc.
# Error messages still appears in the original language

PHONY += $(vmlinux-dirs)
$(vmlinux-dirs): prepare scripts
	$(Q)$(MAKE) $(build)=$@

define filechk_kernel.release
	echo "$(KERNELVERSION)$$($(CONFIG_SHELL) $(srctree)/scripts/setlocalversion $(srctree))"
endef

# Store (new) KERNELRELEASE string in include/config/kernel.release
include/config/kernel.release: include/config/auto.conf FORCE
	$(call filechk,kernel.release)


# Things we need to do before we recursively start building the kernel
# or the modules are listed in "prepare".
# A multi level approach is used. prepareN is processed before prepareN-1.
# archprepare is used in arch Makefiles and when processed asm symlink,
# version.h and scripts_basic is processed / created.

# Listed in dependency order
PHONY += prepare archprepare prepare0 prepare1 prepare2 prepare3

# prepare3 is used to check if we are building in a separate output directory,
# and if so do:
# 1) Check that make has not been executed in the kernel src $(srctree)
prepare3: include/config/kernel.release
ifneq ($(KBUILD_SRC),)
	@$(kecho) '  Using $(srctree) as source for kernel'
	$(Q)if [ -f $(srctree)/.config -o -d $(srctree)/include/config ]; then \
		echo >&2 "  $(srctree) is not clean, please run 'make mrproper'"; \
		echo >&2 "  in the '$(srctree)' directory.";\
		/bin/false; \
	fi;
endif

# prepare2 creates a makefile if using a separate output directory.
# From this point forward, .config has been reprocessed, so any rules
# that need to depend on updated CONFIG_* values can be checked here.
prepare2: prepare3 prepare-compiler-check outputmakefile asm-generic

prepare1: prepare2 $(version_h) include/generated/utsrelease.h \
                   include/config/auto.conf
	$(cmd_crmodverdir)

archprepare: archheaders archscripts prepare1 scripts_basic

prepare0: archprepare gcc-plugins
	$(Q)$(MAKE) $(build)=.

# All the preparing..
prepare: prepare0 prepare-objtool

PHONY += prepare-objtool
prepare-objtool: $(objtool_target)

# Check for CONFIG flags that require compiler support. Abort the build
# after .config has been processed, but before the kernel build starts.
#
# For security-sensitive CONFIG options, we don't want to fallback and/or
# silently change which compiler flags will be used, since that leads to
# producing kernels with different security feature characteristics
# depending on the compiler used. (For example, "But I selected
# CC_STACKPROTECTOR_STRONG! Why did it build with _REGULAR?!")
PHONY += prepare-compiler-check
prepare-compiler-check: FORCE
# Make sure compiler supports requested stack protector flag.
ifdef stackp-name
  ifeq ($(call cc-option, $(stackp-flag)),)
	@echo Cannot use CONFIG_CC_STACKPROTECTOR_$(stackp-name): \
		  $(stackp-flag) not supported by compiler >&2 && exit 1
  endif
endif
# Make sure compiler does not have buggy stack-protector support.
ifdef stackp-check
  ifneq ($(shell $(CONFIG_SHELL) $(stackp-check) $(CC) $(KBUILD_CPPFLAGS) $(biarch)),y)
	@echo Cannot use CONFIG_CC_STACKPROTECTOR_$(stackp-name): \
                  $(stackp-flag) available but compiler is broken >&2 && exit 1
  endif
endif
	@:

# Generate some files
# ---------------------------------------------------------------------------

# KERNELRELEASE can change from a few different places, meaning version.h
# needs to be updated, so this check is forced on all builds

uts_len := 64
define filechk_utsrelease.h
	if [ `echo -n "$(KERNELRELEASE)" | wc -c ` -gt $(uts_len) ]; then \
	  echo '"$(KERNELRELEASE)" exceeds $(uts_len) characters' >&2;    \
	  exit 1;                                                         \
	fi;                                                               \
	(echo \#define UTS_RELEASE \"$(KERNELRELEASE)\";)
endef

define filechk_version.h
	(echo \#define LINUX_VERSION_CODE $(shell                         \
	expr $(VERSION) \* 65536 + 0$(PATCHLEVEL) \* 256 + 0$(SUBLEVEL)); \
	echo '#define KERNEL_VERSION(a,b,c) (((a) << 16) + ((b) << 8) + (c))';)
endef

$(version_h): $(srctree)/Makefile FORCE
	$(call filechk,version.h)
	$(Q)rm -f $(old_version_h)

include/generated/utsrelease.h: include/config/kernel.release FORCE
	$(call filechk,utsrelease.h)

PHONY += headerdep
headerdep:
	$(Q)find $(srctree)/include/ -name '*.h' | xargs --max-args 1 \
	$(srctree)/scripts/headerdep.pl -I$(srctree)/include

# ---------------------------------------------------------------------------
# Kernel headers

#Default location for installed headers
export INSTALL_HDR_PATH = $(objtree)/usr

# If we do an all arch process set dst to include/arch-$(hdr-arch)
hdr-dst = $(if $(KBUILD_HEADERS), dst=include/arch-$(hdr-arch), dst=include)

PHONY += archheaders
archheaders:

PHONY += archscripts
archscripts:

PHONY += __headers
__headers: $(version_h) scripts_basic uapi-asm-generic archheaders archscripts
	$(Q)$(MAKE) $(build)=scripts build_unifdef

PHONY += headers_install_all
headers_install_all:
	$(Q)$(CONFIG_SHELL) $(srctree)/scripts/headers.sh install

PHONY += headers_install
headers_install: __headers
	$(if $(wildcard $(srctree)/arch/$(hdr-arch)/include/uapi/asm/Kbuild),, \
	  $(error Headers not exportable for the $(SRCARCH) architecture))
	$(Q)$(MAKE) $(hdr-inst)=include/uapi dst=include
	$(Q)$(MAKE) $(hdr-inst)=arch/$(hdr-arch)/include/uapi $(hdr-dst)

PHONY += headers_check_all
headers_check_all: headers_install_all
	$(Q)$(CONFIG_SHELL) $(srctree)/scripts/headers.sh check

PHONY += headers_check
headers_check: headers_install
	$(Q)$(MAKE) $(hdr-inst)=include/uapi dst=include HDRCHECK=1
	$(Q)$(MAKE) $(hdr-inst)=arch/$(hdr-arch)/include/uapi $(hdr-dst) HDRCHECK=1

# ---------------------------------------------------------------------------
# Kernel selftest

PHONY += kselftest
kselftest:
	$(Q)$(MAKE) -C $(srctree)/tools/testing/selftests run_tests

PHONY += kselftest-clean
kselftest-clean:
	$(Q)$(MAKE) -C $(srctree)/tools/testing/selftests clean

PHONY += kselftest-merge
kselftest-merge:
	$(if $(wildcard $(objtree)/.config),, $(error No .config exists, config your kernel first!))
	$(Q)$(CONFIG_SHELL) $(srctree)/scripts/kconfig/merge_config.sh \
		-m $(objtree)/.config \
		$(srctree)/tools/testing/selftests/*/config
	+$(Q)$(MAKE) -f $(srctree)/Makefile olddefconfig

# ---------------------------------------------------------------------------
# Modules

ifdef CONFIG_MODULES

# By default, build modules as well

all: modules

# Build modules
#
# A module can be listed more than once in obj-m resulting in
# duplicate lines in modules.order files.  Those are removed
# using awk while concatenating to the final file.

PHONY += modules
modules: $(vmlinux-dirs) $(if $(KBUILD_BUILTIN),vmlinux) modules.builtin
	$(Q)$(AWK) '!x[$$0]++' $(vmlinux-dirs:%=$(objtree)/%/modules.order) > $(objtree)/modules.order
	@$(kecho) '  Building modules, stage 2.';
	$(Q)$(MAKE) -f $(srctree)/scripts/Makefile.modpost

modules.builtin: $(vmlinux-dirs:%=%/modules.builtin)
	$(Q)$(AWK) '!x[$$0]++' $^ > $(objtree)/modules.builtin

%/modules.builtin: include/config/auto.conf
	$(Q)$(MAKE) $(modbuiltin)=$*


# Target to prepare building external modules
PHONY += modules_prepare
modules_prepare: prepare scripts

# Target to install modules
PHONY += modules_install
modules_install: _modinst_ _modinst_post

PHONY += _modinst_
_modinst_:
	@rm -rf $(MODLIB)/kernel
	@rm -f $(MODLIB)/source
	@mkdir -p $(MODLIB)/kernel
	@ln -s $(abspath $(srctree)) $(MODLIB)/source
	@if [ ! $(objtree) -ef  $(MODLIB)/build ]; then \
		rm -f $(MODLIB)/build ; \
		ln -s $(CURDIR) $(MODLIB)/build ; \
	fi
	@cp -f $(objtree)/modules.order $(MODLIB)/
	@cp -f $(objtree)/modules.builtin $(MODLIB)/
	$(Q)$(MAKE) -f $(srctree)/scripts/Makefile.modinst

# This depmod is only for convenience to give the initial
# boot a modules.dep even before / is mounted read-write.  However the
# boot script depmod is the master version.
PHONY += _modinst_post
_modinst_post: _modinst_
	$(call cmd,depmod)

ifeq ($(CONFIG_MODULE_SIG), y)
PHONY += modules_sign
modules_sign:
	$(Q)$(MAKE) -f $(srctree)/scripts/Makefile.modsign
endif

else # CONFIG_MODULES

# Modules not configured
# ---------------------------------------------------------------------------

PHONY += modules modules_install
modules modules_install:
	@echo >&2
	@echo >&2 "The present kernel configuration has modules disabled."
	@echo >&2 "Type 'make config' and enable loadable module support."
	@echo >&2 "Then build a kernel with module support enabled."
	@echo >&2
	@exit 1

endif # CONFIG_MODULES

###
# Cleaning is done on three levels.
# make clean     Delete most generated files
#                Leave enough to build external modules
# make mrproper  Delete the current configuration, and all generated files
# make distclean Remove editor backup files, patch leftover files and the like

# Directories & files removed with 'make clean'
CLEAN_DIRS  += $(MODVERDIR)

# Directories & files removed with 'make mrproper'
MRPROPER_DIRS  += include/config usr/include include/generated          \
		  arch/*/include/generated .tmp_objdiff
MRPROPER_FILES += .config .config.old .version .old_version \
		  Module.symvers tags TAGS cscope* GPATH GTAGS GRTAGS GSYMS \
		  signing_key.pem signing_key.priv signing_key.x509	\
		  x509.genkey extra_certificates signing_key.x509.keyid	\
		  signing_key.x509.signer vmlinux-gdb.py

# clean - Delete most, but leave enough to build external modules
#
clean: rm-dirs  := $(CLEAN_DIRS)
clean: rm-files := $(CLEAN_FILES)
clean-dirs      := $(addprefix _clean_, . $(vmlinux-alldirs) Documentation samples)

PHONY += $(clean-dirs) clean archclean vmlinuxclean
$(clean-dirs):
	$(Q)$(MAKE) $(clean)=$(patsubst _clean_%,%,$@)

vmlinuxclean:
	$(Q)$(CONFIG_SHELL) $(srctree)/scripts/link-vmlinux.sh clean
	$(Q)$(if $(ARCH_POSTLINK), $(MAKE) -f $(ARCH_POSTLINK) clean)

clean: archclean vmlinuxclean

# mrproper - Delete all generated files, including .config
#
mrproper: rm-dirs  := $(wildcard $(MRPROPER_DIRS))
mrproper: rm-files := $(wildcard $(MRPROPER_FILES))
mrproper-dirs      := $(addprefix _mrproper_,scripts)

PHONY += $(mrproper-dirs) mrproper archmrproper
$(mrproper-dirs):
	$(Q)$(MAKE) $(clean)=$(patsubst _mrproper_%,%,$@)

mrproper: clean archmrproper $(mrproper-dirs)
	$(call cmd,rmdirs)
	$(call cmd,rmfiles)

# distclean
#
PHONY += distclean

distclean: mrproper
	@find $(srctree) $(RCS_FIND_IGNORE) \
		\( -name '*.orig' -o -name '*.rej' -o -name '*~' \
		-o -name '*.bak' -o -name '#*#' -o -name '*%' \
		-o -name 'core' \) \
		-type f -print | xargs rm -f


# Packaging of the kernel to various formats
# ---------------------------------------------------------------------------
# rpm target kept for backward compatibility
package-dir	:= scripts/package

%src-pkg: FORCE
	$(Q)$(MAKE) $(build)=$(package-dir) $@
%pkg: include/config/kernel.release FORCE
	$(Q)$(MAKE) $(build)=$(package-dir) $@
rpm: include/config/kernel.release FORCE
	$(Q)$(MAKE) $(build)=$(package-dir) $@


# Brief documentation of the typical targets used
# ---------------------------------------------------------------------------

boards := $(wildcard $(srctree)/arch/$(SRCARCH)/configs/*_defconfig)
boards := $(sort $(notdir $(boards)))
board-dirs := $(dir $(wildcard $(srctree)/arch/$(SRCARCH)/configs/*/*_defconfig))
board-dirs := $(sort $(notdir $(board-dirs:/=)))

PHONY += help
help:
	@echo  'Cleaning targets:'
	@echo  '  clean		  - Remove most generated files but keep the config and'
	@echo  '                    enough build support to build external modules'
	@echo  '  mrproper	  - Remove all generated files + config + various backup files'
	@echo  '  distclean	  - mrproper + remove editor backup and patch files'
	@echo  ''
	@echo  'Configuration targets:'
	@$(MAKE) -f $(srctree)/scripts/kconfig/Makefile help
	@echo  ''
	@echo  'Other generic targets:'
	@echo  '  all		  - Build all targets marked with [*]'
	@echo  '* vmlinux	  - Build the bare kernel'
	@echo  '* modules	  - Build all modules'
	@echo  '  modules_install - Install all modules to INSTALL_MOD_PATH (default: /)'
	@echo  '  dir/            - Build all files in dir and below'
	@echo  '  dir/file.[ois]  - Build specified target only'
	@echo  '  dir/file.ll     - Build the LLVM assembly file'
	@echo  '                    (requires compiler support for LLVM assembly generation)'
	@echo  '  dir/file.lst    - Build specified mixed source/assembly target only'
	@echo  '                    (requires a recent binutils and recent build (System.map))'
	@echo  '  dir/file.ko     - Build module including final link'
	@echo  '  modules_prepare - Set up for building external modules'
	@echo  '  tags/TAGS	  - Generate tags file for editors'
	@echo  '  cscope	  - Generate cscope index'
	@echo  '  gtags           - Generate GNU GLOBAL index'
	@echo  '  kernelrelease	  - Output the release version string (use with make -s)'
	@echo  '  kernelversion	  - Output the version stored in Makefile (use with make -s)'
	@echo  '  image_name	  - Output the image name (use with make -s)'
	@echo  '  headers_install - Install sanitised kernel headers to INSTALL_HDR_PATH'; \
	 echo  '                    (default: $(INSTALL_HDR_PATH))'; \
	 echo  ''
	@echo  'Static analysers:'
	@echo  '  checkstack      - Generate a list of stack hogs'
	@echo  '  namespacecheck  - Name space analysis on compiled kernel'
	@echo  '  versioncheck    - Sanity check on version.h usage'
	@echo  '  includecheck    - Check for duplicate included header files'
	@echo  '  export_report   - List the usages of all exported symbols'
	@echo  '  headers_check   - Sanity check on exported headers'
	@echo  '  headerdep       - Detect inclusion cycles in headers'
	@$(MAKE) -f $(srctree)/scripts/Makefile.help checker-help
	@echo  ''
	@echo  'Kernel selftest:'
	@echo  '  kselftest       - Build and run kernel selftest (run as root)'
	@echo  '                    Build, install, and boot kernel before'
	@echo  '                    running kselftest on it'
	@echo  '  kselftest-clean - Remove all generated kselftest files'
	@echo  '  kselftest-merge - Merge all the config dependencies of kselftest to existing'
	@echo  '                    .config.'
	@echo  ''
	@echo 'Userspace tools targets:'
	@echo '  use "make tools/help"'
	@echo '  or  "cd tools; make help"'
	@echo  ''
	@echo  'Kernel packaging:'
	@$(MAKE) $(build)=$(package-dir) help
	@echo  ''
	@echo  'Documentation targets:'
	@$(MAKE) -f $(srctree)/Documentation/Makefile dochelp
	@echo  ''
	@echo  'Architecture specific targets ($(SRCARCH)):'
	@$(if $(archhelp),$(archhelp),\
		echo '  No architecture specific help defined for $(SRCARCH)')
	@echo  ''
	@$(if $(boards), \
		$(foreach b, $(boards), \
		printf "  %-24s - Build for %s\\n" $(b) $(subst _defconfig,,$(b));) \
		echo '')
	@$(if $(board-dirs), \
		$(foreach b, $(board-dirs), \
		printf "  %-16s - Show %s-specific targets\\n" help-$(b) $(b);) \
		printf "  %-16s - Show all of the above\\n" help-boards; \
		echo '')

	@echo  '  make V=0|1 [targets] 0 => quiet build (default), 1 => verbose build'
	@echo  '  make V=2   [targets] 2 => give reason for rebuild of target'
	@echo  '  make O=dir [targets] Locate all output files in "dir", including .config'
	@echo  '  make C=1   [targets] Check re-compiled c source with $$CHECK (sparse by default)'
	@echo  '  make C=2   [targets] Force check of all c source with $$CHECK'
	@echo  '  make RECORDMCOUNT_WARN=1 [targets] Warn about ignored mcount sections'
	@echo  '  make W=n   [targets] Enable extra gcc checks, n=1,2,3 where'
	@echo  '		1: warnings which may be relevant and do not occur too often'
	@echo  '		2: warnings which occur quite often but may still be relevant'
	@echo  '		3: more obscure warnings, can most likely be ignored'
	@echo  '		Multiple levels can be combined with W=12 or W=123'
	@echo  ''
	@echo  'Execute "make" or "make all" to build all targets marked with [*] '
	@echo  'For further info see the ./README file'


help-board-dirs := $(addprefix help-,$(board-dirs))

help-boards: $(help-board-dirs)

boards-per-dir = $(sort $(notdir $(wildcard $(srctree)/arch/$(SRCARCH)/configs/$*/*_defconfig)))

$(help-board-dirs): help-%:
	@echo  'Architecture specific targets ($(SRCARCH) $*):'
	@$(if $(boards-per-dir), \
		$(foreach b, $(boards-per-dir), \
		printf "  %-24s - Build for %s\\n" $*/$(b) $(subst _defconfig,,$(b));) \
		echo '')


# Documentation targets
# ---------------------------------------------------------------------------
DOC_TARGETS := xmldocs latexdocs pdfdocs htmldocs epubdocs cleandocs linkcheckdocs
PHONY += $(DOC_TARGETS)
$(DOC_TARGETS): scripts_basic FORCE
	$(Q)$(MAKE) $(build)=Documentation $@

else # KBUILD_EXTMOD

###
# External module support.
# When building external modules the kernel used as basis is considered
# read-only, and no consistency checks are made and the make
# system is not used on the basis kernel. If updates are required
# in the basis kernel ordinary make commands (without M=...) must
# be used.
#
# The following are the only valid targets when building external
# modules.
# make M=dir clean     Delete all automatically generated files
# make M=dir modules   Make all modules in specified dir
# make M=dir	       Same as 'make M=dir modules'
# make M=dir modules_install
#                      Install the modules built in the module directory
#                      Assumes install directory is already created

# We are always building modules
KBUILD_MODULES := 1
PHONY += crmodverdir
crmodverdir:
	$(cmd_crmodverdir)

PHONY += $(objtree)/Module.symvers
$(objtree)/Module.symvers:
	@test -e $(objtree)/Module.symvers || ( \
	echo; \
	echo "  WARNING: Symbol version dump $(objtree)/Module.symvers"; \
	echo "           is missing; modules will have no dependencies and modversions."; \
	echo )

module-dirs := $(addprefix _module_,$(KBUILD_EXTMOD))
PHONY += $(module-dirs) modules
$(module-dirs): crmodverdir $(objtree)/Module.symvers
	$(Q)$(MAKE) $(build)=$(patsubst _module_%,%,$@)

modules: $(module-dirs)
	@$(kecho) '  Building modules, stage 2.';
	$(Q)$(MAKE) -f $(srctree)/scripts/Makefile.modpost

PHONY += modules_install
modules_install: _emodinst_ _emodinst_post

install-dir := $(if $(INSTALL_MOD_DIR),$(INSTALL_MOD_DIR),extra)
PHONY += _emodinst_
_emodinst_:
	$(Q)mkdir -p $(MODLIB)/$(install-dir)
	$(Q)$(MAKE) -f $(srctree)/scripts/Makefile.modinst

PHONY += _emodinst_post
_emodinst_post: _emodinst_
	$(call cmd,depmod)

clean-dirs := $(addprefix _clean_,$(KBUILD_EXTMOD))

PHONY += $(clean-dirs) clean
$(clean-dirs):
	$(Q)$(MAKE) $(clean)=$(patsubst _clean_%,%,$@)

clean:	rm-dirs := $(MODVERDIR)
clean: rm-files := $(KBUILD_EXTMOD)/Module.symvers

PHONY += help
help:
	@echo  '  Building external modules.'
	@echo  '  Syntax: make -C path/to/kernel/src M=$$PWD target'
	@echo  ''
	@echo  '  modules         - default target, build the module(s)'
	@echo  '  modules_install - install the module'
	@echo  '  clean           - remove generated files in module directory only'
	@echo  ''

# Dummies...
PHONY += prepare scripts
prepare: ;
scripts: ;
endif # KBUILD_EXTMOD

clean: $(clean-dirs)
	$(call cmd,rmdirs)
	$(call cmd,rmfiles)
	@find $(if $(KBUILD_EXTMOD), $(KBUILD_EXTMOD), .) $(RCS_FIND_IGNORE) \
		\( -name '*.[oas]' -o -name '*.ko' -o -name '.*.cmd' \
		-o -name '*.ko.*' \
		-o -name '*.dwo'  \
		-o -name '*.su'  \
		-o -name '.*.d' -o -name '.*.tmp' -o -name '*.mod.c' \
		-o -name '*.symtypes' -o -name 'modules.order' \
		-o -name modules.builtin -o -name '.tmp_*.o.*' \
		-o -name '*.c.[012]*.*' \
		-o -name '*.ll' \
		-o -name '*.gcno' \) -type f -print | xargs rm -f

# Generate tags for editors
# ---------------------------------------------------------------------------
quiet_cmd_tags = GEN     $@
      cmd_tags = $(CONFIG_SHELL) $(srctree)/scripts/tags.sh $@

tags TAGS cscope gtags: FORCE
	$(call cmd,tags)

# Scripts to check various things for consistency
# ---------------------------------------------------------------------------

PHONY += includecheck versioncheck coccicheck namespacecheck export_report

includecheck:
	find $(srctree)/* $(RCS_FIND_IGNORE) \
		-name '*.[hcS]' -type f -print | sort \
		| xargs $(PERL) -w $(srctree)/scripts/checkincludes.pl

versioncheck:
	find $(srctree)/* $(RCS_FIND_IGNORE) \
		-name '*.[hcS]' -type f -print | sort \
		| xargs $(PERL) -w $(srctree)/scripts/checkversion.pl

coccicheck:
	$(Q)$(CONFIG_SHELL) $(srctree)/scripts/$@

namespacecheck:
	$(PERL) $(srctree)/scripts/namespace.pl

export_report:
	$(PERL) $(srctree)/scripts/export_report.pl

endif #ifeq ($(config-targets),1)
endif #ifeq ($(mixed-targets),1)

PHONY += checkstack kernelrelease kernelversion image_name

# UML needs a little special treatment here.  It wants to use the host
# toolchain, so needs $(SUBARCH) passed to checkstack.pl.  Everyone
# else wants $(ARCH), including people doing cross-builds, which means
# that $(SUBARCH) doesn't work here.
ifeq ($(ARCH), um)
CHECKSTACK_ARCH := $(SUBARCH)
else
CHECKSTACK_ARCH := $(ARCH)
endif
checkstack:
	$(OBJDUMP) -d vmlinux $$(find . -name '*.ko') | \
	$(PERL) $(src)/scripts/checkstack.pl $(CHECKSTACK_ARCH)

kernelrelease:
	@echo "$(KERNELVERSION)$$($(CONFIG_SHELL) $(srctree)/scripts/setlocalversion $(srctree))"

kernelversion:
	@echo $(KERNELVERSION)

image_name:
	@echo $(KBUILD_IMAGE)

# Clear a bunch of variables before executing the submake
tools/: FORCE
	$(Q)mkdir -p $(objtree)/tools
	$(Q)$(MAKE) LDFLAGS= MAKEFLAGS="$(tools_silent) $(filter --j% -j,$(MAKEFLAGS))" O=$(abspath $(objtree)) subdir=tools -C $(src)/tools/

tools/%: FORCE
	$(Q)mkdir -p $(objtree)/tools
	$(Q)$(MAKE) LDFLAGS= MAKEFLAGS="$(tools_silent) $(filter --j% -j,$(MAKEFLAGS))" O=$(abspath $(objtree)) subdir=tools -C $(src)/tools/ $*

# Single targets
# ---------------------------------------------------------------------------
# Single targets are compatible with:
# - build with mixed source and output
# - build with separate output dir 'make O=...'
# - external modules
#
#  target-dir => where to store outputfile
#  build-dir  => directory in kernel source tree to use

ifeq ($(KBUILD_EXTMOD),)
        build-dir  = $(patsubst %/,%,$(dir $@))
        target-dir = $(dir $@)
else
        zap-slash=$(filter-out .,$(patsubst %/,%,$(dir $@)))
        build-dir  = $(KBUILD_EXTMOD)$(if $(zap-slash),/$(zap-slash))
        target-dir = $(if $(KBUILD_EXTMOD),$(dir $<),$(dir $@))
endif

%.s: %.c prepare scripts FORCE
	$(Q)$(MAKE) $(build)=$(build-dir) $(target-dir)$(notdir $@)
%.i: %.c prepare scripts FORCE
	$(Q)$(MAKE) $(build)=$(build-dir) $(target-dir)$(notdir $@)
%.o: %.c prepare scripts FORCE
	$(Q)$(MAKE) $(build)=$(build-dir) $(target-dir)$(notdir $@)
%.lst: %.c prepare scripts FORCE
	$(Q)$(MAKE) $(build)=$(build-dir) $(target-dir)$(notdir $@)
%.s: %.S prepare scripts FORCE
	$(Q)$(MAKE) $(build)=$(build-dir) $(target-dir)$(notdir $@)
%.o: %.S prepare scripts FORCE
	$(Q)$(MAKE) $(build)=$(build-dir) $(target-dir)$(notdir $@)
%.symtypes: %.c prepare scripts FORCE
	$(Q)$(MAKE) $(build)=$(build-dir) $(target-dir)$(notdir $@)
%.ll: %.c prepare scripts FORCE
	$(Q)$(MAKE) $(build)=$(build-dir) $(target-dir)$(notdir $@)

# Modules
/: prepare scripts FORCE
	$(cmd_crmodverdir)
	$(Q)$(MAKE) KBUILD_MODULES=$(if $(CONFIG_MODULES),1) \
	$(build)=$(build-dir)
# Make sure the latest headers are built for Documentation
Documentation/ samples/: headers_install
%/: prepare scripts FORCE
	$(cmd_crmodverdir)
	$(Q)$(MAKE) KBUILD_MODULES=$(if $(CONFIG_MODULES),1) \
	$(build)=$(build-dir)
%.ko: prepare scripts FORCE
	$(cmd_crmodverdir)
	$(Q)$(MAKE) KBUILD_MODULES=$(if $(CONFIG_MODULES),1)   \
	$(build)=$(build-dir) $(@:.ko=.o)
	$(Q)$(MAKE) -f $(srctree)/scripts/Makefile.modpost

# FIXME Should go into a make.lib or something
# ===========================================================================

quiet_cmd_rmdirs = $(if $(wildcard $(rm-dirs)),CLEAN   $(wildcard $(rm-dirs)))
      cmd_rmdirs = rm -rf $(rm-dirs)

quiet_cmd_rmfiles = $(if $(wildcard $(rm-files)),CLEAN   $(wildcard $(rm-files)))
      cmd_rmfiles = rm -f $(rm-files)

# Run depmod only if we have System.map and depmod is executable
quiet_cmd_depmod = DEPMOD  $(KERNELRELEASE)
      cmd_depmod = $(CONFIG_SHELL) $(srctree)/scripts/depmod.sh $(DEPMOD) \
                   $(KERNELRELEASE) "$(patsubst y,_,$(CONFIG_HAVE_UNDERSCORE_SYMBOL_PREFIX))"

# Create temporary dir for module support files
# clean it up only when building all modules
cmd_crmodverdir = $(Q)mkdir -p $(MODVERDIR) \
                  $(if $(KBUILD_MODULES),; rm -f $(MODVERDIR)/*)

# read all saved command lines

targets := $(wildcard $(sort $(targets)))
cmd_files := $(wildcard .*.cmd $(foreach f,$(targets),$(dir $(f)).$(notdir $(f)).cmd))

ifneq ($(cmd_files),)
  $(cmd_files): ;	# Do not try to update included dependency files
  include $(cmd_files)
endif

endif	# skip-makefile

PHONY += FORCE
FORCE:

# Declare the contents of the .PHONY variable as phony.  We keep that
# information in a variable so we can use it in if_changed and friends.
.PHONY: $(PHONY)<|MERGE_RESOLUTION|>--- conflicted
+++ resolved
@@ -1,12 +1,7 @@
 # SPDX-License-Identifier: GPL-2.0
 VERSION = 4
-<<<<<<< HEAD
-PATCHLEVEL = 11
-SUBLEVEL = 2
-=======
 PATCHLEVEL = 14
 SUBLEVEL = 0
->>>>>>> cb313370
 EXTRAVERSION =
 NAME = Fearless Coyote
 
